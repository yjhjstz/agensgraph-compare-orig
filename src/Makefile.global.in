--- conflicted
+++ resolved
@@ -342,12 +342,8 @@
 # There are common routines in src/test/perl, and some test suites have
 # extra perl modules in their own directory.
 PG_PROVE_FLAGS = -I $(top_srcdir)/src/test/perl/ -I $(srcdir)
-<<<<<<< HEAD
-PROVE_FLAGS = --verbose
-=======
 # User-supplied prove flags such as --verbose can be provided in PROVE_FLAGS.
 PROVE_FLAGS =
->>>>>>> fdf521d6
 
 # prepend to path if already set, else just set it
 define add_to_path
