--- conflicted
+++ resolved
@@ -28,12 +28,9 @@
 
 #include <math.h>
 
-<<<<<<< HEAD
-#include "nodes/graphnodes.h"
-=======
 #include "fmgr.h"
 #include "nodes/extensible.h"
->>>>>>> e77ea9db
+#include "nodes/graphnodes.h"
 #include "nodes/parsenodes.h"
 #include "nodes/plannodes.h"
 #include "nodes/readfuncs.h"
@@ -1369,49 +1366,6 @@
 
 	READ_DONE();
 }
-<<<<<<< HEAD
-
-static GraphPath *
-_readGraphPath(void)
-{
-	READ_LOCALS(GraphPath);
-
-	READ_STRING_FIELD(variable);
-	READ_NODE_FIELD(chain);
-
-	READ_DONE();
-}
-
-static GraphVertex *
-_readGraphVertex(void)
-{
-	READ_LOCALS(GraphVertex);
-
-	READ_STRING_FIELD(variable);
-	READ_STRING_FIELD(label);
-	READ_NODE_FIELD(prop_map);
-	READ_NODE_FIELD(es_prop_map);
-	READ_BOOL_FIELD(create);
-
-	READ_DONE();
-}
-
-static GraphEdge *
-_readGraphEdge(void)
-{
-	READ_LOCALS(GraphEdge);
-
-	READ_INT_FIELD(direction);
-	READ_STRING_FIELD(variable);
-	READ_STRING_FIELD(label);
-	READ_NODE_FIELD(prop_map);
-	READ_NODE_FIELD(es_prop_map);
-
-	READ_DONE();
-}
-
-=======
->>>>>>> e77ea9db
 
 /*
  * _readDefElem
@@ -1437,137 +1391,6 @@
 {
 	READ_LOCALS(PlannedStmt);
 
-<<<<<<< HEAD
-	if (MATCH("QUERY", 5))
-		return_value = _readQuery();
-	else if (MATCH("WITHCHECKOPTION", 15))
-		return_value = _readWithCheckOption();
-	else if (MATCH("SORTGROUPCLAUSE", 15))
-		return_value = _readSortGroupClause();
-	else if (MATCH("GROUPINGSET", 11))
-		return_value = _readGroupingSet();
-	else if (MATCH("WINDOWCLAUSE", 12))
-		return_value = _readWindowClause();
-	else if (MATCH("ROWMARKCLAUSE", 13))
-		return_value = _readRowMarkClause();
-	else if (MATCH("COMMONTABLEEXPR", 15))
-		return_value = _readCommonTableExpr();
-	else if (MATCH("SETOPERATIONSTMT", 16))
-		return_value = _readSetOperationStmt();
-	else if (MATCH("ALIAS", 5))
-		return_value = _readAlias();
-	else if (MATCH("RANGEVAR", 8))
-		return_value = _readRangeVar();
-	else if (MATCH("INTOCLAUSE", 10))
-		return_value = _readIntoClause();
-	else if (MATCH("VAR", 3))
-		return_value = _readVar();
-	else if (MATCH("CONST", 5))
-		return_value = _readConst();
-	else if (MATCH("PARAM", 5))
-		return_value = _readParam();
-	else if (MATCH("AGGREF", 6))
-		return_value = _readAggref();
-	else if (MATCH("GROUPINGFUNC", 12))
-		return_value = _readGroupingFunc();
-	else if (MATCH("WINDOWFUNC", 10))
-		return_value = _readWindowFunc();
-	else if (MATCH("ARRAYREF", 8))
-		return_value = _readArrayRef();
-	else if (MATCH("FUNCEXPR", 8))
-		return_value = _readFuncExpr();
-	else if (MATCH("NAMEDARGEXPR", 12))
-		return_value = _readNamedArgExpr();
-	else if (MATCH("OPEXPR", 6))
-		return_value = _readOpExpr();
-	else if (MATCH("DISTINCTEXPR", 12))
-		return_value = _readDistinctExpr();
-	else if (MATCH("NULLIFEXPR", 10))
-		return_value = _readNullIfExpr();
-	else if (MATCH("SCALARARRAYOPEXPR", 17))
-		return_value = _readScalarArrayOpExpr();
-	else if (MATCH("BOOLEXPR", 8))
-		return_value = _readBoolExpr();
-	else if (MATCH("SUBLINK", 7))
-		return_value = _readSubLink();
-	else if (MATCH("FIELDSELECT", 11))
-		return_value = _readFieldSelect();
-	else if (MATCH("FIELDSTORE", 10))
-		return_value = _readFieldStore();
-	else if (MATCH("RELABELTYPE", 11))
-		return_value = _readRelabelType();
-	else if (MATCH("COERCEVIAIO", 11))
-		return_value = _readCoerceViaIO();
-	else if (MATCH("ARRAYCOERCEEXPR", 15))
-		return_value = _readArrayCoerceExpr();
-	else if (MATCH("CONVERTROWTYPEEXPR", 18))
-		return_value = _readConvertRowtypeExpr();
-	else if (MATCH("COLLATE", 7))
-		return_value = _readCollateExpr();
-	else if (MATCH("CASE", 4))
-		return_value = _readCaseExpr();
-	else if (MATCH("WHEN", 4))
-		return_value = _readCaseWhen();
-	else if (MATCH("CASETESTEXPR", 12))
-		return_value = _readCaseTestExpr();
-	else if (MATCH("ARRAY", 5))
-		return_value = _readArrayExpr();
-	else if (MATCH("ROW", 3))
-		return_value = _readRowExpr();
-	else if (MATCH("ROWCOMPARE", 10))
-		return_value = _readRowCompareExpr();
-	else if (MATCH("COALESCE", 8))
-		return_value = _readCoalesceExpr();
-	else if (MATCH("MINMAX", 6))
-		return_value = _readMinMaxExpr();
-	else if (MATCH("XMLEXPR", 7))
-		return_value = _readXmlExpr();
-	else if (MATCH("NULLTEST", 8))
-		return_value = _readNullTest();
-	else if (MATCH("BOOLEANTEST", 11))
-		return_value = _readBooleanTest();
-	else if (MATCH("COERCETODOMAIN", 14))
-		return_value = _readCoerceToDomain();
-	else if (MATCH("COERCETODOMAINVALUE", 19))
-		return_value = _readCoerceToDomainValue();
-	else if (MATCH("SETTODEFAULT", 12))
-		return_value = _readSetToDefault();
-	else if (MATCH("CURRENTOFEXPR", 13))
-		return_value = _readCurrentOfExpr();
-	else if (MATCH("INFERENCEELEM", 13))
-		return_value = _readInferenceElem();
-	else if (MATCH("TARGETENTRY", 11))
-		return_value = _readTargetEntry();
-	else if (MATCH("RANGETBLREF", 11))
-		return_value = _readRangeTblRef();
-	else if (MATCH("JOINEXPR", 8))
-		return_value = _readJoinExpr();
-	else if (MATCH("FROMEXPR", 8))
-		return_value = _readFromExpr();
-	else if (MATCH("ONCONFLICTEXPR", 14))
-		return_value = _readOnConflictExpr();
-	else if (MATCH("RTE", 3))
-		return_value = _readRangeTblEntry();
-	else if (MATCH("RANGETBLFUNCTION", 16))
-		return_value = _readRangeTblFunction();
-	else if (MATCH("TABLESAMPLECLAUSE", 17))
-		return_value = _readTableSampleClause();
-	else if (MATCH("NOTIFY", 6))
-		return_value = _readNotifyStmt();
-	else if (MATCH("DECLARECURSOR", 13))
-		return_value = _readDeclareCursorStmt();
-	else if (MATCH("GRAPHPATH", 9))
-		return_value = _readGraphPath();
-	else if (MATCH("GRAPHVERTEX", 11))
-		return_value = _readGraphVertex();
-	else if (MATCH("GRAPHEDGE", 9))
-		return_value = _readGraphEdge();
-	else
-	{
-		elog(ERROR, "badly formatted node string \"%.32s\"...", token);
-		return_value = NULL;	/* keep compiler quiet */
-	}
-=======
 	READ_ENUM_FIELD(commandType, CmdType);
 	READ_UINT_FIELD(queryId);
 	READ_BOOL_FIELD(hasReturning);
@@ -1586,7 +1409,6 @@
 	READ_NODE_FIELD(relationOids);
 	READ_NODE_FIELD(invalItems);
 	READ_INT_FIELD(nParamExec);
->>>>>>> e77ea9db
 
 	READ_DONE();
 }
@@ -2431,6 +2253,46 @@
 
 	READ_DONE();
 }
+
+static GraphPath *
+_readGraphPath(void)
+{
+	READ_LOCALS(GraphPath);
+
+	READ_STRING_FIELD(variable);
+	READ_NODE_FIELD(chain);
+
+	READ_DONE();
+}
+
+static GraphVertex *
+_readGraphVertex(void)
+{
+	READ_LOCALS(GraphVertex);
+
+	READ_STRING_FIELD(variable);
+	READ_STRING_FIELD(label);
+	READ_NODE_FIELD(prop_map);
+	READ_NODE_FIELD(es_prop_map);
+	READ_BOOL_FIELD(create);
+
+	READ_DONE();
+}
+
+static GraphEdge *
+_readGraphEdge(void)
+{
+	READ_LOCALS(GraphEdge);
+
+	READ_INT_FIELD(direction);
+	READ_STRING_FIELD(variable);
+	READ_STRING_FIELD(label);
+	READ_NODE_FIELD(prop_map);
+	READ_NODE_FIELD(es_prop_map);
+
+	READ_DONE();
+}
+
 
 /*
  * parseNodeString
@@ -2662,6 +2524,12 @@
 		return_value = _readAlternativeSubPlan();
 	else if (MATCH("EXTENSIBLENODE", 14))
 		return_value = _readExtensibleNode();
+	else if (MATCH("GRAPHPATH", 9))
+		return_value = _readGraphPath();
+	else if (MATCH("GRAPHVERTEX", 11))
+		return_value = _readGraphVertex();
+	else if (MATCH("GRAPHEDGE", 9))
+		return_value = _readGraphEdge();
 	else
 	{
 		elog(ERROR, "badly formatted node string \"%.32s\"...", token);
