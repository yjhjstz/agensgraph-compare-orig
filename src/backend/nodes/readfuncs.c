--- conflicted
+++ resolved
@@ -263,7 +263,9 @@
 	READ_NODE_FIELD(rowMarks);
 	READ_NODE_FIELD(setOperations);
 	READ_NODE_FIELD(constraintDeps);
-<<<<<<< HEAD
+	/* withCheckOptions intentionally omitted, see comment in parsenodes.h */
+	READ_LOCATION_FIELD(stmt_location);
+	READ_LOCATION_FIELD(stmt_len);
 	READ_INT_FIELD(dijkstraWeight);
 	READ_BOOL_FIELD(dijkstraWeightOut);
 	READ_NODE_FIELD(dijkstraEndId);
@@ -280,11 +282,6 @@
 	READ_NODE_FIELD(graph.targets);
 	READ_NODE_FIELD(graph.exprs);
 	READ_NODE_FIELD(graph.sets);
-=======
-	/* withCheckOptions intentionally omitted, see comment in parsenodes.h */
-	READ_LOCATION_FIELD(stmt_location);
-	READ_LOCATION_FIELD(stmt_len);
->>>>>>> fdf521d6
 
 	READ_DONE();
 }
@@ -1502,13 +1499,10 @@
 	READ_NODE_FIELD(relationOids);
 	READ_NODE_FIELD(invalItems);
 	READ_INT_FIELD(nParamExec);
-<<<<<<< HEAD
-	READ_BOOL_FIELD(nVlePaths);
-=======
 	READ_NODE_FIELD(utilityStmt);
 	READ_LOCATION_FIELD(stmt_location);
 	READ_LOCATION_FIELD(stmt_len);
->>>>>>> fdf521d6
+	READ_BOOL_FIELD(nVlePaths);
 
 	READ_DONE();
 }
@@ -2451,6 +2445,38 @@
 	READ_DONE();
 }
 
+/*
+ * _readPartitionBoundSpec
+ */
+static PartitionBoundSpec *
+_readPartitionBoundSpec(void)
+{
+	READ_LOCALS(PartitionBoundSpec);
+
+	READ_CHAR_FIELD(strategy);
+	READ_NODE_FIELD(listdatums);
+	READ_NODE_FIELD(lowerdatums);
+	READ_NODE_FIELD(upperdatums);
+	READ_LOCATION_FIELD(location);
+
+	READ_DONE();
+}
+
+/*
+ * _readPartitionRangeDatum
+ */
+static PartitionRangeDatum *
+_readPartitionRangeDatum(void)
+{
+	READ_LOCALS(PartitionRangeDatum);
+
+	READ_ENUM_FIELD(kind, PartitionRangeDatumKind);
+	READ_NODE_FIELD(value);
+	READ_LOCATION_FIELD(location);
+
+	READ_DONE();
+}
+
 static GraphPath *
 _readGraphPath(void)
 {
@@ -2613,38 +2639,6 @@
 	READ_BOOL_FIELD(is_slice);
 	READ_NODE_FIELD(lidx);
 	READ_NODE_FIELD(uidx);
-
-	READ_DONE();
-}
-
-/*
- * _readPartitionBoundSpec
- */
-static PartitionBoundSpec *
-_readPartitionBoundSpec(void)
-{
-	READ_LOCALS(PartitionBoundSpec);
-
-	READ_CHAR_FIELD(strategy);
-	READ_NODE_FIELD(listdatums);
-	READ_NODE_FIELD(lowerdatums);
-	READ_NODE_FIELD(upperdatums);
-	READ_LOCATION_FIELD(location);
-
-	READ_DONE();
-}
-
-/*
- * _readPartitionRangeDatum
- */
-static PartitionRangeDatum *
-_readPartitionRangeDatum(void)
-{
-	READ_LOCALS(PartitionRangeDatum);
-
-	READ_ENUM_FIELD(kind, PartitionRangeDatumKind);
-	READ_NODE_FIELD(value);
-	READ_LOCATION_FIELD(location);
 
 	READ_DONE();
 }
@@ -2895,7 +2889,10 @@
 		return_value = _readAlternativeSubPlan();
 	else if (MATCH("EXTENSIBLENODE", 14))
 		return_value = _readExtensibleNode();
-<<<<<<< HEAD
+	else if (MATCH("PARTITIONBOUNDSPEC", 18))
+		return_value = _readPartitionBoundSpec();
+	else if (MATCH("PARTITIONRANGEDATUM", 19))
+		return_value = _readPartitionRangeDatum();
 	else if (MATCH("GRAPHPATH", 9))
 		return_value = _readGraphPath();
 	else if (MATCH("GRAPHVERTEX", 11))
@@ -2924,12 +2921,6 @@
 		return_value = _readCypherAccessExpr();
 	else if (MATCH("CYPHERINDICES", 13))
 		return_value = _readCypherIndices();
-=======
-	else if (MATCH("PARTITIONBOUNDSPEC", 18))
-		return_value = _readPartitionBoundSpec();
-	else if (MATCH("PARTITIONRANGEDATUM", 19))
-		return_value = _readPartitionRangeDatum();
->>>>>>> fdf521d6
 	else
 	{
 		elog(ERROR, "badly formatted node string \"%.32s\"...", token);
