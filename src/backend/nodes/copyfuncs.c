/*-------------------------------------------------------------------------
 *
 * copyfuncs.c
 *	  Copy functions for Postgres tree nodes.
 *
 * NOTE: we currently support copying all node types found in parse and
 * plan trees.  We do not support copying executor state trees; there
 * is no need for that, and no point in maintaining all the code that
 * would be needed.  We also do not support copying Path trees, mainly
 * because the circular linkages between RelOptInfo and Path nodes can't
 * be handled easily in a simple depth-first traversal.
 *
 *
 * Portions Copyright (c) 1996-2017, PostgreSQL Global Development Group
 * Portions Copyright (c) 1994, Regents of the University of California
 *
 * IDENTIFICATION
 *	  src/backend/nodes/copyfuncs.c
 *
 *-------------------------------------------------------------------------
 */

#include "postgres.h"

#include "miscadmin.h"
#include "nodes/extensible.h"
#include "nodes/graphnodes.h"
#include "nodes/plannodes.h"
#include "nodes/relation.h"
#include "utils/datum.h"
#include "utils/rel.h"


/*
 * Macros to simplify copying of different kinds of fields.  Use these
 * wherever possible to reduce the chance for silly typos.  Note that these
 * hard-wire the convention that the local variables in a Copy routine are
 * named 'newnode' and 'from'.
 */

/* Copy a simple scalar field (int, float, bool, enum, etc) */
#define COPY_SCALAR_FIELD(fldname) \
	(newnode->fldname = from->fldname)

/* Copy a field that is a pointer to some kind of Node or Node tree */
#define COPY_NODE_FIELD(fldname) \
	(newnode->fldname = copyObjectImpl(from->fldname))

/* Copy a field that is a pointer to a Bitmapset */
#define COPY_BITMAPSET_FIELD(fldname) \
	(newnode->fldname = bms_copy(from->fldname))

/* Copy a field that is a pointer to a C string, or perhaps NULL */
#define COPY_STRING_FIELD(fldname) \
	(newnode->fldname = from->fldname ? pstrdup(from->fldname) : (char *) NULL)

/* Copy a field that is a pointer to a simple palloc'd object of size sz */
#define COPY_POINTER_FIELD(fldname, sz) \
	do { \
		Size	_size = (sz); \
		newnode->fldname = palloc(_size); \
		memcpy(newnode->fldname, from->fldname, _size); \
	} while (0)

/* Copy a parse location field (for Copy, this is same as scalar case) */
#define COPY_LOCATION_FIELD(fldname) \
	(newnode->fldname = from->fldname)


/* ****************************************************************
 *					 plannodes.h copy functions
 * ****************************************************************
 */

/*
 * _copyPlannedStmt
 */
static PlannedStmt *
_copyPlannedStmt(const PlannedStmt *from)
{
	PlannedStmt *newnode = makeNode(PlannedStmt);

	COPY_SCALAR_FIELD(commandType);
	COPY_SCALAR_FIELD(queryId);
	COPY_SCALAR_FIELD(hasReturning);
	COPY_SCALAR_FIELD(hasModifyingCTE);
	COPY_SCALAR_FIELD(canSetTag);
	COPY_SCALAR_FIELD(transientPlan);
	COPY_SCALAR_FIELD(dependsOnRole);
	COPY_SCALAR_FIELD(parallelModeNeeded);
	COPY_NODE_FIELD(planTree);
	COPY_NODE_FIELD(rtable);
	COPY_NODE_FIELD(resultRelations);
	COPY_NODE_FIELD(nonleafResultRelations);
	COPY_NODE_FIELD(rootResultRelations);
	COPY_NODE_FIELD(subplans);
	COPY_BITMAPSET_FIELD(rewindPlanIDs);
	COPY_NODE_FIELD(rowMarks);
	COPY_NODE_FIELD(relationOids);
	COPY_NODE_FIELD(invalItems);
	COPY_SCALAR_FIELD(nParamExec);
<<<<<<< HEAD
	COPY_SCALAR_FIELD(nVlePaths);
=======
	COPY_NODE_FIELD(utilityStmt);
	COPY_LOCATION_FIELD(stmt_location);
	COPY_LOCATION_FIELD(stmt_len);
>>>>>>> fdf521d6

	return newnode;
}

/*
 * CopyPlanFields
 *
 *		This function copies the fields of the Plan node.  It is used by
 *		all the copy functions for classes which inherit from Plan.
 */
static void
CopyPlanFields(const Plan *from, Plan *newnode)
{
	COPY_SCALAR_FIELD(startup_cost);
	COPY_SCALAR_FIELD(total_cost);
	COPY_SCALAR_FIELD(plan_rows);
	COPY_SCALAR_FIELD(plan_width);
	COPY_SCALAR_FIELD(parallel_aware);
	COPY_SCALAR_FIELD(parallel_safe);
	COPY_SCALAR_FIELD(plan_node_id);
	COPY_NODE_FIELD(targetlist);
	COPY_NODE_FIELD(qual);
	COPY_NODE_FIELD(lefttree);
	COPY_NODE_FIELD(righttree);
	COPY_NODE_FIELD(initPlan);
	COPY_BITMAPSET_FIELD(extParam);
	COPY_BITMAPSET_FIELD(allParam);
}

/*
 * _copyPlan
 */
static Plan *
_copyPlan(const Plan *from)
{
	Plan	   *newnode = makeNode(Plan);

	/*
	 * copy node superclass fields
	 */
	CopyPlanFields(from, newnode);

	return newnode;
}


/*
 * _copyResult
 */
static Result *
_copyResult(const Result *from)
{
	Result	   *newnode = makeNode(Result);

	/*
	 * copy node superclass fields
	 */
	CopyPlanFields((const Plan *) from, (Plan *) newnode);

	/*
	 * copy remainder of node
	 */
	COPY_NODE_FIELD(resconstantqual);

	return newnode;
}

/*
 * _copyProjectSet
 */
static ProjectSet *
_copyProjectSet(const ProjectSet *from)
{
	ProjectSet *newnode = makeNode(ProjectSet);

	/*
	 * copy node superclass fields
	 */
	CopyPlanFields((const Plan *) from, (Plan *) newnode);

	return newnode;
}

/*
 * _copyModifyTable
 */
static ModifyTable *
_copyModifyTable(const ModifyTable *from)
{
	ModifyTable *newnode = makeNode(ModifyTable);

	/*
	 * copy node superclass fields
	 */
	CopyPlanFields((const Plan *) from, (Plan *) newnode);

	/*
	 * copy remainder of node
	 */
	COPY_SCALAR_FIELD(operation);
	COPY_SCALAR_FIELD(canSetTag);
	COPY_SCALAR_FIELD(nominalRelation);
	COPY_NODE_FIELD(partitioned_rels);
	COPY_NODE_FIELD(resultRelations);
	COPY_SCALAR_FIELD(resultRelIndex);
	COPY_SCALAR_FIELD(rootResultRelIndex);
	COPY_NODE_FIELD(plans);
	COPY_NODE_FIELD(withCheckOptionLists);
	COPY_NODE_FIELD(returningLists);
	COPY_NODE_FIELD(fdwPrivLists);
	COPY_BITMAPSET_FIELD(fdwDirectModifyPlans);
	COPY_NODE_FIELD(rowMarks);
	COPY_SCALAR_FIELD(epqParam);
	COPY_SCALAR_FIELD(onConflictAction);
	COPY_NODE_FIELD(arbiterIndexes);
	COPY_NODE_FIELD(onConflictSet);
	COPY_NODE_FIELD(onConflictWhere);
	COPY_SCALAR_FIELD(exclRelRTI);
	COPY_NODE_FIELD(exclRelTlist);

	return newnode;
}

/*
 * _copyAppend
 */
static Append *
_copyAppend(const Append *from)
{
	Append	   *newnode = makeNode(Append);

	/*
	 * copy node superclass fields
	 */
	CopyPlanFields((const Plan *) from, (Plan *) newnode);

	/*
	 * copy remainder of node
	 */
	COPY_NODE_FIELD(partitioned_rels);
	COPY_NODE_FIELD(appendplans);

	return newnode;
}

/*
 * _copyMergeAppend
 */
static MergeAppend *
_copyMergeAppend(const MergeAppend *from)
{
	MergeAppend *newnode = makeNode(MergeAppend);

	/*
	 * copy node superclass fields
	 */
	CopyPlanFields((const Plan *) from, (Plan *) newnode);

	/*
	 * copy remainder of node
	 */
	COPY_NODE_FIELD(partitioned_rels);
	COPY_NODE_FIELD(mergeplans);
	COPY_SCALAR_FIELD(numCols);
	COPY_POINTER_FIELD(sortColIdx, from->numCols * sizeof(AttrNumber));
	COPY_POINTER_FIELD(sortOperators, from->numCols * sizeof(Oid));
	COPY_POINTER_FIELD(collations, from->numCols * sizeof(Oid));
	COPY_POINTER_FIELD(nullsFirst, from->numCols * sizeof(bool));

	return newnode;
}

/*
 * _copyRecursiveUnion
 */
static RecursiveUnion *
_copyRecursiveUnion(const RecursiveUnion *from)
{
	RecursiveUnion *newnode = makeNode(RecursiveUnion);

	/*
	 * copy node superclass fields
	 */
	CopyPlanFields((const Plan *) from, (Plan *) newnode);

	/*
	 * copy remainder of node
	 */
	COPY_SCALAR_FIELD(wtParam);
	COPY_SCALAR_FIELD(numCols);
	if (from->numCols > 0)
	{
		COPY_POINTER_FIELD(dupColIdx, from->numCols * sizeof(AttrNumber));
		COPY_POINTER_FIELD(dupOperators, from->numCols * sizeof(Oid));
	}
	COPY_SCALAR_FIELD(numGroups);
	COPY_SCALAR_FIELD(maxDepth);

	return newnode;
}

/*
 * _copyBitmapAnd
 */
static BitmapAnd *
_copyBitmapAnd(const BitmapAnd *from)
{
	BitmapAnd  *newnode = makeNode(BitmapAnd);

	/*
	 * copy node superclass fields
	 */
	CopyPlanFields((const Plan *) from, (Plan *) newnode);

	/*
	 * copy remainder of node
	 */
	COPY_NODE_FIELD(bitmapplans);

	return newnode;
}

/*
 * _copyBitmapOr
 */
static BitmapOr *
_copyBitmapOr(const BitmapOr *from)
{
	BitmapOr   *newnode = makeNode(BitmapOr);

	/*
	 * copy node superclass fields
	 */
	CopyPlanFields((const Plan *) from, (Plan *) newnode);

	/*
	 * copy remainder of node
	 */
	COPY_SCALAR_FIELD(isshared);
	COPY_NODE_FIELD(bitmapplans);

	return newnode;
}

/*
 * _copyGather
 */
static Gather *
_copyGather(const Gather *from)
{
	Gather	   *newnode = makeNode(Gather);

	/*
	 * copy node superclass fields
	 */
	CopyPlanFields((const Plan *) from, (Plan *) newnode);

	/*
	 * copy remainder of node
	 */
	COPY_SCALAR_FIELD(num_workers);
	COPY_SCALAR_FIELD(rescan_param);
	COPY_SCALAR_FIELD(single_copy);
	COPY_SCALAR_FIELD(invisible);

	return newnode;
}

/*
 * _copyGatherMerge
 */
static GatherMerge *
_copyGatherMerge(const GatherMerge *from)
{
	GatherMerge *newnode = makeNode(GatherMerge);

	/*
	 * copy node superclass fields
	 */
	CopyPlanFields((const Plan *) from, (Plan *) newnode);

	/*
	 * copy remainder of node
	 */
	COPY_SCALAR_FIELD(num_workers);
	COPY_SCALAR_FIELD(rescan_param);
	COPY_SCALAR_FIELD(numCols);
	COPY_POINTER_FIELD(sortColIdx, from->numCols * sizeof(AttrNumber));
	COPY_POINTER_FIELD(sortOperators, from->numCols * sizeof(Oid));
	COPY_POINTER_FIELD(collations, from->numCols * sizeof(Oid));
	COPY_POINTER_FIELD(nullsFirst, from->numCols * sizeof(bool));

	return newnode;
}

/*
 * CopyScanFields
 *
 *		This function copies the fields of the Scan node.  It is used by
 *		all the copy functions for classes which inherit from Scan.
 */
static void
CopyScanFields(const Scan *from, Scan *newnode)
{
	CopyPlanFields((const Plan *) from, (Plan *) newnode);

	COPY_SCALAR_FIELD(scanrelid);
	COPY_SCALAR_FIELD(edgerefid);
}

/*
 * _copyScan
 */
static Scan *
_copyScan(const Scan *from)
{
	Scan	   *newnode = makeNode(Scan);

	/*
	 * copy node superclass fields
	 */
	CopyScanFields((const Scan *) from, (Scan *) newnode);

	return newnode;
}

/*
 * _copySeqScan
 */
static SeqScan *
_copySeqScan(const SeqScan *from)
{
	SeqScan    *newnode = makeNode(SeqScan);

	/*
	 * copy node superclass fields
	 */
	CopyScanFields((const Scan *) from, (Scan *) newnode);

	return newnode;
}

/*
 * _copySampleScan
 */
static SampleScan *
_copySampleScan(const SampleScan *from)
{
	SampleScan *newnode = makeNode(SampleScan);

	/*
	 * copy node superclass fields
	 */
	CopyScanFields((const Scan *) from, (Scan *) newnode);

	/*
	 * copy remainder of node
	 */
	COPY_NODE_FIELD(tablesample);

	return newnode;
}

/*
 * _copyIndexScan
 */
static IndexScan *
_copyIndexScan(const IndexScan *from)
{
	IndexScan  *newnode = makeNode(IndexScan);

	/*
	 * copy node superclass fields
	 */
	CopyScanFields((const Scan *) from, (Scan *) newnode);

	/*
	 * copy remainder of node
	 */
	COPY_SCALAR_FIELD(indexid);
	COPY_NODE_FIELD(indexqual);
	COPY_NODE_FIELD(indexqualorig);
	COPY_NODE_FIELD(indexorderby);
	COPY_NODE_FIELD(indexorderbyorig);
	COPY_NODE_FIELD(indexorderbyops);
	COPY_SCALAR_FIELD(indexorderdir);

	return newnode;
}

/*
 * _copyIndexOnlyScan
 */
static IndexOnlyScan *
_copyIndexOnlyScan(const IndexOnlyScan *from)
{
	IndexOnlyScan *newnode = makeNode(IndexOnlyScan);

	/*
	 * copy node superclass fields
	 */
	CopyScanFields((const Scan *) from, (Scan *) newnode);

	/*
	 * copy remainder of node
	 */
	COPY_SCALAR_FIELD(indexid);
	COPY_NODE_FIELD(indexqual);
	COPY_NODE_FIELD(indexorderby);
	COPY_NODE_FIELD(indextlist);
	COPY_SCALAR_FIELD(indexorderdir);

	return newnode;
}

/*
 * _copyBitmapIndexScan
 */
static BitmapIndexScan *
_copyBitmapIndexScan(const BitmapIndexScan *from)
{
	BitmapIndexScan *newnode = makeNode(BitmapIndexScan);

	/*
	 * copy node superclass fields
	 */
	CopyScanFields((const Scan *) from, (Scan *) newnode);

	/*
	 * copy remainder of node
	 */
	COPY_SCALAR_FIELD(indexid);
	COPY_SCALAR_FIELD(isshared);
	COPY_NODE_FIELD(indexqual);
	COPY_NODE_FIELD(indexqualorig);

	return newnode;
}

/*
 * _copyBitmapHeapScan
 */
static BitmapHeapScan *
_copyBitmapHeapScan(const BitmapHeapScan *from)
{
	BitmapHeapScan *newnode = makeNode(BitmapHeapScan);

	/*
	 * copy node superclass fields
	 */
	CopyScanFields((const Scan *) from, (Scan *) newnode);

	/*
	 * copy remainder of node
	 */
	COPY_NODE_FIELD(bitmapqualorig);

	return newnode;
}

/*
 * _copyTidScan
 */
static TidScan *
_copyTidScan(const TidScan *from)
{
	TidScan    *newnode = makeNode(TidScan);

	/*
	 * copy node superclass fields
	 */
	CopyScanFields((const Scan *) from, (Scan *) newnode);

	/*
	 * copy remainder of node
	 */
	COPY_NODE_FIELD(tidquals);

	return newnode;
}

/*
 * _copySubqueryScan
 */
static SubqueryScan *
_copySubqueryScan(const SubqueryScan *from)
{
	SubqueryScan *newnode = makeNode(SubqueryScan);

	/*
	 * copy node superclass fields
	 */
	CopyScanFields((const Scan *) from, (Scan *) newnode);

	/*
	 * copy remainder of node
	 */
	COPY_NODE_FIELD(subplan);

	return newnode;
}

/*
 * _copyFunctionScan
 */
static FunctionScan *
_copyFunctionScan(const FunctionScan *from)
{
	FunctionScan *newnode = makeNode(FunctionScan);

	/*
	 * copy node superclass fields
	 */
	CopyScanFields((const Scan *) from, (Scan *) newnode);

	/*
	 * copy remainder of node
	 */
	COPY_NODE_FIELD(functions);
	COPY_SCALAR_FIELD(funcordinality);

	return newnode;
}

/*
 * _copyTableFuncScan
 */
static TableFuncScan *
_copyTableFuncScan(const TableFuncScan *from)
{
	TableFuncScan *newnode = makeNode(TableFuncScan);

	/*
	 * copy node superclass fields
	 */
	CopyScanFields((const Scan *) from, (Scan *) newnode);

	/*
	 * copy remainder of node
	 */
	COPY_NODE_FIELD(tablefunc);

	return newnode;
}

/*
 * _copyValuesScan
 */
static ValuesScan *
_copyValuesScan(const ValuesScan *from)
{
	ValuesScan *newnode = makeNode(ValuesScan);

	/*
	 * copy node superclass fields
	 */
	CopyScanFields((const Scan *) from, (Scan *) newnode);

	/*
	 * copy remainder of node
	 */
	COPY_NODE_FIELD(values_lists);

	return newnode;
}

/*
 * _copyCteScan
 */
static CteScan *
_copyCteScan(const CteScan *from)
{
	CteScan    *newnode = makeNode(CteScan);

	/*
	 * copy node superclass fields
	 */
	CopyScanFields((const Scan *) from, (Scan *) newnode);

	/*
	 * copy remainder of node
	 */
	COPY_SCALAR_FIELD(ctePlanId);
	COPY_SCALAR_FIELD(cteParam);
	COPY_SCALAR_FIELD(cteStop);

	return newnode;
}

/*
 * _copyNamedTuplestoreScan
 */
static NamedTuplestoreScan *
_copyNamedTuplestoreScan(const NamedTuplestoreScan *from)
{
	NamedTuplestoreScan *newnode = makeNode(NamedTuplestoreScan);

	/*
	 * copy node superclass fields
	 */
	CopyScanFields((const Scan *) from, (Scan *) newnode);

	/*
	 * copy remainder of node
	 */
	COPY_STRING_FIELD(enrname);

	return newnode;
}

/*
 * _copyWorkTableScan
 */
static WorkTableScan *
_copyWorkTableScan(const WorkTableScan *from)
{
	WorkTableScan *newnode = makeNode(WorkTableScan);

	/*
	 * copy node superclass fields
	 */
	CopyScanFields((const Scan *) from, (Scan *) newnode);

	/*
	 * copy remainder of node
	 */
	COPY_SCALAR_FIELD(wtParam);

	return newnode;
}

/*
 * _copyForeignScan
 */
static ForeignScan *
_copyForeignScan(const ForeignScan *from)
{
	ForeignScan *newnode = makeNode(ForeignScan);

	/*
	 * copy node superclass fields
	 */
	CopyScanFields((const Scan *) from, (Scan *) newnode);

	/*
	 * copy remainder of node
	 */
	COPY_SCALAR_FIELD(operation);
	COPY_SCALAR_FIELD(fs_server);
	COPY_NODE_FIELD(fdw_exprs);
	COPY_NODE_FIELD(fdw_private);
	COPY_NODE_FIELD(fdw_scan_tlist);
	COPY_NODE_FIELD(fdw_recheck_quals);
	COPY_BITMAPSET_FIELD(fs_relids);
	COPY_SCALAR_FIELD(fsSystemCol);

	return newnode;
}

/*
 * _copyCustomScan
 */
static CustomScan *
_copyCustomScan(const CustomScan *from)
{
	CustomScan *newnode = makeNode(CustomScan);

	/*
	 * copy node superclass fields
	 */
	CopyScanFields((const Scan *) from, (Scan *) newnode);

	/*
	 * copy remainder of node
	 */
	COPY_SCALAR_FIELD(flags);
	COPY_NODE_FIELD(custom_plans);
	COPY_NODE_FIELD(custom_exprs);
	COPY_NODE_FIELD(custom_private);
	COPY_NODE_FIELD(custom_scan_tlist);
	COPY_BITMAPSET_FIELD(custom_relids);

	/*
	 * NOTE: The method field of CustomScan is required to be a pointer to a
	 * static table of callback functions.  So we don't copy the table itself,
	 * just reference the original one.
	 */
	COPY_SCALAR_FIELD(methods);

	return newnode;
}

/*
 * CopyJoinFields
 *
 *		This function copies the fields of the Join node.  It is used by
 *		all the copy functions for classes which inherit from Join.
 */
static void
CopyJoinFields(const Join *from, Join *newnode)
{
	CopyPlanFields((const Plan *) from, (Plan *) newnode);

	COPY_SCALAR_FIELD(jointype);
	COPY_SCALAR_FIELD(inner_unique);
	COPY_NODE_FIELD(joinqual);
}


/*
 * _copyJoin
 */
static Join *
_copyJoin(const Join *from)
{
	Join	   *newnode = makeNode(Join);

	/*
	 * copy node superclass fields
	 */
	CopyJoinFields(from, newnode);

	return newnode;
}


/*
 * _copyNestLoop
 */
static NestLoop *
_copyNestLoop(const NestLoop *from)
{
	NestLoop   *newnode = makeNode(NestLoop);

	/*
	 * copy node superclass fields
	 */
	CopyJoinFields((const Join *) from, (Join *) newnode);

	/*
	 * copy remainder of node
	 */
	COPY_NODE_FIELD(nestParams);

	return newnode;
}

/*
 * _copyNestLoopVLE
 */
static NestLoopVLE *
_copyNestLoopVLE(const NestLoopVLE *from)
{
	NestLoopVLE *newnode = makeNode(NestLoopVLE);

	/*
	 * copy node superclass fields
	 */
	CopyJoinFields((const Join *) from, (Join *) newnode);

	/*
	 * copy remainder of node
	 */

	COPY_NODE_FIELD(nl.nestParams);

	COPY_SCALAR_FIELD(minHops);
	COPY_SCALAR_FIELD(maxHops);

	return newnode;
}

/*
 * _copyMergeJoin
 */
static MergeJoin *
_copyMergeJoin(const MergeJoin *from)
{
	MergeJoin  *newnode = makeNode(MergeJoin);
	int			numCols;

	/*
	 * copy node superclass fields
	 */
	CopyJoinFields((const Join *) from, (Join *) newnode);

	/*
	 * copy remainder of node
	 */
	COPY_SCALAR_FIELD(skip_mark_restore);
	COPY_NODE_FIELD(mergeclauses);
	numCols = list_length(from->mergeclauses);
	if (numCols > 0)
	{
		COPY_POINTER_FIELD(mergeFamilies, numCols * sizeof(Oid));
		COPY_POINTER_FIELD(mergeCollations, numCols * sizeof(Oid));
		COPY_POINTER_FIELD(mergeStrategies, numCols * sizeof(int));
		COPY_POINTER_FIELD(mergeNullsFirst, numCols * sizeof(bool));
	}

	return newnode;
}

/*
 * _copyHashJoin
 */
static HashJoin *
_copyHashJoin(const HashJoin *from)
{
	HashJoin   *newnode = makeNode(HashJoin);

	/*
	 * copy node superclass fields
	 */
	CopyJoinFields((const Join *) from, (Join *) newnode);

	/*
	 * copy remainder of node
	 */
	COPY_NODE_FIELD(hashclauses);

	return newnode;
}


/*
 * _copyMaterial
 */
static Material *
_copyMaterial(const Material *from)
{
	Material   *newnode = makeNode(Material);

	/*
	 * copy node superclass fields
	 */
	CopyPlanFields((const Plan *) from, (Plan *) newnode);

	return newnode;
}


/*
 * _copySort
 */
static Sort *
_copySort(const Sort *from)
{
	Sort	   *newnode = makeNode(Sort);

	/*
	 * copy node superclass fields
	 */
	CopyPlanFields((const Plan *) from, (Plan *) newnode);

	COPY_SCALAR_FIELD(numCols);
	COPY_POINTER_FIELD(sortColIdx, from->numCols * sizeof(AttrNumber));
	COPY_POINTER_FIELD(sortOperators, from->numCols * sizeof(Oid));
	COPY_POINTER_FIELD(collations, from->numCols * sizeof(Oid));
	COPY_POINTER_FIELD(nullsFirst, from->numCols * sizeof(bool));

	return newnode;
}


/*
 * _copyGroup
 */
static Group *
_copyGroup(const Group *from)
{
	Group	   *newnode = makeNode(Group);

	CopyPlanFields((const Plan *) from, (Plan *) newnode);

	COPY_SCALAR_FIELD(numCols);
	COPY_POINTER_FIELD(grpColIdx, from->numCols * sizeof(AttrNumber));
	COPY_POINTER_FIELD(grpOperators, from->numCols * sizeof(Oid));

	return newnode;
}

/*
 * _copyAgg
 */
static Agg *
_copyAgg(const Agg *from)
{
	Agg		   *newnode = makeNode(Agg);

	CopyPlanFields((const Plan *) from, (Plan *) newnode);

	COPY_SCALAR_FIELD(aggstrategy);
	COPY_SCALAR_FIELD(aggsplit);
	COPY_SCALAR_FIELD(numCols);
	if (from->numCols > 0)
	{
		COPY_POINTER_FIELD(grpColIdx, from->numCols * sizeof(AttrNumber));
		COPY_POINTER_FIELD(grpOperators, from->numCols * sizeof(Oid));
	}
	COPY_SCALAR_FIELD(numGroups);
	COPY_BITMAPSET_FIELD(aggParams);
	COPY_NODE_FIELD(groupingSets);
	COPY_NODE_FIELD(chain);

	return newnode;
}

/*
 * _copyWindowAgg
 */
static WindowAgg *
_copyWindowAgg(const WindowAgg *from)
{
	WindowAgg  *newnode = makeNode(WindowAgg);

	CopyPlanFields((const Plan *) from, (Plan *) newnode);

	COPY_SCALAR_FIELD(winref);
	COPY_SCALAR_FIELD(partNumCols);
	if (from->partNumCols > 0)
	{
		COPY_POINTER_FIELD(partColIdx, from->partNumCols * sizeof(AttrNumber));
		COPY_POINTER_FIELD(partOperators, from->partNumCols * sizeof(Oid));
	}
	COPY_SCALAR_FIELD(ordNumCols);
	if (from->ordNumCols > 0)
	{
		COPY_POINTER_FIELD(ordColIdx, from->ordNumCols * sizeof(AttrNumber));
		COPY_POINTER_FIELD(ordOperators, from->ordNumCols * sizeof(Oid));
	}
	COPY_SCALAR_FIELD(frameOptions);
	COPY_NODE_FIELD(startOffset);
	COPY_NODE_FIELD(endOffset);

	return newnode;
}

/*
 * _copyUnique
 */
static Unique *
_copyUnique(const Unique *from)
{
	Unique	   *newnode = makeNode(Unique);

	/*
	 * copy node superclass fields
	 */
	CopyPlanFields((const Plan *) from, (Plan *) newnode);

	/*
	 * copy remainder of node
	 */
	COPY_SCALAR_FIELD(numCols);
	COPY_POINTER_FIELD(uniqColIdx, from->numCols * sizeof(AttrNumber));
	COPY_POINTER_FIELD(uniqOperators, from->numCols * sizeof(Oid));

	return newnode;
}

/*
 * _copyHash
 */
static Hash *
_copyHash(const Hash *from)
{
	Hash	   *newnode = makeNode(Hash);

	/*
	 * copy node superclass fields
	 */
	CopyPlanFields((const Plan *) from, (Plan *) newnode);

	/*
	 * copy remainder of node
	 */
	COPY_SCALAR_FIELD(skewTable);
	COPY_SCALAR_FIELD(skewColumn);
	COPY_SCALAR_FIELD(skewInherit);

	return newnode;
}

/*
 * _copySetOp
 */
static SetOp *
_copySetOp(const SetOp *from)
{
	SetOp	   *newnode = makeNode(SetOp);

	/*
	 * copy node superclass fields
	 */
	CopyPlanFields((const Plan *) from, (Plan *) newnode);

	/*
	 * copy remainder of node
	 */
	COPY_SCALAR_FIELD(cmd);
	COPY_SCALAR_FIELD(strategy);
	COPY_SCALAR_FIELD(numCols);
	COPY_POINTER_FIELD(dupColIdx, from->numCols * sizeof(AttrNumber));
	COPY_POINTER_FIELD(dupOperators, from->numCols * sizeof(Oid));
	COPY_SCALAR_FIELD(flagColIdx);
	COPY_SCALAR_FIELD(firstFlag);
	COPY_SCALAR_FIELD(numGroups);

	return newnode;
}

/*
 * _copyLockRows
 */
static LockRows *
_copyLockRows(const LockRows *from)
{
	LockRows   *newnode = makeNode(LockRows);

	/*
	 * copy node superclass fields
	 */
	CopyPlanFields((const Plan *) from, (Plan *) newnode);

	/*
	 * copy remainder of node
	 */
	COPY_NODE_FIELD(rowMarks);
	COPY_SCALAR_FIELD(epqParam);

	return newnode;
}

/*
 * _copyLimit
 */
static Limit *
_copyLimit(const Limit *from)
{
	Limit	   *newnode = makeNode(Limit);

	/*
	 * copy node superclass fields
	 */
	CopyPlanFields((const Plan *) from, (Plan *) newnode);

	/*
	 * copy remainder of node
	 */
	COPY_NODE_FIELD(limitOffset);
	COPY_NODE_FIELD(limitCount);

	return newnode;
}

static ModifyGraph *
_copyModifyGraph(const ModifyGraph *from)
{
	ModifyGraph *newnode = makeNode(ModifyGraph);

	CopyPlanFields((const Plan *) from, (Plan *) newnode);

	COPY_SCALAR_FIELD(canSetTag);
	COPY_SCALAR_FIELD(operation);
	COPY_SCALAR_FIELD(last);
	COPY_SCALAR_FIELD(detach);
	COPY_NODE_FIELD(subplan);
	COPY_NODE_FIELD(pattern);
	COPY_NODE_FIELD(targets);
	COPY_NODE_FIELD(exprs);
	COPY_NODE_FIELD(sets);

	return newnode;
}

static Dijkstra *
_copyDijkstra(const Dijkstra *from)
{
	Dijkstra *newnode = makeNode(Dijkstra);

	CopyPlanFields((const Plan *) from, (Plan *) newnode);

	COPY_SCALAR_FIELD(weight);
	COPY_SCALAR_FIELD(weight_out);
	COPY_SCALAR_FIELD(end_id);
	COPY_SCALAR_FIELD(edge_id);
	COPY_NODE_FIELD(source);
	COPY_NODE_FIELD(target);
	COPY_NODE_FIELD(limit);

	return newnode;
}


/*
 * _copyNestLoopParam
 */
static NestLoopParam *
_copyNestLoopParam(const NestLoopParam *from)
{
	NestLoopParam *newnode = makeNode(NestLoopParam);

	COPY_SCALAR_FIELD(paramno);
	COPY_NODE_FIELD(paramval);

	return newnode;
}

/*
 * _copyPlanRowMark
 */
static PlanRowMark *
_copyPlanRowMark(const PlanRowMark *from)
{
	PlanRowMark *newnode = makeNode(PlanRowMark);

	COPY_SCALAR_FIELD(rti);
	COPY_SCALAR_FIELD(prti);
	COPY_SCALAR_FIELD(rowmarkId);
	COPY_SCALAR_FIELD(markType);
	COPY_SCALAR_FIELD(allMarkTypes);
	COPY_SCALAR_FIELD(strength);
	COPY_SCALAR_FIELD(waitPolicy);
	COPY_SCALAR_FIELD(isParent);

	return newnode;
}

/*
 * _copyPlanInvalItem
 */
static PlanInvalItem *
_copyPlanInvalItem(const PlanInvalItem *from)
{
	PlanInvalItem *newnode = makeNode(PlanInvalItem);

	COPY_SCALAR_FIELD(cacheId);
	COPY_SCALAR_FIELD(hashValue);

	return newnode;
}

/* ****************************************************************
 *					   primnodes.h copy functions
 * ****************************************************************
 */

/*
 * _copyAlias
 */
static Alias *
_copyAlias(const Alias *from)
{
	Alias	   *newnode = makeNode(Alias);

	COPY_STRING_FIELD(aliasname);
	COPY_NODE_FIELD(colnames);

	return newnode;
}

/*
 * _copyRangeVar
 */
static RangeVar *
_copyRangeVar(const RangeVar *from)
{
	RangeVar   *newnode = makeNode(RangeVar);

	COPY_STRING_FIELD(catalogname);
	COPY_STRING_FIELD(schemaname);
	COPY_STRING_FIELD(relname);
	COPY_SCALAR_FIELD(inh);
	COPY_SCALAR_FIELD(relpersistence);
	COPY_NODE_FIELD(alias);
	COPY_LOCATION_FIELD(location);

	return newnode;
}

/*
 * _copyTableFunc
 */
static TableFunc *
_copyTableFunc(const TableFunc *from)
{
	TableFunc  *newnode = makeNode(TableFunc);

	COPY_NODE_FIELD(ns_uris);
	COPY_NODE_FIELD(ns_names);
	COPY_NODE_FIELD(docexpr);
	COPY_NODE_FIELD(rowexpr);
	COPY_NODE_FIELD(colnames);
	COPY_NODE_FIELD(coltypes);
	COPY_NODE_FIELD(coltypmods);
	COPY_NODE_FIELD(colcollations);
	COPY_NODE_FIELD(colexprs);
	COPY_NODE_FIELD(coldefexprs);
	COPY_BITMAPSET_FIELD(notnulls);
	COPY_SCALAR_FIELD(ordinalitycol);
	COPY_LOCATION_FIELD(location);

	return newnode;
}

/*
 * _copyIntoClause
 */
static IntoClause *
_copyIntoClause(const IntoClause *from)
{
	IntoClause *newnode = makeNode(IntoClause);

	COPY_NODE_FIELD(rel);
	COPY_NODE_FIELD(colNames);
	COPY_NODE_FIELD(options);
	COPY_SCALAR_FIELD(onCommit);
	COPY_STRING_FIELD(tableSpaceName);
	COPY_NODE_FIELD(viewQuery);
	COPY_SCALAR_FIELD(skipData);

	return newnode;
}

/*
 * We don't need a _copyExpr because Expr is an abstract supertype which
 * should never actually get instantiated.  Also, since it has no common
 * fields except NodeTag, there's no need for a helper routine to factor
 * out copying the common fields...
 */

/*
 * _copyVar
 */
static Var *
_copyVar(const Var *from)
{
	Var		   *newnode = makeNode(Var);

	COPY_SCALAR_FIELD(varno);
	COPY_SCALAR_FIELD(varattno);
	COPY_SCALAR_FIELD(vartype);
	COPY_SCALAR_FIELD(vartypmod);
	COPY_SCALAR_FIELD(varcollid);
	COPY_SCALAR_FIELD(varlevelsup);
	COPY_SCALAR_FIELD(varnoold);
	COPY_SCALAR_FIELD(varoattno);
	COPY_LOCATION_FIELD(location);

	return newnode;
}

/*
 * _copyConst
 */
static Const *
_copyConst(const Const *from)
{
	Const	   *newnode = makeNode(Const);

	COPY_SCALAR_FIELD(consttype);
	COPY_SCALAR_FIELD(consttypmod);
	COPY_SCALAR_FIELD(constcollid);
	COPY_SCALAR_FIELD(constlen);

	if (from->constbyval || from->constisnull)
	{
		/*
		 * passed by value so just copy the datum. Also, don't try to copy
		 * struct when value is null!
		 */
		newnode->constvalue = from->constvalue;
	}
	else
	{
		/*
		 * passed by reference.  We need a palloc'd copy.
		 */
		newnode->constvalue = datumCopy(from->constvalue,
										from->constbyval,
										from->constlen);
	}

	COPY_SCALAR_FIELD(constisnull);
	COPY_SCALAR_FIELD(constbyval);
	COPY_LOCATION_FIELD(location);

	return newnode;
}

/*
 * _copyParam
 */
static Param *
_copyParam(const Param *from)
{
	Param	   *newnode = makeNode(Param);

	COPY_SCALAR_FIELD(paramkind);
	COPY_SCALAR_FIELD(paramid);
	COPY_SCALAR_FIELD(paramtype);
	COPY_SCALAR_FIELD(paramtypmod);
	COPY_SCALAR_FIELD(paramcollid);
	COPY_LOCATION_FIELD(location);

	return newnode;
}

/*
 * _copyAggref
 */
static Aggref *
_copyAggref(const Aggref *from)
{
	Aggref	   *newnode = makeNode(Aggref);

	COPY_SCALAR_FIELD(aggfnoid);
	COPY_SCALAR_FIELD(aggtype);
	COPY_SCALAR_FIELD(aggcollid);
	COPY_SCALAR_FIELD(inputcollid);
	COPY_SCALAR_FIELD(aggtranstype);
	COPY_NODE_FIELD(aggargtypes);
	COPY_NODE_FIELD(aggdirectargs);
	COPY_NODE_FIELD(args);
	COPY_NODE_FIELD(aggorder);
	COPY_NODE_FIELD(aggdistinct);
	COPY_NODE_FIELD(aggfilter);
	COPY_SCALAR_FIELD(aggstar);
	COPY_SCALAR_FIELD(aggvariadic);
	COPY_SCALAR_FIELD(aggkind);
	COPY_SCALAR_FIELD(agglevelsup);
	COPY_SCALAR_FIELD(aggsplit);
	COPY_LOCATION_FIELD(location);

	return newnode;
}

/*
 * _copyGroupingFunc
 */
static GroupingFunc *
_copyGroupingFunc(const GroupingFunc *from)
{
	GroupingFunc *newnode = makeNode(GroupingFunc);

	COPY_NODE_FIELD(args);
	COPY_NODE_FIELD(refs);
	COPY_NODE_FIELD(cols);
	COPY_SCALAR_FIELD(agglevelsup);
	COPY_LOCATION_FIELD(location);

	return newnode;
}

/*
 * _copyWindowFunc
 */
static WindowFunc *
_copyWindowFunc(const WindowFunc *from)
{
	WindowFunc *newnode = makeNode(WindowFunc);

	COPY_SCALAR_FIELD(winfnoid);
	COPY_SCALAR_FIELD(wintype);
	COPY_SCALAR_FIELD(wincollid);
	COPY_SCALAR_FIELD(inputcollid);
	COPY_NODE_FIELD(args);
	COPY_NODE_FIELD(aggfilter);
	COPY_SCALAR_FIELD(winref);
	COPY_SCALAR_FIELD(winstar);
	COPY_SCALAR_FIELD(winagg);
	COPY_LOCATION_FIELD(location);

	return newnode;
}

/*
 * _copyArrayRef
 */
static ArrayRef *
_copyArrayRef(const ArrayRef *from)
{
	ArrayRef   *newnode = makeNode(ArrayRef);

	COPY_SCALAR_FIELD(refarraytype);
	COPY_SCALAR_FIELD(refelemtype);
	COPY_SCALAR_FIELD(reftypmod);
	COPY_SCALAR_FIELD(refcollid);
	COPY_NODE_FIELD(refupperindexpr);
	COPY_NODE_FIELD(reflowerindexpr);
	COPY_NODE_FIELD(refexpr);
	COPY_NODE_FIELD(refassgnexpr);

	return newnode;
}

/*
 * _copyFuncExpr
 */
static FuncExpr *
_copyFuncExpr(const FuncExpr *from)
{
	FuncExpr   *newnode = makeNode(FuncExpr);

	COPY_SCALAR_FIELD(funcid);
	COPY_SCALAR_FIELD(funcresulttype);
	COPY_SCALAR_FIELD(funcretset);
	COPY_SCALAR_FIELD(funcvariadic);
	COPY_SCALAR_FIELD(funcformat);
	COPY_SCALAR_FIELD(funccollid);
	COPY_SCALAR_FIELD(inputcollid);
	COPY_NODE_FIELD(args);
	COPY_LOCATION_FIELD(location);

	return newnode;
}

/*
 * _copyNamedArgExpr *
 */
static NamedArgExpr *
_copyNamedArgExpr(const NamedArgExpr *from)
{
	NamedArgExpr *newnode = makeNode(NamedArgExpr);

	COPY_NODE_FIELD(arg);
	COPY_STRING_FIELD(name);
	COPY_SCALAR_FIELD(argnumber);
	COPY_LOCATION_FIELD(location);

	return newnode;
}

/*
 * _copyOpExpr
 */
static OpExpr *
_copyOpExpr(const OpExpr *from)
{
	OpExpr	   *newnode = makeNode(OpExpr);

	COPY_SCALAR_FIELD(opno);
	COPY_SCALAR_FIELD(opfuncid);
	COPY_SCALAR_FIELD(opresulttype);
	COPY_SCALAR_FIELD(opretset);
	COPY_SCALAR_FIELD(opcollid);
	COPY_SCALAR_FIELD(inputcollid);
	COPY_NODE_FIELD(args);
	COPY_LOCATION_FIELD(location);

	return newnode;
}

/*
 * _copyDistinctExpr (same as OpExpr)
 */
static DistinctExpr *
_copyDistinctExpr(const DistinctExpr *from)
{
	DistinctExpr *newnode = makeNode(DistinctExpr);

	COPY_SCALAR_FIELD(opno);
	COPY_SCALAR_FIELD(opfuncid);
	COPY_SCALAR_FIELD(opresulttype);
	COPY_SCALAR_FIELD(opretset);
	COPY_SCALAR_FIELD(opcollid);
	COPY_SCALAR_FIELD(inputcollid);
	COPY_NODE_FIELD(args);
	COPY_LOCATION_FIELD(location);

	return newnode;
}

/*
 * _copyNullIfExpr (same as OpExpr)
 */
static NullIfExpr *
_copyNullIfExpr(const NullIfExpr *from)
{
	NullIfExpr *newnode = makeNode(NullIfExpr);

	COPY_SCALAR_FIELD(opno);
	COPY_SCALAR_FIELD(opfuncid);
	COPY_SCALAR_FIELD(opresulttype);
	COPY_SCALAR_FIELD(opretset);
	COPY_SCALAR_FIELD(opcollid);
	COPY_SCALAR_FIELD(inputcollid);
	COPY_NODE_FIELD(args);
	COPY_LOCATION_FIELD(location);

	return newnode;
}

/*
 * _copyScalarArrayOpExpr
 */
static ScalarArrayOpExpr *
_copyScalarArrayOpExpr(const ScalarArrayOpExpr *from)
{
	ScalarArrayOpExpr *newnode = makeNode(ScalarArrayOpExpr);

	COPY_SCALAR_FIELD(opno);
	COPY_SCALAR_FIELD(opfuncid);
	COPY_SCALAR_FIELD(useOr);
	COPY_SCALAR_FIELD(inputcollid);
	COPY_NODE_FIELD(args);
	COPY_LOCATION_FIELD(location);

	return newnode;
}

/*
 * _copyBoolExpr
 */
static BoolExpr *
_copyBoolExpr(const BoolExpr *from)
{
	BoolExpr   *newnode = makeNode(BoolExpr);

	COPY_SCALAR_FIELD(boolop);
	COPY_NODE_FIELD(args);
	COPY_LOCATION_FIELD(location);

	return newnode;
}

/*
 * _copySubLink
 */
static SubLink *
_copySubLink(const SubLink *from)
{
	SubLink    *newnode = makeNode(SubLink);

	COPY_SCALAR_FIELD(subLinkType);
	COPY_SCALAR_FIELD(subLinkId);
	COPY_NODE_FIELD(testexpr);
	COPY_NODE_FIELD(operName);
	COPY_NODE_FIELD(subselect);
	COPY_LOCATION_FIELD(location);

	return newnode;
}

/*
 * _copySubPlan
 */
static SubPlan *
_copySubPlan(const SubPlan *from)
{
	SubPlan    *newnode = makeNode(SubPlan);

	COPY_SCALAR_FIELD(subLinkType);
	COPY_NODE_FIELD(testexpr);
	COPY_NODE_FIELD(paramIds);
	COPY_SCALAR_FIELD(plan_id);
	COPY_STRING_FIELD(plan_name);
	COPY_SCALAR_FIELD(firstColType);
	COPY_SCALAR_FIELD(firstColTypmod);
	COPY_SCALAR_FIELD(firstColCollation);
	COPY_SCALAR_FIELD(useHashTable);
	COPY_SCALAR_FIELD(unknownEqFalse);
	COPY_SCALAR_FIELD(parallel_safe);
	COPY_NODE_FIELD(setParam);
	COPY_NODE_FIELD(parParam);
	COPY_NODE_FIELD(args);
	COPY_SCALAR_FIELD(startup_cost);
	COPY_SCALAR_FIELD(per_call_cost);

	return newnode;
}

/*
 * _copyAlternativeSubPlan
 */
static AlternativeSubPlan *
_copyAlternativeSubPlan(const AlternativeSubPlan *from)
{
	AlternativeSubPlan *newnode = makeNode(AlternativeSubPlan);

	COPY_NODE_FIELD(subplans);

	return newnode;
}

/*
 * _copyFieldSelect
 */
static FieldSelect *
_copyFieldSelect(const FieldSelect *from)
{
	FieldSelect *newnode = makeNode(FieldSelect);

	COPY_NODE_FIELD(arg);
	COPY_SCALAR_FIELD(fieldnum);
	COPY_SCALAR_FIELD(resulttype);
	COPY_SCALAR_FIELD(resulttypmod);
	COPY_SCALAR_FIELD(resultcollid);

	return newnode;
}

/*
 * _copyFieldStore
 */
static FieldStore *
_copyFieldStore(const FieldStore *from)
{
	FieldStore *newnode = makeNode(FieldStore);

	COPY_NODE_FIELD(arg);
	COPY_NODE_FIELD(newvals);
	COPY_NODE_FIELD(fieldnums);
	COPY_SCALAR_FIELD(resulttype);

	return newnode;
}

/*
 * _copyRelabelType
 */
static RelabelType *
_copyRelabelType(const RelabelType *from)
{
	RelabelType *newnode = makeNode(RelabelType);

	COPY_NODE_FIELD(arg);
	COPY_SCALAR_FIELD(resulttype);
	COPY_SCALAR_FIELD(resulttypmod);
	COPY_SCALAR_FIELD(resultcollid);
	COPY_SCALAR_FIELD(relabelformat);
	COPY_LOCATION_FIELD(location);

	return newnode;
}

/*
 * _copyCoerceViaIO
 */
static CoerceViaIO *
_copyCoerceViaIO(const CoerceViaIO *from)
{
	CoerceViaIO *newnode = makeNode(CoerceViaIO);

	COPY_NODE_FIELD(arg);
	COPY_SCALAR_FIELD(resulttype);
	COPY_SCALAR_FIELD(resultcollid);
	COPY_SCALAR_FIELD(coerceformat);
	COPY_LOCATION_FIELD(location);

	return newnode;
}

/*
 * _copyArrayCoerceExpr
 */
static ArrayCoerceExpr *
_copyArrayCoerceExpr(const ArrayCoerceExpr *from)
{
	ArrayCoerceExpr *newnode = makeNode(ArrayCoerceExpr);

	COPY_NODE_FIELD(arg);
	COPY_SCALAR_FIELD(elemfuncid);
	COPY_SCALAR_FIELD(resulttype);
	COPY_SCALAR_FIELD(resulttypmod);
	COPY_SCALAR_FIELD(resultcollid);
	COPY_SCALAR_FIELD(isExplicit);
	COPY_SCALAR_FIELD(coerceformat);
	COPY_LOCATION_FIELD(location);

	return newnode;
}

/*
 * _copyConvertRowtypeExpr
 */
static ConvertRowtypeExpr *
_copyConvertRowtypeExpr(const ConvertRowtypeExpr *from)
{
	ConvertRowtypeExpr *newnode = makeNode(ConvertRowtypeExpr);

	COPY_NODE_FIELD(arg);
	COPY_SCALAR_FIELD(resulttype);
	COPY_SCALAR_FIELD(convertformat);
	COPY_LOCATION_FIELD(location);

	return newnode;
}

/*
 * _copyCollateExpr
 */
static CollateExpr *
_copyCollateExpr(const CollateExpr *from)
{
	CollateExpr *newnode = makeNode(CollateExpr);

	COPY_NODE_FIELD(arg);
	COPY_SCALAR_FIELD(collOid);
	COPY_LOCATION_FIELD(location);

	return newnode;
}

/*
 * _copyCaseExpr
 */
static CaseExpr *
_copyCaseExpr(const CaseExpr *from)
{
	CaseExpr   *newnode = makeNode(CaseExpr);

	COPY_SCALAR_FIELD(casetype);
	COPY_SCALAR_FIELD(casecollid);
	COPY_NODE_FIELD(arg);
	COPY_NODE_FIELD(args);
	COPY_NODE_FIELD(defresult);
	COPY_LOCATION_FIELD(location);

	return newnode;
}

/*
 * _copyCaseWhen
 */
static CaseWhen *
_copyCaseWhen(const CaseWhen *from)
{
	CaseWhen   *newnode = makeNode(CaseWhen);

	COPY_NODE_FIELD(expr);
	COPY_NODE_FIELD(result);
	COPY_LOCATION_FIELD(location);

	return newnode;
}

/*
 * _copyCaseTestExpr
 */
static CaseTestExpr *
_copyCaseTestExpr(const CaseTestExpr *from)
{
	CaseTestExpr *newnode = makeNode(CaseTestExpr);

	COPY_SCALAR_FIELD(typeId);
	COPY_SCALAR_FIELD(typeMod);
	COPY_SCALAR_FIELD(collation);

	return newnode;
}

/*
 * _copyArrayExpr
 */
static ArrayExpr *
_copyArrayExpr(const ArrayExpr *from)
{
	ArrayExpr  *newnode = makeNode(ArrayExpr);

	COPY_SCALAR_FIELD(array_typeid);
	COPY_SCALAR_FIELD(array_collid);
	COPY_SCALAR_FIELD(element_typeid);
	COPY_NODE_FIELD(elements);
	COPY_SCALAR_FIELD(multidims);
	COPY_LOCATION_FIELD(location);

	return newnode;
}

/*
 * _copyRowExpr
 */
static RowExpr *
_copyRowExpr(const RowExpr *from)
{
	RowExpr    *newnode = makeNode(RowExpr);

	COPY_NODE_FIELD(args);
	COPY_SCALAR_FIELD(row_typeid);
	COPY_SCALAR_FIELD(row_format);
	COPY_NODE_FIELD(colnames);
	COPY_LOCATION_FIELD(location);

	return newnode;
}

/*
 * _copyRowCompareExpr
 */
static RowCompareExpr *
_copyRowCompareExpr(const RowCompareExpr *from)
{
	RowCompareExpr *newnode = makeNode(RowCompareExpr);

	COPY_SCALAR_FIELD(rctype);
	COPY_NODE_FIELD(opnos);
	COPY_NODE_FIELD(opfamilies);
	COPY_NODE_FIELD(inputcollids);
	COPY_NODE_FIELD(largs);
	COPY_NODE_FIELD(rargs);

	return newnode;
}

/*
 * _copyCoalesceExpr
 */
static CoalesceExpr *
_copyCoalesceExpr(const CoalesceExpr *from)
{
	CoalesceExpr *newnode = makeNode(CoalesceExpr);

	COPY_SCALAR_FIELD(coalescetype);
	COPY_SCALAR_FIELD(coalescecollid);
	COPY_NODE_FIELD(args);
	COPY_LOCATION_FIELD(location);

	return newnode;
}

/*
 * _copyMinMaxExpr
 */
static MinMaxExpr *
_copyMinMaxExpr(const MinMaxExpr *from)
{
	MinMaxExpr *newnode = makeNode(MinMaxExpr);

	COPY_SCALAR_FIELD(minmaxtype);
	COPY_SCALAR_FIELD(minmaxcollid);
	COPY_SCALAR_FIELD(inputcollid);
	COPY_SCALAR_FIELD(op);
	COPY_NODE_FIELD(args);
	COPY_LOCATION_FIELD(location);

	return newnode;
}

/*
 * _copySQLValueFunction
 */
static SQLValueFunction *
_copySQLValueFunction(const SQLValueFunction *from)
{
	SQLValueFunction *newnode = makeNode(SQLValueFunction);

	COPY_SCALAR_FIELD(op);
	COPY_SCALAR_FIELD(type);
	COPY_SCALAR_FIELD(typmod);
	COPY_LOCATION_FIELD(location);

	return newnode;
}

/*
 * _copyXmlExpr
 */
static XmlExpr *
_copyXmlExpr(const XmlExpr *from)
{
	XmlExpr    *newnode = makeNode(XmlExpr);

	COPY_SCALAR_FIELD(op);
	COPY_STRING_FIELD(name);
	COPY_NODE_FIELD(named_args);
	COPY_NODE_FIELD(arg_names);
	COPY_NODE_FIELD(args);
	COPY_SCALAR_FIELD(xmloption);
	COPY_SCALAR_FIELD(type);
	COPY_SCALAR_FIELD(typmod);
	COPY_LOCATION_FIELD(location);

	return newnode;
}

/*
 * _copyNullTest
 */
static NullTest *
_copyNullTest(const NullTest *from)
{
	NullTest   *newnode = makeNode(NullTest);

	COPY_NODE_FIELD(arg);
	COPY_SCALAR_FIELD(nulltesttype);
	COPY_SCALAR_FIELD(argisrow);
	COPY_LOCATION_FIELD(location);

	return newnode;
}

/*
 * _copyBooleanTest
 */
static BooleanTest *
_copyBooleanTest(const BooleanTest *from)
{
	BooleanTest *newnode = makeNode(BooleanTest);

	COPY_NODE_FIELD(arg);
	COPY_SCALAR_FIELD(booltesttype);
	COPY_LOCATION_FIELD(location);

	return newnode;
}

/*
 * _copyCoerceToDomain
 */
static CoerceToDomain *
_copyCoerceToDomain(const CoerceToDomain *from)
{
	CoerceToDomain *newnode = makeNode(CoerceToDomain);

	COPY_NODE_FIELD(arg);
	COPY_SCALAR_FIELD(resulttype);
	COPY_SCALAR_FIELD(resulttypmod);
	COPY_SCALAR_FIELD(resultcollid);
	COPY_SCALAR_FIELD(coercionformat);
	COPY_LOCATION_FIELD(location);

	return newnode;
}

/*
 * _copyCoerceToDomainValue
 */
static CoerceToDomainValue *
_copyCoerceToDomainValue(const CoerceToDomainValue *from)
{
	CoerceToDomainValue *newnode = makeNode(CoerceToDomainValue);

	COPY_SCALAR_FIELD(typeId);
	COPY_SCALAR_FIELD(typeMod);
	COPY_SCALAR_FIELD(collation);
	COPY_LOCATION_FIELD(location);

	return newnode;
}

/*
 * _copySetToDefault
 */
static SetToDefault *
_copySetToDefault(const SetToDefault *from)
{
	SetToDefault *newnode = makeNode(SetToDefault);

	COPY_SCALAR_FIELD(typeId);
	COPY_SCALAR_FIELD(typeMod);
	COPY_SCALAR_FIELD(collation);
	COPY_LOCATION_FIELD(location);

	return newnode;
}

/*
 * _copyCurrentOfExpr
 */
static CurrentOfExpr *
_copyCurrentOfExpr(const CurrentOfExpr *from)
{
	CurrentOfExpr *newnode = makeNode(CurrentOfExpr);

	COPY_SCALAR_FIELD(cvarno);
	COPY_STRING_FIELD(cursor_name);
	COPY_SCALAR_FIELD(cursor_param);

	return newnode;
}

 /*
  * _copyNextValueExpr
  */
static NextValueExpr *
_copyNextValueExpr(const NextValueExpr *from)
{
	NextValueExpr *newnode = makeNode(NextValueExpr);

	COPY_SCALAR_FIELD(seqid);
	COPY_SCALAR_FIELD(typeId);

	return newnode;
}

/*
 * _copyInferenceElem
 */
static InferenceElem *
_copyInferenceElem(const InferenceElem *from)
{
	InferenceElem *newnode = makeNode(InferenceElem);

	COPY_NODE_FIELD(expr);
	COPY_SCALAR_FIELD(infercollid);
	COPY_SCALAR_FIELD(inferopclass);

	return newnode;
}

/*
 * _copyTargetEntry
 */
static TargetEntry *
_copyTargetEntry(const TargetEntry *from)
{
	TargetEntry *newnode = makeNode(TargetEntry);

	COPY_NODE_FIELD(expr);
	COPY_SCALAR_FIELD(resno);
	COPY_STRING_FIELD(resname);
	COPY_SCALAR_FIELD(ressortgroupref);
	COPY_SCALAR_FIELD(resorigtbl);
	COPY_SCALAR_FIELD(resorigcol);
	COPY_SCALAR_FIELD(resjunk);

	return newnode;
}

/*
 * _copyRangeTblRef
 */
static RangeTblRef *
_copyRangeTblRef(const RangeTblRef *from)
{
	RangeTblRef *newnode = makeNode(RangeTblRef);

	COPY_SCALAR_FIELD(rtindex);

	return newnode;
}

/*
 * _copyJoinExpr
 */
static JoinExpr *
_copyJoinExpr(const JoinExpr *from)
{
	JoinExpr   *newnode = makeNode(JoinExpr);

	COPY_SCALAR_FIELD(jointype);
	COPY_SCALAR_FIELD(isNatural);
	COPY_NODE_FIELD(larg);
	COPY_NODE_FIELD(rarg);
	COPY_NODE_FIELD(usingClause);
	COPY_NODE_FIELD(quals);
	COPY_NODE_FIELD(alias);
	COPY_SCALAR_FIELD(rtindex);
	COPY_SCALAR_FIELD(minHops);
	COPY_SCALAR_FIELD(maxHops);

	return newnode;
}

/*
 * _copyFromExpr
 */
static FromExpr *
_copyFromExpr(const FromExpr *from)
{
	FromExpr   *newnode = makeNode(FromExpr);

	COPY_NODE_FIELD(fromlist);
	COPY_NODE_FIELD(quals);

	return newnode;
}

/*
 * _copyOnConflictExpr
 */
static OnConflictExpr *
_copyOnConflictExpr(const OnConflictExpr *from)
{
	OnConflictExpr *newnode = makeNode(OnConflictExpr);

	COPY_SCALAR_FIELD(action);
	COPY_NODE_FIELD(arbiterElems);
	COPY_NODE_FIELD(arbiterWhere);
	COPY_SCALAR_FIELD(constraint);
	COPY_NODE_FIELD(onConflictSet);
	COPY_NODE_FIELD(onConflictWhere);
	COPY_SCALAR_FIELD(exclRelIndex);
	COPY_NODE_FIELD(exclRelTlist);

	return newnode;
}

static EdgeRefProp *
_copyEdgeRefProp(const EdgeRefProp *from)
{
	EdgeRefProp *newnode = makeNode(EdgeRefProp);

	COPY_NODE_FIELD(arg);

	return newnode;
}

static EdgeRefRow *
_copyEdgeRefRow(const EdgeRefRow *from)
{
	EdgeRefRow *newnode = makeNode(EdgeRefRow);

	COPY_NODE_FIELD(arg);

	return newnode;
}

static EdgeRefRows *
_copyEdgeRefRows(const EdgeRefRows *from)
{
	EdgeRefRows *newnode = makeNode(EdgeRefRows);

	COPY_NODE_FIELD(arg);

	return newnode;
}

static CypherMapExpr *
_copyCypherMapExpr(const CypherMapExpr *from)
{
	CypherMapExpr *newnode = makeNode(CypherMapExpr);

	COPY_NODE_FIELD(keyvals);
	COPY_LOCATION_FIELD(location);

	return newnode;
}

static CypherListExpr *
_copyCypherListExpr(const CypherListExpr *from)
{
	CypherListExpr *newnode = makeNode(CypherListExpr);

	COPY_NODE_FIELD(elems);
	COPY_LOCATION_FIELD(location);

	return newnode;
}

static CypherListCompExpr *
_copyCypherListCompExpr(const CypherListCompExpr *from)
{
	CypherListCompExpr *newnode = makeNode(CypherListCompExpr);

	COPY_NODE_FIELD(list);
	COPY_STRING_FIELD(varname);
	COPY_NODE_FIELD(cond);
	COPY_NODE_FIELD(elem);
	COPY_LOCATION_FIELD(location);

	return newnode;
}

static CypherListCompVar *
_copyCypherListCompVar(const CypherListCompVar *from)
{
	CypherListCompVar *newnode = makeNode(CypherListCompVar);

	COPY_STRING_FIELD(varname);
	COPY_LOCATION_FIELD(location);

	return newnode;
}

static CypherAccessExpr *
_copyCypherAccessExpr(const CypherAccessExpr *from)
{
	CypherAccessExpr *newnode = makeNode(CypherAccessExpr);

	COPY_NODE_FIELD(arg);
	COPY_NODE_FIELD(path);

	return newnode;
}

static CypherIndices *
_copyCypherIndices(const CypherIndices *from)
{
	CypherIndices *newnode = makeNode(CypherIndices);

	COPY_SCALAR_FIELD(is_slice);
	COPY_NODE_FIELD(lidx);
	COPY_NODE_FIELD(uidx);

	return newnode;
}

/* ****************************************************************
 *						relation.h copy functions
 *
 * We don't support copying RelOptInfo, IndexOptInfo, or Path nodes.
 * There are some subsidiary structs that are useful to copy, though.
 * ****************************************************************
 */

/*
 * _copyPathKey
 */
static PathKey *
_copyPathKey(const PathKey *from)
{
	PathKey    *newnode = makeNode(PathKey);

	/* EquivalenceClasses are never moved, so just shallow-copy the pointer */
	COPY_SCALAR_FIELD(pk_eclass);
	COPY_SCALAR_FIELD(pk_opfamily);
	COPY_SCALAR_FIELD(pk_strategy);
	COPY_SCALAR_FIELD(pk_nulls_first);

	return newnode;
}

/*
 * _copyRestrictInfo
 */
static RestrictInfo *
_copyRestrictInfo(const RestrictInfo *from)
{
	RestrictInfo *newnode = makeNode(RestrictInfo);

	COPY_NODE_FIELD(clause);
	COPY_SCALAR_FIELD(is_pushed_down);
	COPY_SCALAR_FIELD(outerjoin_delayed);
	COPY_SCALAR_FIELD(can_join);
	COPY_SCALAR_FIELD(pseudoconstant);
	COPY_SCALAR_FIELD(leakproof);
	COPY_SCALAR_FIELD(security_level);
	COPY_BITMAPSET_FIELD(clause_relids);
	COPY_BITMAPSET_FIELD(required_relids);
	COPY_BITMAPSET_FIELD(outer_relids);
	COPY_BITMAPSET_FIELD(nullable_relids);
	COPY_BITMAPSET_FIELD(left_relids);
	COPY_BITMAPSET_FIELD(right_relids);
	COPY_NODE_FIELD(orclause);
	/* EquivalenceClasses are never copied, so shallow-copy the pointers */
	COPY_SCALAR_FIELD(parent_ec);
	COPY_SCALAR_FIELD(eval_cost);
	COPY_SCALAR_FIELD(norm_selec);
	COPY_SCALAR_FIELD(outer_selec);
	COPY_NODE_FIELD(mergeopfamilies);
	/* EquivalenceClasses are never copied, so shallow-copy the pointers */
	COPY_SCALAR_FIELD(left_ec);
	COPY_SCALAR_FIELD(right_ec);
	COPY_SCALAR_FIELD(left_em);
	COPY_SCALAR_FIELD(right_em);
	/* MergeScanSelCache isn't a Node, so hard to copy; just reset cache */
	newnode->scansel_cache = NIL;
	COPY_SCALAR_FIELD(outer_is_left);
	COPY_SCALAR_FIELD(hashjoinoperator);
	COPY_SCALAR_FIELD(left_bucketsize);
	COPY_SCALAR_FIELD(right_bucketsize);

	return newnode;
}

/*
 * _copyPlaceHolderVar
 */
static PlaceHolderVar *
_copyPlaceHolderVar(const PlaceHolderVar *from)
{
	PlaceHolderVar *newnode = makeNode(PlaceHolderVar);

	COPY_NODE_FIELD(phexpr);
	COPY_BITMAPSET_FIELD(phrels);
	COPY_SCALAR_FIELD(phid);
	COPY_SCALAR_FIELD(phlevelsup);

	return newnode;
}

/*
 * _copySpecialJoinInfo
 */
static SpecialJoinInfo *
_copySpecialJoinInfo(const SpecialJoinInfo *from)
{
	SpecialJoinInfo *newnode = makeNode(SpecialJoinInfo);

	COPY_BITMAPSET_FIELD(min_lefthand);
	COPY_BITMAPSET_FIELD(min_righthand);
	COPY_BITMAPSET_FIELD(syn_lefthand);
	COPY_BITMAPSET_FIELD(syn_righthand);
	COPY_SCALAR_FIELD(jointype);
	COPY_SCALAR_FIELD(lhs_strict);
	COPY_SCALAR_FIELD(delay_upper_joins);
	COPY_SCALAR_FIELD(semi_can_btree);
	COPY_SCALAR_FIELD(semi_can_hash);
	COPY_NODE_FIELD(semi_operators);
	COPY_NODE_FIELD(semi_rhs_exprs);
	COPY_SCALAR_FIELD(min_hops);
	COPY_SCALAR_FIELD(max_hops);

	return newnode;
}

/*
 * _copyAppendRelInfo
 */
static AppendRelInfo *
_copyAppendRelInfo(const AppendRelInfo *from)
{
	AppendRelInfo *newnode = makeNode(AppendRelInfo);

	COPY_SCALAR_FIELD(parent_relid);
	COPY_SCALAR_FIELD(child_relid);
	COPY_SCALAR_FIELD(parent_reltype);
	COPY_SCALAR_FIELD(child_reltype);
	COPY_NODE_FIELD(translated_vars);
	COPY_SCALAR_FIELD(parent_reloid);

	return newnode;
}

/*
 * _copyPartitionedChildRelInfo
 */
static PartitionedChildRelInfo *
_copyPartitionedChildRelInfo(const PartitionedChildRelInfo *from)
{
	PartitionedChildRelInfo *newnode = makeNode(PartitionedChildRelInfo);

	COPY_SCALAR_FIELD(parent_relid);
	COPY_NODE_FIELD(child_rels);

	return newnode;
}

/*
 * _copyPlaceHolderInfo
 */
static PlaceHolderInfo *
_copyPlaceHolderInfo(const PlaceHolderInfo *from)
{
	PlaceHolderInfo *newnode = makeNode(PlaceHolderInfo);

	COPY_SCALAR_FIELD(phid);
	COPY_NODE_FIELD(ph_var);
	COPY_BITMAPSET_FIELD(ph_eval_at);
	COPY_BITMAPSET_FIELD(ph_lateral);
	COPY_BITMAPSET_FIELD(ph_needed);
	COPY_SCALAR_FIELD(ph_width);

	return newnode;
}

/* ****************************************************************
 *					parsenodes.h copy functions
 * ****************************************************************
 */

static RangeTblEntry *
_copyRangeTblEntry(const RangeTblEntry *from)
{
	RangeTblEntry *newnode = makeNode(RangeTblEntry);

	COPY_SCALAR_FIELD(rtekind);
	COPY_SCALAR_FIELD(relid);
	COPY_SCALAR_FIELD(relkind);
	COPY_NODE_FIELD(tablesample);
	COPY_NODE_FIELD(subquery);
	COPY_SCALAR_FIELD(security_barrier);
	COPY_SCALAR_FIELD(isVLE);
	COPY_SCALAR_FIELD(jointype);
	COPY_NODE_FIELD(joinaliasvars);
	COPY_NODE_FIELD(functions);
	COPY_SCALAR_FIELD(funcordinality);
	COPY_NODE_FIELD(tablefunc);
	COPY_NODE_FIELD(values_lists);
	COPY_STRING_FIELD(ctename);
	COPY_SCALAR_FIELD(ctelevelsup);
	COPY_SCALAR_FIELD(self_reference);
	COPY_NODE_FIELD(coltypes);
	COPY_NODE_FIELD(coltypmods);
	COPY_NODE_FIELD(colcollations);
	COPY_STRING_FIELD(enrname);
	COPY_SCALAR_FIELD(enrtuples);
	COPY_NODE_FIELD(alias);
	COPY_NODE_FIELD(eref);
	COPY_SCALAR_FIELD(lateral);
	COPY_SCALAR_FIELD(inh);
	COPY_SCALAR_FIELD(inFromCl);
	COPY_SCALAR_FIELD(requiredPerms);
	COPY_SCALAR_FIELD(checkAsUser);
	COPY_BITMAPSET_FIELD(selectedCols);
	COPY_BITMAPSET_FIELD(insertedCols);
	COPY_BITMAPSET_FIELD(updatedCols);
	COPY_NODE_FIELD(securityQuals);

	return newnode;
}

static RangeTblFunction *
_copyRangeTblFunction(const RangeTblFunction *from)
{
	RangeTblFunction *newnode = makeNode(RangeTblFunction);

	COPY_NODE_FIELD(funcexpr);
	COPY_SCALAR_FIELD(funccolcount);
	COPY_NODE_FIELD(funccolnames);
	COPY_NODE_FIELD(funccoltypes);
	COPY_NODE_FIELD(funccoltypmods);
	COPY_NODE_FIELD(funccolcollations);
	COPY_BITMAPSET_FIELD(funcparams);

	return newnode;
}

static TableSampleClause *
_copyTableSampleClause(const TableSampleClause *from)
{
	TableSampleClause *newnode = makeNode(TableSampleClause);

	COPY_SCALAR_FIELD(tsmhandler);
	COPY_NODE_FIELD(args);
	COPY_NODE_FIELD(repeatable);

	return newnode;
}

static WithCheckOption *
_copyWithCheckOption(const WithCheckOption *from)
{
	WithCheckOption *newnode = makeNode(WithCheckOption);

	COPY_SCALAR_FIELD(kind);
	COPY_STRING_FIELD(relname);
	COPY_STRING_FIELD(polname);
	COPY_NODE_FIELD(qual);
	COPY_SCALAR_FIELD(cascaded);

	return newnode;
}

static SortGroupClause *
_copySortGroupClause(const SortGroupClause *from)
{
	SortGroupClause *newnode = makeNode(SortGroupClause);

	COPY_SCALAR_FIELD(tleSortGroupRef);
	COPY_SCALAR_FIELD(eqop);
	COPY_SCALAR_FIELD(sortop);
	COPY_SCALAR_FIELD(nulls_first);
	COPY_SCALAR_FIELD(hashable);

	return newnode;
}

static GroupingSet *
_copyGroupingSet(const GroupingSet *from)
{
	GroupingSet *newnode = makeNode(GroupingSet);

	COPY_SCALAR_FIELD(kind);
	COPY_NODE_FIELD(content);
	COPY_LOCATION_FIELD(location);

	return newnode;
}

static WindowClause *
_copyWindowClause(const WindowClause *from)
{
	WindowClause *newnode = makeNode(WindowClause);

	COPY_STRING_FIELD(name);
	COPY_STRING_FIELD(refname);
	COPY_NODE_FIELD(partitionClause);
	COPY_NODE_FIELD(orderClause);
	COPY_SCALAR_FIELD(frameOptions);
	COPY_NODE_FIELD(startOffset);
	COPY_NODE_FIELD(endOffset);
	COPY_SCALAR_FIELD(winref);
	COPY_SCALAR_FIELD(copiedOrder);

	return newnode;
}

static RowMarkClause *
_copyRowMarkClause(const RowMarkClause *from)
{
	RowMarkClause *newnode = makeNode(RowMarkClause);

	COPY_SCALAR_FIELD(rti);
	COPY_SCALAR_FIELD(strength);
	COPY_SCALAR_FIELD(waitPolicy);
	COPY_SCALAR_FIELD(pushedDown);

	return newnode;
}

static WithClause *
_copyWithClause(const WithClause *from)
{
	WithClause *newnode = makeNode(WithClause);

	COPY_NODE_FIELD(ctes);
	COPY_SCALAR_FIELD(recursive);
	COPY_LOCATION_FIELD(location);

	return newnode;
}

static InferClause *
_copyInferClause(const InferClause *from)
{
	InferClause *newnode = makeNode(InferClause);

	COPY_NODE_FIELD(indexElems);
	COPY_NODE_FIELD(whereClause);
	COPY_STRING_FIELD(conname);
	COPY_LOCATION_FIELD(location);

	return newnode;
}

static OnConflictClause *
_copyOnConflictClause(const OnConflictClause *from)
{
	OnConflictClause *newnode = makeNode(OnConflictClause);

	COPY_SCALAR_FIELD(action);
	COPY_NODE_FIELD(infer);
	COPY_NODE_FIELD(targetList);
	COPY_NODE_FIELD(whereClause);
	COPY_LOCATION_FIELD(location);

	return newnode;
}

static CommonTableExpr *
_copyCommonTableExpr(const CommonTableExpr *from)
{
	CommonTableExpr *newnode = makeNode(CommonTableExpr);

	COPY_STRING_FIELD(ctename);
	COPY_NODE_FIELD(aliascolnames);
	COPY_NODE_FIELD(ctequery);
	COPY_LOCATION_FIELD(location);
	COPY_SCALAR_FIELD(cterecursive);
	COPY_SCALAR_FIELD(cterefcount);
	COPY_NODE_FIELD(ctecolnames);
	COPY_NODE_FIELD(ctecoltypes);
	COPY_NODE_FIELD(ctecoltypmods);
	COPY_NODE_FIELD(ctecolcollations);
	COPY_SCALAR_FIELD(maxdepth);
	COPY_SCALAR_FIELD(ctestop);

	return newnode;
}

static A_Expr *
_copyAExpr(const A_Expr *from)
{
	A_Expr	   *newnode = makeNode(A_Expr);

	COPY_SCALAR_FIELD(kind);
	COPY_NODE_FIELD(name);
	COPY_NODE_FIELD(lexpr);
	COPY_NODE_FIELD(rexpr);
	COPY_LOCATION_FIELD(location);

	return newnode;
}

static ColumnRef *
_copyColumnRef(const ColumnRef *from)
{
	ColumnRef  *newnode = makeNode(ColumnRef);

	COPY_NODE_FIELD(fields);
	COPY_LOCATION_FIELD(location);

	return newnode;
}

static ParamRef *
_copyParamRef(const ParamRef *from)
{
	ParamRef   *newnode = makeNode(ParamRef);

	COPY_SCALAR_FIELD(number);
	COPY_LOCATION_FIELD(location);

	return newnode;
}

static A_Const *
_copyAConst(const A_Const *from)
{
	A_Const    *newnode = makeNode(A_Const);

	/* This part must duplicate _copyValue */
	COPY_SCALAR_FIELD(val.type);
	switch (from->val.type)
	{
		case T_Integer:
			COPY_SCALAR_FIELD(val.val.ival);
			break;
		case T_Float:
		case T_String:
		case T_BitString:
			COPY_STRING_FIELD(val.val.str);
			break;
		case T_Null:
			/* nothing to do */
			break;
		default:
			elog(ERROR, "unrecognized node type: %d",
				 (int) from->val.type);
			break;
	}

	COPY_LOCATION_FIELD(location);

	return newnode;
}

static FuncCall *
_copyFuncCall(const FuncCall *from)
{
	FuncCall   *newnode = makeNode(FuncCall);

	COPY_NODE_FIELD(funcname);
	COPY_NODE_FIELD(args);
	COPY_NODE_FIELD(agg_order);
	COPY_NODE_FIELD(agg_filter);
	COPY_SCALAR_FIELD(agg_within_group);
	COPY_SCALAR_FIELD(agg_star);
	COPY_SCALAR_FIELD(agg_distinct);
	COPY_SCALAR_FIELD(func_variadic);
	COPY_NODE_FIELD(over);
	COPY_LOCATION_FIELD(location);

	return newnode;
}

static A_Star *
_copyAStar(const A_Star *from)
{
	A_Star	   *newnode = makeNode(A_Star);

	return newnode;
}

static A_Indices *
_copyAIndices(const A_Indices *from)
{
	A_Indices  *newnode = makeNode(A_Indices);

	COPY_SCALAR_FIELD(is_slice);
	COPY_NODE_FIELD(lidx);
	COPY_NODE_FIELD(uidx);

	return newnode;
}

static A_Indirection *
_copyA_Indirection(const A_Indirection *from)
{
	A_Indirection *newnode = makeNode(A_Indirection);

	COPY_NODE_FIELD(arg);
	COPY_NODE_FIELD(indirection);

	return newnode;
}

static A_ArrayExpr *
_copyA_ArrayExpr(const A_ArrayExpr *from)
{
	A_ArrayExpr *newnode = makeNode(A_ArrayExpr);

	COPY_NODE_FIELD(elements);
	COPY_LOCATION_FIELD(location);

	return newnode;
}

static ResTarget *
_copyResTarget(const ResTarget *from)
{
	ResTarget  *newnode = makeNode(ResTarget);

	COPY_STRING_FIELD(name);
	COPY_NODE_FIELD(indirection);
	COPY_NODE_FIELD(val);
	COPY_LOCATION_FIELD(location);

	return newnode;
}

static MultiAssignRef *
_copyMultiAssignRef(const MultiAssignRef *from)
{
	MultiAssignRef *newnode = makeNode(MultiAssignRef);

	COPY_NODE_FIELD(source);
	COPY_SCALAR_FIELD(colno);
	COPY_SCALAR_FIELD(ncolumns);

	return newnode;
}

static TypeName *
_copyTypeName(const TypeName *from)
{
	TypeName   *newnode = makeNode(TypeName);

	COPY_NODE_FIELD(names);
	COPY_SCALAR_FIELD(typeOid);
	COPY_SCALAR_FIELD(setof);
	COPY_SCALAR_FIELD(pct_type);
	COPY_NODE_FIELD(typmods);
	COPY_SCALAR_FIELD(typemod);
	COPY_NODE_FIELD(arrayBounds);
	COPY_LOCATION_FIELD(location);

	return newnode;
}

static SortBy *
_copySortBy(const SortBy *from)
{
	SortBy	   *newnode = makeNode(SortBy);

	COPY_NODE_FIELD(node);
	COPY_SCALAR_FIELD(sortby_dir);
	COPY_SCALAR_FIELD(sortby_nulls);
	COPY_NODE_FIELD(useOp);
	COPY_LOCATION_FIELD(location);

	return newnode;
}

static WindowDef *
_copyWindowDef(const WindowDef *from)
{
	WindowDef  *newnode = makeNode(WindowDef);

	COPY_STRING_FIELD(name);
	COPY_STRING_FIELD(refname);
	COPY_NODE_FIELD(partitionClause);
	COPY_NODE_FIELD(orderClause);
	COPY_SCALAR_FIELD(frameOptions);
	COPY_NODE_FIELD(startOffset);
	COPY_NODE_FIELD(endOffset);
	COPY_LOCATION_FIELD(location);

	return newnode;
}

static RangeSubselect *
_copyRangeSubselect(const RangeSubselect *from)
{
	RangeSubselect *newnode = makeNode(RangeSubselect);

	COPY_SCALAR_FIELD(lateral);
	COPY_NODE_FIELD(subquery);
	COPY_NODE_FIELD(alias);

	return newnode;
}

static RangeFunction *
_copyRangeFunction(const RangeFunction *from)
{
	RangeFunction *newnode = makeNode(RangeFunction);

	COPY_SCALAR_FIELD(lateral);
	COPY_SCALAR_FIELD(ordinality);
	COPY_SCALAR_FIELD(is_rowsfrom);
	COPY_NODE_FIELD(functions);
	COPY_NODE_FIELD(alias);
	COPY_NODE_FIELD(coldeflist);

	return newnode;
}

static RangeTableSample *
_copyRangeTableSample(const RangeTableSample *from)
{
	RangeTableSample *newnode = makeNode(RangeTableSample);

	COPY_NODE_FIELD(relation);
	COPY_NODE_FIELD(method);
	COPY_NODE_FIELD(args);
	COPY_NODE_FIELD(repeatable);
	COPY_LOCATION_FIELD(location);

	return newnode;
}

static RangeTableFunc *
_copyRangeTableFunc(const RangeTableFunc *from)
{
	RangeTableFunc *newnode = makeNode(RangeTableFunc);

	COPY_SCALAR_FIELD(lateral);
	COPY_NODE_FIELD(docexpr);
	COPY_NODE_FIELD(rowexpr);
	COPY_NODE_FIELD(namespaces);
	COPY_NODE_FIELD(columns);
	COPY_NODE_FIELD(alias);
	COPY_LOCATION_FIELD(location);

	return newnode;
}

static RangeTableFuncCol *
_copyRangeTableFuncCol(const RangeTableFuncCol *from)
{
	RangeTableFuncCol *newnode = makeNode(RangeTableFuncCol);

	COPY_STRING_FIELD(colname);
	COPY_NODE_FIELD(typeName);
	COPY_SCALAR_FIELD(for_ordinality);
	COPY_SCALAR_FIELD(is_not_null);
	COPY_NODE_FIELD(colexpr);
	COPY_NODE_FIELD(coldefexpr);
	COPY_LOCATION_FIELD(location);

	return newnode;
}

static TypeCast *
_copyTypeCast(const TypeCast *from)
{
	TypeCast   *newnode = makeNode(TypeCast);

	COPY_NODE_FIELD(arg);
	COPY_NODE_FIELD(typeName);
	COPY_LOCATION_FIELD(location);

	return newnode;
}

static CollateClause *
_copyCollateClause(const CollateClause *from)
{
	CollateClause *newnode = makeNode(CollateClause);

	COPY_NODE_FIELD(arg);
	COPY_NODE_FIELD(collname);
	COPY_LOCATION_FIELD(location);

	return newnode;
}

static IndexElem *
_copyIndexElem(const IndexElem *from)
{
	IndexElem  *newnode = makeNode(IndexElem);

	COPY_STRING_FIELD(name);
	COPY_NODE_FIELD(expr);
	COPY_STRING_FIELD(indexcolname);
	COPY_NODE_FIELD(collation);
	COPY_NODE_FIELD(opclass);
	COPY_SCALAR_FIELD(ordering);
	COPY_SCALAR_FIELD(nulls_ordering);

	return newnode;
}

static ColumnDef *
_copyColumnDef(const ColumnDef *from)
{
	ColumnDef  *newnode = makeNode(ColumnDef);

	COPY_STRING_FIELD(colname);
	COPY_NODE_FIELD(typeName);
	COPY_SCALAR_FIELD(inhcount);
	COPY_SCALAR_FIELD(is_local);
	COPY_SCALAR_FIELD(is_not_null);
	COPY_SCALAR_FIELD(is_from_type);
	COPY_SCALAR_FIELD(is_from_parent);
	COPY_SCALAR_FIELD(storage);
	COPY_NODE_FIELD(raw_default);
	COPY_NODE_FIELD(cooked_default);
	COPY_SCALAR_FIELD(identity);
	COPY_NODE_FIELD(identitySequence);
	COPY_NODE_FIELD(collClause);
	COPY_SCALAR_FIELD(collOid);
	COPY_NODE_FIELD(constraints);
	COPY_NODE_FIELD(fdwoptions);
	COPY_LOCATION_FIELD(location);

	return newnode;
}

static Constraint *
_copyConstraint(const Constraint *from)
{
	Constraint *newnode = makeNode(Constraint);

	COPY_SCALAR_FIELD(contype);
	COPY_STRING_FIELD(conname);
	COPY_SCALAR_FIELD(deferrable);
	COPY_SCALAR_FIELD(initdeferred);
	COPY_LOCATION_FIELD(location);
	COPY_SCALAR_FIELD(is_no_inherit);
	COPY_NODE_FIELD(raw_expr);
	COPY_STRING_FIELD(cooked_expr);
	COPY_SCALAR_FIELD(generated_when);
	COPY_NODE_FIELD(keys);
	COPY_NODE_FIELD(exclusions);
	COPY_NODE_FIELD(options);
	COPY_STRING_FIELD(indexname);
	COPY_STRING_FIELD(indexspace);
	COPY_STRING_FIELD(access_method);
	COPY_NODE_FIELD(where_clause);
	COPY_NODE_FIELD(pktable);
	COPY_NODE_FIELD(fk_attrs);
	COPY_NODE_FIELD(pk_attrs);
	COPY_SCALAR_FIELD(fk_matchtype);
	COPY_SCALAR_FIELD(fk_upd_action);
	COPY_SCALAR_FIELD(fk_del_action);
	COPY_NODE_FIELD(old_conpfeqop);
	COPY_SCALAR_FIELD(old_pktable_oid);
	COPY_SCALAR_FIELD(skip_validation);
	COPY_SCALAR_FIELD(initially_valid);

	return newnode;
}

static DefElem *
_copyDefElem(const DefElem *from)
{
	DefElem    *newnode = makeNode(DefElem);

	COPY_STRING_FIELD(defnamespace);
	COPY_STRING_FIELD(defname);
	COPY_NODE_FIELD(arg);
	COPY_SCALAR_FIELD(defaction);
	COPY_LOCATION_FIELD(location);

	return newnode;
}

static LockingClause *
_copyLockingClause(const LockingClause *from)
{
	LockingClause *newnode = makeNode(LockingClause);

	COPY_NODE_FIELD(lockedRels);
	COPY_SCALAR_FIELD(strength);
	COPY_SCALAR_FIELD(waitPolicy);

	return newnode;
}

static XmlSerialize *
_copyXmlSerialize(const XmlSerialize *from)
{
	XmlSerialize *newnode = makeNode(XmlSerialize);

	COPY_SCALAR_FIELD(xmloption);
	COPY_NODE_FIELD(expr);
	COPY_NODE_FIELD(typeName);
	COPY_LOCATION_FIELD(location);

	return newnode;
}

static RoleSpec *
_copyRoleSpec(const RoleSpec *from)
{
	RoleSpec   *newnode = makeNode(RoleSpec);

	COPY_SCALAR_FIELD(roletype);
	COPY_STRING_FIELD(rolename);
	COPY_LOCATION_FIELD(location);

	return newnode;
}

static TriggerTransition *
_copyTriggerTransition(const TriggerTransition *from)
{
	TriggerTransition *newnode = makeNode(TriggerTransition);

	COPY_STRING_FIELD(name);
	COPY_SCALAR_FIELD(isNew);
	COPY_SCALAR_FIELD(isTable);

	return newnode;
}

static Query *
_copyQuery(const Query *from)
{
	Query	   *newnode = makeNode(Query);

	COPY_SCALAR_FIELD(commandType);
	COPY_SCALAR_FIELD(querySource);
	COPY_SCALAR_FIELD(queryId);
	COPY_SCALAR_FIELD(canSetTag);
	COPY_NODE_FIELD(utilityStmt);
	COPY_SCALAR_FIELD(resultRelation);
	COPY_SCALAR_FIELD(hasAggs);
	COPY_SCALAR_FIELD(hasWindowFuncs);
	COPY_SCALAR_FIELD(hasTargetSRFs);
	COPY_SCALAR_FIELD(hasSubLinks);
	COPY_SCALAR_FIELD(hasDistinctOn);
	COPY_SCALAR_FIELD(hasRecursive);
	COPY_SCALAR_FIELD(hasModifyingCTE);
	COPY_SCALAR_FIELD(hasForUpdate);
	COPY_SCALAR_FIELD(hasRowSecurity);
	COPY_NODE_FIELD(cteList);
	COPY_NODE_FIELD(rtable);
	COPY_NODE_FIELD(jointree);
	COPY_NODE_FIELD(targetList);
	COPY_SCALAR_FIELD(override);
	COPY_NODE_FIELD(onConflict);
	COPY_NODE_FIELD(returningList);
	COPY_NODE_FIELD(groupClause);
	COPY_NODE_FIELD(groupingSets);
	COPY_NODE_FIELD(havingQual);
	COPY_NODE_FIELD(windowClause);
	COPY_NODE_FIELD(distinctClause);
	COPY_NODE_FIELD(sortClause);
	COPY_NODE_FIELD(limitOffset);
	COPY_NODE_FIELD(limitCount);
	COPY_NODE_FIELD(rowMarks);
	COPY_NODE_FIELD(setOperations);
	COPY_NODE_FIELD(constraintDeps);
	COPY_NODE_FIELD(withCheckOptions);
<<<<<<< HEAD
	COPY_SCALAR_FIELD(dijkstraWeight);
	COPY_SCALAR_FIELD(dijkstraWeightOut);
	COPY_NODE_FIELD(dijkstraEndId);
	COPY_NODE_FIELD(dijkstraEdgeId);
	COPY_NODE_FIELD(dijkstraSource);
	COPY_NODE_FIELD(dijkstraTarget);
	COPY_NODE_FIELD(dijkstraLimit);

	COPY_SCALAR_FIELD(graph.writeOp);
	COPY_SCALAR_FIELD(graph.last);
	COPY_SCALAR_FIELD(graph.detach);
	COPY_SCALAR_FIELD(graph.eager);
	COPY_NODE_FIELD(graph.pattern);
	COPY_NODE_FIELD(graph.targets);
	COPY_NODE_FIELD(graph.exprs);
	COPY_NODE_FIELD(graph.sets);
=======
	COPY_LOCATION_FIELD(stmt_location);
	COPY_LOCATION_FIELD(stmt_len);

	return newnode;
}

static RawStmt *
_copyRawStmt(const RawStmt *from)
{
	RawStmt    *newnode = makeNode(RawStmt);

	COPY_NODE_FIELD(stmt);
	COPY_LOCATION_FIELD(stmt_location);
	COPY_LOCATION_FIELD(stmt_len);
>>>>>>> fdf521d6

	return newnode;
}

static InsertStmt *
_copyInsertStmt(const InsertStmt *from)
{
	InsertStmt *newnode = makeNode(InsertStmt);

	COPY_NODE_FIELD(relation);
	COPY_NODE_FIELD(cols);
	COPY_NODE_FIELD(selectStmt);
	COPY_NODE_FIELD(onConflictClause);
	COPY_NODE_FIELD(returningList);
	COPY_NODE_FIELD(withClause);
	COPY_SCALAR_FIELD(override);

	return newnode;
}

static DeleteStmt *
_copyDeleteStmt(const DeleteStmt *from)
{
	DeleteStmt *newnode = makeNode(DeleteStmt);

	COPY_NODE_FIELD(relation);
	COPY_NODE_FIELD(usingClause);
	COPY_NODE_FIELD(whereClause);
	COPY_NODE_FIELD(returningList);
	COPY_NODE_FIELD(withClause);

	return newnode;
}

static UpdateStmt *
_copyUpdateStmt(const UpdateStmt *from)
{
	UpdateStmt *newnode = makeNode(UpdateStmt);

	COPY_NODE_FIELD(relation);
	COPY_NODE_FIELD(targetList);
	COPY_NODE_FIELD(whereClause);
	COPY_NODE_FIELD(fromClause);
	COPY_NODE_FIELD(returningList);
	COPY_NODE_FIELD(withClause);

	return newnode;
}

static SelectStmt *
_copySelectStmt(const SelectStmt *from)
{
	SelectStmt *newnode = makeNode(SelectStmt);

	COPY_NODE_FIELD(distinctClause);
	COPY_NODE_FIELD(intoClause);
	COPY_NODE_FIELD(targetList);
	COPY_NODE_FIELD(fromClause);
	COPY_NODE_FIELD(whereClause);
	COPY_NODE_FIELD(groupClause);
	COPY_NODE_FIELD(havingClause);
	COPY_NODE_FIELD(windowClause);
	COPY_NODE_FIELD(valuesLists);
	COPY_NODE_FIELD(sortClause);
	COPY_NODE_FIELD(limitOffset);
	COPY_NODE_FIELD(limitCount);
	COPY_NODE_FIELD(lockingClause);
	COPY_NODE_FIELD(withClause);
	COPY_SCALAR_FIELD(op);
	COPY_SCALAR_FIELD(all);
	COPY_NODE_FIELD(larg);
	COPY_NODE_FIELD(rarg);

	return newnode;
}

static SetOperationStmt *
_copySetOperationStmt(const SetOperationStmt *from)
{
	SetOperationStmt *newnode = makeNode(SetOperationStmt);

	COPY_SCALAR_FIELD(op);
	COPY_SCALAR_FIELD(all);
	COPY_NODE_FIELD(larg);
	COPY_NODE_FIELD(rarg);
	COPY_NODE_FIELD(colTypes);
	COPY_NODE_FIELD(colTypmods);
	COPY_NODE_FIELD(colCollations);
	COPY_NODE_FIELD(groupClauses);
	COPY_SCALAR_FIELD(maxDepth);
	COPY_SCALAR_FIELD(shortestpath);

	return newnode;
}

static AlterTableStmt *
_copyAlterTableStmt(const AlterTableStmt *from)
{
	AlterTableStmt *newnode = makeNode(AlterTableStmt);

	COPY_NODE_FIELD(relation);
	COPY_NODE_FIELD(cmds);
	COPY_SCALAR_FIELD(relkind);
	COPY_SCALAR_FIELD(missing_ok);

	return newnode;
}

static AlterTableCmd *
_copyAlterTableCmd(const AlterTableCmd *from)
{
	AlterTableCmd *newnode = makeNode(AlterTableCmd);

	COPY_SCALAR_FIELD(subtype);
	COPY_STRING_FIELD(name);
	COPY_NODE_FIELD(newowner);
	COPY_NODE_FIELD(def);
	COPY_SCALAR_FIELD(behavior);
	COPY_SCALAR_FIELD(missing_ok);

	return newnode;
}

static AlterCollationStmt *
_copyAlterCollationStmt(const AlterCollationStmt *from)
{
	AlterCollationStmt *newnode = makeNode(AlterCollationStmt);

	COPY_NODE_FIELD(collname);

	return newnode;
}

static AlterDomainStmt *
_copyAlterDomainStmt(const AlterDomainStmt *from)
{
	AlterDomainStmt *newnode = makeNode(AlterDomainStmt);

	COPY_SCALAR_FIELD(subtype);
	COPY_NODE_FIELD(typeName);
	COPY_STRING_FIELD(name);
	COPY_NODE_FIELD(def);
	COPY_SCALAR_FIELD(behavior);
	COPY_SCALAR_FIELD(missing_ok);

	return newnode;
}

static GrantStmt *
_copyGrantStmt(const GrantStmt *from)
{
	GrantStmt  *newnode = makeNode(GrantStmt);

	COPY_SCALAR_FIELD(is_grant);
	COPY_SCALAR_FIELD(targtype);
	COPY_SCALAR_FIELD(objtype);
	COPY_NODE_FIELD(objects);
	COPY_NODE_FIELD(privileges);
	COPY_NODE_FIELD(grantees);
	COPY_SCALAR_FIELD(grant_option);
	COPY_SCALAR_FIELD(behavior);

	return newnode;
}

static ObjectWithArgs *
_copyObjectWithArgs(const ObjectWithArgs *from)
{
	ObjectWithArgs *newnode = makeNode(ObjectWithArgs);

	COPY_NODE_FIELD(objname);
	COPY_NODE_FIELD(objargs);
	COPY_SCALAR_FIELD(args_unspecified);

	return newnode;
}

static AccessPriv *
_copyAccessPriv(const AccessPriv *from)
{
	AccessPriv *newnode = makeNode(AccessPriv);

	COPY_STRING_FIELD(priv_name);
	COPY_NODE_FIELD(cols);

	return newnode;
}

static GrantRoleStmt *
_copyGrantRoleStmt(const GrantRoleStmt *from)
{
	GrantRoleStmt *newnode = makeNode(GrantRoleStmt);

	COPY_NODE_FIELD(granted_roles);
	COPY_NODE_FIELD(grantee_roles);
	COPY_SCALAR_FIELD(is_grant);
	COPY_SCALAR_FIELD(admin_opt);
	COPY_NODE_FIELD(grantor);
	COPY_SCALAR_FIELD(behavior);

	return newnode;
}

static AlterDefaultPrivilegesStmt *
_copyAlterDefaultPrivilegesStmt(const AlterDefaultPrivilegesStmt *from)
{
	AlterDefaultPrivilegesStmt *newnode = makeNode(AlterDefaultPrivilegesStmt);

	COPY_NODE_FIELD(options);
	COPY_NODE_FIELD(action);

	return newnode;
}

static DeclareCursorStmt *
_copyDeclareCursorStmt(const DeclareCursorStmt *from)
{
	DeclareCursorStmt *newnode = makeNode(DeclareCursorStmt);

	COPY_STRING_FIELD(portalname);
	COPY_SCALAR_FIELD(options);
	COPY_NODE_FIELD(query);

	return newnode;
}

static ClosePortalStmt *
_copyClosePortalStmt(const ClosePortalStmt *from)
{
	ClosePortalStmt *newnode = makeNode(ClosePortalStmt);

	COPY_STRING_FIELD(portalname);

	return newnode;
}

static ClusterStmt *
_copyClusterStmt(const ClusterStmt *from)
{
	ClusterStmt *newnode = makeNode(ClusterStmt);

	COPY_NODE_FIELD(relation);
	COPY_STRING_FIELD(indexname);
	COPY_SCALAR_FIELD(verbose);

	return newnode;
}

static CopyStmt *
_copyCopyStmt(const CopyStmt *from)
{
	CopyStmt   *newnode = makeNode(CopyStmt);

	COPY_NODE_FIELD(relation);
	COPY_NODE_FIELD(query);
	COPY_NODE_FIELD(attlist);
	COPY_SCALAR_FIELD(is_from);
	COPY_SCALAR_FIELD(is_program);
	COPY_STRING_FIELD(filename);
	COPY_NODE_FIELD(options);

	return newnode;
}

/*
 * CopyCreateStmtFields
 *
 *		This function copies the fields of the CreateStmt node.  It is used by
 *		copy functions for classes which inherit from CreateStmt.
 */
static void
CopyCreateStmtFields(const CreateStmt *from, CreateStmt *newnode)
{
	COPY_NODE_FIELD(relation);
	COPY_NODE_FIELD(tableElts);
	COPY_NODE_FIELD(inhRelations);
	COPY_NODE_FIELD(partspec);
	COPY_NODE_FIELD(partbound);
	COPY_NODE_FIELD(ofTypename);
	COPY_NODE_FIELD(constraints);
	COPY_NODE_FIELD(options);
	COPY_SCALAR_FIELD(oncommit);
	COPY_STRING_FIELD(tablespacename);
	COPY_SCALAR_FIELD(if_not_exists);
}

static CreateStmt *
_copyCreateStmt(const CreateStmt *from)
{
	CreateStmt *newnode = makeNode(CreateStmt);

	CopyCreateStmtFields(from, newnode);

	return newnode;
}

static TableLikeClause *
_copyTableLikeClause(const TableLikeClause *from)
{
	TableLikeClause *newnode = makeNode(TableLikeClause);

	COPY_NODE_FIELD(relation);
	COPY_SCALAR_FIELD(options);

	return newnode;
}

static DefineStmt *
_copyDefineStmt(const DefineStmt *from)
{
	DefineStmt *newnode = makeNode(DefineStmt);

	COPY_SCALAR_FIELD(kind);
	COPY_SCALAR_FIELD(oldstyle);
	COPY_NODE_FIELD(defnames);
	COPY_NODE_FIELD(args);
	COPY_NODE_FIELD(definition);
	COPY_SCALAR_FIELD(if_not_exists);

	return newnode;
}

static DropStmt *
_copyDropStmt(const DropStmt *from)
{
	DropStmt   *newnode = makeNode(DropStmt);

	COPY_NODE_FIELD(objects);
	COPY_SCALAR_FIELD(removeType);
	COPY_SCALAR_FIELD(behavior);
	COPY_SCALAR_FIELD(missing_ok);
	COPY_SCALAR_FIELD(concurrent);

	return newnode;
}

static TruncateStmt *
_copyTruncateStmt(const TruncateStmt *from)
{
	TruncateStmt *newnode = makeNode(TruncateStmt);

	COPY_NODE_FIELD(relations);
	COPY_SCALAR_FIELD(restart_seqs);
	COPY_SCALAR_FIELD(behavior);

	return newnode;
}

static CommentStmt *
_copyCommentStmt(const CommentStmt *from)
{
	CommentStmt *newnode = makeNode(CommentStmt);

	COPY_SCALAR_FIELD(objtype);
	COPY_NODE_FIELD(object);
	COPY_STRING_FIELD(comment);

	return newnode;
}

static SecLabelStmt *
_copySecLabelStmt(const SecLabelStmt *from)
{
	SecLabelStmt *newnode = makeNode(SecLabelStmt);

	COPY_SCALAR_FIELD(objtype);
	COPY_NODE_FIELD(object);
	COPY_STRING_FIELD(provider);
	COPY_STRING_FIELD(label);

	return newnode;
}

static FetchStmt *
_copyFetchStmt(const FetchStmt *from)
{
	FetchStmt  *newnode = makeNode(FetchStmt);

	COPY_SCALAR_FIELD(direction);
	COPY_SCALAR_FIELD(howMany);
	COPY_STRING_FIELD(portalname);
	COPY_SCALAR_FIELD(ismove);

	return newnode;
}

static IndexStmt *
_copyIndexStmt(const IndexStmt *from)
{
	IndexStmt  *newnode = makeNode(IndexStmt);

	COPY_STRING_FIELD(idxname);
	COPY_NODE_FIELD(relation);
	COPY_STRING_FIELD(accessMethod);
	COPY_STRING_FIELD(tableSpace);
	COPY_NODE_FIELD(indexParams);
	COPY_NODE_FIELD(options);
	COPY_NODE_FIELD(whereClause);
	COPY_NODE_FIELD(excludeOpNames);
	COPY_STRING_FIELD(idxcomment);
	COPY_SCALAR_FIELD(indexOid);
	COPY_SCALAR_FIELD(oldNode);
	COPY_SCALAR_FIELD(unique);
	COPY_SCALAR_FIELD(primary);
	COPY_SCALAR_FIELD(isconstraint);
	COPY_SCALAR_FIELD(deferrable);
	COPY_SCALAR_FIELD(initdeferred);
	COPY_SCALAR_FIELD(transformed);
	COPY_SCALAR_FIELD(concurrent);
	COPY_SCALAR_FIELD(if_not_exists);

	return newnode;
}

static CreateStatsStmt *
_copyCreateStatsStmt(const CreateStatsStmt *from)
{
	CreateStatsStmt *newnode = makeNode(CreateStatsStmt);

	COPY_NODE_FIELD(defnames);
	COPY_NODE_FIELD(stat_types);
	COPY_NODE_FIELD(exprs);
	COPY_NODE_FIELD(relations);
	COPY_SCALAR_FIELD(if_not_exists);

	return newnode;
}

static CreateFunctionStmt *
_copyCreateFunctionStmt(const CreateFunctionStmt *from)
{
	CreateFunctionStmt *newnode = makeNode(CreateFunctionStmt);

	COPY_SCALAR_FIELD(replace);
	COPY_NODE_FIELD(funcname);
	COPY_NODE_FIELD(parameters);
	COPY_NODE_FIELD(returnType);
	COPY_NODE_FIELD(options);
	COPY_NODE_FIELD(withClause);

	return newnode;
}

static FunctionParameter *
_copyFunctionParameter(const FunctionParameter *from)
{
	FunctionParameter *newnode = makeNode(FunctionParameter);

	COPY_STRING_FIELD(name);
	COPY_NODE_FIELD(argType);
	COPY_SCALAR_FIELD(mode);
	COPY_NODE_FIELD(defexpr);

	return newnode;
}

static AlterFunctionStmt *
_copyAlterFunctionStmt(const AlterFunctionStmt *from)
{
	AlterFunctionStmt *newnode = makeNode(AlterFunctionStmt);

	COPY_NODE_FIELD(func);
	COPY_NODE_FIELD(actions);

	return newnode;
}

static DoStmt *
_copyDoStmt(const DoStmt *from)
{
	DoStmt	   *newnode = makeNode(DoStmt);

	COPY_NODE_FIELD(args);

	return newnode;
}

static RenameStmt *
_copyRenameStmt(const RenameStmt *from)
{
	RenameStmt *newnode = makeNode(RenameStmt);

	COPY_SCALAR_FIELD(renameType);
	COPY_SCALAR_FIELD(relationType);
	COPY_NODE_FIELD(relation);
	COPY_NODE_FIELD(object);
	COPY_STRING_FIELD(subname);
	COPY_STRING_FIELD(newname);
	COPY_SCALAR_FIELD(behavior);
	COPY_SCALAR_FIELD(missing_ok);

	return newnode;
}

static AlterObjectDependsStmt *
_copyAlterObjectDependsStmt(const AlterObjectDependsStmt *from)
{
	AlterObjectDependsStmt *newnode = makeNode(AlterObjectDependsStmt);

	COPY_SCALAR_FIELD(objectType);
	COPY_NODE_FIELD(relation);
	COPY_NODE_FIELD(object);
	COPY_NODE_FIELD(extname);

	return newnode;
}

static AlterObjectSchemaStmt *
_copyAlterObjectSchemaStmt(const AlterObjectSchemaStmt *from)
{
	AlterObjectSchemaStmt *newnode = makeNode(AlterObjectSchemaStmt);

	COPY_SCALAR_FIELD(objectType);
	COPY_NODE_FIELD(relation);
	COPY_NODE_FIELD(object);
	COPY_STRING_FIELD(newschema);
	COPY_SCALAR_FIELD(missing_ok);

	return newnode;
}

static AlterOwnerStmt *
_copyAlterOwnerStmt(const AlterOwnerStmt *from)
{
	AlterOwnerStmt *newnode = makeNode(AlterOwnerStmt);

	COPY_SCALAR_FIELD(objectType);
	COPY_NODE_FIELD(relation);
	COPY_NODE_FIELD(object);
	COPY_NODE_FIELD(newowner);

	return newnode;
}

static AlterOperatorStmt *
_copyAlterOperatorStmt(const AlterOperatorStmt *from)
{
	AlterOperatorStmt *newnode = makeNode(AlterOperatorStmt);

	COPY_NODE_FIELD(opername);
	COPY_NODE_FIELD(options);

	return newnode;
}

static RuleStmt *
_copyRuleStmt(const RuleStmt *from)
{
	RuleStmt   *newnode = makeNode(RuleStmt);

	COPY_NODE_FIELD(relation);
	COPY_STRING_FIELD(rulename);
	COPY_NODE_FIELD(whereClause);
	COPY_SCALAR_FIELD(event);
	COPY_SCALAR_FIELD(instead);
	COPY_NODE_FIELD(actions);
	COPY_SCALAR_FIELD(replace);

	return newnode;
}

static NotifyStmt *
_copyNotifyStmt(const NotifyStmt *from)
{
	NotifyStmt *newnode = makeNode(NotifyStmt);

	COPY_STRING_FIELD(conditionname);
	COPY_STRING_FIELD(payload);

	return newnode;
}

static ListenStmt *
_copyListenStmt(const ListenStmt *from)
{
	ListenStmt *newnode = makeNode(ListenStmt);

	COPY_STRING_FIELD(conditionname);

	return newnode;
}

static UnlistenStmt *
_copyUnlistenStmt(const UnlistenStmt *from)
{
	UnlistenStmt *newnode = makeNode(UnlistenStmt);

	COPY_STRING_FIELD(conditionname);

	return newnode;
}

static TransactionStmt *
_copyTransactionStmt(const TransactionStmt *from)
{
	TransactionStmt *newnode = makeNode(TransactionStmt);

	COPY_SCALAR_FIELD(kind);
	COPY_NODE_FIELD(options);
	COPY_STRING_FIELD(gid);

	return newnode;
}

static CompositeTypeStmt *
_copyCompositeTypeStmt(const CompositeTypeStmt *from)
{
	CompositeTypeStmt *newnode = makeNode(CompositeTypeStmt);

	COPY_NODE_FIELD(typevar);
	COPY_NODE_FIELD(coldeflist);

	return newnode;
}

static CreateEnumStmt *
_copyCreateEnumStmt(const CreateEnumStmt *from)
{
	CreateEnumStmt *newnode = makeNode(CreateEnumStmt);

	COPY_NODE_FIELD(typeName);
	COPY_NODE_FIELD(vals);

	return newnode;
}

static CreateRangeStmt *
_copyCreateRangeStmt(const CreateRangeStmt *from)
{
	CreateRangeStmt *newnode = makeNode(CreateRangeStmt);

	COPY_NODE_FIELD(typeName);
	COPY_NODE_FIELD(params);

	return newnode;
}

static AlterEnumStmt *
_copyAlterEnumStmt(const AlterEnumStmt *from)
{
	AlterEnumStmt *newnode = makeNode(AlterEnumStmt);

	COPY_NODE_FIELD(typeName);
	COPY_STRING_FIELD(oldVal);
	COPY_STRING_FIELD(newVal);
	COPY_STRING_FIELD(newValNeighbor);
	COPY_SCALAR_FIELD(newValIsAfter);
	COPY_SCALAR_FIELD(skipIfNewValExists);

	return newnode;
}

static ViewStmt *
_copyViewStmt(const ViewStmt *from)
{
	ViewStmt   *newnode = makeNode(ViewStmt);

	COPY_NODE_FIELD(view);
	COPY_NODE_FIELD(aliases);
	COPY_NODE_FIELD(query);
	COPY_SCALAR_FIELD(replace);
	COPY_NODE_FIELD(options);
	COPY_SCALAR_FIELD(withCheckOption);

	return newnode;
}

static LoadStmt *
_copyLoadStmt(const LoadStmt *from)
{
	LoadStmt   *newnode = makeNode(LoadStmt);

	COPY_STRING_FIELD(filename);

	return newnode;
}

static CreateDomainStmt *
_copyCreateDomainStmt(const CreateDomainStmt *from)
{
	CreateDomainStmt *newnode = makeNode(CreateDomainStmt);

	COPY_NODE_FIELD(domainname);
	COPY_NODE_FIELD(typeName);
	COPY_NODE_FIELD(collClause);
	COPY_NODE_FIELD(constraints);

	return newnode;
}

static CreateOpClassStmt *
_copyCreateOpClassStmt(const CreateOpClassStmt *from)
{
	CreateOpClassStmt *newnode = makeNode(CreateOpClassStmt);

	COPY_NODE_FIELD(opclassname);
	COPY_NODE_FIELD(opfamilyname);
	COPY_STRING_FIELD(amname);
	COPY_NODE_FIELD(datatype);
	COPY_NODE_FIELD(items);
	COPY_SCALAR_FIELD(isDefault);

	return newnode;
}

static CreateOpClassItem *
_copyCreateOpClassItem(const CreateOpClassItem *from)
{
	CreateOpClassItem *newnode = makeNode(CreateOpClassItem);

	COPY_SCALAR_FIELD(itemtype);
	COPY_NODE_FIELD(name);
	COPY_SCALAR_FIELD(number);
	COPY_NODE_FIELD(order_family);
	COPY_NODE_FIELD(class_args);
	COPY_NODE_FIELD(storedtype);

	return newnode;
}

static CreateOpFamilyStmt *
_copyCreateOpFamilyStmt(const CreateOpFamilyStmt *from)
{
	CreateOpFamilyStmt *newnode = makeNode(CreateOpFamilyStmt);

	COPY_NODE_FIELD(opfamilyname);
	COPY_STRING_FIELD(amname);

	return newnode;
}

static AlterOpFamilyStmt *
_copyAlterOpFamilyStmt(const AlterOpFamilyStmt *from)
{
	AlterOpFamilyStmt *newnode = makeNode(AlterOpFamilyStmt);

	COPY_NODE_FIELD(opfamilyname);
	COPY_STRING_FIELD(amname);
	COPY_SCALAR_FIELD(isDrop);
	COPY_NODE_FIELD(items);

	return newnode;
}

static CreatedbStmt *
_copyCreatedbStmt(const CreatedbStmt *from)
{
	CreatedbStmt *newnode = makeNode(CreatedbStmt);

	COPY_STRING_FIELD(dbname);
	COPY_NODE_FIELD(options);

	return newnode;
}

static AlterDatabaseStmt *
_copyAlterDatabaseStmt(const AlterDatabaseStmt *from)
{
	AlterDatabaseStmt *newnode = makeNode(AlterDatabaseStmt);

	COPY_STRING_FIELD(dbname);
	COPY_NODE_FIELD(options);

	return newnode;
}

static AlterDatabaseSetStmt *
_copyAlterDatabaseSetStmt(const AlterDatabaseSetStmt *from)
{
	AlterDatabaseSetStmt *newnode = makeNode(AlterDatabaseSetStmt);

	COPY_STRING_FIELD(dbname);
	COPY_NODE_FIELD(setstmt);

	return newnode;
}

static DropdbStmt *
_copyDropdbStmt(const DropdbStmt *from)
{
	DropdbStmt *newnode = makeNode(DropdbStmt);

	COPY_STRING_FIELD(dbname);
	COPY_SCALAR_FIELD(missing_ok);

	return newnode;
}

static VacuumStmt *
_copyVacuumStmt(const VacuumStmt *from)
{
	VacuumStmt *newnode = makeNode(VacuumStmt);

	COPY_SCALAR_FIELD(options);
	COPY_NODE_FIELD(relation);
	COPY_NODE_FIELD(va_cols);

	return newnode;
}

static ExplainStmt *
_copyExplainStmt(const ExplainStmt *from)
{
	ExplainStmt *newnode = makeNode(ExplainStmt);

	COPY_NODE_FIELD(query);
	COPY_NODE_FIELD(options);

	return newnode;
}

static CreateTableAsStmt *
_copyCreateTableAsStmt(const CreateTableAsStmt *from)
{
	CreateTableAsStmt *newnode = makeNode(CreateTableAsStmt);

	COPY_NODE_FIELD(query);
	COPY_NODE_FIELD(into);
	COPY_SCALAR_FIELD(relkind);
	COPY_SCALAR_FIELD(is_select_into);
	COPY_SCALAR_FIELD(if_not_exists);

	return newnode;
}

static RefreshMatViewStmt *
_copyRefreshMatViewStmt(const RefreshMatViewStmt *from)
{
	RefreshMatViewStmt *newnode = makeNode(RefreshMatViewStmt);

	COPY_SCALAR_FIELD(concurrent);
	COPY_SCALAR_FIELD(skipData);
	COPY_NODE_FIELD(relation);

	return newnode;
}

static ReplicaIdentityStmt *
_copyReplicaIdentityStmt(const ReplicaIdentityStmt *from)
{
	ReplicaIdentityStmt *newnode = makeNode(ReplicaIdentityStmt);

	COPY_SCALAR_FIELD(identity_type);
	COPY_STRING_FIELD(name);

	return newnode;
}

static AlterSystemStmt *
_copyAlterSystemStmt(const AlterSystemStmt *from)
{
	AlterSystemStmt *newnode = makeNode(AlterSystemStmt);

	COPY_NODE_FIELD(setstmt);

	return newnode;
}

static CreateSeqStmt *
_copyCreateSeqStmt(const CreateSeqStmt *from)
{
	CreateSeqStmt *newnode = makeNode(CreateSeqStmt);

	COPY_NODE_FIELD(sequence);
	COPY_NODE_FIELD(options);
	COPY_SCALAR_FIELD(ownerId);
	COPY_SCALAR_FIELD(for_identity);
	COPY_SCALAR_FIELD(if_not_exists);

	return newnode;
}

static AlterSeqStmt *
_copyAlterSeqStmt(const AlterSeqStmt *from)
{
	AlterSeqStmt *newnode = makeNode(AlterSeqStmt);

	COPY_NODE_FIELD(sequence);
	COPY_NODE_FIELD(options);
	COPY_SCALAR_FIELD(for_identity);
	COPY_SCALAR_FIELD(missing_ok);

	return newnode;
}

static VariableSetStmt *
_copyVariableSetStmt(const VariableSetStmt *from)
{
	VariableSetStmt *newnode = makeNode(VariableSetStmt);

	COPY_SCALAR_FIELD(kind);
	COPY_STRING_FIELD(name);
	COPY_NODE_FIELD(args);
	COPY_SCALAR_FIELD(is_local);

	return newnode;
}

static VariableShowStmt *
_copyVariableShowStmt(const VariableShowStmt *from)
{
	VariableShowStmt *newnode = makeNode(VariableShowStmt);

	COPY_STRING_FIELD(name);

	return newnode;
}

static DiscardStmt *
_copyDiscardStmt(const DiscardStmt *from)
{
	DiscardStmt *newnode = makeNode(DiscardStmt);

	COPY_SCALAR_FIELD(target);

	return newnode;
}

static CreateTableSpaceStmt *
_copyCreateTableSpaceStmt(const CreateTableSpaceStmt *from)
{
	CreateTableSpaceStmt *newnode = makeNode(CreateTableSpaceStmt);

	COPY_STRING_FIELD(tablespacename);
	COPY_NODE_FIELD(owner);
	COPY_STRING_FIELD(location);
	COPY_NODE_FIELD(options);

	return newnode;
}

static DropTableSpaceStmt *
_copyDropTableSpaceStmt(const DropTableSpaceStmt *from)
{
	DropTableSpaceStmt *newnode = makeNode(DropTableSpaceStmt);

	COPY_STRING_FIELD(tablespacename);
	COPY_SCALAR_FIELD(missing_ok);

	return newnode;
}

static AlterTableSpaceOptionsStmt *
_copyAlterTableSpaceOptionsStmt(const AlterTableSpaceOptionsStmt *from)
{
	AlterTableSpaceOptionsStmt *newnode = makeNode(AlterTableSpaceOptionsStmt);

	COPY_STRING_FIELD(tablespacename);
	COPY_NODE_FIELD(options);
	COPY_SCALAR_FIELD(isReset);

	return newnode;
}

static AlterTableMoveAllStmt *
_copyAlterTableMoveAllStmt(const AlterTableMoveAllStmt *from)
{
	AlterTableMoveAllStmt *newnode = makeNode(AlterTableMoveAllStmt);

	COPY_STRING_FIELD(orig_tablespacename);
	COPY_SCALAR_FIELD(objtype);
	COPY_NODE_FIELD(roles);
	COPY_STRING_FIELD(new_tablespacename);
	COPY_SCALAR_FIELD(nowait);

	return newnode;
}

static CreateExtensionStmt *
_copyCreateExtensionStmt(const CreateExtensionStmt *from)
{
	CreateExtensionStmt *newnode = makeNode(CreateExtensionStmt);

	COPY_STRING_FIELD(extname);
	COPY_SCALAR_FIELD(if_not_exists);
	COPY_NODE_FIELD(options);

	return newnode;
}

static AlterExtensionStmt *
_copyAlterExtensionStmt(const AlterExtensionStmt *from)
{
	AlterExtensionStmt *newnode = makeNode(AlterExtensionStmt);

	COPY_STRING_FIELD(extname);
	COPY_NODE_FIELD(options);

	return newnode;
}

static AlterExtensionContentsStmt *
_copyAlterExtensionContentsStmt(const AlterExtensionContentsStmt *from)
{
	AlterExtensionContentsStmt *newnode = makeNode(AlterExtensionContentsStmt);

	COPY_STRING_FIELD(extname);
	COPY_SCALAR_FIELD(action);
	COPY_SCALAR_FIELD(objtype);
	COPY_NODE_FIELD(object);

	return newnode;
}

static CreateFdwStmt *
_copyCreateFdwStmt(const CreateFdwStmt *from)
{
	CreateFdwStmt *newnode = makeNode(CreateFdwStmt);

	COPY_STRING_FIELD(fdwname);
	COPY_NODE_FIELD(func_options);
	COPY_NODE_FIELD(options);

	return newnode;
}

static AlterFdwStmt *
_copyAlterFdwStmt(const AlterFdwStmt *from)
{
	AlterFdwStmt *newnode = makeNode(AlterFdwStmt);

	COPY_STRING_FIELD(fdwname);
	COPY_NODE_FIELD(func_options);
	COPY_NODE_FIELD(options);

	return newnode;
}

static CreateForeignServerStmt *
_copyCreateForeignServerStmt(const CreateForeignServerStmt *from)
{
	CreateForeignServerStmt *newnode = makeNode(CreateForeignServerStmt);

	COPY_STRING_FIELD(servername);
	COPY_STRING_FIELD(servertype);
	COPY_STRING_FIELD(version);
	COPY_STRING_FIELD(fdwname);
	COPY_SCALAR_FIELD(if_not_exists);
	COPY_NODE_FIELD(options);

	return newnode;
}

static AlterForeignServerStmt *
_copyAlterForeignServerStmt(const AlterForeignServerStmt *from)
{
	AlterForeignServerStmt *newnode = makeNode(AlterForeignServerStmt);

	COPY_STRING_FIELD(servername);
	COPY_STRING_FIELD(version);
	COPY_NODE_FIELD(options);
	COPY_SCALAR_FIELD(has_version);

	return newnode;
}

static CreateUserMappingStmt *
_copyCreateUserMappingStmt(const CreateUserMappingStmt *from)
{
	CreateUserMappingStmt *newnode = makeNode(CreateUserMappingStmt);

	COPY_NODE_FIELD(user);
	COPY_STRING_FIELD(servername);
	COPY_SCALAR_FIELD(if_not_exists);
	COPY_NODE_FIELD(options);

	return newnode;
}

static AlterUserMappingStmt *
_copyAlterUserMappingStmt(const AlterUserMappingStmt *from)
{
	AlterUserMappingStmt *newnode = makeNode(AlterUserMappingStmt);

	COPY_NODE_FIELD(user);
	COPY_STRING_FIELD(servername);
	COPY_NODE_FIELD(options);

	return newnode;
}

static DropUserMappingStmt *
_copyDropUserMappingStmt(const DropUserMappingStmt *from)
{
	DropUserMappingStmt *newnode = makeNode(DropUserMappingStmt);

	COPY_NODE_FIELD(user);
	COPY_STRING_FIELD(servername);
	COPY_SCALAR_FIELD(missing_ok);

	return newnode;
}

static CreateForeignTableStmt *
_copyCreateForeignTableStmt(const CreateForeignTableStmt *from)
{
	CreateForeignTableStmt *newnode = makeNode(CreateForeignTableStmt);

	CopyCreateStmtFields((const CreateStmt *) from, (CreateStmt *) newnode);

	COPY_STRING_FIELD(servername);
	COPY_NODE_FIELD(options);

	return newnode;
}

static ImportForeignSchemaStmt *
_copyImportForeignSchemaStmt(const ImportForeignSchemaStmt *from)
{
	ImportForeignSchemaStmt *newnode = makeNode(ImportForeignSchemaStmt);

	COPY_STRING_FIELD(server_name);
	COPY_STRING_FIELD(remote_schema);
	COPY_STRING_FIELD(local_schema);
	COPY_SCALAR_FIELD(list_type);
	COPY_NODE_FIELD(table_list);
	COPY_NODE_FIELD(options);

	return newnode;
}

static CreateTransformStmt *
_copyCreateTransformStmt(const CreateTransformStmt *from)
{
	CreateTransformStmt *newnode = makeNode(CreateTransformStmt);

	COPY_SCALAR_FIELD(replace);
	COPY_NODE_FIELD(type_name);
	COPY_STRING_FIELD(lang);
	COPY_NODE_FIELD(fromsql);
	COPY_NODE_FIELD(tosql);

	return newnode;
}

static CreateAmStmt *
_copyCreateAmStmt(const CreateAmStmt *from)
{
	CreateAmStmt *newnode = makeNode(CreateAmStmt);

	COPY_STRING_FIELD(amname);
	COPY_NODE_FIELD(handler_name);
	COPY_SCALAR_FIELD(amtype);

	return newnode;
}

static CreateTrigStmt *
_copyCreateTrigStmt(const CreateTrigStmt *from)
{
	CreateTrigStmt *newnode = makeNode(CreateTrigStmt);

	COPY_STRING_FIELD(trigname);
	COPY_NODE_FIELD(relation);
	COPY_NODE_FIELD(funcname);
	COPY_NODE_FIELD(args);
	COPY_SCALAR_FIELD(row);
	COPY_SCALAR_FIELD(timing);
	COPY_SCALAR_FIELD(events);
	COPY_NODE_FIELD(columns);
	COPY_NODE_FIELD(whenClause);
	COPY_SCALAR_FIELD(isconstraint);
	COPY_NODE_FIELD(transitionRels);
	COPY_SCALAR_FIELD(deferrable);
	COPY_SCALAR_FIELD(initdeferred);
	COPY_NODE_FIELD(constrrel);

	return newnode;
}

static CreateEventTrigStmt *
_copyCreateEventTrigStmt(const CreateEventTrigStmt *from)
{
	CreateEventTrigStmt *newnode = makeNode(CreateEventTrigStmt);

	COPY_STRING_FIELD(trigname);
	COPY_STRING_FIELD(eventname);
	COPY_NODE_FIELD(whenclause);
	COPY_NODE_FIELD(funcname);

	return newnode;
}

static AlterEventTrigStmt *
_copyAlterEventTrigStmt(const AlterEventTrigStmt *from)
{
	AlterEventTrigStmt *newnode = makeNode(AlterEventTrigStmt);

	COPY_STRING_FIELD(trigname);
	COPY_SCALAR_FIELD(tgenabled);

	return newnode;
}

static CreatePLangStmt *
_copyCreatePLangStmt(const CreatePLangStmt *from)
{
	CreatePLangStmt *newnode = makeNode(CreatePLangStmt);

	COPY_SCALAR_FIELD(replace);
	COPY_STRING_FIELD(plname);
	COPY_NODE_FIELD(plhandler);
	COPY_NODE_FIELD(plinline);
	COPY_NODE_FIELD(plvalidator);
	COPY_SCALAR_FIELD(pltrusted);

	return newnode;
}

static CreateRoleStmt *
_copyCreateRoleStmt(const CreateRoleStmt *from)
{
	CreateRoleStmt *newnode = makeNode(CreateRoleStmt);

	COPY_SCALAR_FIELD(stmt_type);
	COPY_STRING_FIELD(role);
	COPY_NODE_FIELD(options);

	return newnode;
}

static AlterRoleStmt *
_copyAlterRoleStmt(const AlterRoleStmt *from)
{
	AlterRoleStmt *newnode = makeNode(AlterRoleStmt);

	COPY_NODE_FIELD(role);
	COPY_NODE_FIELD(options);
	COPY_SCALAR_FIELD(action);

	return newnode;
}

static AlterRoleSetStmt *
_copyAlterRoleSetStmt(const AlterRoleSetStmt *from)
{
	AlterRoleSetStmt *newnode = makeNode(AlterRoleSetStmt);

	COPY_NODE_FIELD(role);
	COPY_STRING_FIELD(database);
	COPY_NODE_FIELD(setstmt);

	return newnode;
}

static DropRoleStmt *
_copyDropRoleStmt(const DropRoleStmt *from)
{
	DropRoleStmt *newnode = makeNode(DropRoleStmt);

	COPY_NODE_FIELD(roles);
	COPY_SCALAR_FIELD(missing_ok);

	return newnode;
}

static LockStmt *
_copyLockStmt(const LockStmt *from)
{
	LockStmt   *newnode = makeNode(LockStmt);

	COPY_NODE_FIELD(relations);
	COPY_SCALAR_FIELD(mode);
	COPY_SCALAR_FIELD(nowait);

	return newnode;
}

static ConstraintsSetStmt *
_copyConstraintsSetStmt(const ConstraintsSetStmt *from)
{
	ConstraintsSetStmt *newnode = makeNode(ConstraintsSetStmt);

	COPY_NODE_FIELD(constraints);
	COPY_SCALAR_FIELD(deferred);

	return newnode;
}

static ReindexStmt *
_copyReindexStmt(const ReindexStmt *from)
{
	ReindexStmt *newnode = makeNode(ReindexStmt);

	COPY_SCALAR_FIELD(kind);
	COPY_NODE_FIELD(relation);
	COPY_STRING_FIELD(name);
	COPY_SCALAR_FIELD(options);

	return newnode;
}

static CreateSchemaStmt *
_copyCreateSchemaStmt(const CreateSchemaStmt *from)
{
	CreateSchemaStmt *newnode = makeNode(CreateSchemaStmt);

	COPY_STRING_FIELD(schemaname);
	COPY_NODE_FIELD(authrole);
	COPY_NODE_FIELD(schemaElts);
	COPY_SCALAR_FIELD(if_not_exists);

	return newnode;
}

static CreateConversionStmt *
_copyCreateConversionStmt(const CreateConversionStmt *from)
{
	CreateConversionStmt *newnode = makeNode(CreateConversionStmt);

	COPY_NODE_FIELD(conversion_name);
	COPY_STRING_FIELD(for_encoding_name);
	COPY_STRING_FIELD(to_encoding_name);
	COPY_NODE_FIELD(func_name);
	COPY_SCALAR_FIELD(def);

	return newnode;
}

static CreateCastStmt *
_copyCreateCastStmt(const CreateCastStmt *from)
{
	CreateCastStmt *newnode = makeNode(CreateCastStmt);

	COPY_NODE_FIELD(sourcetype);
	COPY_NODE_FIELD(targettype);
	COPY_NODE_FIELD(func);
	COPY_SCALAR_FIELD(context);
	COPY_SCALAR_FIELD(inout);

	return newnode;
}

static PrepareStmt *
_copyPrepareStmt(const PrepareStmt *from)
{
	PrepareStmt *newnode = makeNode(PrepareStmt);

	COPY_STRING_FIELD(name);
	COPY_NODE_FIELD(argtypes);
	COPY_NODE_FIELD(query);

	return newnode;
}

static ExecuteStmt *
_copyExecuteStmt(const ExecuteStmt *from)
{
	ExecuteStmt *newnode = makeNode(ExecuteStmt);

	COPY_STRING_FIELD(name);
	COPY_NODE_FIELD(params);

	return newnode;
}

static DeallocateStmt *
_copyDeallocateStmt(const DeallocateStmt *from)
{
	DeallocateStmt *newnode = makeNode(DeallocateStmt);

	COPY_STRING_FIELD(name);

	return newnode;
}

static DropOwnedStmt *
_copyDropOwnedStmt(const DropOwnedStmt *from)
{
	DropOwnedStmt *newnode = makeNode(DropOwnedStmt);

	COPY_NODE_FIELD(roles);
	COPY_SCALAR_FIELD(behavior);

	return newnode;
}

static ReassignOwnedStmt *
_copyReassignOwnedStmt(const ReassignOwnedStmt *from)
{
	ReassignOwnedStmt *newnode = makeNode(ReassignOwnedStmt);

	COPY_NODE_FIELD(roles);
	COPY_NODE_FIELD(newrole);

	return newnode;
}

static AlterTSDictionaryStmt *
_copyAlterTSDictionaryStmt(const AlterTSDictionaryStmt *from)
{
	AlterTSDictionaryStmt *newnode = makeNode(AlterTSDictionaryStmt);

	COPY_NODE_FIELD(dictname);
	COPY_NODE_FIELD(options);

	return newnode;
}

static AlterTSConfigurationStmt *
_copyAlterTSConfigurationStmt(const AlterTSConfigurationStmt *from)
{
	AlterTSConfigurationStmt *newnode = makeNode(AlterTSConfigurationStmt);

	COPY_SCALAR_FIELD(kind);
	COPY_NODE_FIELD(cfgname);
	COPY_NODE_FIELD(tokentype);
	COPY_NODE_FIELD(dicts);
	COPY_SCALAR_FIELD(override);
	COPY_SCALAR_FIELD(replace);
	COPY_SCALAR_FIELD(missing_ok);

	return newnode;
}

static CreatePolicyStmt *
_copyCreatePolicyStmt(const CreatePolicyStmt *from)
{
	CreatePolicyStmt *newnode = makeNode(CreatePolicyStmt);

	COPY_STRING_FIELD(policy_name);
	COPY_NODE_FIELD(table);
	COPY_STRING_FIELD(cmd_name);
	COPY_SCALAR_FIELD(permissive);
	COPY_NODE_FIELD(roles);
	COPY_NODE_FIELD(qual);
	COPY_NODE_FIELD(with_check);

	return newnode;
}

static AlterPolicyStmt *
_copyAlterPolicyStmt(const AlterPolicyStmt *from)
{
	AlterPolicyStmt *newnode = makeNode(AlterPolicyStmt);

	COPY_STRING_FIELD(policy_name);
	COPY_NODE_FIELD(table);
	COPY_NODE_FIELD(roles);
	COPY_NODE_FIELD(qual);
	COPY_NODE_FIELD(with_check);

	return newnode;
}

<<<<<<< HEAD
static CreateGraphStmt *
_copyCreateGraphStmt(const CreateGraphStmt *from)
{
	CreateGraphStmt *newnode = makeNode(CreateGraphStmt);

	COPY_STRING_FIELD(graphname);
	COPY_NODE_FIELD(authrole);
	COPY_SCALAR_FIELD(if_not_exists);

	return newnode;
}

static CreateLabelStmt *
_copyCreateLabelStmt(const CreateLabelStmt *from)
{
	CreateLabelStmt *newnode = makeNode(CreateLabelStmt);

	COPY_NODE_FIELD(relation);
	COPY_NODE_FIELD(inhRelations);
	COPY_SCALAR_FIELD(labelKind);
	COPY_NODE_FIELD(options);
	COPY_STRING_FIELD(tablespacename);
	COPY_SCALAR_FIELD(if_not_exists);

	return newnode;
}

static AlterLabelStmt *
_copyAlterLabelStmt(const AlterLabelStmt *from)
{
	AlterLabelStmt *newnode = makeNode(AlterLabelStmt);

	COPY_NODE_FIELD(relation);
	COPY_NODE_FIELD(cmds);
	COPY_SCALAR_FIELD(relkind);
	COPY_SCALAR_FIELD(missing_ok);

	return newnode;
}

static CreateConstraintStmt *
_copyCreateConstraintStmt(const CreateConstraintStmt *from)
{
	CreateConstraintStmt *newnode = makeNode(CreateConstraintStmt);

	COPY_SCALAR_FIELD(contype);
	COPY_NODE_FIELD(graphlabel);
	COPY_STRING_FIELD(conname);
	COPY_NODE_FIELD(expr);

	return newnode;
}

static DropConstraintStmt *
_copyDropConstraintStmt(const DropConstraintStmt *from)
{
	DropConstraintStmt *newnode = makeNode(DropConstraintStmt);

	COPY_NODE_FIELD(graphlabel);
	COPY_STRING_FIELD(conname);

	return newnode;
}

static CreatePropertyIndexStmt *
_copyCreatePropertyIndexStmt(const CreatePropertyIndexStmt *from)
{
	CreatePropertyIndexStmt *newnode = makeNode(CreatePropertyIndexStmt);

	COPY_STRING_FIELD(idxname);
	COPY_NODE_FIELD(relation);
	COPY_STRING_FIELD(accessMethod);
	COPY_STRING_FIELD(tableSpace);
	COPY_NODE_FIELD(indexParams);
	COPY_NODE_FIELD(options);
	COPY_NODE_FIELD(whereClause);
	COPY_NODE_FIELD(excludeOpNames);
	COPY_STRING_FIELD(idxcomment);
	COPY_SCALAR_FIELD(indexOid);
	COPY_SCALAR_FIELD(oldNode);
	COPY_SCALAR_FIELD(unique);
	COPY_SCALAR_FIELD(primary);
	COPY_SCALAR_FIELD(isconstraint);
	COPY_SCALAR_FIELD(deferrable);
	COPY_SCALAR_FIELD(initdeferred);
	COPY_SCALAR_FIELD(transformed);
	COPY_SCALAR_FIELD(concurrent);
	COPY_SCALAR_FIELD(if_not_exists);

	return newnode;
}

static CypherStmt *
_copyCypherStmt(const CypherStmt *from)
{
	CypherStmt *newnode = makeNode(CypherStmt);

	COPY_NODE_FIELD(last);

	return newnode;
}

static CypherListComp *
_copyCypherListComp(const CypherListComp *from)
{
	CypherListComp *newnode = makeNode(CypherListComp);

	COPY_NODE_FIELD(list);
	COPY_STRING_FIELD(varname);
	COPY_NODE_FIELD(cond);
	COPY_NODE_FIELD(elem);
=======
static PartitionElem *
_copyPartitionElem(const PartitionElem *from)
{
	PartitionElem *newnode = makeNode(PartitionElem);

	COPY_STRING_FIELD(name);
	COPY_NODE_FIELD(expr);
	COPY_NODE_FIELD(collation);
	COPY_NODE_FIELD(opclass);
>>>>>>> fdf521d6
	COPY_LOCATION_FIELD(location);

	return newnode;
}

<<<<<<< HEAD
static CypherGenericExpr *
_copyCypherGenericExpr(const CypherGenericExpr *from)
{
	CypherGenericExpr *newnode = makeNode(CypherGenericExpr);

	COPY_NODE_FIELD(expr);

	return newnode;
}

static CypherSubPattern *
_copyCypherSubPattern(const CypherSubPattern *from)
{
	CypherSubPattern *newnode = makeNode(CypherSubPattern);

	COPY_SCALAR_FIELD(kind);
	COPY_NODE_FIELD(pattern);

	return newnode;
}

static CypherClause *
_copyCypherClause(const CypherClause *from)
{
	CypherClause *newnode = makeNode(CypherClause);

	COPY_NODE_FIELD(detail);
	COPY_NODE_FIELD(prev);
=======
static PartitionSpec *
_copyPartitionSpec(const PartitionSpec *from)
{
	PartitionSpec *newnode = makeNode(PartitionSpec);

	COPY_STRING_FIELD(strategy);
	COPY_NODE_FIELD(partParams);
	COPY_LOCATION_FIELD(location);
>>>>>>> fdf521d6

	return newnode;
}

<<<<<<< HEAD
static CypherMatchClause *
_copyCypherMatchClause(const CypherMatchClause *from)
{
	CypherMatchClause *newnode = makeNode(CypherMatchClause);

	COPY_NODE_FIELD(pattern);
	COPY_NODE_FIELD(where);
	COPY_SCALAR_FIELD(optional);
=======
static PartitionBoundSpec *
_copyPartitionBoundSpec(const PartitionBoundSpec *from)
{
	PartitionBoundSpec *newnode = makeNode(PartitionBoundSpec);

	COPY_SCALAR_FIELD(strategy);
	COPY_NODE_FIELD(listdatums);
	COPY_NODE_FIELD(lowerdatums);
	COPY_NODE_FIELD(upperdatums);
	COPY_LOCATION_FIELD(location);
>>>>>>> fdf521d6

	return newnode;
}

<<<<<<< HEAD
static CypherProjection *
_copyCypherProjection(const CypherProjection *from)
{
	CypherProjection *newnode = makeNode(CypherProjection);

	COPY_SCALAR_FIELD(kind);
	COPY_NODE_FIELD(distinct);
	COPY_NODE_FIELD(items);
	COPY_NODE_FIELD(order);
	COPY_NODE_FIELD(skip);
	COPY_NODE_FIELD(limit);
	COPY_NODE_FIELD(where);

	return newnode;
}

static CypherCreateClause *
_copyCypherCreateClause(const CypherCreateClause *from)
{
	CypherCreateClause *newnode = makeNode(CypherCreateClause);

	COPY_NODE_FIELD(pattern);
=======
static PartitionRangeDatum *
_copyPartitionRangeDatum(const PartitionRangeDatum *from)
{
	PartitionRangeDatum *newnode = makeNode(PartitionRangeDatum);

	COPY_SCALAR_FIELD(kind);
	COPY_NODE_FIELD(value);
	COPY_LOCATION_FIELD(location);
>>>>>>> fdf521d6

	return newnode;
}

<<<<<<< HEAD
static CypherDeleteClause *
_copyCypherDeleteClause(const CypherDeleteClause *from)
{
	CypherDeleteClause *newnode = makeNode(CypherDeleteClause);

	COPY_SCALAR_FIELD(detach);
	COPY_NODE_FIELD(exprs);
=======
static PartitionCmd *
_copyPartitionCmd(const PartitionCmd *from)
{
	PartitionCmd *newnode = makeNode(PartitionCmd);

	COPY_NODE_FIELD(name);
	COPY_NODE_FIELD(bound);
>>>>>>> fdf521d6

	return newnode;
}

<<<<<<< HEAD
static CypherSetClause *
_copyCypherSetClause(const CypherSetClause *from)
{
	CypherSetClause *newnode = makeNode(CypherSetClause);

	COPY_SCALAR_FIELD(is_remove);
	COPY_SCALAR_FIELD(kind);
	COPY_NODE_FIELD(items);
=======
static CreatePublicationStmt *
_copyCreatePublicationStmt(const CreatePublicationStmt *from)
{
	CreatePublicationStmt *newnode = makeNode(CreatePublicationStmt);

	COPY_STRING_FIELD(pubname);
	COPY_NODE_FIELD(options);
	COPY_NODE_FIELD(tables);
	COPY_SCALAR_FIELD(for_all_tables);
>>>>>>> fdf521d6

	return newnode;
}

<<<<<<< HEAD
static CypherMergeClause *
_copyCypherMergeClause(const CypherMergeClause *from)
{
	CypherMergeClause *newnode = makeNode(CypherMergeClause);

	COPY_NODE_FIELD(pattern);
	COPY_NODE_FIELD(sets);
=======
static AlterPublicationStmt *
_copyAlterPublicationStmt(const AlterPublicationStmt *from)
{
	AlterPublicationStmt *newnode = makeNode(AlterPublicationStmt);

	COPY_STRING_FIELD(pubname);
	COPY_NODE_FIELD(options);
	COPY_NODE_FIELD(tables);
	COPY_SCALAR_FIELD(for_all_tables);
	COPY_SCALAR_FIELD(tableAction);
>>>>>>> fdf521d6

	return newnode;
}

<<<<<<< HEAD
static CypherLoadClause *
_copyCypherLoadClause(const CypherLoadClause *from)
{
	CypherLoadClause *newnode = makeNode(CypherLoadClause);

	COPY_NODE_FIELD(relation);
=======
static CreateSubscriptionStmt *
_copyCreateSubscriptionStmt(const CreateSubscriptionStmt *from)
{
	CreateSubscriptionStmt *newnode = makeNode(CreateSubscriptionStmt);

	COPY_STRING_FIELD(subname);
	COPY_STRING_FIELD(conninfo);
	COPY_NODE_FIELD(publication);
	COPY_NODE_FIELD(options);
>>>>>>> fdf521d6

	return newnode;
}

<<<<<<< HEAD
static CypherPath *
_copyCypherPath(const CypherPath *from)
{
	CypherPath *newnode = makeNode(CypherPath);

	COPY_SCALAR_FIELD(kind);
	COPY_NODE_FIELD(variable);
	COPY_NODE_FIELD(chain);

	return newnode;
}

static CypherNode *
_copyCypherNode(const CypherNode *from)
{
	CypherNode *newnode = makeNode(CypherNode);

	COPY_NODE_FIELD(variable);
	COPY_NODE_FIELD(label);
	COPY_SCALAR_FIELD(only);
	COPY_NODE_FIELD(prop_map);

	return newnode;
}

static CypherRel *
_copyCypherRel(const CypherRel *from)
{
	CypherRel *newnode = makeNode(CypherRel);

	COPY_SCALAR_FIELD(direction);
	COPY_NODE_FIELD(variable);
	COPY_NODE_FIELD(types);
	COPY_SCALAR_FIELD(only);
	COPY_NODE_FIELD(varlen);
	COPY_NODE_FIELD(prop_map);

	return newnode;
}

static CypherName *
_copyCypherName(const CypherName *from)
{
	CypherName *newnode = makeNode(CypherName);

	COPY_STRING_FIELD(name);
	COPY_LOCATION_FIELD(location);

	return newnode;
}

static CypherSetProp *
_copyCypherSetProp(const CypherSetProp *from)
{
	CypherSetProp *newnode = makeNode(CypherSetProp);

	COPY_NODE_FIELD(prop);
	COPY_NODE_FIELD(expr);

	return newnode;
}

static GraphPath *
_copyGraphPath(const GraphPath *from)
{
	GraphPath *newnode = makeNode(GraphPath);

	COPY_STRING_FIELD(variable);
	COPY_NODE_FIELD(chain);

	return newnode;
}

static GraphVertex *
_copyGraphVertex(const GraphVertex *from)
{
	GraphVertex *newnode = makeNode(GraphVertex);

	COPY_SCALAR_FIELD(resno);
	COPY_SCALAR_FIELD(create);
	COPY_SCALAR_FIELD(relid);
	COPY_NODE_FIELD(expr);
	COPY_NODE_FIELD(qual);

	return newnode;
}

static GraphEdge *
_copyGraphEdge(const GraphEdge *from)
{
	GraphEdge *newnode = makeNode(GraphEdge);

	COPY_SCALAR_FIELD(direction);
	COPY_SCALAR_FIELD(resno);
	COPY_SCALAR_FIELD(relid);
	COPY_NODE_FIELD(expr);
	COPY_NODE_FIELD(qual);
=======
static AlterSubscriptionStmt *
_copyAlterSubscriptionStmt(const AlterSubscriptionStmt *from)
{
	AlterSubscriptionStmt *newnode = makeNode(AlterSubscriptionStmt);

	COPY_SCALAR_FIELD(kind);
	COPY_STRING_FIELD(subname);
	COPY_STRING_FIELD(conninfo);
	COPY_NODE_FIELD(publication);
	COPY_NODE_FIELD(options);
>>>>>>> fdf521d6

	return newnode;
}

<<<<<<< HEAD
static GraphSetProp *
_copyGraphSetProp(const GraphSetProp *from)
{
	GraphSetProp *newnode = makeNode(GraphSetProp);

	COPY_SCALAR_FIELD(kind);
	COPY_STRING_FIELD(variable);
	COPY_NODE_FIELD(elem);
	COPY_NODE_FIELD(expr);
=======
static DropSubscriptionStmt *
_copyDropSubscriptionStmt(const DropSubscriptionStmt *from)
{
	DropSubscriptionStmt *newnode = makeNode(DropSubscriptionStmt);

	COPY_STRING_FIELD(subname);
	COPY_SCALAR_FIELD(missing_ok);
	COPY_SCALAR_FIELD(behavior);
>>>>>>> fdf521d6

	return newnode;
}

/* ****************************************************************
 *					pg_list.h copy functions
 * ****************************************************************
 */

/*
 * Perform a deep copy of the specified list, using copyObject(). The
 * list MUST be of type T_List; T_IntList and T_OidList nodes don't
 * need deep copies, so they should be copied via list_copy()
 */
#define COPY_NODE_CELL(new, old)					\
	(new) = (ListCell *) palloc(sizeof(ListCell));	\
	lfirst(new) = copyObjectImpl(lfirst(old));

static List *
_copyList(const List *from)
{
	List	   *new;
	ListCell   *curr_old;
	ListCell   *prev_new;

	Assert(list_length(from) >= 1);

	new = makeNode(List);
	new->length = from->length;

	COPY_NODE_CELL(new->head, from->head);
	prev_new = new->head;
	curr_old = lnext(from->head);

	while (curr_old)
	{
		COPY_NODE_CELL(prev_new->next, curr_old);
		prev_new = prev_new->next;
		curr_old = curr_old->next;
	}
	prev_new->next = NULL;
	new->tail = prev_new;

	return new;
}

/* ****************************************************************
 *					extensible.h copy functions
 * ****************************************************************
 */
static ExtensibleNode *
_copyExtensibleNode(const ExtensibleNode *from)
{
	ExtensibleNode *newnode;
	const ExtensibleNodeMethods *methods;

	methods = GetExtensibleNodeMethods(from->extnodename, false);
	newnode = (ExtensibleNode *) newNode(methods->node_size,
										 T_ExtensibleNode);
	COPY_STRING_FIELD(extnodename);

	/* copy the private fields */
	methods->nodeCopy(newnode, from);

	return newnode;
}

/* ****************************************************************
 *					value.h copy functions
 * ****************************************************************
 */
static Value *
_copyValue(const Value *from)
{
	Value	   *newnode = makeNode(Value);

	/* See also _copyAConst when changing this code! */

	COPY_SCALAR_FIELD(type);
	switch (from->type)
	{
		case T_Integer:
			COPY_SCALAR_FIELD(val.ival);
			break;
		case T_Float:
		case T_String:
		case T_BitString:
			COPY_STRING_FIELD(val.str);
			break;
		case T_Null:
			/* nothing to do */
			break;
		default:
			elog(ERROR, "unrecognized node type: %d",
				 (int) from->type);
			break;
	}
	return newnode;
}


static ForeignKeyCacheInfo *
_copyForeignKeyCacheInfo(const ForeignKeyCacheInfo *from)
{
	ForeignKeyCacheInfo *newnode = makeNode(ForeignKeyCacheInfo);

	COPY_SCALAR_FIELD(conrelid);
	COPY_SCALAR_FIELD(confrelid);
	COPY_SCALAR_FIELD(nkeys);
	/* COPY_SCALAR_FIELD might work for these, but let's not assume that */
	memcpy(newnode->conkey, from->conkey, sizeof(newnode->conkey));
	memcpy(newnode->confkey, from->confkey, sizeof(newnode->confkey));
	memcpy(newnode->conpfeqop, from->conpfeqop, sizeof(newnode->conpfeqop));

	return newnode;
}


/*
 * copyObjectImpl -- implementation of copyObject(); see nodes/nodes.h
 *
 * Create a copy of a Node tree or list.  This is a "deep" copy: all
 * substructure is copied too, recursively.
 */
void *
copyObjectImpl(const void *from)
{
	void	   *retval;

	if (from == NULL)
		return NULL;

	/* Guard against stack overflow due to overly complex expressions */
	check_stack_depth();

	switch (nodeTag(from))
	{
			/*
			 * PLAN NODES
			 */
		case T_PlannedStmt:
			retval = _copyPlannedStmt(from);
			break;
		case T_Plan:
			retval = _copyPlan(from);
			break;
		case T_Result:
			retval = _copyResult(from);
			break;
		case T_ProjectSet:
			retval = _copyProjectSet(from);
			break;
		case T_ModifyTable:
			retval = _copyModifyTable(from);
			break;
		case T_Append:
			retval = _copyAppend(from);
			break;
		case T_MergeAppend:
			retval = _copyMergeAppend(from);
			break;
		case T_RecursiveUnion:
			retval = _copyRecursiveUnion(from);
			break;
		case T_BitmapAnd:
			retval = _copyBitmapAnd(from);
			break;
		case T_BitmapOr:
			retval = _copyBitmapOr(from);
			break;
		case T_Scan:
			retval = _copyScan(from);
			break;
		case T_Gather:
			retval = _copyGather(from);
			break;
		case T_GatherMerge:
			retval = _copyGatherMerge(from);
			break;
		case T_SeqScan:
			retval = _copySeqScan(from);
			break;
		case T_SampleScan:
			retval = _copySampleScan(from);
			break;
		case T_IndexScan:
			retval = _copyIndexScan(from);
			break;
		case T_IndexOnlyScan:
			retval = _copyIndexOnlyScan(from);
			break;
		case T_BitmapIndexScan:
			retval = _copyBitmapIndexScan(from);
			break;
		case T_BitmapHeapScan:
			retval = _copyBitmapHeapScan(from);
			break;
		case T_TidScan:
			retval = _copyTidScan(from);
			break;
		case T_SubqueryScan:
			retval = _copySubqueryScan(from);
			break;
		case T_FunctionScan:
			retval = _copyFunctionScan(from);
			break;
		case T_TableFuncScan:
			retval = _copyTableFuncScan(from);
			break;
		case T_ValuesScan:
			retval = _copyValuesScan(from);
			break;
		case T_CteScan:
			retval = _copyCteScan(from);
			break;
		case T_NamedTuplestoreScan:
			retval = _copyNamedTuplestoreScan(from);
			break;
		case T_WorkTableScan:
			retval = _copyWorkTableScan(from);
			break;
		case T_ForeignScan:
			retval = _copyForeignScan(from);
			break;
		case T_CustomScan:
			retval = _copyCustomScan(from);
			break;
		case T_Join:
			retval = _copyJoin(from);
			break;
		case T_NestLoop:
			retval = _copyNestLoop(from);
			break;
		case T_NestLoopVLE:
			retval = _copyNestLoopVLE(from);
			break;
		case T_MergeJoin:
			retval = _copyMergeJoin(from);
			break;
		case T_HashJoin:
			retval = _copyHashJoin(from);
			break;
		case T_Material:
			retval = _copyMaterial(from);
			break;
		case T_Sort:
			retval = _copySort(from);
			break;
		case T_Group:
			retval = _copyGroup(from);
			break;
		case T_Agg:
			retval = _copyAgg(from);
			break;
		case T_WindowAgg:
			retval = _copyWindowAgg(from);
			break;
		case T_Unique:
			retval = _copyUnique(from);
			break;
		case T_Hash:
			retval = _copyHash(from);
			break;
		case T_SetOp:
			retval = _copySetOp(from);
			break;
		case T_LockRows:
			retval = _copyLockRows(from);
			break;
		case T_Limit:
			retval = _copyLimit(from);
			break;
		case T_ModifyGraph:
			retval = _copyModifyGraph(from);
			break;
		case T_NestLoopParam:
			retval = _copyNestLoopParam(from);
			break;
		case T_PlanRowMark:
			retval = _copyPlanRowMark(from);
			break;
		case T_PlanInvalItem:
			retval = _copyPlanInvalItem(from);
			break;
		case T_Dijkstra:
			retval = _copyDijkstra(from);
			break;

			/*
			 * PRIMITIVE NODES
			 */
		case T_Alias:
			retval = _copyAlias(from);
			break;
		case T_RangeVar:
			retval = _copyRangeVar(from);
			break;
		case T_TableFunc:
			retval = _copyTableFunc(from);
			break;
		case T_IntoClause:
			retval = _copyIntoClause(from);
			break;
		case T_Var:
			retval = _copyVar(from);
			break;
		case T_Const:
			retval = _copyConst(from);
			break;
		case T_Param:
			retval = _copyParam(from);
			break;
		case T_Aggref:
			retval = _copyAggref(from);
			break;
		case T_GroupingFunc:
			retval = _copyGroupingFunc(from);
			break;
		case T_WindowFunc:
			retval = _copyWindowFunc(from);
			break;
		case T_ArrayRef:
			retval = _copyArrayRef(from);
			break;
		case T_FuncExpr:
			retval = _copyFuncExpr(from);
			break;
		case T_NamedArgExpr:
			retval = _copyNamedArgExpr(from);
			break;
		case T_OpExpr:
			retval = _copyOpExpr(from);
			break;
		case T_DistinctExpr:
			retval = _copyDistinctExpr(from);
			break;
		case T_NullIfExpr:
			retval = _copyNullIfExpr(from);
			break;
		case T_ScalarArrayOpExpr:
			retval = _copyScalarArrayOpExpr(from);
			break;
		case T_BoolExpr:
			retval = _copyBoolExpr(from);
			break;
		case T_SubLink:
			retval = _copySubLink(from);
			break;
		case T_SubPlan:
			retval = _copySubPlan(from);
			break;
		case T_AlternativeSubPlan:
			retval = _copyAlternativeSubPlan(from);
			break;
		case T_FieldSelect:
			retval = _copyFieldSelect(from);
			break;
		case T_FieldStore:
			retval = _copyFieldStore(from);
			break;
		case T_RelabelType:
			retval = _copyRelabelType(from);
			break;
		case T_CoerceViaIO:
			retval = _copyCoerceViaIO(from);
			break;
		case T_ArrayCoerceExpr:
			retval = _copyArrayCoerceExpr(from);
			break;
		case T_ConvertRowtypeExpr:
			retval = _copyConvertRowtypeExpr(from);
			break;
		case T_CollateExpr:
			retval = _copyCollateExpr(from);
			break;
		case T_CaseExpr:
			retval = _copyCaseExpr(from);
			break;
		case T_CaseWhen:
			retval = _copyCaseWhen(from);
			break;
		case T_CaseTestExpr:
			retval = _copyCaseTestExpr(from);
			break;
		case T_ArrayExpr:
			retval = _copyArrayExpr(from);
			break;
		case T_RowExpr:
			retval = _copyRowExpr(from);
			break;
		case T_RowCompareExpr:
			retval = _copyRowCompareExpr(from);
			break;
		case T_CoalesceExpr:
			retval = _copyCoalesceExpr(from);
			break;
		case T_MinMaxExpr:
			retval = _copyMinMaxExpr(from);
			break;
		case T_SQLValueFunction:
			retval = _copySQLValueFunction(from);
			break;
		case T_XmlExpr:
			retval = _copyXmlExpr(from);
			break;
		case T_NullTest:
			retval = _copyNullTest(from);
			break;
		case T_BooleanTest:
			retval = _copyBooleanTest(from);
			break;
		case T_CoerceToDomain:
			retval = _copyCoerceToDomain(from);
			break;
		case T_CoerceToDomainValue:
			retval = _copyCoerceToDomainValue(from);
			break;
		case T_SetToDefault:
			retval = _copySetToDefault(from);
			break;
		case T_CurrentOfExpr:
			retval = _copyCurrentOfExpr(from);
			break;
		case T_NextValueExpr:
			retval = _copyNextValueExpr(from);
			break;
		case T_InferenceElem:
			retval = _copyInferenceElem(from);
			break;
		case T_TargetEntry:
			retval = _copyTargetEntry(from);
			break;
		case T_RangeTblRef:
			retval = _copyRangeTblRef(from);
			break;
		case T_JoinExpr:
			retval = _copyJoinExpr(from);
			break;
		case T_FromExpr:
			retval = _copyFromExpr(from);
			break;
		case T_OnConflictExpr:
			retval = _copyOnConflictExpr(from);
			break;
		case T_EdgeRefProp:
			retval = _copyEdgeRefProp(from);
			break;
		case T_EdgeRefRow:
			retval = _copyEdgeRefRow(from);
			break;
		case T_EdgeRefRows:
			retval = _copyEdgeRefRows(from);
			break;
		case T_CypherMapExpr:
			retval = _copyCypherMapExpr(from);
			break;
		case T_CypherListExpr:
			retval = _copyCypherListExpr(from);
			break;
		case T_CypherListCompExpr:
			retval = _copyCypherListCompExpr(from);
			break;
		case T_CypherListCompVar:
			retval = _copyCypherListCompVar(from);
			break;
		case T_CypherAccessExpr:
			retval = _copyCypherAccessExpr(from);
			break;
		case T_CypherIndices:
			retval = _copyCypherIndices(from);
			break;

			/*
			 * RELATION NODES
			 */
		case T_PathKey:
			retval = _copyPathKey(from);
			break;
		case T_RestrictInfo:
			retval = _copyRestrictInfo(from);
			break;
		case T_PlaceHolderVar:
			retval = _copyPlaceHolderVar(from);
			break;
		case T_SpecialJoinInfo:
			retval = _copySpecialJoinInfo(from);
			break;
		case T_AppendRelInfo:
			retval = _copyAppendRelInfo(from);
			break;
		case T_PartitionedChildRelInfo:
			retval = _copyPartitionedChildRelInfo(from);
			break;
		case T_PlaceHolderInfo:
			retval = _copyPlaceHolderInfo(from);
			break;

			/*
			 * VALUE NODES
			 */
		case T_Integer:
		case T_Float:
		case T_String:
		case T_BitString:
		case T_Null:
			retval = _copyValue(from);
			break;

			/*
			 * LIST NODES
			 */
		case T_List:
			retval = _copyList(from);
			break;

			/*
			 * Lists of integers and OIDs don't need to be deep-copied, so we
			 * perform a shallow copy via list_copy()
			 */
		case T_IntList:
		case T_OidList:
			retval = list_copy(from);
			break;

			/*
			 * EXTENSIBLE NODES
			 */
		case T_ExtensibleNode:
			retval = _copyExtensibleNode(from);
			break;

			/*
			 * PARSE NODES
			 */
		case T_Query:
			retval = _copyQuery(from);
			break;
		case T_RawStmt:
			retval = _copyRawStmt(from);
			break;
		case T_InsertStmt:
			retval = _copyInsertStmt(from);
			break;
		case T_DeleteStmt:
			retval = _copyDeleteStmt(from);
			break;
		case T_UpdateStmt:
			retval = _copyUpdateStmt(from);
			break;
		case T_SelectStmt:
			retval = _copySelectStmt(from);
			break;
		case T_SetOperationStmt:
			retval = _copySetOperationStmt(from);
			break;
		case T_AlterTableStmt:
			retval = _copyAlterTableStmt(from);
			break;
		case T_AlterTableCmd:
			retval = _copyAlterTableCmd(from);
			break;
		case T_AlterCollationStmt:
			retval = _copyAlterCollationStmt(from);
			break;
		case T_AlterDomainStmt:
			retval = _copyAlterDomainStmt(from);
			break;
		case T_GrantStmt:
			retval = _copyGrantStmt(from);
			break;
		case T_GrantRoleStmt:
			retval = _copyGrantRoleStmt(from);
			break;
		case T_AlterDefaultPrivilegesStmt:
			retval = _copyAlterDefaultPrivilegesStmt(from);
			break;
		case T_DeclareCursorStmt:
			retval = _copyDeclareCursorStmt(from);
			break;
		case T_ClosePortalStmt:
			retval = _copyClosePortalStmt(from);
			break;
		case T_ClusterStmt:
			retval = _copyClusterStmt(from);
			break;
		case T_CopyStmt:
			retval = _copyCopyStmt(from);
			break;
		case T_CreateStmt:
			retval = _copyCreateStmt(from);
			break;
		case T_TableLikeClause:
			retval = _copyTableLikeClause(from);
			break;
		case T_DefineStmt:
			retval = _copyDefineStmt(from);
			break;
		case T_DropStmt:
			retval = _copyDropStmt(from);
			break;
		case T_TruncateStmt:
			retval = _copyTruncateStmt(from);
			break;
		case T_CommentStmt:
			retval = _copyCommentStmt(from);
			break;
		case T_SecLabelStmt:
			retval = _copySecLabelStmt(from);
			break;
		case T_FetchStmt:
			retval = _copyFetchStmt(from);
			break;
		case T_IndexStmt:
			retval = _copyIndexStmt(from);
			break;
		case T_CreateStatsStmt:
			retval = _copyCreateStatsStmt(from);
			break;
		case T_CreateFunctionStmt:
			retval = _copyCreateFunctionStmt(from);
			break;
		case T_FunctionParameter:
			retval = _copyFunctionParameter(from);
			break;
		case T_AlterFunctionStmt:
			retval = _copyAlterFunctionStmt(from);
			break;
		case T_DoStmt:
			retval = _copyDoStmt(from);
			break;
		case T_RenameStmt:
			retval = _copyRenameStmt(from);
			break;
		case T_AlterObjectDependsStmt:
			retval = _copyAlterObjectDependsStmt(from);
			break;
		case T_AlterObjectSchemaStmt:
			retval = _copyAlterObjectSchemaStmt(from);
			break;
		case T_AlterOwnerStmt:
			retval = _copyAlterOwnerStmt(from);
			break;
		case T_AlterOperatorStmt:
			retval = _copyAlterOperatorStmt(from);
			break;
		case T_RuleStmt:
			retval = _copyRuleStmt(from);
			break;
		case T_NotifyStmt:
			retval = _copyNotifyStmt(from);
			break;
		case T_ListenStmt:
			retval = _copyListenStmt(from);
			break;
		case T_UnlistenStmt:
			retval = _copyUnlistenStmt(from);
			break;
		case T_TransactionStmt:
			retval = _copyTransactionStmt(from);
			break;
		case T_CompositeTypeStmt:
			retval = _copyCompositeTypeStmt(from);
			break;
		case T_CreateEnumStmt:
			retval = _copyCreateEnumStmt(from);
			break;
		case T_CreateRangeStmt:
			retval = _copyCreateRangeStmt(from);
			break;
		case T_AlterEnumStmt:
			retval = _copyAlterEnumStmt(from);
			break;
		case T_ViewStmt:
			retval = _copyViewStmt(from);
			break;
		case T_LoadStmt:
			retval = _copyLoadStmt(from);
			break;
		case T_CreateDomainStmt:
			retval = _copyCreateDomainStmt(from);
			break;
		case T_CreateOpClassStmt:
			retval = _copyCreateOpClassStmt(from);
			break;
		case T_CreateOpClassItem:
			retval = _copyCreateOpClassItem(from);
			break;
		case T_CreateOpFamilyStmt:
			retval = _copyCreateOpFamilyStmt(from);
			break;
		case T_AlterOpFamilyStmt:
			retval = _copyAlterOpFamilyStmt(from);
			break;
		case T_CreatedbStmt:
			retval = _copyCreatedbStmt(from);
			break;
		case T_AlterDatabaseStmt:
			retval = _copyAlterDatabaseStmt(from);
			break;
		case T_AlterDatabaseSetStmt:
			retval = _copyAlterDatabaseSetStmt(from);
			break;
		case T_DropdbStmt:
			retval = _copyDropdbStmt(from);
			break;
		case T_VacuumStmt:
			retval = _copyVacuumStmt(from);
			break;
		case T_ExplainStmt:
			retval = _copyExplainStmt(from);
			break;
		case T_CreateTableAsStmt:
			retval = _copyCreateTableAsStmt(from);
			break;
		case T_RefreshMatViewStmt:
			retval = _copyRefreshMatViewStmt(from);
			break;
		case T_ReplicaIdentityStmt:
			retval = _copyReplicaIdentityStmt(from);
			break;
		case T_AlterSystemStmt:
			retval = _copyAlterSystemStmt(from);
			break;
		case T_CreateSeqStmt:
			retval = _copyCreateSeqStmt(from);
			break;
		case T_AlterSeqStmt:
			retval = _copyAlterSeqStmt(from);
			break;
		case T_VariableSetStmt:
			retval = _copyVariableSetStmt(from);
			break;
		case T_VariableShowStmt:
			retval = _copyVariableShowStmt(from);
			break;
		case T_DiscardStmt:
			retval = _copyDiscardStmt(from);
			break;
		case T_CreateTableSpaceStmt:
			retval = _copyCreateTableSpaceStmt(from);
			break;
		case T_DropTableSpaceStmt:
			retval = _copyDropTableSpaceStmt(from);
			break;
		case T_AlterTableSpaceOptionsStmt:
			retval = _copyAlterTableSpaceOptionsStmt(from);
			break;
		case T_AlterTableMoveAllStmt:
			retval = _copyAlterTableMoveAllStmt(from);
			break;
		case T_CreateExtensionStmt:
			retval = _copyCreateExtensionStmt(from);
			break;
		case T_AlterExtensionStmt:
			retval = _copyAlterExtensionStmt(from);
			break;
		case T_AlterExtensionContentsStmt:
			retval = _copyAlterExtensionContentsStmt(from);
			break;
		case T_CreateFdwStmt:
			retval = _copyCreateFdwStmt(from);
			break;
		case T_AlterFdwStmt:
			retval = _copyAlterFdwStmt(from);
			break;
		case T_CreateForeignServerStmt:
			retval = _copyCreateForeignServerStmt(from);
			break;
		case T_AlterForeignServerStmt:
			retval = _copyAlterForeignServerStmt(from);
			break;
		case T_CreateUserMappingStmt:
			retval = _copyCreateUserMappingStmt(from);
			break;
		case T_AlterUserMappingStmt:
			retval = _copyAlterUserMappingStmt(from);
			break;
		case T_DropUserMappingStmt:
			retval = _copyDropUserMappingStmt(from);
			break;
		case T_CreateForeignTableStmt:
			retval = _copyCreateForeignTableStmt(from);
			break;
		case T_ImportForeignSchemaStmt:
			retval = _copyImportForeignSchemaStmt(from);
			break;
		case T_CreateTransformStmt:
			retval = _copyCreateTransformStmt(from);
			break;
		case T_CreateAmStmt:
			retval = _copyCreateAmStmt(from);
			break;
		case T_CreateTrigStmt:
			retval = _copyCreateTrigStmt(from);
			break;
		case T_CreateEventTrigStmt:
			retval = _copyCreateEventTrigStmt(from);
			break;
		case T_AlterEventTrigStmt:
			retval = _copyAlterEventTrigStmt(from);
			break;
		case T_CreatePLangStmt:
			retval = _copyCreatePLangStmt(from);
			break;
		case T_CreateRoleStmt:
			retval = _copyCreateRoleStmt(from);
			break;
		case T_AlterRoleStmt:
			retval = _copyAlterRoleStmt(from);
			break;
		case T_AlterRoleSetStmt:
			retval = _copyAlterRoleSetStmt(from);
			break;
		case T_DropRoleStmt:
			retval = _copyDropRoleStmt(from);
			break;
		case T_LockStmt:
			retval = _copyLockStmt(from);
			break;
		case T_ConstraintsSetStmt:
			retval = _copyConstraintsSetStmt(from);
			break;
		case T_ReindexStmt:
			retval = _copyReindexStmt(from);
			break;
		case T_CheckPointStmt:
			retval = (void *) makeNode(CheckPointStmt);
			break;
		case T_CreateSchemaStmt:
			retval = _copyCreateSchemaStmt(from);
			break;
		case T_CreateConversionStmt:
			retval = _copyCreateConversionStmt(from);
			break;
		case T_CreateCastStmt:
			retval = _copyCreateCastStmt(from);
			break;
		case T_PrepareStmt:
			retval = _copyPrepareStmt(from);
			break;
		case T_ExecuteStmt:
			retval = _copyExecuteStmt(from);
			break;
		case T_DeallocateStmt:
			retval = _copyDeallocateStmt(from);
			break;
		case T_DropOwnedStmt:
			retval = _copyDropOwnedStmt(from);
			break;
		case T_ReassignOwnedStmt:
			retval = _copyReassignOwnedStmt(from);
			break;
		case T_AlterTSDictionaryStmt:
			retval = _copyAlterTSDictionaryStmt(from);
			break;
		case T_AlterTSConfigurationStmt:
			retval = _copyAlterTSConfigurationStmt(from);
			break;
		case T_CreatePolicyStmt:
			retval = _copyCreatePolicyStmt(from);
			break;
		case T_AlterPolicyStmt:
			retval = _copyAlterPolicyStmt(from);
			break;
<<<<<<< HEAD
		case T_CreateGraphStmt:
			retval = _copyCreateGraphStmt(from);
			break;
		case T_CreateLabelStmt:
			retval = _copyCreateLabelStmt(from);
			break;
		case T_AlterLabelStmt:
			retval = _copyAlterLabelStmt(from);
			break;
		case T_CreateConstraintStmt:
			retval = _copyCreateConstraintStmt(from);
			break;
		case T_DropConstraintStmt:
			retval = _copyDropConstraintStmt(from);
			break;
		case T_CreatePropertyIndexStmt:
			retval = _copyCreatePropertyIndexStmt(from);
			break;
		case T_CypherStmt:
			retval = _copyCypherStmt(from);
			break;
		case T_CypherListComp:
			retval = _copyCypherListComp(from);
			break;
		case T_CypherGenericExpr:
			retval = _copyCypherGenericExpr(from);
			break;
		case T_CypherSubPattern:
			retval = _copyCypherSubPattern(from);
=======
		case T_CreatePublicationStmt:
			retval = _copyCreatePublicationStmt(from);
			break;
		case T_AlterPublicationStmt:
			retval = _copyAlterPublicationStmt(from);
			break;
		case T_CreateSubscriptionStmt:
			retval = _copyCreateSubscriptionStmt(from);
			break;
		case T_AlterSubscriptionStmt:
			retval = _copyAlterSubscriptionStmt(from);
			break;
		case T_DropSubscriptionStmt:
			retval = _copyDropSubscriptionStmt(from);
>>>>>>> fdf521d6
			break;
		case T_A_Expr:
			retval = _copyAExpr(from);
			break;
		case T_ColumnRef:
			retval = _copyColumnRef(from);
			break;
		case T_ParamRef:
			retval = _copyParamRef(from);
			break;
		case T_A_Const:
			retval = _copyAConst(from);
			break;
		case T_FuncCall:
			retval = _copyFuncCall(from);
			break;
		case T_A_Star:
			retval = _copyAStar(from);
			break;
		case T_A_Indices:
			retval = _copyAIndices(from);
			break;
		case T_A_Indirection:
			retval = _copyA_Indirection(from);
			break;
		case T_A_ArrayExpr:
			retval = _copyA_ArrayExpr(from);
			break;
		case T_ResTarget:
			retval = _copyResTarget(from);
			break;
		case T_MultiAssignRef:
			retval = _copyMultiAssignRef(from);
			break;
		case T_TypeCast:
			retval = _copyTypeCast(from);
			break;
		case T_CollateClause:
			retval = _copyCollateClause(from);
			break;
		case T_SortBy:
			retval = _copySortBy(from);
			break;
		case T_WindowDef:
			retval = _copyWindowDef(from);
			break;
		case T_RangeSubselect:
			retval = _copyRangeSubselect(from);
			break;
		case T_RangeFunction:
			retval = _copyRangeFunction(from);
			break;
		case T_RangeTableSample:
			retval = _copyRangeTableSample(from);
			break;
		case T_RangeTableFunc:
			retval = _copyRangeTableFunc(from);
			break;
		case T_RangeTableFuncCol:
			retval = _copyRangeTableFuncCol(from);
			break;
		case T_TypeName:
			retval = _copyTypeName(from);
			break;
		case T_IndexElem:
			retval = _copyIndexElem(from);
			break;
		case T_ColumnDef:
			retval = _copyColumnDef(from);
			break;
		case T_Constraint:
			retval = _copyConstraint(from);
			break;
		case T_DefElem:
			retval = _copyDefElem(from);
			break;
		case T_LockingClause:
			retval = _copyLockingClause(from);
			break;
		case T_RangeTblEntry:
			retval = _copyRangeTblEntry(from);
			break;
		case T_RangeTblFunction:
			retval = _copyRangeTblFunction(from);
			break;
		case T_TableSampleClause:
			retval = _copyTableSampleClause(from);
			break;
		case T_WithCheckOption:
			retval = _copyWithCheckOption(from);
			break;
		case T_SortGroupClause:
			retval = _copySortGroupClause(from);
			break;
		case T_GroupingSet:
			retval = _copyGroupingSet(from);
			break;
		case T_WindowClause:
			retval = _copyWindowClause(from);
			break;
		case T_RowMarkClause:
			retval = _copyRowMarkClause(from);
			break;
		case T_WithClause:
			retval = _copyWithClause(from);
			break;
		case T_InferClause:
			retval = _copyInferClause(from);
			break;
		case T_OnConflictClause:
			retval = _copyOnConflictClause(from);
			break;
		case T_CommonTableExpr:
			retval = _copyCommonTableExpr(from);
			break;
		case T_ObjectWithArgs:
			retval = _copyObjectWithArgs(from);
			break;
		case T_AccessPriv:
			retval = _copyAccessPriv(from);
			break;
		case T_XmlSerialize:
			retval = _copyXmlSerialize(from);
			break;
		case T_RoleSpec:
			retval = _copyRoleSpec(from);
			break;
<<<<<<< HEAD
		case T_CypherClause:
			retval = _copyCypherClause(from);
			break;
		case T_CypherMatchClause:
			retval = _copyCypherMatchClause(from);
			break;
		case T_CypherProjection:
			retval = _copyCypherProjection(from);
			break;
		case T_CypherCreateClause:
			retval = _copyCypherCreateClause(from);
			break;
		case T_CypherDeleteClause:
			retval = _copyCypherDeleteClause(from);
			break;
		case T_CypherSetClause:
			retval = _copyCypherSetClause(from);
			break;
		case T_CypherMergeClause:
			retval = _copyCypherMergeClause(from);
			break;
		case T_CypherLoadClause:
			retval = _copyCypherLoadClause(from);
			break;
		case T_CypherPath:
			retval = _copyCypherPath(from);
			break;
		case T_CypherNode:
			retval = _copyCypherNode(from);
			break;
		case T_CypherRel:
			retval = _copyCypherRel(from);
			break;
		case T_CypherName:
			retval = _copyCypherName(from);
			break;
		case T_CypherSetProp:
			retval = _copyCypherSetProp(from);
			break;

			/*
			 * GRAPH NODES
			 */
		case T_GraphPath:
			retval = _copyGraphPath(from);
			break;
		case T_GraphVertex:
			retval = _copyGraphVertex(from);
			break;
		case T_GraphEdge:
			retval = _copyGraphEdge(from);
			break;
		case T_GraphSetProp:
			retval = _copyGraphSetProp(from);
=======
		case T_TriggerTransition:
			retval = _copyTriggerTransition(from);
			break;
		case T_PartitionElem:
			retval = _copyPartitionElem(from);
			break;
		case T_PartitionSpec:
			retval = _copyPartitionSpec(from);
			break;
		case T_PartitionBoundSpec:
			retval = _copyPartitionBoundSpec(from);
			break;
		case T_PartitionRangeDatum:
			retval = _copyPartitionRangeDatum(from);
			break;
		case T_PartitionCmd:
			retval = _copyPartitionCmd(from);
>>>>>>> fdf521d6
			break;

			/*
			 * MISCELLANEOUS NODES
			 */
		case T_ForeignKeyCacheInfo:
			retval = _copyForeignKeyCacheInfo(from);
			break;

		default:
			elog(ERROR, "unrecognized node type: %d", (int) nodeTag(from));
			retval = 0;			/* keep compiler quiet */
			break;
	}

	return retval;
}<|MERGE_RESOLUTION|>--- conflicted
+++ resolved
@@ -99,13 +99,10 @@
 	COPY_NODE_FIELD(relationOids);
 	COPY_NODE_FIELD(invalItems);
 	COPY_SCALAR_FIELD(nParamExec);
-<<<<<<< HEAD
-	COPY_SCALAR_FIELD(nVlePaths);
-=======
 	COPY_NODE_FIELD(utilityStmt);
 	COPY_LOCATION_FIELD(stmt_location);
 	COPY_LOCATION_FIELD(stmt_len);
->>>>>>> fdf521d6
+	COPY_SCALAR_FIELD(nVlePaths);
 
 	return newnode;
 }
@@ -3137,7 +3134,9 @@
 	COPY_NODE_FIELD(setOperations);
 	COPY_NODE_FIELD(constraintDeps);
 	COPY_NODE_FIELD(withCheckOptions);
-<<<<<<< HEAD
+	COPY_LOCATION_FIELD(stmt_location);
+	COPY_LOCATION_FIELD(stmt_len);
+
 	COPY_SCALAR_FIELD(dijkstraWeight);
 	COPY_SCALAR_FIELD(dijkstraWeightOut);
 	COPY_NODE_FIELD(dijkstraEndId);
@@ -3154,10 +3153,7 @@
 	COPY_NODE_FIELD(graph.targets);
 	COPY_NODE_FIELD(graph.exprs);
 	COPY_NODE_FIELD(graph.sets);
-=======
-	COPY_LOCATION_FIELD(stmt_location);
-	COPY_LOCATION_FIELD(stmt_len);
-
+	
 	return newnode;
 }
 
@@ -3169,7 +3165,6 @@
 	COPY_NODE_FIELD(stmt);
 	COPY_LOCATION_FIELD(stmt_location);
 	COPY_LOCATION_FIELD(stmt_len);
->>>>>>> fdf521d6
 
 	return newnode;
 }
@@ -4615,7 +4610,135 @@
 	return newnode;
 }
 
-<<<<<<< HEAD
+static PartitionElem *
+_copyPartitionElem(const PartitionElem *from)
+{
+	PartitionElem *newnode = makeNode(PartitionElem);
+
+	COPY_STRING_FIELD(name);
+	COPY_NODE_FIELD(expr);
+	COPY_NODE_FIELD(collation);
+	COPY_NODE_FIELD(opclass);
+	COPY_LOCATION_FIELD(location);
+
+	return newnode;
+}
+
+static PartitionSpec *
+_copyPartitionSpec(const PartitionSpec *from)
+{
+	PartitionSpec *newnode = makeNode(PartitionSpec);
+
+	COPY_STRING_FIELD(strategy);
+	COPY_NODE_FIELD(partParams);
+	COPY_LOCATION_FIELD(location);
+
+	return newnode;
+}
+
+static PartitionBoundSpec *
+_copyPartitionBoundSpec(const PartitionBoundSpec *from)
+{
+	PartitionBoundSpec *newnode = makeNode(PartitionBoundSpec);
+
+	COPY_SCALAR_FIELD(strategy);
+	COPY_NODE_FIELD(listdatums);
+	COPY_NODE_FIELD(lowerdatums);
+	COPY_NODE_FIELD(upperdatums);
+	COPY_LOCATION_FIELD(location);
+
+	return newnode;
+}
+
+static PartitionRangeDatum *
+_copyPartitionRangeDatum(const PartitionRangeDatum *from)
+{
+	PartitionRangeDatum *newnode = makeNode(PartitionRangeDatum);
+
+	COPY_SCALAR_FIELD(kind);
+	COPY_NODE_FIELD(value);
+	COPY_LOCATION_FIELD(location);
+
+	return newnode;
+}
+
+static PartitionCmd *
+_copyPartitionCmd(const PartitionCmd *from)
+{
+	PartitionCmd *newnode = makeNode(PartitionCmd);
+
+	COPY_NODE_FIELD(name);
+	COPY_NODE_FIELD(bound);
+
+	return newnode;
+}
+
+static CreatePublicationStmt *
+_copyCreatePublicationStmt(const CreatePublicationStmt *from)
+{
+	CreatePublicationStmt *newnode = makeNode(CreatePublicationStmt);
+
+	COPY_STRING_FIELD(pubname);
+	COPY_NODE_FIELD(options);
+	COPY_NODE_FIELD(tables);
+	COPY_SCALAR_FIELD(for_all_tables);
+
+	return newnode;
+}
+
+static AlterPublicationStmt *
+_copyAlterPublicationStmt(const AlterPublicationStmt *from)
+{
+	AlterPublicationStmt *newnode = makeNode(AlterPublicationStmt);
+
+	COPY_STRING_FIELD(pubname);
+	COPY_NODE_FIELD(options);
+	COPY_NODE_FIELD(tables);
+	COPY_SCALAR_FIELD(for_all_tables);
+	COPY_SCALAR_FIELD(tableAction);
+
+	return newnode;
+}
+
+static CreateSubscriptionStmt *
+_copyCreateSubscriptionStmt(const CreateSubscriptionStmt *from)
+{
+	CreateSubscriptionStmt *newnode = makeNode(CreateSubscriptionStmt);
+
+	COPY_STRING_FIELD(subname);
+	COPY_STRING_FIELD(conninfo);
+	COPY_NODE_FIELD(publication);
+	COPY_NODE_FIELD(options);
+
+	return newnode;
+}
+
+static AlterSubscriptionStmt *
+_copyAlterSubscriptionStmt(const AlterSubscriptionStmt *from)
+{
+	AlterSubscriptionStmt *newnode = makeNode(AlterSubscriptionStmt);
+
+	COPY_SCALAR_FIELD(kind);
+	COPY_STRING_FIELD(subname);
+	COPY_STRING_FIELD(conninfo);
+	COPY_NODE_FIELD(publication);
+	COPY_NODE_FIELD(options);
+
+	return newnode;
+}
+
+static DropSubscriptionStmt *
+_copyDropSubscriptionStmt(const DropSubscriptionStmt *from)
+{
+	DropSubscriptionStmt *newnode = makeNode(DropSubscriptionStmt);
+
+	COPY_STRING_FIELD(subname);
+	COPY_SCALAR_FIELD(missing_ok);
+	COPY_SCALAR_FIELD(behavior);
+
+	return newnode;
+}
+
 static CreateGraphStmt *
 _copyCreateGraphStmt(const CreateGraphStmt *from)
 {
@@ -4727,23 +4850,11 @@
 	COPY_STRING_FIELD(varname);
 	COPY_NODE_FIELD(cond);
 	COPY_NODE_FIELD(elem);
-=======
-static PartitionElem *
-_copyPartitionElem(const PartitionElem *from)
-{
-	PartitionElem *newnode = makeNode(PartitionElem);
-
-	COPY_STRING_FIELD(name);
-	COPY_NODE_FIELD(expr);
-	COPY_NODE_FIELD(collation);
-	COPY_NODE_FIELD(opclass);
->>>>>>> fdf521d6
-	COPY_LOCATION_FIELD(location);
-
-	return newnode;
-}
-
-<<<<<<< HEAD
+	COPY_LOCATION_FIELD(location);
+
+	return newnode;
+}
+
 static CypherGenericExpr *
 _copyCypherGenericExpr(const CypherGenericExpr *from)
 {
@@ -4772,21 +4883,10 @@
 
 	COPY_NODE_FIELD(detail);
 	COPY_NODE_FIELD(prev);
-=======
-static PartitionSpec *
-_copyPartitionSpec(const PartitionSpec *from)
-{
-	PartitionSpec *newnode = makeNode(PartitionSpec);
-
-	COPY_STRING_FIELD(strategy);
-	COPY_NODE_FIELD(partParams);
-	COPY_LOCATION_FIELD(location);
->>>>>>> fdf521d6
-
-	return newnode;
-}
-
-<<<<<<< HEAD
+
+	return newnode;
+}
+
 static CypherMatchClause *
 _copyCypherMatchClause(const CypherMatchClause *from)
 {
@@ -4795,23 +4895,10 @@
 	COPY_NODE_FIELD(pattern);
 	COPY_NODE_FIELD(where);
 	COPY_SCALAR_FIELD(optional);
-=======
-static PartitionBoundSpec *
-_copyPartitionBoundSpec(const PartitionBoundSpec *from)
-{
-	PartitionBoundSpec *newnode = makeNode(PartitionBoundSpec);
-
-	COPY_SCALAR_FIELD(strategy);
-	COPY_NODE_FIELD(listdatums);
-	COPY_NODE_FIELD(lowerdatums);
-	COPY_NODE_FIELD(upperdatums);
-	COPY_LOCATION_FIELD(location);
->>>>>>> fdf521d6
-
-	return newnode;
-}
-
-<<<<<<< HEAD
+
+	return newnode;
+}
+
 static CypherProjection *
 _copyCypherProjection(const CypherProjection *from)
 {
@@ -4834,21 +4921,10 @@
 	CypherCreateClause *newnode = makeNode(CypherCreateClause);
 
 	COPY_NODE_FIELD(pattern);
-=======
-static PartitionRangeDatum *
-_copyPartitionRangeDatum(const PartitionRangeDatum *from)
-{
-	PartitionRangeDatum *newnode = makeNode(PartitionRangeDatum);
-
-	COPY_SCALAR_FIELD(kind);
-	COPY_NODE_FIELD(value);
-	COPY_LOCATION_FIELD(location);
->>>>>>> fdf521d6
-
-	return newnode;
-}
-
-<<<<<<< HEAD
+
+	return newnode;
+}
+
 static CypherDeleteClause *
 _copyCypherDeleteClause(const CypherDeleteClause *from)
 {
@@ -4856,20 +4932,10 @@
 
 	COPY_SCALAR_FIELD(detach);
 	COPY_NODE_FIELD(exprs);
-=======
-static PartitionCmd *
-_copyPartitionCmd(const PartitionCmd *from)
-{
-	PartitionCmd *newnode = makeNode(PartitionCmd);
-
-	COPY_NODE_FIELD(name);
-	COPY_NODE_FIELD(bound);
->>>>>>> fdf521d6
-
-	return newnode;
-}
-
-<<<<<<< HEAD
+
+	return newnode;
+}
+
 static CypherSetClause *
 _copyCypherSetClause(const CypherSetClause *from)
 {
@@ -4878,22 +4944,10 @@
 	COPY_SCALAR_FIELD(is_remove);
 	COPY_SCALAR_FIELD(kind);
 	COPY_NODE_FIELD(items);
-=======
-static CreatePublicationStmt *
-_copyCreatePublicationStmt(const CreatePublicationStmt *from)
-{
-	CreatePublicationStmt *newnode = makeNode(CreatePublicationStmt);
-
-	COPY_STRING_FIELD(pubname);
-	COPY_NODE_FIELD(options);
-	COPY_NODE_FIELD(tables);
-	COPY_SCALAR_FIELD(for_all_tables);
->>>>>>> fdf521d6
-
-	return newnode;
-}
-
-<<<<<<< HEAD
+
+	return newnode;
+}
+
 static CypherMergeClause *
 _copyCypherMergeClause(const CypherMergeClause *from)
 {
@@ -4901,45 +4955,20 @@
 
 	COPY_NODE_FIELD(pattern);
 	COPY_NODE_FIELD(sets);
-=======
-static AlterPublicationStmt *
-_copyAlterPublicationStmt(const AlterPublicationStmt *from)
-{
-	AlterPublicationStmt *newnode = makeNode(AlterPublicationStmt);
-
-	COPY_STRING_FIELD(pubname);
-	COPY_NODE_FIELD(options);
-	COPY_NODE_FIELD(tables);
-	COPY_SCALAR_FIELD(for_all_tables);
-	COPY_SCALAR_FIELD(tableAction);
->>>>>>> fdf521d6
-
-	return newnode;
-}
-
-<<<<<<< HEAD
+
+	return newnode;
+}
+
 static CypherLoadClause *
 _copyCypherLoadClause(const CypherLoadClause *from)
 {
 	CypherLoadClause *newnode = makeNode(CypherLoadClause);
 
 	COPY_NODE_FIELD(relation);
-=======
-static CreateSubscriptionStmt *
-_copyCreateSubscriptionStmt(const CreateSubscriptionStmt *from)
-{
-	CreateSubscriptionStmt *newnode = makeNode(CreateSubscriptionStmt);
-
-	COPY_STRING_FIELD(subname);
-	COPY_STRING_FIELD(conninfo);
-	COPY_NODE_FIELD(publication);
-	COPY_NODE_FIELD(options);
->>>>>>> fdf521d6
-
-	return newnode;
-}
-
-<<<<<<< HEAD
+
+	return newnode;
+}
+
 static CypherPath *
 _copyCypherPath(const CypherPath *from)
 {
@@ -5037,23 +5066,10 @@
 	COPY_SCALAR_FIELD(relid);
 	COPY_NODE_FIELD(expr);
 	COPY_NODE_FIELD(qual);
-=======
-static AlterSubscriptionStmt *
-_copyAlterSubscriptionStmt(const AlterSubscriptionStmt *from)
-{
-	AlterSubscriptionStmt *newnode = makeNode(AlterSubscriptionStmt);
-
-	COPY_SCALAR_FIELD(kind);
-	COPY_STRING_FIELD(subname);
-	COPY_STRING_FIELD(conninfo);
-	COPY_NODE_FIELD(publication);
-	COPY_NODE_FIELD(options);
->>>>>>> fdf521d6
-
-	return newnode;
-}
-
-<<<<<<< HEAD
+
+	return newnode;
+}
+
 static GraphSetProp *
 _copyGraphSetProp(const GraphSetProp *from)
 {
@@ -5063,16 +5079,6 @@
 	COPY_STRING_FIELD(variable);
 	COPY_NODE_FIELD(elem);
 	COPY_NODE_FIELD(expr);
-=======
-static DropSubscriptionStmt *
-_copyDropSubscriptionStmt(const DropSubscriptionStmt *from)
-{
-	DropSubscriptionStmt *newnode = makeNode(DropSubscriptionStmt);
-
-	COPY_STRING_FIELD(subname);
-	COPY_SCALAR_FIELD(missing_ok);
-	COPY_SCALAR_FIELD(behavior);
->>>>>>> fdf521d6
 
 	return newnode;
 }
@@ -5937,7 +5943,21 @@
 		case T_AlterPolicyStmt:
 			retval = _copyAlterPolicyStmt(from);
 			break;
-<<<<<<< HEAD
+		case T_CreatePublicationStmt:
+			retval = _copyCreatePublicationStmt(from);
+			break;
+		case T_AlterPublicationStmt:
+			retval = _copyAlterPublicationStmt(from);
+			break;
+		case T_CreateSubscriptionStmt:
+			retval = _copyCreateSubscriptionStmt(from);
+			break;
+		case T_AlterSubscriptionStmt:
+			retval = _copyAlterSubscriptionStmt(from);
+			break;
+		case T_DropSubscriptionStmt:
+			retval = _copyDropSubscriptionStmt(from);
+			break;
 		case T_CreateGraphStmt:
 			retval = _copyCreateGraphStmt(from);
 			break;
@@ -5967,22 +5987,6 @@
 			break;
 		case T_CypherSubPattern:
 			retval = _copyCypherSubPattern(from);
-=======
-		case T_CreatePublicationStmt:
-			retval = _copyCreatePublicationStmt(from);
-			break;
-		case T_AlterPublicationStmt:
-			retval = _copyAlterPublicationStmt(from);
-			break;
-		case T_CreateSubscriptionStmt:
-			retval = _copyCreateSubscriptionStmt(from);
-			break;
-		case T_AlterSubscriptionStmt:
-			retval = _copyAlterSubscriptionStmt(from);
-			break;
-		case T_DropSubscriptionStmt:
-			retval = _copyDropSubscriptionStmt(from);
->>>>>>> fdf521d6
 			break;
 		case T_A_Expr:
 			retval = _copyAExpr(from);
@@ -6110,7 +6114,24 @@
 		case T_RoleSpec:
 			retval = _copyRoleSpec(from);
 			break;
-<<<<<<< HEAD
+		case T_TriggerTransition:
+			retval = _copyTriggerTransition(from);
+			break;
+		case T_PartitionElem:
+			retval = _copyPartitionElem(from);
+			break;
+		case T_PartitionSpec:
+			retval = _copyPartitionSpec(from);
+			break;
+		case T_PartitionBoundSpec:
+			retval = _copyPartitionBoundSpec(from);
+			break;
+		case T_PartitionRangeDatum:
+			retval = _copyPartitionRangeDatum(from);
+			break;
+		case T_PartitionCmd:
+			retval = _copyPartitionCmd(from);
+			break;
 		case T_CypherClause:
 			retval = _copyCypherClause(from);
 			break;
@@ -6165,25 +6186,6 @@
 			break;
 		case T_GraphSetProp:
 			retval = _copyGraphSetProp(from);
-=======
-		case T_TriggerTransition:
-			retval = _copyTriggerTransition(from);
-			break;
-		case T_PartitionElem:
-			retval = _copyPartitionElem(from);
-			break;
-		case T_PartitionSpec:
-			retval = _copyPartitionSpec(from);
-			break;
-		case T_PartitionBoundSpec:
-			retval = _copyPartitionBoundSpec(from);
-			break;
-		case T_PartitionRangeDatum:
-			retval = _copyPartitionRangeDatum(from);
-			break;
-		case T_PartitionCmd:
-			retval = _copyPartitionCmd(from);
->>>>>>> fdf521d6
 			break;
 
 			/*
