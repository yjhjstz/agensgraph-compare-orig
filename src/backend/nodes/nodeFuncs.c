/*-------------------------------------------------------------------------
 *
 * nodeFuncs.c
 *		Various general-purpose manipulations of Node trees
 *
 * Portions Copyright (c) 1996-2017, PostgreSQL Global Development Group
 * Portions Copyright (c) 1994, Regents of the University of California
 *
 *
 * IDENTIFICATION
 *	  src/backend/nodes/nodeFuncs.c
 *
 *-------------------------------------------------------------------------
 */
#include "postgres.h"

#include "catalog/pg_collation.h"
#include "catalog/pg_type.h"
#include "miscadmin.h"
#include "nodes/makefuncs.h"
#include "nodes/execnodes.h"
#include "nodes/nodeFuncs.h"
#include "nodes/relation.h"
#include "utils/builtins.h"
#include "utils/lsyscache.h"


static bool expression_returns_set_walker(Node *node, void *context);
static int	leftmostLoc(int loc1, int loc2);
static bool fix_opfuncids_walker(Node *node, void *context);
static bool planstate_walk_subplans(List *plans, bool (*walker) (),
									void *context);
static bool planstate_walk_members(List *plans, PlanState **planstates,
					   bool (*walker) (), void *context);


/*
 *	exprType -
 *	  returns the Oid of the type of the expression's result.
 */
Oid
exprType(const Node *expr)
{
	Oid			type;

	if (!expr)
		return InvalidOid;

	switch (nodeTag(expr))
	{
		case T_Var:
			type = ((const Var *) expr)->vartype;
			break;
		case T_Const:
			type = ((const Const *) expr)->consttype;
			break;
		case T_Param:
			type = ((const Param *) expr)->paramtype;
			break;
		case T_Aggref:
			type = ((const Aggref *) expr)->aggtype;
			break;
		case T_GroupingFunc:
			type = INT4OID;
			break;
		case T_WindowFunc:
			type = ((const WindowFunc *) expr)->wintype;
			break;
		case T_ArrayRef:
			{
				const ArrayRef *arrayref = (const ArrayRef *) expr;

				/* slice and/or store operations yield the array type */
				if (arrayref->reflowerindexpr || arrayref->refassgnexpr)
					type = arrayref->refarraytype;
				else
					type = arrayref->refelemtype;
			}
			break;
		case T_FuncExpr:
			type = ((const FuncExpr *) expr)->funcresulttype;
			break;
		case T_NamedArgExpr:
			type = exprType((Node *) ((const NamedArgExpr *) expr)->arg);
			break;
		case T_OpExpr:
			type = ((const OpExpr *) expr)->opresulttype;
			break;
		case T_DistinctExpr:
			type = ((const DistinctExpr *) expr)->opresulttype;
			break;
		case T_NullIfExpr:
			type = ((const NullIfExpr *) expr)->opresulttype;
			break;
		case T_ScalarArrayOpExpr:
			type = BOOLOID;
			break;
		case T_BoolExpr:
			type = BOOLOID;
			break;
		case T_SubLink:
			{
				const SubLink *sublink = (const SubLink *) expr;

				if (sublink->subLinkType == EXPR_SUBLINK ||
					sublink->subLinkType == ARRAY_SUBLINK)
				{
					/* get the type of the subselect's first target column */
					Query	   *qtree = (Query *) sublink->subselect;
					TargetEntry *tent;

					if (!qtree || !IsA(qtree, Query))
						elog(ERROR, "cannot get type for untransformed sublink");
					tent = linitial_node(TargetEntry, qtree->targetList);
					Assert(!tent->resjunk);
					type = exprType((Node *) tent->expr);
					if (sublink->subLinkType == ARRAY_SUBLINK)
					{
						type = get_promoted_array_type(type);
						if (!OidIsValid(type))
							ereport(ERROR,
									(errcode(ERRCODE_UNDEFINED_OBJECT),
									 errmsg("could not find array type for data type %s",
											format_type_be(exprType((Node *) tent->expr)))));
					}
				}
				else if (sublink->subLinkType == MULTIEXPR_SUBLINK)
				{
					/* MULTIEXPR is always considered to return RECORD */
					type = RECORDOID;
				}
				else
				{
					/* for all other sublink types, result is boolean */
					type = BOOLOID;
				}
			}
			break;
		case T_SubPlan:
			{
				const SubPlan *subplan = (const SubPlan *) expr;

				if (subplan->subLinkType == EXPR_SUBLINK ||
					subplan->subLinkType == ARRAY_SUBLINK)
				{
					/* get the type of the subselect's first target column */
					type = subplan->firstColType;
					if (subplan->subLinkType == ARRAY_SUBLINK)
					{
						type = get_promoted_array_type(type);
						if (!OidIsValid(type))
							ereport(ERROR,
									(errcode(ERRCODE_UNDEFINED_OBJECT),
									 errmsg("could not find array type for data type %s",
											format_type_be(subplan->firstColType))));
					}
				}
				else if (subplan->subLinkType == MULTIEXPR_SUBLINK)
				{
					/* MULTIEXPR is always considered to return RECORD */
					type = RECORDOID;
				}
				else
				{
					/* for all other subplan types, result is boolean */
					type = BOOLOID;
				}
			}
			break;
		case T_AlternativeSubPlan:
			{
				const AlternativeSubPlan *asplan = (const AlternativeSubPlan *) expr;

				/* subplans should all return the same thing */
				type = exprType((Node *) linitial(asplan->subplans));
			}
			break;
		case T_FieldSelect:
			type = ((const FieldSelect *) expr)->resulttype;
			break;
		case T_FieldStore:
			type = ((const FieldStore *) expr)->resulttype;
			break;
		case T_RelabelType:
			type = ((const RelabelType *) expr)->resulttype;
			break;
		case T_CoerceViaIO:
			type = ((const CoerceViaIO *) expr)->resulttype;
			break;
		case T_ArrayCoerceExpr:
			type = ((const ArrayCoerceExpr *) expr)->resulttype;
			break;
		case T_ConvertRowtypeExpr:
			type = ((const ConvertRowtypeExpr *) expr)->resulttype;
			break;
		case T_CollateExpr:
			type = exprType((Node *) ((const CollateExpr *) expr)->arg);
			break;
		case T_CaseExpr:
			type = ((const CaseExpr *) expr)->casetype;
			break;
		case T_CaseTestExpr:
			type = ((const CaseTestExpr *) expr)->typeId;
			break;
		case T_ArrayExpr:
			type = ((const ArrayExpr *) expr)->array_typeid;
			break;
		case T_RowExpr:
			type = ((const RowExpr *) expr)->row_typeid;
			break;
		case T_RowCompareExpr:
			type = BOOLOID;
			break;
		case T_CoalesceExpr:
			type = ((const CoalesceExpr *) expr)->coalescetype;
			break;
		case T_MinMaxExpr:
			type = ((const MinMaxExpr *) expr)->minmaxtype;
			break;
		case T_SQLValueFunction:
			type = ((const SQLValueFunction *) expr)->type;
			break;
		case T_XmlExpr:
			if (((const XmlExpr *) expr)->op == IS_DOCUMENT)
				type = BOOLOID;
			else if (((const XmlExpr *) expr)->op == IS_XMLSERIALIZE)
				type = TEXTOID;
			else
				type = XMLOID;
			break;
		case T_NullTest:
			type = BOOLOID;
			break;
		case T_BooleanTest:
			type = BOOLOID;
			break;
		case T_CoerceToDomain:
			type = ((const CoerceToDomain *) expr)->resulttype;
			break;
		case T_CoerceToDomainValue:
			type = ((const CoerceToDomainValue *) expr)->typeId;
			break;
		case T_SetToDefault:
			type = ((const SetToDefault *) expr)->typeId;
			break;
		case T_CurrentOfExpr:
			type = BOOLOID;
			break;
		case T_NextValueExpr:
			type = ((const NextValueExpr *) expr)->typeId;
			break;
		case T_InferenceElem:
			{
				const InferenceElem *n = (const InferenceElem *) expr;

				type = exprType((Node *) n->expr);
			}
			break;
		case T_PlaceHolderVar:
			type = exprType((Node *) ((const PlaceHolderVar *) expr)->phexpr);
			break;
		case T_EdgeRefProp:
			type = JSONBOID;
			break;
		case T_EdgeRefRow:
			type = EDGEOID;
			break;
		case T_EdgeRefRows:
			type = EDGEARRAYOID;
			break;
		case T_CypherMapExpr:
			type = JSONBOID;
			break;
		case T_CypherListExpr:
			type = JSONBOID;
			break;
		case T_CypherListCompExpr:
			type = JSONBOID;
			break;
		case T_CypherListCompVar:
			type = JSONBOID;
			break;
		case T_CypherAccessExpr:
			type = JSONBOID;
			break;
		default:
			elog(ERROR, "unrecognized node type: %d", (int) nodeTag(expr));
			type = InvalidOid;	/* keep compiler quiet */
			break;
	}
	return type;
}

/*
 *	exprTypmod -
 *	  returns the type-specific modifier of the expression's result type,
 *	  if it can be determined.  In many cases, it can't and we return -1.
 */
int32
exprTypmod(const Node *expr)
{
	if (!expr)
		return -1;

	switch (nodeTag(expr))
	{
		case T_Var:
			return ((const Var *) expr)->vartypmod;
		case T_Const:
			return ((const Const *) expr)->consttypmod;
		case T_Param:
			return ((const Param *) expr)->paramtypmod;
		case T_ArrayRef:
			/* typmod is the same for array or element */
			return ((const ArrayRef *) expr)->reftypmod;
		case T_FuncExpr:
			{
				int32		coercedTypmod;

				/* Be smart about length-coercion functions... */
				if (exprIsLengthCoercion(expr, &coercedTypmod))
					return coercedTypmod;
			}
			break;
		case T_NamedArgExpr:
			return exprTypmod((Node *) ((const NamedArgExpr *) expr)->arg);
		case T_NullIfExpr:
			{
				/*
				 * Result is either first argument or NULL, so we can report
				 * first argument's typmod if known.
				 */
				const NullIfExpr *nexpr = (const NullIfExpr *) expr;

				return exprTypmod((Node *) linitial(nexpr->args));
			}
			break;
		case T_SubLink:
			{
				const SubLink *sublink = (const SubLink *) expr;

				if (sublink->subLinkType == EXPR_SUBLINK ||
					sublink->subLinkType == ARRAY_SUBLINK)
				{
					/* get the typmod of the subselect's first target column */
					Query	   *qtree = (Query *) sublink->subselect;
					TargetEntry *tent;

					if (!qtree || !IsA(qtree, Query))
						elog(ERROR, "cannot get type for untransformed sublink");
					tent = linitial_node(TargetEntry, qtree->targetList);
					Assert(!tent->resjunk);
					return exprTypmod((Node *) tent->expr);
					/* note we don't need to care if it's an array */
				}
				/* otherwise, result is RECORD or BOOLEAN, typmod is -1 */
			}
			break;
		case T_SubPlan:
			{
				const SubPlan *subplan = (const SubPlan *) expr;

				if (subplan->subLinkType == EXPR_SUBLINK ||
					subplan->subLinkType == ARRAY_SUBLINK)
				{
					/* get the typmod of the subselect's first target column */
					/* note we don't need to care if it's an array */
					return subplan->firstColTypmod;
				}
				/* otherwise, result is RECORD or BOOLEAN, typmod is -1 */
			}
			break;
		case T_AlternativeSubPlan:
			{
				const AlternativeSubPlan *asplan = (const AlternativeSubPlan *) expr;

				/* subplans should all return the same thing */
				return exprTypmod((Node *) linitial(asplan->subplans));
			}
			break;
		case T_FieldSelect:
			return ((const FieldSelect *) expr)->resulttypmod;
		case T_RelabelType:
			return ((const RelabelType *) expr)->resulttypmod;
		case T_ArrayCoerceExpr:
			return ((const ArrayCoerceExpr *) expr)->resulttypmod;
		case T_CollateExpr:
			return exprTypmod((Node *) ((const CollateExpr *) expr)->arg);
		case T_CaseExpr:
			{
				/*
				 * If all the alternatives agree on type/typmod, return that
				 * typmod, else use -1
				 */
				const CaseExpr *cexpr = (const CaseExpr *) expr;
				Oid			casetype = cexpr->casetype;
				int32		typmod;
				ListCell   *arg;

				if (!cexpr->defresult)
					return -1;
				if (exprType((Node *) cexpr->defresult) != casetype)
					return -1;
				typmod = exprTypmod((Node *) cexpr->defresult);
				if (typmod < 0)
					return -1;	/* no point in trying harder */
				foreach(arg, cexpr->args)
				{
					CaseWhen   *w = lfirst_node(CaseWhen, arg);

					if (exprType((Node *) w->result) != casetype)
						return -1;
					if (exprTypmod((Node *) w->result) != typmod)
						return -1;
				}
				return typmod;
			}
			break;
		case T_CaseTestExpr:
			return ((const CaseTestExpr *) expr)->typeMod;
		case T_ArrayExpr:
			{
				/*
				 * If all the elements agree on type/typmod, return that
				 * typmod, else use -1
				 */
				const ArrayExpr *arrayexpr = (const ArrayExpr *) expr;
				Oid			commontype;
				int32		typmod;
				ListCell   *elem;

				if (arrayexpr->elements == NIL)
					return -1;
				typmod = exprTypmod((Node *) linitial(arrayexpr->elements));
				if (typmod < 0)
					return -1;	/* no point in trying harder */
				if (arrayexpr->multidims)
					commontype = arrayexpr->array_typeid;
				else
					commontype = arrayexpr->element_typeid;
				foreach(elem, arrayexpr->elements)
				{
					Node	   *e = (Node *) lfirst(elem);

					if (exprType(e) != commontype)
						return -1;
					if (exprTypmod(e) != typmod)
						return -1;
				}
				return typmod;
			}
			break;
		case T_CoalesceExpr:
			{
				/*
				 * If all the alternatives agree on type/typmod, return that
				 * typmod, else use -1
				 */
				const CoalesceExpr *cexpr = (const CoalesceExpr *) expr;
				Oid			coalescetype = cexpr->coalescetype;
				int32		typmod;
				ListCell   *arg;

				if (exprType((Node *) linitial(cexpr->args)) != coalescetype)
					return -1;
				typmod = exprTypmod((Node *) linitial(cexpr->args));
				if (typmod < 0)
					return -1;	/* no point in trying harder */
				for_each_cell(arg, lnext(list_head(cexpr->args)))
				{
					Node	   *e = (Node *) lfirst(arg);

					if (exprType(e) != coalescetype)
						return -1;
					if (exprTypmod(e) != typmod)
						return -1;
				}
				return typmod;
			}
			break;
		case T_MinMaxExpr:
			{
				/*
				 * If all the alternatives agree on type/typmod, return that
				 * typmod, else use -1
				 */
				const MinMaxExpr *mexpr = (const MinMaxExpr *) expr;
				Oid			minmaxtype = mexpr->minmaxtype;
				int32		typmod;
				ListCell   *arg;

				if (exprType((Node *) linitial(mexpr->args)) != minmaxtype)
					return -1;
				typmod = exprTypmod((Node *) linitial(mexpr->args));
				if (typmod < 0)
					return -1;	/* no point in trying harder */
				for_each_cell(arg, lnext(list_head(mexpr->args)))
				{
					Node	   *e = (Node *) lfirst(arg);

					if (exprType(e) != minmaxtype)
						return -1;
					if (exprTypmod(e) != typmod)
						return -1;
				}
				return typmod;
			}
			break;
		case T_SQLValueFunction:
			return ((const SQLValueFunction *) expr)->typmod;
		case T_CoerceToDomain:
			return ((const CoerceToDomain *) expr)->resulttypmod;
		case T_CoerceToDomainValue:
			return ((const CoerceToDomainValue *) expr)->typeMod;
		case T_SetToDefault:
			return ((const SetToDefault *) expr)->typeMod;
		case T_PlaceHolderVar:
			return exprTypmod((Node *) ((const PlaceHolderVar *) expr)->phexpr);
		case T_EdgeRefProp:
		case T_EdgeRefRow:
		case T_EdgeRefRows:
			return -1;
		case T_CypherMapExpr:
			return -1;
		case T_CypherListExpr:
			return -1;
		case T_CypherListCompExpr:
			return -1;
		case T_CypherListCompVar:
			return -1;
		case T_CypherAccessExpr:
			return -1;
		default:
			break;
	}
	return -1;
}

/*
 * exprIsLengthCoercion
 *		Detect whether an expression tree is an application of a datatype's
 *		typmod-coercion function.  Optionally extract the result's typmod.
 *
 * If coercedTypmod is not NULL, the typmod is stored there if the expression
 * is a length-coercion function, else -1 is stored there.
 *
 * Note that a combined type-and-length coercion will be treated as a
 * length coercion by this routine.
 */
bool
exprIsLengthCoercion(const Node *expr, int32 *coercedTypmod)
{
	if (coercedTypmod != NULL)
		*coercedTypmod = -1;	/* default result on failure */

	/*
	 * Scalar-type length coercions are FuncExprs, array-type length coercions
	 * are ArrayCoerceExprs
	 */
	if (expr && IsA(expr, FuncExpr))
	{
		const FuncExpr *func = (const FuncExpr *) expr;
		int			nargs;
		Const	   *second_arg;

		/*
		 * If it didn't come from a coercion context, reject.
		 */
		if (func->funcformat != COERCE_EXPLICIT_CAST &&
			func->funcformat != COERCE_IMPLICIT_CAST)
			return false;

		/*
		 * If it's not a two-argument or three-argument function with the
		 * second argument being an int4 constant, it can't have been created
		 * from a length coercion (it must be a type coercion, instead).
		 */
		nargs = list_length(func->args);
		if (nargs < 2 || nargs > 3)
			return false;

		second_arg = (Const *) lsecond(func->args);
		if (!IsA(second_arg, Const) ||
			second_arg->consttype != INT4OID ||
			second_arg->constisnull)
			return false;

		/*
		 * OK, it is indeed a length-coercion function.
		 */
		if (coercedTypmod != NULL)
			*coercedTypmod = DatumGetInt32(second_arg->constvalue);

		return true;
	}

	if (expr && IsA(expr, ArrayCoerceExpr))
	{
		const ArrayCoerceExpr *acoerce = (const ArrayCoerceExpr *) expr;

		/* It's not a length coercion unless there's a nondefault typmod */
		if (acoerce->resulttypmod < 0)
			return false;

		/*
		 * OK, it is indeed a length-coercion expression.
		 */
		if (coercedTypmod != NULL)
			*coercedTypmod = acoerce->resulttypmod;

		return true;
	}

	return false;
}

/*
 * relabel_to_typmod
 *		Add a RelabelType node that changes just the typmod of the expression.
 *
 * This is primarily intended to be used during planning.  Therefore, it
 * strips any existing RelabelType nodes to maintain the planner's invariant
 * that there are not adjacent RelabelTypes.
 */
Node *
relabel_to_typmod(Node *expr, int32 typmod)
{
	Oid			type = exprType(expr);
	Oid			coll = exprCollation(expr);

	/* Strip any existing RelabelType node(s) */
	while (expr && IsA(expr, RelabelType))
		expr = (Node *) ((RelabelType *) expr)->arg;

	/* Apply new typmod, preserving the previous exposed type and collation */
	return (Node *) makeRelabelType((Expr *) expr, type, typmod, coll,
									COERCE_EXPLICIT_CAST);
}

/*
 * strip_implicit_coercions: remove implicit coercions at top level of tree
 *
 * This doesn't modify or copy the input expression tree, just return a
 * pointer to a suitable place within it.
 *
 * Note: there isn't any useful thing we can do with a RowExpr here, so
 * just return it unchanged, even if it's marked as an implicit coercion.
 */
Node *
strip_implicit_coercions(Node *node)
{
	if (node == NULL)
		return NULL;
	if (IsA(node, FuncExpr))
	{
		FuncExpr   *f = (FuncExpr *) node;

		if (f->funcformat == COERCE_IMPLICIT_CAST)
			return strip_implicit_coercions(linitial(f->args));
	}
	else if (IsA(node, RelabelType))
	{
		RelabelType *r = (RelabelType *) node;

		if (r->relabelformat == COERCE_IMPLICIT_CAST)
			return strip_implicit_coercions((Node *) r->arg);
	}
	else if (IsA(node, CoerceViaIO))
	{
		CoerceViaIO *c = (CoerceViaIO *) node;

		if (c->coerceformat == COERCE_IMPLICIT_CAST)
			return strip_implicit_coercions((Node *) c->arg);
	}
	else if (IsA(node, ArrayCoerceExpr))
	{
		ArrayCoerceExpr *c = (ArrayCoerceExpr *) node;

		if (c->coerceformat == COERCE_IMPLICIT_CAST)
			return strip_implicit_coercions((Node *) c->arg);
	}
	else if (IsA(node, ConvertRowtypeExpr))
	{
		ConvertRowtypeExpr *c = (ConvertRowtypeExpr *) node;

		if (c->convertformat == COERCE_IMPLICIT_CAST)
			return strip_implicit_coercions((Node *) c->arg);
	}
	else if (IsA(node, CoerceToDomain))
	{
		CoerceToDomain *c = (CoerceToDomain *) node;

		if (c->coercionformat == COERCE_IMPLICIT_CAST)
			return strip_implicit_coercions((Node *) c->arg);
	}
	return node;
}

/*
 * expression_returns_set
 *	  Test whether an expression returns a set result.
 *
 * Because we use expression_tree_walker(), this can also be applied to
 * whole targetlists; it'll produce TRUE if any one of the tlist items
 * returns a set.
 */
bool
expression_returns_set(Node *clause)
{
	return expression_returns_set_walker(clause, NULL);
}

static bool
expression_returns_set_walker(Node *node, void *context)
{
	if (node == NULL)
		return false;
	if (IsA(node, FuncExpr))
	{
		FuncExpr   *expr = (FuncExpr *) node;

		if (expr->funcretset)
			return true;
		/* else fall through to check args */
	}
	if (IsA(node, OpExpr))
	{
		OpExpr	   *expr = (OpExpr *) node;

		if (expr->opretset)
			return true;
		/* else fall through to check args */
	}

	/* Avoid recursion for some cases that parser checks not to return a set */
	if (IsA(node, Aggref))
		return false;
	if (IsA(node, WindowFunc))
		return false;

	return expression_tree_walker(node, expression_returns_set_walker,
								  context);
}


/*
 *	exprCollation -
 *	  returns the Oid of the collation of the expression's result.
 *
 * Note: expression nodes that can invoke functions generally have an
 * "inputcollid" field, which is what the function should use as collation.
 * That is the resolved common collation of the node's inputs.  It is often
 * but not always the same as the result collation; in particular, if the
 * function produces a non-collatable result type from collatable inputs
 * or vice versa, the two are different.
 */
Oid
exprCollation(const Node *expr)
{
	Oid			coll;

	if (!expr)
		return InvalidOid;

	switch (nodeTag(expr))
	{
		case T_Var:
			coll = ((const Var *) expr)->varcollid;
			break;
		case T_Const:
			coll = ((const Const *) expr)->constcollid;
			break;
		case T_Param:
			coll = ((const Param *) expr)->paramcollid;
			break;
		case T_Aggref:
			coll = ((const Aggref *) expr)->aggcollid;
			break;
		case T_GroupingFunc:
			coll = InvalidOid;
			break;
		case T_WindowFunc:
			coll = ((const WindowFunc *) expr)->wincollid;
			break;
		case T_ArrayRef:
			coll = ((const ArrayRef *) expr)->refcollid;
			break;
		case T_FuncExpr:
			coll = ((const FuncExpr *) expr)->funccollid;
			break;
		case T_NamedArgExpr:
			coll = exprCollation((Node *) ((const NamedArgExpr *) expr)->arg);
			break;
		case T_OpExpr:
			coll = ((const OpExpr *) expr)->opcollid;
			break;
		case T_DistinctExpr:
			coll = ((const DistinctExpr *) expr)->opcollid;
			break;
		case T_NullIfExpr:
			coll = ((const NullIfExpr *) expr)->opcollid;
			break;
		case T_ScalarArrayOpExpr:
			coll = InvalidOid;	/* result is always boolean */
			break;
		case T_BoolExpr:
			coll = InvalidOid;	/* result is always boolean */
			break;
		case T_SubLink:
			{
				const SubLink *sublink = (const SubLink *) expr;

				if (sublink->subLinkType == EXPR_SUBLINK ||
					sublink->subLinkType == ARRAY_SUBLINK)
				{
					/* get the collation of subselect's first target column */
					Query	   *qtree = (Query *) sublink->subselect;
					TargetEntry *tent;

					if (!qtree || !IsA(qtree, Query))
						elog(ERROR, "cannot get collation for untransformed sublink");
					tent = linitial_node(TargetEntry, qtree->targetList);
					Assert(!tent->resjunk);
					coll = exprCollation((Node *) tent->expr);
					/* collation doesn't change if it's converted to array */
				}
				else
				{
					/* otherwise, result is RECORD or BOOLEAN */
					coll = InvalidOid;
				}
			}
			break;
		case T_SubPlan:
			{
				const SubPlan *subplan = (const SubPlan *) expr;

				if (subplan->subLinkType == EXPR_SUBLINK ||
					subplan->subLinkType == ARRAY_SUBLINK)
				{
					/* get the collation of subselect's first target column */
					coll = subplan->firstColCollation;
					/* collation doesn't change if it's converted to array */
				}
				else
				{
					/* otherwise, result is RECORD or BOOLEAN */
					coll = InvalidOid;
				}
			}
			break;
		case T_AlternativeSubPlan:
			{
				const AlternativeSubPlan *asplan = (const AlternativeSubPlan *) expr;

				/* subplans should all return the same thing */
				coll = exprCollation((Node *) linitial(asplan->subplans));
			}
			break;
		case T_FieldSelect:
			coll = ((const FieldSelect *) expr)->resultcollid;
			break;
		case T_FieldStore:
			coll = InvalidOid;	/* result is always composite */
			break;
		case T_RelabelType:
			coll = ((const RelabelType *) expr)->resultcollid;
			break;
		case T_CoerceViaIO:
			coll = ((const CoerceViaIO *) expr)->resultcollid;
			break;
		case T_ArrayCoerceExpr:
			coll = ((const ArrayCoerceExpr *) expr)->resultcollid;
			break;
		case T_ConvertRowtypeExpr:
			coll = InvalidOid;	/* result is always composite */
			break;
		case T_CollateExpr:
			coll = ((const CollateExpr *) expr)->collOid;
			break;
		case T_CaseExpr:
			coll = ((const CaseExpr *) expr)->casecollid;
			break;
		case T_CaseTestExpr:
			coll = ((const CaseTestExpr *) expr)->collation;
			break;
		case T_ArrayExpr:
			coll = ((const ArrayExpr *) expr)->array_collid;
			break;
		case T_RowExpr:
			coll = InvalidOid;	/* result is always composite */
			break;
		case T_RowCompareExpr:
			coll = InvalidOid;	/* result is always boolean */
			break;
		case T_CoalesceExpr:
			coll = ((const CoalesceExpr *) expr)->coalescecollid;
			break;
		case T_MinMaxExpr:
			coll = ((const MinMaxExpr *) expr)->minmaxcollid;
			break;
		case T_SQLValueFunction:
			coll = InvalidOid;	/* all cases return non-collatable types */
			break;
		case T_XmlExpr:

			/*
			 * XMLSERIALIZE returns text from non-collatable inputs, so its
			 * collation is always default.  The other cases return boolean or
			 * XML, which are non-collatable.
			 */
			if (((const XmlExpr *) expr)->op == IS_XMLSERIALIZE)
				coll = DEFAULT_COLLATION_OID;
			else
				coll = InvalidOid;
			break;
		case T_NullTest:
			coll = InvalidOid;	/* result is always boolean */
			break;
		case T_BooleanTest:
			coll = InvalidOid;	/* result is always boolean */
			break;
		case T_CoerceToDomain:
			coll = ((const CoerceToDomain *) expr)->resultcollid;
			break;
		case T_CoerceToDomainValue:
			coll = ((const CoerceToDomainValue *) expr)->collation;
			break;
		case T_SetToDefault:
			coll = ((const SetToDefault *) expr)->collation;
			break;
		case T_CurrentOfExpr:
			coll = InvalidOid;	/* result is always boolean */
			break;
		case T_NextValueExpr:
			coll = InvalidOid;	/* result is always an integer type */
			break;
		case T_InferenceElem:
			coll = exprCollation((Node *) ((const InferenceElem *) expr)->expr);
			break;
		case T_PlaceHolderVar:
			coll = exprCollation((Node *) ((const PlaceHolderVar *) expr)->phexpr);
			break;
		case T_EdgeRefProp:
		case T_EdgeRefRow:
		case T_EdgeRefRows:
			coll = InvalidOid;
			break;
		case T_CypherMapExpr:
			coll = InvalidOid;
			break;
		case T_CypherListExpr:
			coll = InvalidOid;
			break;
		case T_CypherListCompExpr:
			coll = InvalidOid;
			break;
		case T_CypherListCompVar:
			coll = InvalidOid;
			break;
		case T_CypherAccessExpr:
			coll = InvalidOid;
			break;
		default:
			elog(ERROR, "unrecognized node type: %d", (int) nodeTag(expr));
			coll = InvalidOid;	/* keep compiler quiet */
			break;
	}
	return coll;
}

/*
 *	exprInputCollation -
 *	  returns the Oid of the collation a function should use, if available.
 *
 * Result is InvalidOid if the node type doesn't store this information.
 */
Oid
exprInputCollation(const Node *expr)
{
	Oid			coll;

	if (!expr)
		return InvalidOid;

	switch (nodeTag(expr))
	{
		case T_Aggref:
			coll = ((const Aggref *) expr)->inputcollid;
			break;
		case T_WindowFunc:
			coll = ((const WindowFunc *) expr)->inputcollid;
			break;
		case T_FuncExpr:
			coll = ((const FuncExpr *) expr)->inputcollid;
			break;
		case T_OpExpr:
			coll = ((const OpExpr *) expr)->inputcollid;
			break;
		case T_DistinctExpr:
			coll = ((const DistinctExpr *) expr)->inputcollid;
			break;
		case T_NullIfExpr:
			coll = ((const NullIfExpr *) expr)->inputcollid;
			break;
		case T_ScalarArrayOpExpr:
			coll = ((const ScalarArrayOpExpr *) expr)->inputcollid;
			break;
		case T_MinMaxExpr:
			coll = ((const MinMaxExpr *) expr)->inputcollid;
			break;
		default:
			coll = InvalidOid;
			break;
	}
	return coll;
}

/*
 *	exprSetCollation -
 *	  Assign collation information to an expression tree node.
 *
 * Note: since this is only used during parse analysis, we don't need to
 * worry about subplans or PlaceHolderVars.
 */
void
exprSetCollation(Node *expr, Oid collation)
{
	switch (nodeTag(expr))
	{
		case T_Var:
			((Var *) expr)->varcollid = collation;
			break;
		case T_Const:
			((Const *) expr)->constcollid = collation;
			break;
		case T_Param:
			((Param *) expr)->paramcollid = collation;
			break;
		case T_Aggref:
			((Aggref *) expr)->aggcollid = collation;
			break;
		case T_GroupingFunc:
			Assert(!OidIsValid(collation));
			break;
		case T_WindowFunc:
			((WindowFunc *) expr)->wincollid = collation;
			break;
		case T_ArrayRef:
			((ArrayRef *) expr)->refcollid = collation;
			break;
		case T_FuncExpr:
			((FuncExpr *) expr)->funccollid = collation;
			break;
		case T_NamedArgExpr:
			Assert(collation == exprCollation((Node *) ((NamedArgExpr *) expr)->arg));
			break;
		case T_OpExpr:
			((OpExpr *) expr)->opcollid = collation;
			break;
		case T_DistinctExpr:
			((DistinctExpr *) expr)->opcollid = collation;
			break;
		case T_NullIfExpr:
			((NullIfExpr *) expr)->opcollid = collation;
			break;
		case T_ScalarArrayOpExpr:
			Assert(!OidIsValid(collation)); /* result is always boolean */
			break;
		case T_BoolExpr:
			Assert(!OidIsValid(collation)); /* result is always boolean */
			break;
		case T_SubLink:
#ifdef USE_ASSERT_CHECKING
			{
				SubLink    *sublink = (SubLink *) expr;

				if (sublink->subLinkType == EXPR_SUBLINK ||
					sublink->subLinkType == ARRAY_SUBLINK)
				{
					/* get the collation of subselect's first target column */
					Query	   *qtree = (Query *) sublink->subselect;
					TargetEntry *tent;

					if (!qtree || !IsA(qtree, Query))
						elog(ERROR, "cannot set collation for untransformed sublink");
					tent = linitial_node(TargetEntry, qtree->targetList);
					Assert(!tent->resjunk);
					Assert(collation == exprCollation((Node *) tent->expr));
				}
				else
				{
					/* otherwise, result is RECORD or BOOLEAN */
					Assert(!OidIsValid(collation));
				}
			}
#endif							/* USE_ASSERT_CHECKING */
			break;
		case T_FieldSelect:
			((FieldSelect *) expr)->resultcollid = collation;
			break;
		case T_FieldStore:
			Assert(!OidIsValid(collation)); /* result is always composite */
			break;
		case T_RelabelType:
			((RelabelType *) expr)->resultcollid = collation;
			break;
		case T_CoerceViaIO:
			((CoerceViaIO *) expr)->resultcollid = collation;
			break;
		case T_ArrayCoerceExpr:
			((ArrayCoerceExpr *) expr)->resultcollid = collation;
			break;
		case T_ConvertRowtypeExpr:
			Assert(!OidIsValid(collation)); /* result is always composite */
			break;
		case T_CaseExpr:
			((CaseExpr *) expr)->casecollid = collation;
			break;
		case T_ArrayExpr:
			((ArrayExpr *) expr)->array_collid = collation;
			break;
		case T_RowExpr:
			Assert(!OidIsValid(collation)); /* result is always composite */
			break;
		case T_RowCompareExpr:
			Assert(!OidIsValid(collation)); /* result is always boolean */
			break;
		case T_CoalesceExpr:
			((CoalesceExpr *) expr)->coalescecollid = collation;
			break;
		case T_MinMaxExpr:
			((MinMaxExpr *) expr)->minmaxcollid = collation;
			break;
		case T_SQLValueFunction:
			Assert(!OidIsValid(collation)); /* no collatable results */
			break;
		case T_XmlExpr:
			Assert((((XmlExpr *) expr)->op == IS_XMLSERIALIZE) ?
				   (collation == DEFAULT_COLLATION_OID) :
				   (collation == InvalidOid));
			break;
		case T_NullTest:
			Assert(!OidIsValid(collation)); /* result is always boolean */
			break;
		case T_BooleanTest:
			Assert(!OidIsValid(collation)); /* result is always boolean */
			break;
		case T_CoerceToDomain:
			((CoerceToDomain *) expr)->resultcollid = collation;
			break;
		case T_CoerceToDomainValue:
			((CoerceToDomainValue *) expr)->collation = collation;
			break;
		case T_SetToDefault:
			((SetToDefault *) expr)->collation = collation;
			break;
		case T_CurrentOfExpr:
			Assert(!OidIsValid(collation)); /* result is always boolean */
			break;
		case T_NextValueExpr:
			Assert(!OidIsValid(collation)); /* result is always an integer
											 * type */
			break;
		case T_EdgeRefProp:
		case T_EdgeRefRow:
		case T_EdgeRefRows:
			Assert(!OidIsValid(collation));
			break;
		case T_CypherMapExpr:
			Assert(!OidIsValid(collation));
			break;
		case T_CypherListExpr:
			Assert(!OidIsValid(collation));
			break;
		case T_CypherListCompExpr:
			Assert(!OidIsValid(collation));
			break;
		case T_CypherListCompVar:
			Assert(!OidIsValid(collation));
			break;
		case T_CypherAccessExpr:
			Assert(!OidIsValid(collation));
			break;
		default:
			elog(ERROR, "unrecognized node type: %d", (int) nodeTag(expr));
			break;
	}
}

/*
 *	exprSetInputCollation -
 *	  Assign input-collation information to an expression tree node.
 *
 * This is a no-op for node types that don't store their input collation.
 * Note we omit RowCompareExpr, which needs special treatment since it
 * contains multiple input collation OIDs.
 */
void
exprSetInputCollation(Node *expr, Oid inputcollation)
{
	switch (nodeTag(expr))
	{
		case T_Aggref:
			((Aggref *) expr)->inputcollid = inputcollation;
			break;
		case T_WindowFunc:
			((WindowFunc *) expr)->inputcollid = inputcollation;
			break;
		case T_FuncExpr:
			((FuncExpr *) expr)->inputcollid = inputcollation;
			break;
		case T_OpExpr:
			((OpExpr *) expr)->inputcollid = inputcollation;
			break;
		case T_DistinctExpr:
			((DistinctExpr *) expr)->inputcollid = inputcollation;
			break;
		case T_NullIfExpr:
			((NullIfExpr *) expr)->inputcollid = inputcollation;
			break;
		case T_ScalarArrayOpExpr:
			((ScalarArrayOpExpr *) expr)->inputcollid = inputcollation;
			break;
		case T_MinMaxExpr:
			((MinMaxExpr *) expr)->inputcollid = inputcollation;
			break;
		default:
			break;
	}
}


/*
 *	exprLocation -
 *	  returns the parse location of an expression tree, for error reports
 *
 * -1 is returned if the location can't be determined.
 *
 * For expressions larger than a single token, the intent here is to
 * return the location of the expression's leftmost token, not necessarily
 * the topmost Node's location field.  For example, an OpExpr's location
 * field will point at the operator name, but if it is not a prefix operator
 * then we should return the location of the left-hand operand instead.
 * The reason is that we want to reference the entire expression not just
 * that operator, and pointing to its start seems to be the most natural way.
 *
 * The location is not perfect --- for example, since the grammar doesn't
 * explicitly represent parentheses in the parsetree, given something that
 * had been written "(a + b) * c" we are going to point at "a" not "(".
 * But it should be plenty good enough for error reporting purposes.
 *
 * You might think that this code is overly general, for instance why check
 * the operands of a FuncExpr node, when the function name can be expected
 * to be to the left of them?  There are a couple of reasons.  The grammar
 * sometimes builds expressions that aren't quite what the user wrote;
 * for instance x IS NOT BETWEEN ... becomes a NOT-expression whose keyword
 * pointer is to the right of its leftmost argument.  Also, nodes that were
 * inserted implicitly by parse analysis (such as FuncExprs for implicit
 * coercions) will have location -1, and so we can have odd combinations of
 * known and unknown locations in a tree.
 */
int
exprLocation(const Node *expr)
{
	int			loc;

	if (expr == NULL)
		return -1;
	switch (nodeTag(expr))
	{
		case T_RangeVar:
			loc = ((const RangeVar *) expr)->location;
			break;
		case T_TableFunc:
			loc = ((const TableFunc *) expr)->location;
			break;
		case T_Var:
			loc = ((const Var *) expr)->location;
			break;
		case T_Const:
			loc = ((const Const *) expr)->location;
			break;
		case T_Param:
			loc = ((const Param *) expr)->location;
			break;
		case T_Aggref:
			/* function name should always be the first thing */
			loc = ((const Aggref *) expr)->location;
			break;
		case T_GroupingFunc:
			loc = ((const GroupingFunc *) expr)->location;
			break;
		case T_WindowFunc:
			/* function name should always be the first thing */
			loc = ((const WindowFunc *) expr)->location;
			break;
		case T_ArrayRef:
			/* just use array argument's location */
			loc = exprLocation((Node *) ((const ArrayRef *) expr)->refexpr);
			break;
		case T_FuncExpr:
			{
				const FuncExpr *fexpr = (const FuncExpr *) expr;

				/* consider both function name and leftmost arg */
				loc = leftmostLoc(fexpr->location,
								  exprLocation((Node *) fexpr->args));
			}
			break;
		case T_NamedArgExpr:
			{
				const NamedArgExpr *na = (const NamedArgExpr *) expr;

				/* consider both argument name and value */
				loc = leftmostLoc(na->location,
								  exprLocation((Node *) na->arg));
			}
			break;
		case T_OpExpr:
		case T_DistinctExpr:	/* struct-equivalent to OpExpr */
		case T_NullIfExpr:		/* struct-equivalent to OpExpr */
			{
				const OpExpr *opexpr = (const OpExpr *) expr;

				/* consider both operator name and leftmost arg */
				loc = leftmostLoc(opexpr->location,
								  exprLocation((Node *) opexpr->args));
			}
			break;
		case T_ScalarArrayOpExpr:
			{
				const ScalarArrayOpExpr *saopexpr = (const ScalarArrayOpExpr *) expr;

				/* consider both operator name and leftmost arg */
				loc = leftmostLoc(saopexpr->location,
								  exprLocation((Node *) saopexpr->args));
			}
			break;
		case T_BoolExpr:
			{
				const BoolExpr *bexpr = (const BoolExpr *) expr;

				/*
				 * Same as above, to handle either NOT or AND/OR.  We can't
				 * special-case NOT because of the way that it's used for
				 * things like IS NOT BETWEEN.
				 */
				loc = leftmostLoc(bexpr->location,
								  exprLocation((Node *) bexpr->args));
			}
			break;
		case T_SubLink:
			{
				const SubLink *sublink = (const SubLink *) expr;

				/* check the testexpr, if any, and the operator/keyword */
				loc = leftmostLoc(exprLocation(sublink->testexpr),
								  sublink->location);
			}
			break;
		case T_FieldSelect:
			/* just use argument's location */
			loc = exprLocation((Node *) ((const FieldSelect *) expr)->arg);
			break;
		case T_FieldStore:
			/* just use argument's location */
			loc = exprLocation((Node *) ((const FieldStore *) expr)->arg);
			break;
		case T_RelabelType:
			{
				const RelabelType *rexpr = (const RelabelType *) expr;

				/* Much as above */
				loc = leftmostLoc(rexpr->location,
								  exprLocation((Node *) rexpr->arg));
			}
			break;
		case T_CoerceViaIO:
			{
				const CoerceViaIO *cexpr = (const CoerceViaIO *) expr;

				/* Much as above */
				loc = leftmostLoc(cexpr->location,
								  exprLocation((Node *) cexpr->arg));
			}
			break;
		case T_ArrayCoerceExpr:
			{
				const ArrayCoerceExpr *cexpr = (const ArrayCoerceExpr *) expr;

				/* Much as above */
				loc = leftmostLoc(cexpr->location,
								  exprLocation((Node *) cexpr->arg));
			}
			break;
		case T_ConvertRowtypeExpr:
			{
				const ConvertRowtypeExpr *cexpr = (const ConvertRowtypeExpr *) expr;

				/* Much as above */
				loc = leftmostLoc(cexpr->location,
								  exprLocation((Node *) cexpr->arg));
			}
			break;
		case T_CollateExpr:
			/* just use argument's location */
			loc = exprLocation((Node *) ((const CollateExpr *) expr)->arg);
			break;
		case T_CaseExpr:
			/* CASE keyword should always be the first thing */
			loc = ((const CaseExpr *) expr)->location;
			break;
		case T_CaseWhen:
			/* WHEN keyword should always be the first thing */
			loc = ((const CaseWhen *) expr)->location;
			break;
		case T_ArrayExpr:
			/* the location points at ARRAY or [, which must be leftmost */
			loc = ((const ArrayExpr *) expr)->location;
			break;
		case T_RowExpr:
			/* the location points at ROW or (, which must be leftmost */
			loc = ((const RowExpr *) expr)->location;
			break;
		case T_RowCompareExpr:
			/* just use leftmost argument's location */
			loc = exprLocation((Node *) ((const RowCompareExpr *) expr)->largs);
			break;
		case T_CoalesceExpr:
			/* COALESCE keyword should always be the first thing */
			loc = ((const CoalesceExpr *) expr)->location;
			break;
		case T_MinMaxExpr:
			/* GREATEST/LEAST keyword should always be the first thing */
			loc = ((const MinMaxExpr *) expr)->location;
			break;
		case T_SQLValueFunction:
			/* function keyword should always be the first thing */
			loc = ((const SQLValueFunction *) expr)->location;
			break;
		case T_XmlExpr:
			{
				const XmlExpr *xexpr = (const XmlExpr *) expr;

				/* consider both function name and leftmost arg */
				loc = leftmostLoc(xexpr->location,
								  exprLocation((Node *) xexpr->args));
			}
			break;
		case T_NullTest:
			{
				const NullTest *nexpr = (const NullTest *) expr;

				/* Much as above */
				loc = leftmostLoc(nexpr->location,
								  exprLocation((Node *) nexpr->arg));
			}
			break;
		case T_BooleanTest:
			{
				const BooleanTest *bexpr = (const BooleanTest *) expr;

				/* Much as above */
				loc = leftmostLoc(bexpr->location,
								  exprLocation((Node *) bexpr->arg));
			}
			break;
		case T_CoerceToDomain:
			{
				const CoerceToDomain *cexpr = (const CoerceToDomain *) expr;

				/* Much as above */
				loc = leftmostLoc(cexpr->location,
								  exprLocation((Node *) cexpr->arg));
			}
			break;
		case T_CoerceToDomainValue:
			loc = ((const CoerceToDomainValue *) expr)->location;
			break;
		case T_SetToDefault:
			loc = ((const SetToDefault *) expr)->location;
			break;
		case T_TargetEntry:
			/* just use argument's location */
			loc = exprLocation((Node *) ((const TargetEntry *) expr)->expr);
			break;
		case T_IntoClause:
			/* use the contained RangeVar's location --- close enough */
			loc = exprLocation((Node *) ((const IntoClause *) expr)->rel);
			break;
		case T_List:
			{
				/* report location of first list member that has a location */
				ListCell   *lc;

				loc = -1;		/* just to suppress compiler warning */
				foreach(lc, (const List *) expr)
				{
					loc = exprLocation((Node *) lfirst(lc));
					if (loc >= 0)
						break;
				}
			}
			break;
		case T_A_Expr:
			{
				const A_Expr *aexpr = (const A_Expr *) expr;

				/* use leftmost of operator or left operand (if any) */
				/* we assume right operand can't be to left of operator */
				loc = leftmostLoc(aexpr->location,
								  exprLocation(aexpr->lexpr));
			}
			break;
		case T_ColumnRef:
			loc = ((const ColumnRef *) expr)->location;
			break;
		case T_ParamRef:
			loc = ((const ParamRef *) expr)->location;
			break;
		case T_A_Const:
			loc = ((const A_Const *) expr)->location;
			break;
		case T_FuncCall:
			{
				const FuncCall *fc = (const FuncCall *) expr;

				/* consider both function name and leftmost arg */
				/* (we assume any ORDER BY nodes must be to right of name) */
				loc = leftmostLoc(fc->location,
								  exprLocation((Node *) fc->args));
			}
			break;
		case T_A_ArrayExpr:
			/* the location points at ARRAY or [, which must be leftmost */
			loc = ((const A_ArrayExpr *) expr)->location;
			break;
		case T_ResTarget:
			/* we need not examine the contained expression (if any) */
			loc = ((const ResTarget *) expr)->location;
			break;
		case T_MultiAssignRef:
			loc = exprLocation(((const MultiAssignRef *) expr)->source);
			break;
		case T_TypeCast:
			{
				const TypeCast *tc = (const TypeCast *) expr;

				/*
				 * This could represent CAST(), ::, or TypeName 'literal', so
				 * any of the components might be leftmost.
				 */
				loc = exprLocation(tc->arg);
				loc = leftmostLoc(loc, tc->typeName->location);
				loc = leftmostLoc(loc, tc->location);
			}
			break;
		case T_CollateClause:
			/* just use argument's location */
			loc = exprLocation(((const CollateClause *) expr)->arg);
			break;
		case T_SortBy:
			/* just use argument's location (ignore operator, if any) */
			loc = exprLocation(((const SortBy *) expr)->node);
			break;
		case T_WindowDef:
			loc = ((const WindowDef *) expr)->location;
			break;
		case T_RangeTableSample:
			loc = ((const RangeTableSample *) expr)->location;
			break;
		case T_TypeName:
			loc = ((const TypeName *) expr)->location;
			break;
		case T_ColumnDef:
			loc = ((const ColumnDef *) expr)->location;
			break;
		case T_Constraint:
			loc = ((const Constraint *) expr)->location;
			break;
		case T_FunctionParameter:
			/* just use typename's location */
			loc = exprLocation((Node *) ((const FunctionParameter *) expr)->argType);
			break;
		case T_XmlSerialize:
			/* XMLSERIALIZE keyword should always be the first thing */
			loc = ((const XmlSerialize *) expr)->location;
			break;
		case T_GroupingSet:
			loc = ((const GroupingSet *) expr)->location;
			break;
		case T_WithClause:
			loc = ((const WithClause *) expr)->location;
			break;
		case T_InferClause:
			loc = ((const InferClause *) expr)->location;
			break;
		case T_OnConflictClause:
			loc = ((const OnConflictClause *) expr)->location;
			break;
		case T_CommonTableExpr:
			loc = ((const CommonTableExpr *) expr)->location;
			break;
		case T_PlaceHolderVar:
			/* just use argument's location */
			loc = exprLocation((Node *) ((const PlaceHolderVar *) expr)->phexpr);
			break;
		case T_InferenceElem:
			/* just use nested expr's location */
			loc = exprLocation((Node *) ((const InferenceElem *) expr)->expr);
			break;
<<<<<<< HEAD
		case T_CypherMapExpr:
			{
				const CypherMapExpr *m = (const CypherMapExpr *) expr;

				loc = leftmostLoc(m->location,
								  exprLocation((Node *) m->keyvals));
			}
			break;
		case T_CypherListExpr:
			{
				const CypherListExpr *cl = (const CypherListExpr *) expr;

				loc = leftmostLoc(cl->location,
								  exprLocation((Node *) cl->elems));
			}
			break;
		case T_CypherListCompExpr:
			loc = exprLocation((Node *) ((CypherListCompExpr *) expr)->list);
			break;
		case T_CypherListCompVar:
			loc = ((CypherListCompVar *) expr)->location;
			break;
		case T_CypherAccessExpr:
			loc = exprLocation((Node *) ((CypherAccessExpr *) expr)->arg);
=======
		case T_PartitionElem:
			loc = ((const PartitionElem *) expr)->location;
			break;
		case T_PartitionSpec:
			loc = ((const PartitionSpec *) expr)->location;
			break;
		case T_PartitionBoundSpec:
			loc = ((const PartitionBoundSpec *) expr)->location;
			break;
		case T_PartitionRangeDatum:
			loc = ((const PartitionRangeDatum *) expr)->location;
>>>>>>> fdf521d6
			break;
		default:
			/* for any other node type it's just unknown... */
			loc = -1;
			break;
	}
	return loc;
}

/*
 * leftmostLoc - support for exprLocation
 *
 * Take the minimum of two parse location values, but ignore unknowns
 */
static int
leftmostLoc(int loc1, int loc2)
{
	if (loc1 < 0)
		return loc2;
	else if (loc2 < 0)
		return loc1;
	else
		return Min(loc1, loc2);
}


/*
 * fix_opfuncids
 *	  Calculate opfuncid field from opno for each OpExpr node in given tree.
 *	  The given tree can be anything expression_tree_walker handles.
 *
 * The argument is modified in-place.  (This is OK since we'd want the
 * same change for any node, even if it gets visited more than once due to
 * shared structure.)
 */
void
fix_opfuncids(Node *node)
{
	/* This tree walk requires no special setup, so away we go... */
	fix_opfuncids_walker(node, NULL);
}

static bool
fix_opfuncids_walker(Node *node, void *context)
{
	if (node == NULL)
		return false;
	if (IsA(node, OpExpr))
		set_opfuncid((OpExpr *) node);
	else if (IsA(node, DistinctExpr))
		set_opfuncid((OpExpr *) node);	/* rely on struct equivalence */
	else if (IsA(node, NullIfExpr))
		set_opfuncid((OpExpr *) node);	/* rely on struct equivalence */
	else if (IsA(node, ScalarArrayOpExpr))
		set_sa_opfuncid((ScalarArrayOpExpr *) node);
	return expression_tree_walker(node, fix_opfuncids_walker, context);
}

/*
 * set_opfuncid
 *		Set the opfuncid (procedure OID) in an OpExpr node,
 *		if it hasn't been set already.
 *
 * Because of struct equivalence, this can also be used for
 * DistinctExpr and NullIfExpr nodes.
 */
void
set_opfuncid(OpExpr *opexpr)
{
	if (opexpr->opfuncid == InvalidOid)
		opexpr->opfuncid = get_opcode(opexpr->opno);
}

/*
 * set_sa_opfuncid
 *		As above, for ScalarArrayOpExpr nodes.
 */
void
set_sa_opfuncid(ScalarArrayOpExpr *opexpr)
{
	if (opexpr->opfuncid == InvalidOid)
		opexpr->opfuncid = get_opcode(opexpr->opno);
}


/*
 *	check_functions_in_node -
 *	  apply checker() to each function OID contained in given expression node
 *
 * Returns TRUE if the checker() function does; for nodes representing more
 * than one function call, returns TRUE if the checker() function does so
 * for any of those functions.  Returns FALSE if node does not invoke any
 * SQL-visible function.  Caller must not pass node == NULL.
 *
 * This function examines only the given node; it does not recurse into any
 * sub-expressions.  Callers typically prefer to keep control of the recursion
 * for themselves, in case additional checks should be made, or because they
 * have special rules about which parts of the tree need to be visited.
 *
 * Note: we ignore MinMaxExpr, SQLValueFunction, XmlExpr, CoerceToDomain,
 * and NextValueExpr nodes, because they do not contain SQL function OIDs.
 * However, they can invoke SQL-visible functions, so callers should take
 * thought about how to treat them.
 */
bool
check_functions_in_node(Node *node, check_function_callback checker,
						void *context)
{
	switch (nodeTag(node))
	{
		case T_Aggref:
			{
				Aggref	   *expr = (Aggref *) node;

				if (checker(expr->aggfnoid, context))
					return true;
			}
			break;
		case T_WindowFunc:
			{
				WindowFunc *expr = (WindowFunc *) node;

				if (checker(expr->winfnoid, context))
					return true;
			}
			break;
		case T_FuncExpr:
			{
				FuncExpr   *expr = (FuncExpr *) node;

				if (checker(expr->funcid, context))
					return true;
			}
			break;
		case T_OpExpr:
		case T_DistinctExpr:	/* struct-equivalent to OpExpr */
		case T_NullIfExpr:		/* struct-equivalent to OpExpr */
			{
				OpExpr	   *expr = (OpExpr *) node;

				/* Set opfuncid if it wasn't set already */
				set_opfuncid(expr);
				if (checker(expr->opfuncid, context))
					return true;
			}
			break;
		case T_ScalarArrayOpExpr:
			{
				ScalarArrayOpExpr *expr = (ScalarArrayOpExpr *) node;

				set_sa_opfuncid(expr);
				if (checker(expr->opfuncid, context))
					return true;
			}
			break;
		case T_CoerceViaIO:
			{
				CoerceViaIO *expr = (CoerceViaIO *) node;
				Oid			iofunc;
				Oid			typioparam;
				bool		typisvarlena;

				/* check the result type's input function */
				getTypeInputInfo(expr->resulttype,
								 &iofunc, &typioparam);
				if (checker(iofunc, context))
					return true;
				/* check the input type's output function */
				getTypeOutputInfo(exprType((Node *) expr->arg),
								  &iofunc, &typisvarlena);
				if (checker(iofunc, context))
					return true;
			}
			break;
		case T_ArrayCoerceExpr:
			{
				ArrayCoerceExpr *expr = (ArrayCoerceExpr *) node;

				if (OidIsValid(expr->elemfuncid) &&
					checker(expr->elemfuncid, context))
					return true;
			}
			break;
		case T_RowCompareExpr:
			{
				RowCompareExpr *rcexpr = (RowCompareExpr *) node;
				ListCell   *opid;

				foreach(opid, rcexpr->opnos)
				{
					Oid			opfuncid = get_opcode(lfirst_oid(opid));

					if (checker(opfuncid, context))
						return true;
				}
			}
			break;
		default:
			break;
	}
	return false;
}


/*
 * Standard expression-tree walking support
 *
 * We used to have near-duplicate code in many different routines that
 * understood how to recurse through an expression node tree.  That was
 * a pain to maintain, and we frequently had bugs due to some particular
 * routine neglecting to support a particular node type.  In most cases,
 * these routines only actually care about certain node types, and don't
 * care about other types except insofar as they have to recurse through
 * non-primitive node types.  Therefore, we now provide generic tree-walking
 * logic to consolidate the redundant "boilerplate" code.  There are
 * two versions: expression_tree_walker() and expression_tree_mutator().
 */

/*
 * expression_tree_walker() is designed to support routines that traverse
 * a tree in a read-only fashion (although it will also work for routines
 * that modify nodes in-place but never add/delete/replace nodes).
 * A walker routine should look like this:
 *
 * bool my_walker (Node *node, my_struct *context)
 * {
 *		if (node == NULL)
 *			return false;
 *		// check for nodes that special work is required for, eg:
 *		if (IsA(node, Var))
 *		{
 *			... do special actions for Var nodes
 *		}
 *		else if (IsA(node, ...))
 *		{
 *			... do special actions for other node types
 *		}
 *		// for any node type not specially processed, do:
 *		return expression_tree_walker(node, my_walker, (void *) context);
 * }
 *
 * The "context" argument points to a struct that holds whatever context
 * information the walker routine needs --- it can be used to return data
 * gathered by the walker, too.  This argument is not touched by
 * expression_tree_walker, but it is passed down to recursive sub-invocations
 * of my_walker.  The tree walk is started from a setup routine that
 * fills in the appropriate context struct, calls my_walker with the top-level
 * node of the tree, and then examines the results.
 *
 * The walker routine should return "false" to continue the tree walk, or
 * "true" to abort the walk and immediately return "true" to the top-level
 * caller.  This can be used to short-circuit the traversal if the walker
 * has found what it came for.  "false" is returned to the top-level caller
 * iff no invocation of the walker returned "true".
 *
 * The node types handled by expression_tree_walker include all those
 * normally found in target lists and qualifier clauses during the planning
 * stage.  In particular, it handles List nodes since a cnf-ified qual clause
 * will have List structure at the top level, and it handles TargetEntry nodes
 * so that a scan of a target list can be handled without additional code.
 * Also, RangeTblRef, FromExpr, JoinExpr, and SetOperationStmt nodes are
 * handled, so that query jointrees and setOperation trees can be processed
 * without additional code.
 *
 * expression_tree_walker will handle SubLink nodes by recursing normally
 * into the "testexpr" subtree (which is an expression belonging to the outer
 * plan).  It will also call the walker on the sub-Query node; however, when
 * expression_tree_walker itself is called on a Query node, it does nothing
 * and returns "false".  The net effect is that unless the walker does
 * something special at a Query node, sub-selects will not be visited during
 * an expression tree walk. This is exactly the behavior wanted in many cases
 * --- and for those walkers that do want to recurse into sub-selects, special
 * behavior is typically needed anyway at the entry to a sub-select (such as
 * incrementing a depth counter). A walker that wants to examine sub-selects
 * should include code along the lines of:
 *
 *		if (IsA(node, Query))
 *		{
 *			adjust context for subquery;
 *			result = query_tree_walker((Query *) node, my_walker, context,
 *									   0); // adjust flags as needed
 *			restore context if needed;
 *			return result;
 *		}
 *
 * query_tree_walker is a convenience routine (see below) that calls the
 * walker on all the expression subtrees of the given Query node.
 *
 * expression_tree_walker will handle SubPlan nodes by recursing normally
 * into the "testexpr" and the "args" list (which are expressions belonging to
 * the outer plan).  It will not touch the completed subplan, however.  Since
 * there is no link to the original Query, it is not possible to recurse into
 * subselects of an already-planned expression tree.  This is OK for current
 * uses, but may need to be revisited in future.
 */

bool
expression_tree_walker(Node *node,
					   bool (*walker) (),
					   void *context)
{
	ListCell   *temp;

	/*
	 * The walker has already visited the current node, and so we need only
	 * recurse into any sub-nodes it has.
	 *
	 * We assume that the walker is not interested in List nodes per se, so
	 * when we expect a List we just recurse directly to self without
	 * bothering to call the walker.
	 */
	if (node == NULL)
		return false;

	/* Guard against stack overflow due to overly complex expressions */
	check_stack_depth();

	switch (nodeTag(node))
	{
		case T_Var:
		case T_Const:
		case T_Param:
		case T_CaseTestExpr:
		case T_SQLValueFunction:
		case T_CoerceToDomainValue:
		case T_SetToDefault:
		case T_CurrentOfExpr:
		case T_NextValueExpr:
		case T_RangeTblRef:
		case T_SortGroupClause:
			/* primitive node types with no expression subnodes */
			break;
		case T_WithCheckOption:
			return walker(((WithCheckOption *) node)->qual, context);
		case T_Aggref:
			{
				Aggref	   *expr = (Aggref *) node;

				/* recurse directly on List */
				if (expression_tree_walker((Node *) expr->aggdirectargs,
										   walker, context))
					return true;
				if (expression_tree_walker((Node *) expr->args,
										   walker, context))
					return true;
				if (expression_tree_walker((Node *) expr->aggorder,
										   walker, context))
					return true;
				if (expression_tree_walker((Node *) expr->aggdistinct,
										   walker, context))
					return true;
				if (walker((Node *) expr->aggfilter, context))
					return true;
			}
			break;
		case T_GroupingFunc:
			{
				GroupingFunc *grouping = (GroupingFunc *) node;

				if (expression_tree_walker((Node *) grouping->args,
										   walker, context))
					return true;
			}
			break;
		case T_WindowFunc:
			{
				WindowFunc *expr = (WindowFunc *) node;

				/* recurse directly on List */
				if (expression_tree_walker((Node *) expr->args,
										   walker, context))
					return true;
				if (walker((Node *) expr->aggfilter, context))
					return true;
			}
			break;
		case T_ArrayRef:
			{
				ArrayRef   *aref = (ArrayRef *) node;

				/* recurse directly for upper/lower array index lists */
				if (expression_tree_walker((Node *) aref->refupperindexpr,
										   walker, context))
					return true;
				if (expression_tree_walker((Node *) aref->reflowerindexpr,
										   walker, context))
					return true;
				/* walker must see the refexpr and refassgnexpr, however */
				if (walker(aref->refexpr, context))
					return true;
				if (walker(aref->refassgnexpr, context))
					return true;
			}
			break;
		case T_FuncExpr:
			{
				FuncExpr   *expr = (FuncExpr *) node;

				if (expression_tree_walker((Node *) expr->args,
										   walker, context))
					return true;
			}
			break;
		case T_NamedArgExpr:
			return walker(((NamedArgExpr *) node)->arg, context);
		case T_OpExpr:
		case T_DistinctExpr:	/* struct-equivalent to OpExpr */
		case T_NullIfExpr:		/* struct-equivalent to OpExpr */
			{
				OpExpr	   *expr = (OpExpr *) node;

				if (expression_tree_walker((Node *) expr->args,
										   walker, context))
					return true;
			}
			break;
		case T_ScalarArrayOpExpr:
			{
				ScalarArrayOpExpr *expr = (ScalarArrayOpExpr *) node;

				if (expression_tree_walker((Node *) expr->args,
										   walker, context))
					return true;
			}
			break;
		case T_BoolExpr:
			{
				BoolExpr   *expr = (BoolExpr *) node;

				if (expression_tree_walker((Node *) expr->args,
										   walker, context))
					return true;
			}
			break;
		case T_SubLink:
			{
				SubLink    *sublink = (SubLink *) node;

				if (walker(sublink->testexpr, context))
					return true;

				/*
				 * Also invoke the walker on the sublink's Query node, so it
				 * can recurse into the sub-query if it wants to.
				 */
				return walker(sublink->subselect, context);
			}
			break;
		case T_SubPlan:
			{
				SubPlan    *subplan = (SubPlan *) node;

				/* recurse into the testexpr, but not into the Plan */
				if (walker(subplan->testexpr, context))
					return true;
				/* also examine args list */
				if (expression_tree_walker((Node *) subplan->args,
										   walker, context))
					return true;
			}
			break;
		case T_AlternativeSubPlan:
			return walker(((AlternativeSubPlan *) node)->subplans, context);
		case T_FieldSelect:
			return walker(((FieldSelect *) node)->arg, context);
		case T_FieldStore:
			{
				FieldStore *fstore = (FieldStore *) node;

				if (walker(fstore->arg, context))
					return true;
				if (walker(fstore->newvals, context))
					return true;
			}
			break;
		case T_RelabelType:
			return walker(((RelabelType *) node)->arg, context);
		case T_CoerceViaIO:
			return walker(((CoerceViaIO *) node)->arg, context);
		case T_ArrayCoerceExpr:
			return walker(((ArrayCoerceExpr *) node)->arg, context);
		case T_ConvertRowtypeExpr:
			return walker(((ConvertRowtypeExpr *) node)->arg, context);
		case T_CollateExpr:
			return walker(((CollateExpr *) node)->arg, context);
		case T_CaseExpr:
			{
				CaseExpr   *caseexpr = (CaseExpr *) node;

				if (walker(caseexpr->arg, context))
					return true;
				/* we assume walker doesn't care about CaseWhens, either */
				foreach(temp, caseexpr->args)
				{
					CaseWhen   *when = lfirst_node(CaseWhen, temp);

					if (walker(when->expr, context))
						return true;
					if (walker(when->result, context))
						return true;
				}
				if (walker(caseexpr->defresult, context))
					return true;
			}
			break;
		case T_ArrayExpr:
			return walker(((ArrayExpr *) node)->elements, context);
		case T_RowExpr:
			/* Assume colnames isn't interesting */
			return walker(((RowExpr *) node)->args, context);
		case T_RowCompareExpr:
			{
				RowCompareExpr *rcexpr = (RowCompareExpr *) node;

				if (walker(rcexpr->largs, context))
					return true;
				if (walker(rcexpr->rargs, context))
					return true;
			}
			break;
		case T_CoalesceExpr:
			return walker(((CoalesceExpr *) node)->args, context);
		case T_MinMaxExpr:
			return walker(((MinMaxExpr *) node)->args, context);
		case T_XmlExpr:
			{
				XmlExpr    *xexpr = (XmlExpr *) node;

				if (walker(xexpr->named_args, context))
					return true;
				/* we assume walker doesn't care about arg_names */
				if (walker(xexpr->args, context))
					return true;
			}
			break;
		case T_NullTest:
			return walker(((NullTest *) node)->arg, context);
		case T_BooleanTest:
			return walker(((BooleanTest *) node)->arg, context);
		case T_CoerceToDomain:
			return walker(((CoerceToDomain *) node)->arg, context);
		case T_TargetEntry:
			return walker(((TargetEntry *) node)->expr, context);
		case T_Query:
			/* Do nothing with a sub-Query, per discussion above */
			break;
		case T_WindowClause:
			{
				WindowClause *wc = (WindowClause *) node;

				if (walker(wc->partitionClause, context))
					return true;
				if (walker(wc->orderClause, context))
					return true;
				if (walker(wc->startOffset, context))
					return true;
				if (walker(wc->endOffset, context))
					return true;
			}
			break;
		case T_CommonTableExpr:
			{
				CommonTableExpr *cte = (CommonTableExpr *) node;

				/*
				 * Invoke the walker on the CTE's Query node, so it can
				 * recurse into the sub-query if it wants to.
				 */
				return walker(cte->ctequery, context);
			}
			break;
		case T_List:
			foreach(temp, (List *) node)
			{
				if (walker((Node *) lfirst(temp), context))
					return true;
			}
			break;
		case T_FromExpr:
			{
				FromExpr   *from = (FromExpr *) node;

				if (walker(from->fromlist, context))
					return true;
				if (walker(from->quals, context))
					return true;
			}
			break;
		case T_OnConflictExpr:
			{
				OnConflictExpr *onconflict = (OnConflictExpr *) node;

				if (walker((Node *) onconflict->arbiterElems, context))
					return true;
				if (walker(onconflict->arbiterWhere, context))
					return true;
				if (walker(onconflict->onConflictSet, context))
					return true;
				if (walker(onconflict->onConflictWhere, context))
					return true;
				if (walker(onconflict->exclRelTlist, context))
					return true;
			}
			break;
		case T_JoinExpr:
			{
				JoinExpr   *join = (JoinExpr *) node;

				if (walker(join->larg, context))
					return true;
				if (walker(join->rarg, context))
					return true;
				if (walker(join->quals, context))
					return true;

				/*
				 * alias clause, using list are deemed uninteresting.
				 */
			}
			break;
		case T_SetOperationStmt:
			{
				SetOperationStmt *setop = (SetOperationStmt *) node;

				if (walker(setop->larg, context))
					return true;
				if (walker(setop->rarg, context))
					return true;

				/* groupClauses are deemed uninteresting */
			}
			break;
		case T_PlaceHolderVar:
			return walker(((PlaceHolderVar *) node)->phexpr, context);
		case T_InferenceElem:
			return walker(((InferenceElem *) node)->expr, context);
		case T_AppendRelInfo:
			{
				AppendRelInfo *appinfo = (AppendRelInfo *) node;

				if (expression_tree_walker((Node *) appinfo->translated_vars,
										   walker, context))
					return true;
			}
			break;
		case T_PlaceHolderInfo:
			return walker(((PlaceHolderInfo *) node)->ph_var, context);
		case T_RangeTblFunction:
			return walker(((RangeTblFunction *) node)->funcexpr, context);
		case T_TableSampleClause:
			{
				TableSampleClause *tsc = (TableSampleClause *) node;

				if (expression_tree_walker((Node *) tsc->args,
										   walker, context))
					return true;
				if (walker((Node *) tsc->repeatable, context))
					return true;
			}
			break;
<<<<<<< HEAD
		case T_EdgeRefProp:
			return walker(((EdgeRefProp *) node)->arg, context);
			break;
		case T_EdgeRefRow:
			return walker(((EdgeRefRow *) node)->arg, context);
			break;
		case T_EdgeRefRows:
			return walker(((EdgeRefRows *) node)->arg, context);
			break;
		case T_CypherMapExpr:
			{
				CypherMapExpr *m = (CypherMapExpr *) node;

				if (expression_tree_walker((Node *) m->keyvals,
										   walker, context))
					return true;
			}
			break;
		case T_CypherListExpr:
			{
				CypherListExpr *cl = (CypherListExpr *) node;

				if (expression_tree_walker((Node *) cl->elems,
										   walker, context))
					return true;
			}
			break;
		case T_CypherListCompExpr:
			{
				CypherListCompExpr *clc = (CypherListCompExpr *) node;

				if (walker(clc->list, context))
					return true;
				if (walker(clc->cond, context))
					return true;
				if (walker(clc->elem, context))
					return true;
			}
			break;
		case T_CypherListCompVar:
			break;
		case T_CypherAccessExpr:
			{
				CypherAccessExpr *a = (CypherAccessExpr *) node;
				ListCell   *le;

				if (walker(a->arg, context))
					return true;

				foreach(le, a->path)
				{
					Node	   *elem = lfirst(le);

					if (IsA(elem, CypherIndices))
					{
						CypherIndices *cind = (CypherIndices *) elem;

						if (walker(cind->lidx, context))
							return true;
						if (walker(cind->uidx, context))
							return true;
					}
					else
					{
						if (walker(elem, context))
							return true;
					}
				}
=======
		case T_TableFunc:
			{
				TableFunc  *tf = (TableFunc *) node;

				if (walker(tf->ns_uris, context))
					return true;
				if (walker(tf->docexpr, context))
					return true;
				if (walker(tf->rowexpr, context))
					return true;
				if (walker(tf->colexprs, context))
					return true;
				if (walker(tf->coldefexprs, context))
					return true;
>>>>>>> fdf521d6
			}
			break;
		default:
			elog(ERROR, "unrecognized node type: %d",
				 (int) nodeTag(node));
			break;
	}
	return false;
}

/*
 * query_tree_walker --- initiate a walk of a Query's expressions
 *
 * This routine exists just to reduce the number of places that need to know
 * where all the expression subtrees of a Query are.  Note it can be used
 * for starting a walk at top level of a Query regardless of whether the
 * walker intends to descend into subqueries.  It is also useful for
 * descending into subqueries within a walker.
 *
 * Some callers want to suppress visitation of certain items in the sub-Query,
 * typically because they need to process them specially, or don't actually
 * want to recurse into subqueries.  This is supported by the flags argument,
 * which is the bitwise OR of flag values to suppress visitation of
 * indicated items.  (More flag bits may be added as needed.)
 */
bool
query_tree_walker(Query *query,
				  bool (*walker) (),
				  void *context,
				  int flags)
{
	Assert(query != NULL && IsA(query, Query));

	if (walker((Node *) query->targetList, context))
		return true;
	if (walker((Node *) query->withCheckOptions, context))
		return true;
	if (walker((Node *) query->onConflict, context))
		return true;
	if (walker((Node *) query->returningList, context))
		return true;
	if (walker((Node *) query->jointree, context))
		return true;
	if (walker(query->setOperations, context))
		return true;
	if (walker(query->havingQual, context))
		return true;
	if (walker(query->limitOffset, context))
		return true;
	if (walker(query->limitCount, context))
		return true;
	if (walker(query->dijkstraEndId, context))
		return true;
	if (walker(query->dijkstraEdgeId, context))
		return true;
	if (walker(query->dijkstraSource, context))
		return true;
	if (walker(query->dijkstraTarget, context))
		return true;
	if (walker(query->dijkstraLimit, context))
		return true;
	if (!(flags & QTW_IGNORE_CTE_SUBQUERIES))
	{
		if (walker((Node *) query->cteList, context))
			return true;
	}
	if (!(flags & QTW_IGNORE_RANGE_TABLE))
	{
		if (range_table_walker(query->rtable, walker, context, flags))
			return true;
	}
	return false;
}

/*
 * range_table_walker is just the part of query_tree_walker that scans
 * a query's rangetable.  This is split out since it can be useful on
 * its own.
 */
bool
range_table_walker(List *rtable,
				   bool (*walker) (),
				   void *context,
				   int flags)
{
	ListCell   *rt;

	foreach(rt, rtable)
	{
		RangeTblEntry *rte = (RangeTblEntry *) lfirst(rt);

		/* For historical reasons, visiting RTEs is not the default */
		if (flags & QTW_EXAMINE_RTES)
			if (walker(rte, context))
				return true;

		switch (rte->rtekind)
		{
			case RTE_RELATION:
				if (walker(rte->tablesample, context))
					return true;
				break;
			case RTE_CTE:
			case RTE_NAMEDTUPLESTORE:
				/* nothing to do */
				break;
			case RTE_SUBQUERY:
				if (!(flags & QTW_IGNORE_RT_SUBQUERIES))
					if (walker(rte->subquery, context))
						return true;
				break;
			case RTE_JOIN:
				if (!(flags & QTW_IGNORE_JOINALIASES))
					if (walker(rte->joinaliasvars, context))
						return true;
				break;
			case RTE_FUNCTION:
				if (walker(rte->functions, context))
					return true;
				break;
			case RTE_TABLEFUNC:
				if (walker(rte->tablefunc, context))
					return true;
				break;
			case RTE_VALUES:
				if (walker(rte->values_lists, context))
					return true;
				break;
		}

		if (walker(rte->securityQuals, context))
			return true;
	}
	return false;
}


/*
 * expression_tree_mutator() is designed to support routines that make a
 * modified copy of an expression tree, with some nodes being added,
 * removed, or replaced by new subtrees.  The original tree is (normally)
 * not changed.  Each recursion level is responsible for returning a copy of
 * (or appropriately modified substitute for) the subtree it is handed.
 * A mutator routine should look like this:
 *
 * Node * my_mutator (Node *node, my_struct *context)
 * {
 *		if (node == NULL)
 *			return NULL;
 *		// check for nodes that special work is required for, eg:
 *		if (IsA(node, Var))
 *		{
 *			... create and return modified copy of Var node
 *		}
 *		else if (IsA(node, ...))
 *		{
 *			... do special transformations of other node types
 *		}
 *		// for any node type not specially processed, do:
 *		return expression_tree_mutator(node, my_mutator, (void *) context);
 * }
 *
 * The "context" argument points to a struct that holds whatever context
 * information the mutator routine needs --- it can be used to return extra
 * data gathered by the mutator, too.  This argument is not touched by
 * expression_tree_mutator, but it is passed down to recursive sub-invocations
 * of my_mutator.  The tree walk is started from a setup routine that
 * fills in the appropriate context struct, calls my_mutator with the
 * top-level node of the tree, and does any required post-processing.
 *
 * Each level of recursion must return an appropriately modified Node.
 * If expression_tree_mutator() is called, it will make an exact copy
 * of the given Node, but invoke my_mutator() to copy the sub-node(s)
 * of that Node.  In this way, my_mutator() has full control over the
 * copying process but need not directly deal with expression trees
 * that it has no interest in.
 *
 * Just as for expression_tree_walker, the node types handled by
 * expression_tree_mutator include all those normally found in target lists
 * and qualifier clauses during the planning stage.
 *
 * expression_tree_mutator will handle SubLink nodes by recursing normally
 * into the "testexpr" subtree (which is an expression belonging to the outer
 * plan).  It will also call the mutator on the sub-Query node; however, when
 * expression_tree_mutator itself is called on a Query node, it does nothing
 * and returns the unmodified Query node.  The net effect is that unless the
 * mutator does something special at a Query node, sub-selects will not be
 * visited or modified; the original sub-select will be linked to by the new
 * SubLink node.  Mutators that want to descend into sub-selects will usually
 * do so by recognizing Query nodes and calling query_tree_mutator (below).
 *
 * expression_tree_mutator will handle a SubPlan node by recursing into the
 * "testexpr" and the "args" list (which belong to the outer plan), but it
 * will simply copy the link to the inner plan, since that's typically what
 * expression tree mutators want.  A mutator that wants to modify the subplan
 * can force appropriate behavior by recognizing SubPlan expression nodes
 * and doing the right thing.
 */

Node *
expression_tree_mutator(Node *node,
						Node *(*mutator) (),
						void *context)
{
	/*
	 * The mutator has already decided not to modify the current node, but we
	 * must call the mutator for any sub-nodes.
	 */

#define FLATCOPY(newnode, node, nodetype)  \
	( (newnode) = (nodetype *) palloc(sizeof(nodetype)), \
	  memcpy((newnode), (node), sizeof(nodetype)) )

#define CHECKFLATCOPY(newnode, node, nodetype)	\
	( AssertMacro(IsA((node), nodetype)), \
	  (newnode) = (nodetype *) palloc(sizeof(nodetype)), \
	  memcpy((newnode), (node), sizeof(nodetype)) )

#define MUTATE(newfield, oldfield, fieldtype)  \
		( (newfield) = (fieldtype) mutator((Node *) (oldfield), context) )

	if (node == NULL)
		return NULL;

	/* Guard against stack overflow due to overly complex expressions */
	check_stack_depth();

	switch (nodeTag(node))
	{
			/*
			 * Primitive node types with no expression subnodes.  Var and
			 * Const are frequent enough to deserve special cases, the others
			 * we just use copyObject for.
			 */
		case T_Var:
			{
				Var		   *var = (Var *) node;
				Var		   *newnode;

				FLATCOPY(newnode, var, Var);
				return (Node *) newnode;
			}
			break;
		case T_Const:
			{
				Const	   *oldnode = (Const *) node;
				Const	   *newnode;

				FLATCOPY(newnode, oldnode, Const);
				/* XXX we don't bother with datumCopy; should we? */
				return (Node *) newnode;
			}
			break;
		case T_Param:
		case T_CaseTestExpr:
		case T_SQLValueFunction:
		case T_CoerceToDomainValue:
		case T_SetToDefault:
		case T_CurrentOfExpr:
		case T_NextValueExpr:
		case T_RangeTblRef:
		case T_SortGroupClause:
			return (Node *) copyObject(node);
		case T_WithCheckOption:
			{
				WithCheckOption *wco = (WithCheckOption *) node;
				WithCheckOption *newnode;

				FLATCOPY(newnode, wco, WithCheckOption);
				MUTATE(newnode->qual, wco->qual, Node *);
				return (Node *) newnode;
			}
		case T_Aggref:
			{
				Aggref	   *aggref = (Aggref *) node;
				Aggref	   *newnode;

				FLATCOPY(newnode, aggref, Aggref);
				/* assume mutation doesn't change types of arguments */
				newnode->aggargtypes = list_copy(aggref->aggargtypes);
				MUTATE(newnode->aggdirectargs, aggref->aggdirectargs, List *);
				MUTATE(newnode->args, aggref->args, List *);
				MUTATE(newnode->aggorder, aggref->aggorder, List *);
				MUTATE(newnode->aggdistinct, aggref->aggdistinct, List *);
				MUTATE(newnode->aggfilter, aggref->aggfilter, Expr *);
				return (Node *) newnode;
			}
			break;
		case T_GroupingFunc:
			{
				GroupingFunc *grouping = (GroupingFunc *) node;
				GroupingFunc *newnode;

				FLATCOPY(newnode, grouping, GroupingFunc);
				MUTATE(newnode->args, grouping->args, List *);

				/*
				 * We assume here that mutating the arguments does not change
				 * the semantics, i.e. that the arguments are not mutated in a
				 * way that makes them semantically different from their
				 * previously matching expressions in the GROUP BY clause.
				 *
				 * If a mutator somehow wanted to do this, it would have to
				 * handle the refs and cols lists itself as appropriate.
				 */
				newnode->refs = list_copy(grouping->refs);
				newnode->cols = list_copy(grouping->cols);

				return (Node *) newnode;
			}
			break;
		case T_WindowFunc:
			{
				WindowFunc *wfunc = (WindowFunc *) node;
				WindowFunc *newnode;

				FLATCOPY(newnode, wfunc, WindowFunc);
				MUTATE(newnode->args, wfunc->args, List *);
				MUTATE(newnode->aggfilter, wfunc->aggfilter, Expr *);
				return (Node *) newnode;
			}
			break;
		case T_ArrayRef:
			{
				ArrayRef   *arrayref = (ArrayRef *) node;
				ArrayRef   *newnode;

				FLATCOPY(newnode, arrayref, ArrayRef);
				MUTATE(newnode->refupperindexpr, arrayref->refupperindexpr,
					   List *);
				MUTATE(newnode->reflowerindexpr, arrayref->reflowerindexpr,
					   List *);
				MUTATE(newnode->refexpr, arrayref->refexpr,
					   Expr *);
				MUTATE(newnode->refassgnexpr, arrayref->refassgnexpr,
					   Expr *);
				return (Node *) newnode;
			}
			break;
		case T_FuncExpr:
			{
				FuncExpr   *expr = (FuncExpr *) node;
				FuncExpr   *newnode;

				FLATCOPY(newnode, expr, FuncExpr);
				MUTATE(newnode->args, expr->args, List *);
				return (Node *) newnode;
			}
			break;
		case T_NamedArgExpr:
			{
				NamedArgExpr *nexpr = (NamedArgExpr *) node;
				NamedArgExpr *newnode;

				FLATCOPY(newnode, nexpr, NamedArgExpr);
				MUTATE(newnode->arg, nexpr->arg, Expr *);
				return (Node *) newnode;
			}
			break;
		case T_OpExpr:
			{
				OpExpr	   *expr = (OpExpr *) node;
				OpExpr	   *newnode;

				FLATCOPY(newnode, expr, OpExpr);
				MUTATE(newnode->args, expr->args, List *);
				return (Node *) newnode;
			}
			break;
		case T_DistinctExpr:
			{
				DistinctExpr *expr = (DistinctExpr *) node;
				DistinctExpr *newnode;

				FLATCOPY(newnode, expr, DistinctExpr);
				MUTATE(newnode->args, expr->args, List *);
				return (Node *) newnode;
			}
			break;
		case T_NullIfExpr:
			{
				NullIfExpr *expr = (NullIfExpr *) node;
				NullIfExpr *newnode;

				FLATCOPY(newnode, expr, NullIfExpr);
				MUTATE(newnode->args, expr->args, List *);
				return (Node *) newnode;
			}
			break;
		case T_ScalarArrayOpExpr:
			{
				ScalarArrayOpExpr *expr = (ScalarArrayOpExpr *) node;
				ScalarArrayOpExpr *newnode;

				FLATCOPY(newnode, expr, ScalarArrayOpExpr);
				MUTATE(newnode->args, expr->args, List *);
				return (Node *) newnode;
			}
			break;
		case T_BoolExpr:
			{
				BoolExpr   *expr = (BoolExpr *) node;
				BoolExpr   *newnode;

				FLATCOPY(newnode, expr, BoolExpr);
				MUTATE(newnode->args, expr->args, List *);
				return (Node *) newnode;
			}
			break;
		case T_SubLink:
			{
				SubLink    *sublink = (SubLink *) node;
				SubLink    *newnode;

				FLATCOPY(newnode, sublink, SubLink);
				MUTATE(newnode->testexpr, sublink->testexpr, Node *);

				/*
				 * Also invoke the mutator on the sublink's Query node, so it
				 * can recurse into the sub-query if it wants to.
				 */
				MUTATE(newnode->subselect, sublink->subselect, Node *);
				return (Node *) newnode;
			}
			break;
		case T_SubPlan:
			{
				SubPlan    *subplan = (SubPlan *) node;
				SubPlan    *newnode;

				FLATCOPY(newnode, subplan, SubPlan);
				/* transform testexpr */
				MUTATE(newnode->testexpr, subplan->testexpr, Node *);
				/* transform args list (params to be passed to subplan) */
				MUTATE(newnode->args, subplan->args, List *);
				/* but not the sub-Plan itself, which is referenced as-is */
				return (Node *) newnode;
			}
			break;
		case T_AlternativeSubPlan:
			{
				AlternativeSubPlan *asplan = (AlternativeSubPlan *) node;
				AlternativeSubPlan *newnode;

				FLATCOPY(newnode, asplan, AlternativeSubPlan);
				MUTATE(newnode->subplans, asplan->subplans, List *);
				return (Node *) newnode;
			}
			break;
		case T_FieldSelect:
			{
				FieldSelect *fselect = (FieldSelect *) node;
				FieldSelect *newnode;

				FLATCOPY(newnode, fselect, FieldSelect);
				MUTATE(newnode->arg, fselect->arg, Expr *);
				return (Node *) newnode;
			}
			break;
		case T_FieldStore:
			{
				FieldStore *fstore = (FieldStore *) node;
				FieldStore *newnode;

				FLATCOPY(newnode, fstore, FieldStore);
				MUTATE(newnode->arg, fstore->arg, Expr *);
				MUTATE(newnode->newvals, fstore->newvals, List *);
				newnode->fieldnums = list_copy(fstore->fieldnums);
				return (Node *) newnode;
			}
			break;
		case T_RelabelType:
			{
				RelabelType *relabel = (RelabelType *) node;
				RelabelType *newnode;

				FLATCOPY(newnode, relabel, RelabelType);
				MUTATE(newnode->arg, relabel->arg, Expr *);
				return (Node *) newnode;
			}
			break;
		case T_CoerceViaIO:
			{
				CoerceViaIO *iocoerce = (CoerceViaIO *) node;
				CoerceViaIO *newnode;

				FLATCOPY(newnode, iocoerce, CoerceViaIO);
				MUTATE(newnode->arg, iocoerce->arg, Expr *);
				return (Node *) newnode;
			}
			break;
		case T_ArrayCoerceExpr:
			{
				ArrayCoerceExpr *acoerce = (ArrayCoerceExpr *) node;
				ArrayCoerceExpr *newnode;

				FLATCOPY(newnode, acoerce, ArrayCoerceExpr);
				MUTATE(newnode->arg, acoerce->arg, Expr *);
				return (Node *) newnode;
			}
			break;
		case T_ConvertRowtypeExpr:
			{
				ConvertRowtypeExpr *convexpr = (ConvertRowtypeExpr *) node;
				ConvertRowtypeExpr *newnode;

				FLATCOPY(newnode, convexpr, ConvertRowtypeExpr);
				MUTATE(newnode->arg, convexpr->arg, Expr *);
				return (Node *) newnode;
			}
			break;
		case T_CollateExpr:
			{
				CollateExpr *collate = (CollateExpr *) node;
				CollateExpr *newnode;

				FLATCOPY(newnode, collate, CollateExpr);
				MUTATE(newnode->arg, collate->arg, Expr *);
				return (Node *) newnode;
			}
			break;
		case T_CaseExpr:
			{
				CaseExpr   *caseexpr = (CaseExpr *) node;
				CaseExpr   *newnode;

				FLATCOPY(newnode, caseexpr, CaseExpr);
				MUTATE(newnode->arg, caseexpr->arg, Expr *);
				MUTATE(newnode->args, caseexpr->args, List *);
				MUTATE(newnode->defresult, caseexpr->defresult, Expr *);
				return (Node *) newnode;
			}
			break;
		case T_CaseWhen:
			{
				CaseWhen   *casewhen = (CaseWhen *) node;
				CaseWhen   *newnode;

				FLATCOPY(newnode, casewhen, CaseWhen);
				MUTATE(newnode->expr, casewhen->expr, Expr *);
				MUTATE(newnode->result, casewhen->result, Expr *);
				return (Node *) newnode;
			}
			break;
		case T_ArrayExpr:
			{
				ArrayExpr  *arrayexpr = (ArrayExpr *) node;
				ArrayExpr  *newnode;

				FLATCOPY(newnode, arrayexpr, ArrayExpr);
				MUTATE(newnode->elements, arrayexpr->elements, List *);
				return (Node *) newnode;
			}
			break;
		case T_RowExpr:
			{
				RowExpr    *rowexpr = (RowExpr *) node;
				RowExpr    *newnode;

				FLATCOPY(newnode, rowexpr, RowExpr);
				MUTATE(newnode->args, rowexpr->args, List *);
				/* Assume colnames needn't be duplicated */
				return (Node *) newnode;
			}
			break;
		case T_RowCompareExpr:
			{
				RowCompareExpr *rcexpr = (RowCompareExpr *) node;
				RowCompareExpr *newnode;

				FLATCOPY(newnode, rcexpr, RowCompareExpr);
				MUTATE(newnode->largs, rcexpr->largs, List *);
				MUTATE(newnode->rargs, rcexpr->rargs, List *);
				return (Node *) newnode;
			}
			break;
		case T_CoalesceExpr:
			{
				CoalesceExpr *coalesceexpr = (CoalesceExpr *) node;
				CoalesceExpr *newnode;

				FLATCOPY(newnode, coalesceexpr, CoalesceExpr);
				MUTATE(newnode->args, coalesceexpr->args, List *);
				return (Node *) newnode;
			}
			break;
		case T_MinMaxExpr:
			{
				MinMaxExpr *minmaxexpr = (MinMaxExpr *) node;
				MinMaxExpr *newnode;

				FLATCOPY(newnode, minmaxexpr, MinMaxExpr);
				MUTATE(newnode->args, minmaxexpr->args, List *);
				return (Node *) newnode;
			}
			break;
		case T_XmlExpr:
			{
				XmlExpr    *xexpr = (XmlExpr *) node;
				XmlExpr    *newnode;

				FLATCOPY(newnode, xexpr, XmlExpr);
				MUTATE(newnode->named_args, xexpr->named_args, List *);
				/* assume mutator does not care about arg_names */
				MUTATE(newnode->args, xexpr->args, List *);
				return (Node *) newnode;
			}
			break;
		case T_NullTest:
			{
				NullTest   *ntest = (NullTest *) node;
				NullTest   *newnode;

				FLATCOPY(newnode, ntest, NullTest);
				MUTATE(newnode->arg, ntest->arg, Expr *);
				return (Node *) newnode;
			}
			break;
		case T_BooleanTest:
			{
				BooleanTest *btest = (BooleanTest *) node;
				BooleanTest *newnode;

				FLATCOPY(newnode, btest, BooleanTest);
				MUTATE(newnode->arg, btest->arg, Expr *);
				return (Node *) newnode;
			}
			break;
		case T_CoerceToDomain:
			{
				CoerceToDomain *ctest = (CoerceToDomain *) node;
				CoerceToDomain *newnode;

				FLATCOPY(newnode, ctest, CoerceToDomain);
				MUTATE(newnode->arg, ctest->arg, Expr *);
				return (Node *) newnode;
			}
			break;
		case T_TargetEntry:
			{
				TargetEntry *targetentry = (TargetEntry *) node;
				TargetEntry *newnode;

				FLATCOPY(newnode, targetentry, TargetEntry);
				MUTATE(newnode->expr, targetentry->expr, Expr *);
				return (Node *) newnode;
			}
			break;
		case T_Query:
			/* Do nothing with a sub-Query, per discussion above */
			return node;
		case T_WindowClause:
			{
				WindowClause *wc = (WindowClause *) node;
				WindowClause *newnode;

				FLATCOPY(newnode, wc, WindowClause);
				MUTATE(newnode->partitionClause, wc->partitionClause, List *);
				MUTATE(newnode->orderClause, wc->orderClause, List *);
				MUTATE(newnode->startOffset, wc->startOffset, Node *);
				MUTATE(newnode->endOffset, wc->endOffset, Node *);
				return (Node *) newnode;
			}
			break;
		case T_CommonTableExpr:
			{
				CommonTableExpr *cte = (CommonTableExpr *) node;
				CommonTableExpr *newnode;

				FLATCOPY(newnode, cte, CommonTableExpr);

				/*
				 * Also invoke the mutator on the CTE's Query node, so it can
				 * recurse into the sub-query if it wants to.
				 */
				MUTATE(newnode->ctequery, cte->ctequery, Node *);
				return (Node *) newnode;
			}
			break;
		case T_List:
			{
				/*
				 * We assume the mutator isn't interested in the list nodes
				 * per se, so just invoke it on each list element. NOTE: this
				 * would fail badly on a list with integer elements!
				 */
				List	   *resultlist;
				ListCell   *temp;

				resultlist = NIL;
				foreach(temp, (List *) node)
				{
					resultlist = lappend(resultlist,
										 mutator((Node *) lfirst(temp),
												 context));
				}
				return (Node *) resultlist;
			}
			break;
		case T_FromExpr:
			{
				FromExpr   *from = (FromExpr *) node;
				FromExpr   *newnode;

				FLATCOPY(newnode, from, FromExpr);
				MUTATE(newnode->fromlist, from->fromlist, List *);
				MUTATE(newnode->quals, from->quals, Node *);
				return (Node *) newnode;
			}
			break;
		case T_OnConflictExpr:
			{
				OnConflictExpr *oc = (OnConflictExpr *) node;
				OnConflictExpr *newnode;

				FLATCOPY(newnode, oc, OnConflictExpr);
				MUTATE(newnode->arbiterElems, oc->arbiterElems, List *);
				MUTATE(newnode->arbiterWhere, oc->arbiterWhere, Node *);
				MUTATE(newnode->onConflictSet, oc->onConflictSet, List *);
				MUTATE(newnode->onConflictWhere, oc->onConflictWhere, Node *);
				MUTATE(newnode->exclRelTlist, oc->exclRelTlist, List *);

				return (Node *) newnode;
			}
			break;
		case T_JoinExpr:
			{
				JoinExpr   *join = (JoinExpr *) node;
				JoinExpr   *newnode;

				FLATCOPY(newnode, join, JoinExpr);
				MUTATE(newnode->larg, join->larg, Node *);
				MUTATE(newnode->rarg, join->rarg, Node *);
				MUTATE(newnode->quals, join->quals, Node *);
				/* We do not mutate alias or using by default */
				return (Node *) newnode;
			}
			break;
		case T_SetOperationStmt:
			{
				SetOperationStmt *setop = (SetOperationStmt *) node;
				SetOperationStmt *newnode;

				FLATCOPY(newnode, setop, SetOperationStmt);
				MUTATE(newnode->larg, setop->larg, Node *);
				MUTATE(newnode->rarg, setop->rarg, Node *);
				/* We do not mutate groupClauses by default */
				return (Node *) newnode;
			}
			break;
		case T_PlaceHolderVar:
			{
				PlaceHolderVar *phv = (PlaceHolderVar *) node;
				PlaceHolderVar *newnode;

				FLATCOPY(newnode, phv, PlaceHolderVar);
				MUTATE(newnode->phexpr, phv->phexpr, Expr *);
				/* Assume we need not copy the relids bitmapset */
				return (Node *) newnode;
			}
			break;
		case T_InferenceElem:
			{
				InferenceElem *inferenceelemdexpr = (InferenceElem *) node;
				InferenceElem *newnode;

				FLATCOPY(newnode, inferenceelemdexpr, InferenceElem);
				MUTATE(newnode->expr, newnode->expr, Node *);
				return (Node *) newnode;
			}
			break;
		case T_AppendRelInfo:
			{
				AppendRelInfo *appinfo = (AppendRelInfo *) node;
				AppendRelInfo *newnode;

				FLATCOPY(newnode, appinfo, AppendRelInfo);
				MUTATE(newnode->translated_vars, appinfo->translated_vars, List *);
				return (Node *) newnode;
			}
			break;
		case T_PlaceHolderInfo:
			{
				PlaceHolderInfo *phinfo = (PlaceHolderInfo *) node;
				PlaceHolderInfo *newnode;

				FLATCOPY(newnode, phinfo, PlaceHolderInfo);
				MUTATE(newnode->ph_var, phinfo->ph_var, PlaceHolderVar *);
				/* Assume we need not copy the relids bitmapsets */
				return (Node *) newnode;
			}
			break;
		case T_RangeTblFunction:
			{
				RangeTblFunction *rtfunc = (RangeTblFunction *) node;
				RangeTblFunction *newnode;

				FLATCOPY(newnode, rtfunc, RangeTblFunction);
				MUTATE(newnode->funcexpr, rtfunc->funcexpr, Node *);
				/* Assume we need not copy the coldef info lists */
				return (Node *) newnode;
			}
			break;
		case T_TableSampleClause:
			{
				TableSampleClause *tsc = (TableSampleClause *) node;
				TableSampleClause *newnode;

				FLATCOPY(newnode, tsc, TableSampleClause);
				MUTATE(newnode->args, tsc->args, List *);
				MUTATE(newnode->repeatable, tsc->repeatable, Expr *);
				return (Node *) newnode;
			}
			break;
<<<<<<< HEAD
		case T_EdgeRefProp:
			{
				EdgeRefProp *erf = (EdgeRefProp *) node;
				EdgeRefProp *newnode;

				FLATCOPY(newnode, erf, EdgeRefProp);
				MUTATE(newnode->arg, erf->arg, Expr *);
				return (Node *) newnode;
			}
			break;
		case T_EdgeRefRow:
			{
				EdgeRefRow *err = (EdgeRefRow *) node;
				EdgeRefRow *newnode;

				FLATCOPY(newnode, err, EdgeRefRow);
				MUTATE(newnode->arg, err->arg, Expr *);
				return (Node *) newnode;
			}
			break;
		case T_EdgeRefRows:
			{
				EdgeRefRows *err = (EdgeRefRows *) node;
				EdgeRefRows *newnode;

				FLATCOPY(newnode, err, EdgeRefRows);
				MUTATE(newnode->arg, err->arg, Expr *);
				return (Node *) newnode;
			}
			break;
		case T_CypherMapExpr:
			{
				CypherMapExpr *m = (CypherMapExpr *) node;
				CypherMapExpr *newnode;

				FLATCOPY(newnode, m, CypherMapExpr);
				MUTATE(newnode->keyvals, m->keyvals, List *);
				return (Node *) newnode;
			}
			break;
		case T_CypherListExpr:
			{
				CypherListExpr *cl = (CypherListExpr *) node;
				CypherListExpr *newnode;

				FLATCOPY(newnode, cl, CypherListExpr);
				MUTATE(newnode->elems, cl->elems, List *);
				return (Node *) newnode;
			}
			break;
		case T_CypherListCompExpr:
			{
				CypherListCompExpr *clc = (CypherListCompExpr *) node;
				CypherListCompExpr *newnode;

				FLATCOPY(newnode, clc, CypherListCompExpr);
				MUTATE(newnode->list, clc->list, Expr*);
				MUTATE(newnode->cond, clc->cond, Expr*);
				MUTATE(newnode->elem, clc->elem, Expr*);
				return (Node *) newnode;
			}
			break;
		case T_CypherListCompVar:
			{
				CypherListCompVar *clcv = (CypherListCompVar *) node;
				CypherListCompVar *newnode;

				FLATCOPY(newnode, clcv, CypherListCompVar);
				return (Node *) newnode;
			}
			break;
		case T_CypherAccessExpr:
			{
				CypherAccessExpr *a = (CypherAccessExpr *) node;
				CypherAccessExpr *newnode;

				FLATCOPY(newnode, a, CypherAccessExpr);
				MUTATE(newnode->arg, a->arg, Expr *);
				MUTATE(newnode->path, a->path, List *);
				return (Node *) newnode;
			}
			break;
		case T_CypherIndices:
			{
				CypherIndices *i = (CypherIndices *) node;
				CypherIndices *newnode;

				FLATCOPY(newnode, i, CypherIndices);
				MUTATE(newnode->lidx, i->lidx, Node *);
				MUTATE(newnode->uidx, i->uidx, Node *);
=======
		case T_TableFunc:
			{
				TableFunc  *tf = (TableFunc *) node;
				TableFunc  *newnode;

				FLATCOPY(newnode, tf, TableFunc);
				MUTATE(newnode->ns_uris, tf->ns_uris, List *);
				MUTATE(newnode->docexpr, tf->docexpr, Node *);
				MUTATE(newnode->rowexpr, tf->rowexpr, Node *);
				MUTATE(newnode->colexprs, tf->colexprs, List *);
				MUTATE(newnode->coldefexprs, tf->coldefexprs, List *);
>>>>>>> fdf521d6
				return (Node *) newnode;
			}
			break;
		default:
			elog(ERROR, "unrecognized node type: %d",
				 (int) nodeTag(node));
			break;
	}
	/* can't get here, but keep compiler happy */
	return NULL;
}


/*
 * query_tree_mutator --- initiate modification of a Query's expressions
 *
 * This routine exists just to reduce the number of places that need to know
 * where all the expression subtrees of a Query are.  Note it can be used
 * for starting a walk at top level of a Query regardless of whether the
 * mutator intends to descend into subqueries.  It is also useful for
 * descending into subqueries within a mutator.
 *
 * Some callers want to suppress mutating of certain items in the Query,
 * typically because they need to process them specially, or don't actually
 * want to recurse into subqueries.  This is supported by the flags argument,
 * which is the bitwise OR of flag values to suppress mutating of
 * indicated items.  (More flag bits may be added as needed.)
 *
 * Normally the Query node itself is copied, but some callers want it to be
 * modified in-place; they must pass QTW_DONT_COPY_QUERY in flags.  All
 * modified substructure is safely copied in any case.
 */
Query *
query_tree_mutator(Query *query,
				   Node *(*mutator) (),
				   void *context,
				   int flags)
{
	Assert(query != NULL && IsA(query, Query));

	if (!(flags & QTW_DONT_COPY_QUERY))
	{
		Query	   *newquery;

		FLATCOPY(newquery, query, Query);
		query = newquery;
	}

	MUTATE(query->targetList, query->targetList, List *);
	MUTATE(query->withCheckOptions, query->withCheckOptions, List *);
	MUTATE(query->onConflict, query->onConflict, OnConflictExpr *);
	MUTATE(query->returningList, query->returningList, List *);
	MUTATE(query->jointree, query->jointree, FromExpr *);
	MUTATE(query->setOperations, query->setOperations, Node *);
	MUTATE(query->havingQual, query->havingQual, Node *);
	MUTATE(query->limitOffset, query->limitOffset, Node *);
	MUTATE(query->limitCount, query->limitCount, Node *);
	MUTATE(query->dijkstraEndId, query->dijkstraEndId, Node *);
	MUTATE(query->dijkstraEdgeId, query->dijkstraEdgeId, Node *);
	MUTATE(query->dijkstraSource, query->dijkstraSource, Node *);
	MUTATE(query->dijkstraTarget, query->dijkstraTarget, Node *);
	MUTATE(query->dijkstraLimit, query->dijkstraLimit, Node *);
	if (!(flags & QTW_IGNORE_CTE_SUBQUERIES))
		MUTATE(query->cteList, query->cteList, List *);
	else						/* else copy CTE list as-is */
		query->cteList = copyObject(query->cteList);
	query->rtable = range_table_mutator(query->rtable,
										mutator, context, flags);
	return query;
}

/*
 * range_table_mutator is just the part of query_tree_mutator that processes
 * a query's rangetable.  This is split out since it can be useful on
 * its own.
 */
List *
range_table_mutator(List *rtable,
					Node *(*mutator) (),
					void *context,
					int flags)
{
	List	   *newrt = NIL;
	ListCell   *rt;

	foreach(rt, rtable)
	{
		RangeTblEntry *rte = (RangeTblEntry *) lfirst(rt);
		RangeTblEntry *newrte;

		FLATCOPY(newrte, rte, RangeTblEntry);
		switch (rte->rtekind)
		{
			case RTE_RELATION:
				MUTATE(newrte->tablesample, rte->tablesample,
					   TableSampleClause *);
				/* we don't bother to copy eref, aliases, etc; OK? */
				break;
			case RTE_CTE:
			case RTE_NAMEDTUPLESTORE:
				/* nothing to do */
				break;
			case RTE_SUBQUERY:
				if (!(flags & QTW_IGNORE_RT_SUBQUERIES))
				{
					CHECKFLATCOPY(newrte->subquery, rte->subquery, Query);
					MUTATE(newrte->subquery, newrte->subquery, Query *);
				}
				else
				{
					/* else, copy RT subqueries as-is */
					newrte->subquery = copyObject(rte->subquery);
				}
				break;
			case RTE_JOIN:
				if (!(flags & QTW_IGNORE_JOINALIASES))
					MUTATE(newrte->joinaliasvars, rte->joinaliasvars, List *);
				else
				{
					/* else, copy join aliases as-is */
					newrte->joinaliasvars = copyObject(rte->joinaliasvars);
				}
				break;
			case RTE_FUNCTION:
				MUTATE(newrte->functions, rte->functions, List *);
				break;
			case RTE_TABLEFUNC:
				MUTATE(newrte->tablefunc, rte->tablefunc, TableFunc *);
				break;
			case RTE_VALUES:
				MUTATE(newrte->values_lists, rte->values_lists, List *);
				break;
		}
		MUTATE(newrte->securityQuals, rte->securityQuals, List *);
		newrt = lappend(newrt, newrte);
	}
	return newrt;
}

/*
 * query_or_expression_tree_walker --- hybrid form
 *
 * This routine will invoke query_tree_walker if called on a Query node,
 * else will invoke the walker directly.  This is a useful way of starting
 * the recursion when the walker's normal change of state is not appropriate
 * for the outermost Query node.
 */
bool
query_or_expression_tree_walker(Node *node,
								bool (*walker) (),
								void *context,
								int flags)
{
	if (node && IsA(node, Query))
		return query_tree_walker((Query *) node,
								 walker,
								 context,
								 flags);
	else
		return walker(node, context);
}

/*
 * query_or_expression_tree_mutator --- hybrid form
 *
 * This routine will invoke query_tree_mutator if called on a Query node,
 * else will invoke the mutator directly.  This is a useful way of starting
 * the recursion when the mutator's normal change of state is not appropriate
 * for the outermost Query node.
 */
Node *
query_or_expression_tree_mutator(Node *node,
								 Node *(*mutator) (),
								 void *context,
								 int flags)
{
	if (node && IsA(node, Query))
		return (Node *) query_tree_mutator((Query *) node,
										   mutator,
										   context,
										   flags);
	else
		return mutator(node, context);
}


/*
 * raw_expression_tree_walker --- walk raw parse trees
 *
 * This has exactly the same API as expression_tree_walker, but instead of
 * walking post-analysis parse trees, it knows how to walk the node types
 * found in raw grammar output.  (There is not currently any need for a
 * combined walker, so we keep them separate in the name of efficiency.)
 * Unlike expression_tree_walker, there is no special rule about query
 * boundaries: we descend to everything that's possibly interesting.
 *
 * Currently, the node type coverage here extends only to DML statements
 * (SELECT/INSERT/UPDATE/DELETE) and nodes that can appear in them, because
 * this is used mainly during analysis of CTEs, and only DML statements can
 * appear in CTEs.
 */
bool
raw_expression_tree_walker(Node *node,
						   bool (*walker) (),
						   void *context)
{
	ListCell   *temp;

	/*
	 * The walker has already visited the current node, and so we need only
	 * recurse into any sub-nodes it has.
	 */
	if (node == NULL)
		return false;

	/* Guard against stack overflow due to overly complex expressions */
	check_stack_depth();

	switch (nodeTag(node))
	{
		case T_SetToDefault:
		case T_CurrentOfExpr:
		case T_SQLValueFunction:
		case T_Integer:
		case T_Float:
		case T_String:
		case T_BitString:
		case T_Null:
		case T_ParamRef:
		case T_A_Const:
		case T_A_Star:
			/* primitive node types with no subnodes */
			break;
		case T_Alias:
			/* we assume the colnames list isn't interesting */
			break;
		case T_RangeVar:
			return walker(((RangeVar *) node)->alias, context);
		case T_GroupingFunc:
			return walker(((GroupingFunc *) node)->args, context);
		case T_SubLink:
			{
				SubLink    *sublink = (SubLink *) node;

				if (walker(sublink->testexpr, context))
					return true;
				/* we assume the operName is not interesting */
				if (walker(sublink->subselect, context))
					return true;
			}
			break;
		case T_CaseExpr:
			{
				CaseExpr   *caseexpr = (CaseExpr *) node;

				if (walker(caseexpr->arg, context))
					return true;
				/* we assume walker doesn't care about CaseWhens, either */
				foreach(temp, caseexpr->args)
				{
					CaseWhen   *when = lfirst_node(CaseWhen, temp);

					if (walker(when->expr, context))
						return true;
					if (walker(when->result, context))
						return true;
				}
				if (walker(caseexpr->defresult, context))
					return true;
			}
			break;
		case T_RowExpr:
			/* Assume colnames isn't interesting */
			return walker(((RowExpr *) node)->args, context);
		case T_CoalesceExpr:
			return walker(((CoalesceExpr *) node)->args, context);
		case T_MinMaxExpr:
			return walker(((MinMaxExpr *) node)->args, context);
		case T_XmlExpr:
			{
				XmlExpr    *xexpr = (XmlExpr *) node;

				if (walker(xexpr->named_args, context))
					return true;
				/* we assume walker doesn't care about arg_names */
				if (walker(xexpr->args, context))
					return true;
			}
			break;
		case T_NullTest:
			return walker(((NullTest *) node)->arg, context);
		case T_BooleanTest:
			return walker(((BooleanTest *) node)->arg, context);
		case T_JoinExpr:
			{
				JoinExpr   *join = (JoinExpr *) node;

				if (walker(join->larg, context))
					return true;
				if (walker(join->rarg, context))
					return true;
				if (walker(join->quals, context))
					return true;
				if (walker(join->alias, context))
					return true;
				/* using list is deemed uninteresting */
			}
			break;
		case T_IntoClause:
			{
				IntoClause *into = (IntoClause *) node;

				if (walker(into->rel, context))
					return true;
				/* colNames, options are deemed uninteresting */
				/* viewQuery should be null in raw parsetree, but check it */
				if (walker(into->viewQuery, context))
					return true;
			}
			break;
		case T_List:
			foreach(temp, (List *) node)
			{
				if (walker((Node *) lfirst(temp), context))
					return true;
			}
			break;
		case T_InsertStmt:
			{
				InsertStmt *stmt = (InsertStmt *) node;

				if (walker(stmt->relation, context))
					return true;
				if (walker(stmt->cols, context))
					return true;
				if (walker(stmt->selectStmt, context))
					return true;
				if (walker(stmt->onConflictClause, context))
					return true;
				if (walker(stmt->returningList, context))
					return true;
				if (walker(stmt->withClause, context))
					return true;
			}
			break;
		case T_DeleteStmt:
			{
				DeleteStmt *stmt = (DeleteStmt *) node;

				if (walker(stmt->relation, context))
					return true;
				if (walker(stmt->usingClause, context))
					return true;
				if (walker(stmt->whereClause, context))
					return true;
				if (walker(stmt->returningList, context))
					return true;
				if (walker(stmt->withClause, context))
					return true;
			}
			break;
		case T_UpdateStmt:
			{
				UpdateStmt *stmt = (UpdateStmt *) node;

				if (walker(stmt->relation, context))
					return true;
				if (walker(stmt->targetList, context))
					return true;
				if (walker(stmt->whereClause, context))
					return true;
				if (walker(stmt->fromClause, context))
					return true;
				if (walker(stmt->returningList, context))
					return true;
				if (walker(stmt->withClause, context))
					return true;
			}
			break;
		case T_SelectStmt:
			{
				SelectStmt *stmt = (SelectStmt *) node;

				if (walker(stmt->distinctClause, context))
					return true;
				if (walker(stmt->intoClause, context))
					return true;
				if (walker(stmt->targetList, context))
					return true;
				if (walker(stmt->fromClause, context))
					return true;
				if (walker(stmt->whereClause, context))
					return true;
				if (walker(stmt->groupClause, context))
					return true;
				if (walker(stmt->havingClause, context))
					return true;
				if (walker(stmt->windowClause, context))
					return true;
				if (walker(stmt->valuesLists, context))
					return true;
				if (walker(stmt->sortClause, context))
					return true;
				if (walker(stmt->limitOffset, context))
					return true;
				if (walker(stmt->limitCount, context))
					return true;
				if (walker(stmt->lockingClause, context))
					return true;
				if (walker(stmt->withClause, context))
					return true;
				if (walker(stmt->larg, context))
					return true;
				if (walker(stmt->rarg, context))
					return true;
			}
			break;
		case T_A_Expr:
			{
				A_Expr	   *expr = (A_Expr *) node;

				if (walker(expr->lexpr, context))
					return true;
				if (walker(expr->rexpr, context))
					return true;
				/* operator name is deemed uninteresting */
			}
			break;
		case T_BoolExpr:
			{
				BoolExpr   *expr = (BoolExpr *) node;

				if (walker(expr->args, context))
					return true;
			}
			break;
		case T_ColumnRef:
			/* we assume the fields contain nothing interesting */
			break;
		case T_FuncCall:
			{
				FuncCall   *fcall = (FuncCall *) node;

				if (walker(fcall->args, context))
					return true;
				if (walker(fcall->agg_order, context))
					return true;
				if (walker(fcall->agg_filter, context))
					return true;
				if (walker(fcall->over, context))
					return true;
				/* function name is deemed uninteresting */
			}
			break;
		case T_NamedArgExpr:
			return walker(((NamedArgExpr *) node)->arg, context);
		case T_A_Indices:
			{
				A_Indices  *indices = (A_Indices *) node;

				if (walker(indices->lidx, context))
					return true;
				if (walker(indices->uidx, context))
					return true;
			}
			break;
		case T_A_Indirection:
			{
				A_Indirection *indir = (A_Indirection *) node;

				if (walker(indir->arg, context))
					return true;
				if (walker(indir->indirection, context))
					return true;
			}
			break;
		case T_A_ArrayExpr:
			return walker(((A_ArrayExpr *) node)->elements, context);
		case T_ResTarget:
			{
				ResTarget  *rt = (ResTarget *) node;

				if (walker(rt->indirection, context))
					return true;
				if (walker(rt->val, context))
					return true;
			}
			break;
		case T_MultiAssignRef:
			return walker(((MultiAssignRef *) node)->source, context);
		case T_TypeCast:
			{
				TypeCast   *tc = (TypeCast *) node;

				if (walker(tc->arg, context))
					return true;
				if (walker(tc->typeName, context))
					return true;
			}
			break;
		case T_CollateClause:
			return walker(((CollateClause *) node)->arg, context);
		case T_SortBy:
			return walker(((SortBy *) node)->node, context);
		case T_WindowDef:
			{
				WindowDef  *wd = (WindowDef *) node;

				if (walker(wd->partitionClause, context))
					return true;
				if (walker(wd->orderClause, context))
					return true;
				if (walker(wd->startOffset, context))
					return true;
				if (walker(wd->endOffset, context))
					return true;
			}
			break;
		case T_RangeSubselect:
			{
				RangeSubselect *rs = (RangeSubselect *) node;

				if (walker(rs->subquery, context))
					return true;
				if (walker(rs->alias, context))
					return true;
			}
			break;
		case T_RangeFunction:
			{
				RangeFunction *rf = (RangeFunction *) node;

				if (walker(rf->functions, context))
					return true;
				if (walker(rf->alias, context))
					return true;
				if (walker(rf->coldeflist, context))
					return true;
			}
			break;
		case T_RangeTableSample:
			{
				RangeTableSample *rts = (RangeTableSample *) node;

				if (walker(rts->relation, context))
					return true;
				/* method name is deemed uninteresting */
				if (walker(rts->args, context))
					return true;
				if (walker(rts->repeatable, context))
					return true;
			}
			break;
		case T_RangeTableFunc:
			{
				RangeTableFunc *rtf = (RangeTableFunc *) node;

				if (walker(rtf->docexpr, context))
					return true;
				if (walker(rtf->rowexpr, context))
					return true;
				if (walker(rtf->namespaces, context))
					return true;
				if (walker(rtf->columns, context))
					return true;
				if (walker(rtf->alias, context))
					return true;
			}
			break;
		case T_RangeTableFuncCol:
			{
				RangeTableFuncCol *rtfc = (RangeTableFuncCol *) node;

				if (walker(rtfc->colexpr, context))
					return true;
				if (walker(rtfc->coldefexpr, context))
					return true;
			}
			break;
		case T_TypeName:
			{
				TypeName   *tn = (TypeName *) node;

				if (walker(tn->typmods, context))
					return true;
				if (walker(tn->arrayBounds, context))
					return true;
				/* type name itself is deemed uninteresting */
			}
			break;
		case T_ColumnDef:
			{
				ColumnDef  *coldef = (ColumnDef *) node;

				if (walker(coldef->typeName, context))
					return true;
				if (walker(coldef->raw_default, context))
					return true;
				if (walker(coldef->collClause, context))
					return true;
				/* for now, constraints are ignored */
			}
			break;
		case T_IndexElem:
			{
				IndexElem  *indelem = (IndexElem *) node;

				if (walker(indelem->expr, context))
					return true;
				/* collation and opclass names are deemed uninteresting */
			}
			break;
		case T_GroupingSet:
			return walker(((GroupingSet *) node)->content, context);
		case T_LockingClause:
			return walker(((LockingClause *) node)->lockedRels, context);
		case T_XmlSerialize:
			{
				XmlSerialize *xs = (XmlSerialize *) node;

				if (walker(xs->expr, context))
					return true;
				if (walker(xs->typeName, context))
					return true;
			}
			break;
		case T_WithClause:
			return walker(((WithClause *) node)->ctes, context);
		case T_InferClause:
			{
				InferClause *stmt = (InferClause *) node;

				if (walker(stmt->indexElems, context))
					return true;
				if (walker(stmt->whereClause, context))
					return true;
			}
			break;
		case T_OnConflictClause:
			{
				OnConflictClause *stmt = (OnConflictClause *) node;

				if (walker(stmt->infer, context))
					return true;
				if (walker(stmt->targetList, context))
					return true;
				if (walker(stmt->whereClause, context))
					return true;
			}
			break;
		case T_CommonTableExpr:
			return walker(((CommonTableExpr *) node)->ctequery, context);
		case T_EdgeRefProp:
			return walker(((EdgeRefProp *) node)->arg, context);
		case T_EdgeRefRow:
			return walker(((EdgeRefRow *) node)->arg, context);
		case T_EdgeRefRows:
			return walker(((EdgeRefRows *) node)->arg, context);
		case T_CypherListComp:
			{
				CypherListComp *clc = (CypherListComp *) node;

				if (walker(clc->list, context))
					return true;
				if (walker(clc->cond, context))
					return true;
				if (walker(clc->elem, context))
					return true;
			}
			break;
		case T_CypherGenericExpr:
			{
				CypherGenericExpr *g = (CypherGenericExpr *) node;

				if (walker(g->expr, context))
					return true;
			}
			break;
		case T_CypherMapExpr:
			{
				CypherMapExpr *m = (CypherMapExpr *) node;

				if (walker(m->keyvals, context))
					return true;
			}
			break;
		case T_CypherListExpr:
			{
				CypherListExpr *cl = (CypherListExpr *) node;

				if (walker(cl->elems, context))
					return true;
			}
			break;
		default:
			elog(ERROR, "unrecognized node type: %d",
				 (int) nodeTag(node));
			break;
	}
	return false;
}

/*
 * planstate_tree_walker --- walk plan state trees
 *
 * The walker has already visited the current node, and so we need only
 * recurse into any sub-nodes it has.
 */
bool
planstate_tree_walker(PlanState *planstate,
					  bool (*walker) (),
					  void *context)
{
	Plan	   *plan = planstate->plan;
	ListCell   *lc;

	/* initPlan-s */
	if (planstate_walk_subplans(planstate->initPlan, walker, context))
		return true;

	/* lefttree */
	if (outerPlanState(planstate))
	{
		if (walker(outerPlanState(planstate), context))
			return true;
	}

	/* righttree */
	if (innerPlanState(planstate))
	{
		if (walker(innerPlanState(planstate), context))
			return true;
	}

	/* special child plans */
	switch (nodeTag(plan))
	{
		case T_ModifyTable:
			if (planstate_walk_members(((ModifyTable *) plan)->plans,
									   ((ModifyTableState *) planstate)->mt_plans,
									   walker, context))
				return true;
			break;
		case T_Append:
			if (planstate_walk_members(((Append *) plan)->appendplans,
									   ((AppendState *) planstate)->appendplans,
									   walker, context))
				return true;
			break;
		case T_MergeAppend:
			if (planstate_walk_members(((MergeAppend *) plan)->mergeplans,
									   ((MergeAppendState *) planstate)->mergeplans,
									   walker, context))
				return true;
			break;
		case T_BitmapAnd:
			if (planstate_walk_members(((BitmapAnd *) plan)->bitmapplans,
									   ((BitmapAndState *) planstate)->bitmapplans,
									   walker, context))
				return true;
			break;
		case T_BitmapOr:
			if (planstate_walk_members(((BitmapOr *) plan)->bitmapplans,
									   ((BitmapOrState *) planstate)->bitmapplans,
									   walker, context))
				return true;
			break;
		case T_SubqueryScan:
			if (walker(((SubqueryScanState *) planstate)->subplan, context))
				return true;
			break;
		case T_CustomScan:
			foreach(lc, ((CustomScanState *) planstate)->custom_ps)
			{
				if (walker((PlanState *) lfirst(lc), context))
					return true;
			}
			break;
		default:
			break;
	}

	/* subPlan-s */
	if (planstate_walk_subplans(planstate->subPlan, walker, context))
		return true;

	return false;
}

/*
 * Walk a list of SubPlans (or initPlans, which also use SubPlan nodes).
 */
static bool
planstate_walk_subplans(List *plans,
						bool (*walker) (),
						void *context)
{
	ListCell   *lc;

	foreach(lc, plans)
	{
		SubPlanState *sps = lfirst_node(SubPlanState, lc);

		if (walker(sps->planstate, context))
			return true;
	}

	return false;
}

/*
 * Walk the constituent plans of a ModifyTable, Append, MergeAppend,
 * BitmapAnd, or BitmapOr node.
 *
 * Note: we don't actually need to examine the Plan list members, but
 * we need the list in order to determine the length of the PlanState array.
 */
static bool
planstate_walk_members(List *plans, PlanState **planstates,
					   bool (*walker) (), void *context)
{
	int			nplans = list_length(plans);
	int			j;

	for (j = 0; j < nplans; j++)
	{
		if (walker(planstates[j], context))
			return true;
	}

	return false;
}

/*
 * raw_expression_tree_mutator --- make a modified copy of raw parse trees
 *
 * This has exactly the same API as expression_tree_mutator, but instead of
 * walking post-analysis parse trees, it knows how to walk the node types
 * found in raw grammar output.
 *
 */
Node *
raw_expression_tree_mutator(Node *node,
							Node *(*mutator) (),
							void *context)
{
	/*
	 * The mutator has already decided not to modify the current node, but we
	 * must call the mutator for any sub-nodes.
	 */

#define FLATCOPY(newnode, node, nodetype)  \
	( (newnode) = (nodetype *) palloc(sizeof(nodetype)), \
	  memcpy((newnode), (node), sizeof(nodetype)) )

#define CHECKFLATCOPY(newnode, node, nodetype)	\
	( AssertMacro(IsA((node), nodetype)), \
	  (newnode) = (nodetype *) palloc(sizeof(nodetype)), \
	  memcpy((newnode), (node), sizeof(nodetype)) )

#define MUTATE(newfield, oldfield, fieldtype)  \
		( (newfield) = (fieldtype) mutator((Node *) (oldfield), context) )

	if (node == NULL)
		return NULL;

	/* Guard against stack overflow due to overly complex expressions */
	check_stack_depth();

	switch (nodeTag(node))
	{
		case T_SetToDefault:
		case T_CurrentOfExpr:
		case T_Integer:
		case T_Float:
		case T_String:
		case T_BitString:
		case T_Null:
		case T_ParamRef:
		case T_A_Const:
		case T_A_Star:
		case T_Alias:
			/* primitive node types with no subnodes */
			return (Node *) copyObject(node);
			break;

			/* we assume the colnames list isn't interesting */
			break;
		case T_RangeVar:
			{
				RangeVar   *rv = (RangeVar *) node;
				RangeVar   *newnode;

				FLATCOPY(newnode, rv, RangeVar);
				MUTATE(newnode->alias, rv->alias, Alias *);
				return (Node *) newnode;
			}
			break;
		case T_GroupingFunc:
			{
				GroupingFunc *groupfn = (GroupingFunc *) node;
				GroupingFunc *newnode;

				FLATCOPY(newnode, groupfn, GroupingFunc);
				MUTATE(newnode->args, groupfn->args, List *);
				return (Node *) newnode;
			}
			break;
		case T_SubLink:
			{
				SubLink    *sublink = (SubLink *) node;
				SubLink    *newnode;

				FLATCOPY(newnode, sublink, SubLink);
				MUTATE(newnode->testexpr, sublink->testexpr, Node *);

				/*
				 * Also invoke the mutator on the sublink's Query node, so it
				 * can recurse into the sub-query if it wants to.
				 */
				MUTATE(newnode->subselect, sublink->subselect, Node *);
				return (Node *) newnode;
			}
			break;
		case T_CaseExpr:
			{
				CaseExpr   *caseexpr = (CaseExpr *) node;
				CaseExpr   *newnode;

				FLATCOPY(newnode, caseexpr, CaseExpr);
				MUTATE(newnode->arg, caseexpr->arg, Expr *);
				MUTATE(newnode->args, caseexpr->args, List *);
				MUTATE(newnode->defresult, caseexpr->defresult, Expr *);
				return (Node *) newnode;
			}
			break;
		case T_RowExpr:
			{
				RowExpr    *rowexpr = (RowExpr *) node;
				RowExpr    *newnode;

				FLATCOPY(newnode, rowexpr, RowExpr);
				MUTATE(newnode->args, rowexpr->args, List *);
				/* Assume colnames needn't be duplicated */
				return (Node *) newnode;
			}
		case T_CoalesceExpr:
			{
				CoalesceExpr *coalesceexpr = (CoalesceExpr *) node;
				CoalesceExpr *newnode;

				FLATCOPY(newnode, coalesceexpr, CoalesceExpr);
				MUTATE(newnode->args, coalesceexpr->args, List *);
				return (Node *) newnode;
			}
			break;
		case T_MinMaxExpr:
			{
				MinMaxExpr *minmaxexpr = (MinMaxExpr *) node;
				MinMaxExpr *newnode;

				FLATCOPY(newnode, minmaxexpr, MinMaxExpr);
				MUTATE(newnode->args, minmaxexpr->args, List *);
				return (Node *) newnode;
			}
			break;
		case T_XmlExpr:
			{
				XmlExpr    *xexpr = (XmlExpr *) node;
				XmlExpr    *newnode;

				FLATCOPY(newnode, xexpr, XmlExpr);
				MUTATE(newnode->named_args, xexpr->named_args, List *);
				/* assume mutator does not care about arg_names */
				MUTATE(newnode->args, xexpr->args, List *);
				return (Node *) newnode;
			}
			break;
		case T_NullTest:
			{
				NullTest   *ntest = (NullTest *) node;
				NullTest   *newnode;

				FLATCOPY(newnode, ntest, NullTest);
				MUTATE(newnode->arg, ntest->arg, Expr *);
				return (Node *) newnode;
			}
			break;
		case T_BooleanTest:
			{
				BooleanTest *btest = (BooleanTest *) node;
				BooleanTest *newnode;

				FLATCOPY(newnode, btest, BooleanTest);
				MUTATE(newnode->arg, btest->arg, Expr *);
				return (Node *) newnode;
			}
			break;
		case T_JoinExpr:
			{
				JoinExpr   *join = (JoinExpr *) node;
				JoinExpr   *newnode;

				FLATCOPY(newnode, join, JoinExpr);
				MUTATE(newnode->larg, join->larg, Node *);
				MUTATE(newnode->rarg, join->rarg, Node *);
				MUTATE(newnode->quals, join->quals, Node *);
				/* We do not mutate alias or using by default */
				return (Node *) newnode;
			}
			break;
		case T_IntoClause:
			{
				IntoClause *into = (IntoClause *) node;
				IntoClause *newnode;

				FLATCOPY(newnode, into, IntoClause);
				MUTATE(newnode->rel, into->rel, RangeVar *);
				MUTATE(newnode->viewQuery, into->viewQuery, Node *);
				return (Node *) newnode;
			}
			break;
		case T_List:
			{
				/*
				 * We assume the mutator isn't interested in the list nodes
				 * per se, so just invoke it on each list element. NOTE: this
				 * would fail badly on a list with integer elements!
				 */
				List	   *resultlist;
				ListCell   *temp;

				resultlist = NIL;
				foreach(temp, (List *) node)
				{
					resultlist = lappend(resultlist,
										 mutator((Node *) lfirst(temp),
												 context));
				}
				return (Node *) resultlist;
			}
			break;
		case T_InsertStmt:
			{
				InsertStmt *stmt = (InsertStmt *) node;
				InsertStmt *newnode;

				FLATCOPY(newnode, stmt, InsertStmt);
				MUTATE(newnode->relation, stmt->relation, RangeVar *);
				MUTATE(newnode->cols, stmt->cols, List *);
				MUTATE(newnode->selectStmt, stmt->selectStmt, Node *);
				MUTATE(newnode->onConflictClause, stmt->onConflictClause,
					   OnConflictClause *);
				MUTATE(newnode->returningList, stmt->returningList, List *);
				MUTATE(newnode->withClause, stmt->withClause, WithClause *);
				return (Node *) newnode;
			}
			break;
		case T_DeleteStmt:
			{
				DeleteStmt *stmt = (DeleteStmt *) node;
				DeleteStmt *newnode;

				FLATCOPY(newnode, stmt, DeleteStmt);
				MUTATE(newnode->relation, stmt->relation, RangeVar *);
				MUTATE(newnode->usingClause, stmt->usingClause, List *);
				MUTATE(newnode->whereClause, stmt->whereClause, Node *);
				MUTATE(newnode->returningList, stmt->returningList, List *);
				MUTATE(newnode->withClause, stmt->withClause, WithClause *);
				return (Node *) newnode;
			}
			break;
		case T_UpdateStmt:
			{
				UpdateStmt *stmt = (UpdateStmt *) node;
				UpdateStmt *newnode;

				FLATCOPY(newnode, stmt, UpdateStmt);
				MUTATE(newnode->relation, stmt->relation, RangeVar *);
				MUTATE(newnode->targetList, stmt->targetList, List *);
				MUTATE(newnode->whereClause, stmt->whereClause, Node *);
				MUTATE(newnode->fromClause, stmt->fromClause, List *);
				MUTATE(newnode->returningList, stmt->returningList, List *);
				MUTATE(newnode->withClause, stmt->withClause, WithClause *);
				return (Node *) newnode;
			}
			break;
		case T_SelectStmt:
			{
				SelectStmt *stmt = (SelectStmt *) node;
				SelectStmt *newnode;

				FLATCOPY(newnode, stmt, SelectStmt);
				MUTATE(newnode->distinctClause, stmt->distinctClause, List *);
				MUTATE(newnode->intoClause, stmt->intoClause, IntoClause *);
				MUTATE(newnode->targetList, stmt->targetList, List *);
				MUTATE(newnode->fromClause, stmt->fromClause, List *);
				MUTATE(newnode->whereClause, stmt->whereClause, Node *);
				MUTATE(newnode->groupClause, stmt->groupClause, List *);
				MUTATE(newnode->havingClause, stmt->havingClause, Node *);
				MUTATE(newnode->windowClause, stmt->windowClause, List *);
				MUTATE(newnode->valuesLists, stmt->valuesLists, List *);
				MUTATE(newnode->sortClause, stmt->sortClause, List *);
				MUTATE(newnode->limitOffset, stmt->limitOffset, Node *);
				MUTATE(newnode->limitCount, stmt->limitCount, Node *);
				MUTATE(newnode->lockingClause, stmt->lockingClause, List *);
				MUTATE(newnode->withClause, stmt->withClause, WithClause *);
				MUTATE(newnode->larg, stmt->larg, SelectStmt *);
				MUTATE(newnode->rarg, stmt->rarg, SelectStmt *);
				return (Node *) newnode;
			}
			break;
		case T_A_Expr:
			{
				A_Expr   *expr = (A_Expr *) node;
				A_Expr   *newnode;

				FLATCOPY(newnode, expr, A_Expr);
				MUTATE(newnode->name, expr->name, List *);
				MUTATE(newnode->lexpr, expr->lexpr, Node *);
				MUTATE(newnode->rexpr, expr->rexpr, Node *);
				return (Node *) newnode;
			}
			break;
		case T_BoolExpr:
			{
				BoolExpr   *expr = (BoolExpr *) node;
				BoolExpr   *newnode;

				FLATCOPY(newnode, expr, BoolExpr);
				MUTATE(newnode->args, expr->args, List *);
				return (Node *) newnode;
			}
			break;
		case T_ColumnRef:
			/* we assume the fields contain nothing interesting */
			{
				ColumnRef   *colref = (ColumnRef *) node;
				ColumnRef   *newnode;

				FLATCOPY(newnode, colref, ColumnRef);
				MUTATE(newnode->fields, colref->fields, List *);
				return (Node *) newnode;
			}
			break;
		case T_FuncCall:
			{
				FuncCall   *fcall = (FuncCall *) node;
				FuncCall   *newnode;

				FLATCOPY(newnode, fcall, FuncCall);
				MUTATE(newnode->args, fcall->args, List *);
				return (Node *) newnode;
			}
			break;
		case T_NamedArgExpr:
			{
				NamedArgExpr *nexpr = (NamedArgExpr *) node;
				NamedArgExpr *newnode;

				FLATCOPY(newnode, nexpr, NamedArgExpr);
				MUTATE(newnode->arg, nexpr->arg, Expr *);
				return (Node *) newnode;
			}
			break;
		case T_A_Indices:
			{
				A_Indices  *indices = (A_Indices *) node;
				A_Indices  *newnode;

				FLATCOPY(newnode, indices, A_Indices);
				MUTATE(newnode->lidx, indices->lidx, Node *);
				MUTATE(newnode->uidx, indices->uidx, Node *);
				return (Node *) newnode;
			}
			break;
		case T_A_Indirection:
			{
				A_Indirection *indir = (A_Indirection *) node;
				A_Indirection *newnode;

				FLATCOPY(newnode, indir, A_Indirection);
				MUTATE(newnode->arg, indir->arg, Node *);
				MUTATE(newnode->indirection, indir->indirection, List *);
				return (Node *) newnode;
			}
			break;
		case T_A_ArrayExpr:
			{
				A_ArrayExpr *arrexpr = (A_ArrayExpr *) node;
				A_ArrayExpr *newnode;

				FLATCOPY(newnode, arrexpr, A_ArrayExpr);
				MUTATE(newnode->elements, arrexpr->elements, List *);
				return (Node *) newnode;
			}
			break;
		case T_ResTarget:
			{
				ResTarget  *rt = (ResTarget *) node;
				ResTarget  *newnode;

				FLATCOPY(newnode, rt, ResTarget);
				MUTATE(newnode->indirection, rt->indirection, List *);
				MUTATE(newnode->val, rt->val, Node *);
				return (Node *) newnode;
			}
			break;
		case T_MultiAssignRef:
			{
				MultiAssignRef  *msref = (MultiAssignRef *) node;
				MultiAssignRef  *newnode;

				FLATCOPY(newnode, msref, MultiAssignRef);
				MUTATE(newnode->source, msref->source, Node *);
				return (Node *) newnode;
			}
			break;
		case T_TypeCast:
			{
				TypeCast   *tc = (TypeCast *) node;
				TypeCast   *newnode;

				FLATCOPY(newnode, tc, TypeCast);
				MUTATE(newnode->arg, tc->arg, Node *);
				MUTATE(newnode->typeName, tc->typeName, TypeName *);
				return (Node *) newnode;
			}
			break;
		case T_CollateClause:
			{
				CollateClause *collate = (CollateClause *) node;
				CollateClause *newnode;

				FLATCOPY(newnode, collate, CollateClause);
				MUTATE(newnode->arg, collate->arg, Node *);
				return (Node *) newnode;
			}
			break;
		case T_SortBy:
			{
				SortBy *sortby = (SortBy *) node;
				SortBy *newnode;

				FLATCOPY(newnode, sortby, SortBy);
				MUTATE(newnode->node, sortby->node, Node *);
				return (Node *) newnode;
			}
			break;
		case T_WindowDef:
			{
				WindowDef  *wd = (WindowDef *) node;
				WindowDef  *newnode;

				FLATCOPY(newnode, wd, WindowDef);
				MUTATE(newnode->partitionClause, wd->partitionClause, List *);
				MUTATE(newnode->orderClause, wd->orderClause, List *);
				MUTATE(newnode->startOffset, wd->startOffset, Node *);
				MUTATE(newnode->endOffset, wd->endOffset, Node *);
				return (Node *) newnode;
			}
			break;
		case T_RangeSubselect:
			{
				RangeSubselect *rs = (RangeSubselect *) node;
				RangeSubselect *newnode;

				FLATCOPY(newnode, rs, RangeSubselect);
				MUTATE(newnode->subquery, rs->subquery, Node *);
				MUTATE(newnode->alias, rs->alias, Alias *);
				return (Node *) newnode;
			}
			break;
		case T_RangeFunction:
			{
				RangeFunction *rf = (RangeFunction *) node;
				RangeFunction *newnode;

				FLATCOPY(newnode, rf, RangeFunction);
				MUTATE(newnode->functions, rf->functions, List *);
				MUTATE(newnode->alias, rf->alias, Alias *);
				MUTATE(newnode->coldeflist, rf->coldeflist, List *);
				return (Node *) newnode;
			}
			break;
		case T_RangeTableSample:
			{
				RangeTableSample *rts = (RangeTableSample *) node;
				RangeTableSample *newnode;

				FLATCOPY(newnode, rts, RangeTableSample);
				MUTATE(newnode->relation, rts->relation, Node *);
				MUTATE(newnode->args, rts->args, List *);
				MUTATE(newnode->repeatable, rts->repeatable, Node *);
				/* method name is deemed uninteresting */
				return (Node *) newnode;

			}
			break;
		case T_TypeName:
			{
				TypeName   *tn = (TypeName *) node;
				TypeName   *newnode;

				FLATCOPY(newnode, tn, TypeName);
				MUTATE(newnode->typmods, tn->typmods, List *);
				MUTATE(newnode->arrayBounds, tn->arrayBounds, List *);
				/* type name itself is deemed uninteresting */
				return (Node *) newnode;
			}
			break;
		case T_ColumnDef:
			{
				ColumnDef  *coldef = (ColumnDef *) node;
				ColumnDef  *newnode;

				FLATCOPY(newnode, coldef, ColumnDef);
				MUTATE(newnode->typeName, coldef->typeName, TypeName *);
				MUTATE(newnode->raw_default, coldef->raw_default, Node *);
				MUTATE(newnode->collClause, coldef->collClause,
					   CollateClause *);
				MUTATE(newnode->constraints, coldef->constraints, List *);
				return (Node *) newnode;
			}
			break;
		case T_GroupingSet:
			{
				GroupingSet   *groupset = (GroupingSet *) node;
				GroupingSet   *newnode;

				FLATCOPY(newnode, groupset, GroupingSet);
				MUTATE(newnode->content, groupset->content, List *);
				return (Node *) newnode;
			}
			break;
		case T_LockingClause:
			{
				LockingClause   *locing = (LockingClause *) node;
				LockingClause   *newnode;

				FLATCOPY(newnode, locing, LockingClause);
				MUTATE(newnode->lockedRels, locing->lockedRels, List *);
				return (Node *) newnode;
			}
			break;
		case T_XmlSerialize:
			{
				XmlSerialize *xs = (XmlSerialize *) node;
				XmlSerialize *newnode;

				FLATCOPY(newnode, xs, XmlSerialize);
				MUTATE(newnode->expr, xs->expr, Node *);
				MUTATE(newnode->typeName, xs->typeName, TypeName *);
				return (Node *) newnode;
			}
			break;
		case T_WithClause:
			{
				WithClause   *with = (WithClause *) node;
				WithClause   *newnode;

				FLATCOPY(newnode, with, WithClause);
				MUTATE(newnode->ctes, with->ctes, List *);
				return (Node *) newnode;
			}
			break;
		case T_InferClause:
			{
				InferClause *stmt = (InferClause *) node;
				InferClause *newnode;

				FLATCOPY(newnode, stmt, InferClause);
				MUTATE(newnode->indexElems, stmt->indexElems, List *);
				MUTATE(newnode->whereClause, stmt->whereClause, Node *);
				return (Node *) newnode;
			}
			break;
		case T_OnConflictClause:
			{
				OnConflictClause *stmt = (OnConflictClause *) node;
				OnConflictClause *newnode;

				FLATCOPY(newnode, stmt, OnConflictClause);
				MUTATE(newnode->infer, stmt->infer, InferClause *);
				MUTATE(newnode->targetList, stmt->targetList, List *);
				MUTATE(newnode->whereClause, stmt->whereClause, Node *);
				return (Node *) newnode;
			}
			break;
		case T_CommonTableExpr:
			{
				CommonTableExpr *cte = (CommonTableExpr *) node;
				CommonTableExpr *newnode;

				FLATCOPY(newnode, cte, CommonTableExpr);

				/*
				 * Also invoke the mutator on the CTE's Query node, so it can
				 * recurse into the sub-query if it wants to.
				 */
				MUTATE(newnode->ctequery, cte->ctequery, Node *);
				return (Node *) newnode;
			}
			break;
		case T_EdgeRefProp:
			{
				EdgeRefProp *erf = (EdgeRefProp *) node;
				EdgeRefProp *newnode;

				FLATCOPY(newnode, erf, EdgeRefProp);
				MUTATE(newnode->arg, erf->arg, Expr *);
				return (Node *) newnode;
			}
			break;
		case T_EdgeRefRow:
			{
				EdgeRefRow *err = (EdgeRefRow *) node;
				EdgeRefRow *newnode;

				FLATCOPY(newnode, err, EdgeRefRow);
				MUTATE(newnode->arg, err->arg, Expr *);
				return (Node *) newnode;
			}
			break;
		case T_EdgeRefRows:
			{
				EdgeRefRows *err = (EdgeRefRows *) node;
				EdgeRefRows *newnode;

				FLATCOPY(newnode, err, EdgeRefRows);
				MUTATE(newnode->arg, err->arg, Expr *);
				return (Node *) newnode;
			}
			break;
		case T_CypherListComp:
			{
				CypherListComp *clc = (CypherListComp *) node;
				CypherListComp *newnode;

				FLATCOPY(newnode, clc, CypherListComp);
				MUTATE(newnode->list, clc->list, Node *);
				MUTATE(newnode->cond, clc->cond, Node *);
				MUTATE(newnode->elem, clc->elem, Node *);
				return (Node *) newnode;
			}
			break;
		case T_CypherGenericExpr:
			{
				CypherGenericExpr *g = (CypherGenericExpr *) node;
				CypherGenericExpr *newnode;

				FLATCOPY(newnode, g, CypherGenericExpr);
				MUTATE(newnode->expr, g->expr, Node *);
				return (Node *) newnode;
			}
			break;
		case T_CypherMapExpr:
			{
				CypherMapExpr *m = (CypherMapExpr *) node;
				CypherMapExpr *newnode;

				FLATCOPY(newnode, m, CypherMapExpr);
				MUTATE(newnode->keyvals, m->keyvals, List *);
				return (Node *) newnode;
			}
			break;
		case T_CypherListExpr:
			{
				CypherListExpr *cl = (CypherListExpr *) node;
				CypherListExpr *newnode;

				FLATCOPY(newnode, cl, CypherListExpr);
				MUTATE(newnode->elems, cl->elems, List *);
				return (Node *) newnode;
			}
			break;
		default:
			elog(ERROR, "unrecognized node type: %d",
				 (int) nodeTag(node));
			break;
	}
	/* can't get here, but keep compiler happy */
	return NULL;
}<|MERGE_RESOLUTION|>--- conflicted
+++ resolved
@@ -1610,7 +1610,18 @@
 			/* just use nested expr's location */
 			loc = exprLocation((Node *) ((const InferenceElem *) expr)->expr);
 			break;
-<<<<<<< HEAD
+		case T_PartitionElem:
+			loc = ((const PartitionElem *) expr)->location;
+			break;
+		case T_PartitionSpec:
+			loc = ((const PartitionSpec *) expr)->location;
+			break;
+		case T_PartitionBoundSpec:
+			loc = ((const PartitionBoundSpec *) expr)->location;
+			break;
+		case T_PartitionRangeDatum:
+			loc = ((const PartitionRangeDatum *) expr)->location;
+			break;
 		case T_CypherMapExpr:
 			{
 				const CypherMapExpr *m = (const CypherMapExpr *) expr;
@@ -1635,19 +1646,6 @@
 			break;
 		case T_CypherAccessExpr:
 			loc = exprLocation((Node *) ((CypherAccessExpr *) expr)->arg);
-=======
-		case T_PartitionElem:
-			loc = ((const PartitionElem *) expr)->location;
-			break;
-		case T_PartitionSpec:
-			loc = ((const PartitionSpec *) expr)->location;
-			break;
-		case T_PartitionBoundSpec:
-			loc = ((const PartitionBoundSpec *) expr)->location;
-			break;
-		case T_PartitionRangeDatum:
-			loc = ((const PartitionRangeDatum *) expr)->location;
->>>>>>> fdf521d6
 			break;
 		default:
 			/* for any other node type it's just unknown... */
@@ -2308,7 +2306,22 @@
 					return true;
 			}
 			break;
-<<<<<<< HEAD
+		case T_TableFunc:
+			{
+				TableFunc  *tf = (TableFunc *) node;
+
+				if (walker(tf->ns_uris, context))
+					return true;
+				if (walker(tf->docexpr, context))
+					return true;
+				if (walker(tf->rowexpr, context))
+					return true;
+				if (walker(tf->colexprs, context))
+					return true;
+				if (walker(tf->coldefexprs, context))
+					return true;
+			}
+			break;
 		case T_EdgeRefProp:
 			return walker(((EdgeRefProp *) node)->arg, context);
 			break;
@@ -2377,22 +2390,6 @@
 							return true;
 					}
 				}
-=======
-		case T_TableFunc:
-			{
-				TableFunc  *tf = (TableFunc *) node;
-
-				if (walker(tf->ns_uris, context))
-					return true;
-				if (walker(tf->docexpr, context))
-					return true;
-				if (walker(tf->rowexpr, context))
-					return true;
-				if (walker(tf->colexprs, context))
-					return true;
-				if (walker(tf->coldefexprs, context))
-					return true;
->>>>>>> fdf521d6
 			}
 			break;
 		default:
@@ -3207,98 +3204,6 @@
 				return (Node *) newnode;
 			}
 			break;
-<<<<<<< HEAD
-		case T_EdgeRefProp:
-			{
-				EdgeRefProp *erf = (EdgeRefProp *) node;
-				EdgeRefProp *newnode;
-
-				FLATCOPY(newnode, erf, EdgeRefProp);
-				MUTATE(newnode->arg, erf->arg, Expr *);
-				return (Node *) newnode;
-			}
-			break;
-		case T_EdgeRefRow:
-			{
-				EdgeRefRow *err = (EdgeRefRow *) node;
-				EdgeRefRow *newnode;
-
-				FLATCOPY(newnode, err, EdgeRefRow);
-				MUTATE(newnode->arg, err->arg, Expr *);
-				return (Node *) newnode;
-			}
-			break;
-		case T_EdgeRefRows:
-			{
-				EdgeRefRows *err = (EdgeRefRows *) node;
-				EdgeRefRows *newnode;
-
-				FLATCOPY(newnode, err, EdgeRefRows);
-				MUTATE(newnode->arg, err->arg, Expr *);
-				return (Node *) newnode;
-			}
-			break;
-		case T_CypherMapExpr:
-			{
-				CypherMapExpr *m = (CypherMapExpr *) node;
-				CypherMapExpr *newnode;
-
-				FLATCOPY(newnode, m, CypherMapExpr);
-				MUTATE(newnode->keyvals, m->keyvals, List *);
-				return (Node *) newnode;
-			}
-			break;
-		case T_CypherListExpr:
-			{
-				CypherListExpr *cl = (CypherListExpr *) node;
-				CypherListExpr *newnode;
-
-				FLATCOPY(newnode, cl, CypherListExpr);
-				MUTATE(newnode->elems, cl->elems, List *);
-				return (Node *) newnode;
-			}
-			break;
-		case T_CypherListCompExpr:
-			{
-				CypherListCompExpr *clc = (CypherListCompExpr *) node;
-				CypherListCompExpr *newnode;
-
-				FLATCOPY(newnode, clc, CypherListCompExpr);
-				MUTATE(newnode->list, clc->list, Expr*);
-				MUTATE(newnode->cond, clc->cond, Expr*);
-				MUTATE(newnode->elem, clc->elem, Expr*);
-				return (Node *) newnode;
-			}
-			break;
-		case T_CypherListCompVar:
-			{
-				CypherListCompVar *clcv = (CypherListCompVar *) node;
-				CypherListCompVar *newnode;
-
-				FLATCOPY(newnode, clcv, CypherListCompVar);
-				return (Node *) newnode;
-			}
-			break;
-		case T_CypherAccessExpr:
-			{
-				CypherAccessExpr *a = (CypherAccessExpr *) node;
-				CypherAccessExpr *newnode;
-
-				FLATCOPY(newnode, a, CypherAccessExpr);
-				MUTATE(newnode->arg, a->arg, Expr *);
-				MUTATE(newnode->path, a->path, List *);
-				return (Node *) newnode;
-			}
-			break;
-		case T_CypherIndices:
-			{
-				CypherIndices *i = (CypherIndices *) node;
-				CypherIndices *newnode;
-
-				FLATCOPY(newnode, i, CypherIndices);
-				MUTATE(newnode->lidx, i->lidx, Node *);
-				MUTATE(newnode->uidx, i->uidx, Node *);
-=======
 		case T_TableFunc:
 			{
 				TableFunc  *tf = (TableFunc *) node;
@@ -3310,7 +3215,99 @@
 				MUTATE(newnode->rowexpr, tf->rowexpr, Node *);
 				MUTATE(newnode->colexprs, tf->colexprs, List *);
 				MUTATE(newnode->coldefexprs, tf->coldefexprs, List *);
->>>>>>> fdf521d6
+				return (Node *) newnode;
+			}
+			break;
+		case T_EdgeRefProp:
+			{
+				EdgeRefProp *erf = (EdgeRefProp *) node;
+				EdgeRefProp *newnode;
+
+				FLATCOPY(newnode, erf, EdgeRefProp);
+				MUTATE(newnode->arg, erf->arg, Expr *);
+				return (Node *) newnode;
+			}
+			break;
+		case T_EdgeRefRow:
+			{
+				EdgeRefRow *err = (EdgeRefRow *) node;
+				EdgeRefRow *newnode;
+
+				FLATCOPY(newnode, err, EdgeRefRow);
+				MUTATE(newnode->arg, err->arg, Expr *);
+				return (Node *) newnode;
+			}
+			break;
+		case T_EdgeRefRows:
+			{
+				EdgeRefRows *err = (EdgeRefRows *) node;
+				EdgeRefRows *newnode;
+
+				FLATCOPY(newnode, err, EdgeRefRows);
+				MUTATE(newnode->arg, err->arg, Expr *);
+				return (Node *) newnode;
+			}
+			break;
+		case T_CypherMapExpr:
+			{
+				CypherMapExpr *m = (CypherMapExpr *) node;
+				CypherMapExpr *newnode;
+
+				FLATCOPY(newnode, m, CypherMapExpr);
+				MUTATE(newnode->keyvals, m->keyvals, List *);
+				return (Node *) newnode;
+			}
+			break;
+		case T_CypherListExpr:
+			{
+				CypherListExpr *cl = (CypherListExpr *) node;
+				CypherListExpr *newnode;
+
+				FLATCOPY(newnode, cl, CypherListExpr);
+				MUTATE(newnode->elems, cl->elems, List *);
+				return (Node *) newnode;
+			}
+			break;
+		case T_CypherListCompExpr:
+			{
+				CypherListCompExpr *clc = (CypherListCompExpr *) node;
+				CypherListCompExpr *newnode;
+
+				FLATCOPY(newnode, clc, CypherListCompExpr);
+				MUTATE(newnode->list, clc->list, Expr*);
+				MUTATE(newnode->cond, clc->cond, Expr*);
+				MUTATE(newnode->elem, clc->elem, Expr*);
+				return (Node *) newnode;
+			}
+			break;
+		case T_CypherListCompVar:
+			{
+				CypherListCompVar *clcv = (CypherListCompVar *) node;
+				CypherListCompVar *newnode;
+
+				FLATCOPY(newnode, clcv, CypherListCompVar);
+				return (Node *) newnode;
+			}
+			break;
+		case T_CypherAccessExpr:
+			{
+				CypherAccessExpr *a = (CypherAccessExpr *) node;
+				CypherAccessExpr *newnode;
+
+				FLATCOPY(newnode, a, CypherAccessExpr);
+				MUTATE(newnode->arg, a->arg, Expr *);
+				MUTATE(newnode->path, a->path, List *);
+				return (Node *) newnode;
+			}
+			break;
+		case T_CypherIndices:
+			{
+				CypherIndices *i = (CypherIndices *) node;
+				CypherIndices *newnode;
+
+				FLATCOPY(newnode, i, CypherIndices);
+				MUTATE(newnode->lidx, i->lidx, Node *);
+				MUTATE(newnode->uidx, i->uidx, Node *);
 				return (Node *) newnode;
 			}
 			break;
