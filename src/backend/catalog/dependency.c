/*-------------------------------------------------------------------------
 *
 * dependency.c
 *	  Routines to support inter-object dependencies.
 *
 *
 * Portions Copyright (c) 1996-2017, PostgreSQL Global Development Group
 * Portions Copyright (c) 1994, Regents of the University of California
 *
 * IDENTIFICATION
 *	  src/backend/catalog/dependency.c
 *
 *-------------------------------------------------------------------------
 */
#include "postgres.h"

#include "access/htup_details.h"
#include "access/xact.h"
#include "catalog/ag_graph.h"
#include "catalog/ag_label.h"
#include "catalog/ag_label_fn.h"
#include "catalog/dependency.h"
#include "catalog/heap.h"
#include "catalog/index.h"
#include "catalog/objectaccess.h"
#include "catalog/pg_am.h"
#include "catalog/pg_amop.h"
#include "catalog/pg_amproc.h"
#include "catalog/pg_attrdef.h"
#include "catalog/pg_authid.h"
#include "catalog/pg_cast.h"
#include "catalog/pg_collation.h"
#include "catalog/pg_collation_fn.h"
#include "catalog/pg_constraint.h"
#include "catalog/pg_constraint_fn.h"
#include "catalog/pg_conversion.h"
#include "catalog/pg_conversion_fn.h"
#include "catalog/pg_database.h"
#include "catalog/pg_default_acl.h"
#include "catalog/pg_depend.h"
#include "catalog/pg_event_trigger.h"
#include "catalog/pg_extension.h"
#include "catalog/pg_foreign_data_wrapper.h"
#include "catalog/pg_foreign_server.h"
#include "catalog/pg_init_privs.h"
#include "catalog/pg_language.h"
#include "catalog/pg_largeobject.h"
#include "catalog/pg_namespace.h"
#include "catalog/pg_opclass.h"
#include "catalog/pg_operator.h"
#include "catalog/pg_opfamily.h"
#include "catalog/pg_policy.h"
#include "catalog/pg_proc.h"
#include "catalog/pg_publication.h"
#include "catalog/pg_publication_rel.h"
#include "catalog/pg_rewrite.h"
#include "catalog/pg_statistic_ext.h"
#include "catalog/pg_subscription.h"
#include "catalog/pg_tablespace.h"
#include "catalog/pg_transform.h"
#include "catalog/pg_trigger.h"
#include "catalog/pg_ts_config.h"
#include "catalog/pg_ts_dict.h"
#include "catalog/pg_ts_parser.h"
#include "catalog/pg_ts_template.h"
#include "catalog/pg_type.h"
#include "catalog/pg_user_mapping.h"
#include "commands/comment.h"
#include "commands/defrem.h"
#include "commands/event_trigger.h"
#include "commands/extension.h"
#include "commands/graphcmds.h"
#include "commands/policy.h"
#include "commands/proclang.h"
#include "commands/publicationcmds.h"
#include "commands/schemacmds.h"
#include "commands/seclabel.h"
#include "commands/sequence.h"
#include "commands/trigger.h"
#include "commands/typecmds.h"
#include "nodes/nodeFuncs.h"
#include "parser/parsetree.h"
#include "rewrite/rewriteRemove.h"
#include "storage/lmgr.h"
#include "utils/fmgroids.h"
#include "utils/guc.h"
#include "utils/lsyscache.h"
#include "utils/syscache.h"
#include "utils/tqual.h"


/*
 * Deletion processing requires additional state for each ObjectAddress that
 * it's planning to delete.  For simplicity and code-sharing we make the
 * ObjectAddresses code support arrays with or without this extra state.
 */
typedef struct
{
	int			flags;			/* bitmask, see bit definitions below */
	ObjectAddress dependee;		/* object whose deletion forced this one */
} ObjectAddressExtra;

/* ObjectAddressExtra flag bits */
#define DEPFLAG_ORIGINAL	0x0001	/* an original deletion target */
#define DEPFLAG_NORMAL		0x0002	/* reached via normal dependency */
#define DEPFLAG_AUTO		0x0004	/* reached via auto dependency */
#define DEPFLAG_INTERNAL	0x0008	/* reached via internal dependency */
#define DEPFLAG_EXTENSION	0x0010	/* reached via extension dependency */
#define DEPFLAG_REVERSE		0x0020	/* reverse internal/extension link */


/* expansible list of ObjectAddresses */
struct ObjectAddresses
{
	ObjectAddress *refs;		/* => palloc'd array */
	ObjectAddressExtra *extras; /* => palloc'd array, or NULL if not used */
	int			numrefs;		/* current number of references */
	int			maxrefs;		/* current size of palloc'd array(s) */
};

/* typedef ObjectAddresses appears in dependency.h */

/* threaded list of ObjectAddresses, for recursion detection */
typedef struct ObjectAddressStack
{
	const ObjectAddress *object;	/* object being visited */
	int			flags;			/* its current flag bits */
	struct ObjectAddressStack *next;	/* next outer stack level */
} ObjectAddressStack;

/* for find_expr_references_walker */
typedef struct
{
	ObjectAddresses *addrs;		/* addresses being accumulated */
	List	   *rtables;		/* list of rangetables to resolve Vars */
} find_expr_references_context;

/*
 * This constant table maps ObjectClasses to the corresponding catalog OIDs.
 * See also getObjectClass().
 */
static const Oid object_classes[] = {
	RelationRelationId,			/* OCLASS_CLASS */
	ProcedureRelationId,		/* OCLASS_PROC */
	TypeRelationId,				/* OCLASS_TYPE */
	CastRelationId,				/* OCLASS_CAST */
	CollationRelationId,		/* OCLASS_COLLATION */
	ConstraintRelationId,		/* OCLASS_CONSTRAINT */
	ConversionRelationId,		/* OCLASS_CONVERSION */
	AttrDefaultRelationId,		/* OCLASS_DEFAULT */
	LanguageRelationId,			/* OCLASS_LANGUAGE */
	LargeObjectRelationId,		/* OCLASS_LARGEOBJECT */
	OperatorRelationId,			/* OCLASS_OPERATOR */
	OperatorClassRelationId,	/* OCLASS_OPCLASS */
	OperatorFamilyRelationId,	/* OCLASS_OPFAMILY */
	AccessMethodRelationId,		/* OCLASS_AM */
	AccessMethodOperatorRelationId, /* OCLASS_AMOP */
	AccessMethodProcedureRelationId,	/* OCLASS_AMPROC */
	RewriteRelationId,			/* OCLASS_REWRITE */
	TriggerRelationId,			/* OCLASS_TRIGGER */
	NamespaceRelationId,		/* OCLASS_SCHEMA */
	StatisticExtRelationId,		/* OCLASS_STATISTIC_EXT */
	TSParserRelationId,			/* OCLASS_TSPARSER */
	TSDictionaryRelationId,		/* OCLASS_TSDICT */
	TSTemplateRelationId,		/* OCLASS_TSTEMPLATE */
	TSConfigRelationId,			/* OCLASS_TSCONFIG */
	AuthIdRelationId,			/* OCLASS_ROLE */
	DatabaseRelationId,			/* OCLASS_DATABASE */
	TableSpaceRelationId,		/* OCLASS_TBLSPACE */
	ForeignDataWrapperRelationId,	/* OCLASS_FDW */
	ForeignServerRelationId,	/* OCLASS_FOREIGN_SERVER */
	UserMappingRelationId,		/* OCLASS_USER_MAPPING */
	DefaultAclRelationId,		/* OCLASS_DEFACL */
	ExtensionRelationId,		/* OCLASS_EXTENSION */
	EventTriggerRelationId,		/* OCLASS_EVENT_TRIGGER */
	PolicyRelationId,			/* OCLASS_POLICY */
<<<<<<< HEAD
	TransformRelationId,		/* OCLASS_TRANSFORM */
	GraphRelationId,			/* OCLASS_GRAPH */
	LabelRelationId				/* OCLASS_LABEL */
=======
	PublicationRelationId,		/* OCLASS_PUBLICATION */
	PublicationRelRelationId,	/* OCLASS_PUBLICATION_REL */
	SubscriptionRelationId,		/* OCLASS_SUBSCRIPTION */
	TransformRelationId			/* OCLASS_TRANSFORM */
>>>>>>> fdf521d6
};


static void findDependentObjects(const ObjectAddress *object,
					 int objflags,
					 int flags,
					 ObjectAddressStack *stack,
					 ObjectAddresses *targetObjects,
					 const ObjectAddresses *pendingObjects,
					 Relation *depRel);
static void reportDependentObjects(const ObjectAddresses *targetObjects,
					   DropBehavior behavior,
					   int flags,
					   const ObjectAddress *origObject);
static void deleteOneObject(const ObjectAddress *object,
				Relation *depRel, int32 flags);
static void doDeletion(const ObjectAddress *object, int flags);
static void AcquireDeletionLock(const ObjectAddress *object, int flags);
static void ReleaseDeletionLock(const ObjectAddress *object);
static bool find_expr_references_walker(Node *node,
							find_expr_references_context *context);
static void eliminate_duplicate_dependencies(ObjectAddresses *addrs);
static int	object_address_comparator(const void *a, const void *b);
static void add_object_address(ObjectClass oclass, Oid objectId, int32 subId,
				   ObjectAddresses *addrs);
static void add_exact_object_address_extra(const ObjectAddress *object,
							   const ObjectAddressExtra *extra,
							   ObjectAddresses *addrs);
static bool object_address_present_add_flags(const ObjectAddress *object,
								 int flags,
								 ObjectAddresses *addrs);
static bool stack_address_present_add_flags(const ObjectAddress *object,
								int flags,
								ObjectAddressStack *stack);
static void DeleteInitPrivs(const ObjectAddress *object);


/*
 * Go through the objects given running the final actions on them, and execute
 * the actual deletion.
 */
static void
deleteObjectsInList(ObjectAddresses *targetObjects, Relation *depRel,
					int flags)
{
	int			i;

	/*
	 * Keep track of objects for event triggers, if necessary.
	 */
	if (trackDroppedObjectsNeeded() && !(flags & PERFORM_DELETION_INTERNAL))
	{
		for (i = 0; i < targetObjects->numrefs; i++)
		{
			const ObjectAddress *thisobj = &targetObjects->refs[i];
			const ObjectAddressExtra *extra = &targetObjects->extras[i];
			bool		original = false;
			bool		normal = false;

			if (extra->flags & DEPFLAG_ORIGINAL)
				original = true;
			if (extra->flags & DEPFLAG_NORMAL)
				normal = true;
			if (extra->flags & DEPFLAG_REVERSE)
				normal = true;

			if (EventTriggerSupportsObjectClass(getObjectClass(thisobj)))
			{
				EventTriggerSQLDropAddObject(thisobj, original, normal);
			}
		}
	}

	/*
	 * Delete all the objects in the proper order, except that if told to, we
	 * should skip the original object(s).
	 */
	for (i = 0; i < targetObjects->numrefs; i++)
	{
		ObjectAddress *thisobj = targetObjects->refs + i;
		ObjectAddressExtra *thisextra = targetObjects->extras + i;

		if ((flags & PERFORM_DELETION_SKIP_ORIGINAL) &&
			(thisextra->flags & DEPFLAG_ORIGINAL))
			continue;

		deleteOneObject(thisobj, depRel, flags);
	}
}

/*
 * performDeletion: attempt to drop the specified object.  If CASCADE
 * behavior is specified, also drop any dependent objects (recursively).
 * If RESTRICT behavior is specified, error out if there are any dependent
 * objects, except for those that should be implicitly dropped anyway
 * according to the dependency type.
 *
 * This is the outer control routine for all forms of DROP that drop objects
 * that can participate in dependencies.  Note that performMultipleDeletions
 * is a variant on the same theme; if you change anything here you'll likely
 * need to fix that too.
 *
 * Bits in the flags argument can include:
 *
 * PERFORM_DELETION_INTERNAL: indicates that the drop operation is not the
 * direct result of a user-initiated action.  For example, when a temporary
 * schema is cleaned out so that a new backend can use it, or when a column
 * default is dropped as an intermediate step while adding a new one, that's
 * an internal operation.  On the other hand, when we drop something because
 * the user issued a DROP statement against it, that's not internal. Currently
 * this suppresses calling event triggers and making some permissions checks.
 *
 * PERFORM_DELETION_CONCURRENTLY: perform the drop concurrently.  This does
 * not currently work for anything except dropping indexes; don't set it for
 * other object types or you may get strange results.
 *
 * PERFORM_DELETION_QUIETLY: reduce message level from NOTICE to DEBUG2.
 *
 * PERFORM_DELETION_SKIP_ORIGINAL: do not delete the specified object(s),
 * but only what depends on it/them.
 *
 * PERFORM_DELETION_SKIP_EXTENSIONS: do not delete extensions, even when
 * deleting objects that are part of an extension.  This should generally
 * be used only when dropping temporary objects.
 */
void
performDeletion(const ObjectAddress *object,
				DropBehavior behavior, int flags)
{
	Relation	depRel;
	ObjectAddresses *targetObjects;

	/*
	 * We save some cycles by opening pg_depend just once and passing the
	 * Relation pointer down to all the recursive deletion steps.
	 */
	depRel = heap_open(DependRelationId, RowExclusiveLock);

	/*
	 * Acquire deletion lock on the target object.  (Ideally the caller has
	 * done this already, but many places are sloppy about it.)
	 */
	AcquireDeletionLock(object, 0);

	/*
	 * Construct a list of objects to delete (ie, the given object plus
	 * everything directly or indirectly dependent on it).
	 */
	targetObjects = new_object_addresses();

	findDependentObjects(object,
						 DEPFLAG_ORIGINAL,
						 flags,
						 NULL,	/* empty stack */
						 targetObjects,
						 NULL,	/* no pendingObjects */
						 &depRel);

	/*
	 * Check if deletion is allowed, and report about cascaded deletes.
	 */
	reportDependentObjects(targetObjects,
						   behavior,
						   flags,
						   object);

	/* do the deed */
	deleteObjectsInList(targetObjects, &depRel, flags);

	/* And clean up */
	free_object_addresses(targetObjects);

	heap_close(depRel, RowExclusiveLock);
}

/*
 * performMultipleDeletions: Similar to performDeletion, but act on multiple
 * objects at once.
 *
 * The main difference from issuing multiple performDeletion calls is that the
 * list of objects that would be implicitly dropped, for each object to be
 * dropped, is the union of the implicit-object list for all objects.  This
 * makes each check be more relaxed.
 */
void
performMultipleDeletions(const ObjectAddresses *objects,
						 DropBehavior behavior, int flags)
{
	Relation	depRel;
	ObjectAddresses *targetObjects;
	int			i;

	/* No work if no objects... */
	if (objects->numrefs <= 0)
		return;

	/*
	 * We save some cycles by opening pg_depend just once and passing the
	 * Relation pointer down to all the recursive deletion steps.
	 */
	depRel = heap_open(DependRelationId, RowExclusiveLock);

	/*
	 * Construct a list of objects to delete (ie, the given objects plus
	 * everything directly or indirectly dependent on them).  Note that
	 * because we pass the whole objects list as pendingObjects context, we
	 * won't get a failure from trying to delete an object that is internally
	 * dependent on another one in the list; we'll just skip that object and
	 * delete it when we reach its owner.
	 */
	targetObjects = new_object_addresses();

	for (i = 0; i < objects->numrefs; i++)
	{
		const ObjectAddress *thisobj = objects->refs + i;

		/*
		 * Acquire deletion lock on each target object.  (Ideally the caller
		 * has done this already, but many places are sloppy about it.)
		 */
		AcquireDeletionLock(thisobj, flags);

		findDependentObjects(thisobj,
							 DEPFLAG_ORIGINAL,
							 flags,
							 NULL,	/* empty stack */
							 targetObjects,
							 objects,
							 &depRel);
	}

	/*
	 * Check if deletion is allowed, and report about cascaded deletes.
	 *
	 * If there's exactly one object being deleted, report it the same way as
	 * in performDeletion(), else we have to be vaguer.
	 */
	reportDependentObjects(targetObjects,
						   behavior,
						   flags,
						   (objects->numrefs == 1 ? objects->refs : NULL));

	/* do the deed */
	deleteObjectsInList(targetObjects, &depRel, flags);

	/* And clean up */
	free_object_addresses(targetObjects);

	heap_close(depRel, RowExclusiveLock);
}

/*
 * findDependentObjects - find all objects that depend on 'object'
 *
 * For every object that depends on the starting object, acquire a deletion
 * lock on the object, add it to targetObjects (if not already there),
 * and recursively find objects that depend on it.  An object's dependencies
 * will be placed into targetObjects before the object itself; this means
 * that the finished list's order represents a safe deletion order.
 *
 * The caller must already have a deletion lock on 'object' itself,
 * but must not have added it to targetObjects.  (Note: there are corner
 * cases where we won't add the object either, and will also release the
 * caller-taken lock.  This is a bit ugly, but the API is set up this way
 * to allow easy rechecking of an object's liveness after we lock it.  See
 * notes within the function.)
 *
 * When dropping a whole object (subId = 0), we find dependencies for
 * its sub-objects too.
 *
 *	object: the object to add to targetObjects and find dependencies on
 *	objflags: flags to be ORed into the object's targetObjects entry
 *	flags: PERFORM_DELETION_xxx flags for the deletion operation as a whole
 *	stack: list of objects being visited in current recursion; topmost item
 *			is the object that we recursed from (NULL for external callers)
 *	targetObjects: list of objects that are scheduled to be deleted
 *	pendingObjects: list of other objects slated for destruction, but
 *			not necessarily in targetObjects yet (can be NULL if none)
 *	*depRel: already opened pg_depend relation
 *
 * Note: objflags describes the reason for visiting this particular object
 * at this time, and is not passed down when recursing.  The flags argument
 * is passed down, since it describes what we're doing overall.
 */
static void
findDependentObjects(const ObjectAddress *object,
					 int objflags,
					 int flags,
					 ObjectAddressStack *stack,
					 ObjectAddresses *targetObjects,
					 const ObjectAddresses *pendingObjects,
					 Relation *depRel)
{
	ScanKeyData key[3];
	int			nkeys;
	SysScanDesc scan;
	HeapTuple	tup;
	ObjectAddress otherObject;
	ObjectAddressStack mystack;
	ObjectAddressExtra extra;

	/*
	 * If the target object is already being visited in an outer recursion
	 * level, just report the current objflags back to that level and exit.
	 * This is needed to avoid infinite recursion in the face of circular
	 * dependencies.
	 *
	 * The stack check alone would result in dependency loops being broken at
	 * an arbitrary point, ie, the first member object of the loop to be
	 * visited is the last one to be deleted.  This is obviously unworkable.
	 * However, the check for internal dependency below guarantees that we
	 * will not break a loop at an internal dependency: if we enter the loop
	 * at an "owned" object we will switch and start at the "owning" object
	 * instead.  We could probably hack something up to avoid breaking at an
	 * auto dependency, too, if we had to.  However there are no known cases
	 * where that would be necessary.
	 */
	if (stack_address_present_add_flags(object, objflags, stack))
		return;

	/*
	 * It's also possible that the target object has already been completely
	 * processed and put into targetObjects.  If so, again we just add the
	 * specified objflags to its entry and return.
	 *
	 * (Note: in these early-exit cases we could release the caller-taken
	 * lock, since the object is presumably now locked multiple times; but it
	 * seems not worth the cycles.)
	 */
	if (object_address_present_add_flags(object, objflags, targetObjects))
		return;

	/*
	 * The target object might be internally dependent on some other object
	 * (its "owner"), and/or be a member of an extension (also considered its
	 * owner).  If so, and if we aren't recursing from the owning object, we
	 * have to transform this deletion request into a deletion request of the
	 * owning object.  (We'll eventually recurse back to this object, but the
	 * owning object has to be visited first so it will be deleted after.) The
	 * way to find out about this is to scan the pg_depend entries that show
	 * what this object depends on.
	 */
	ScanKeyInit(&key[0],
				Anum_pg_depend_classid,
				BTEqualStrategyNumber, F_OIDEQ,
				ObjectIdGetDatum(object->classId));
	ScanKeyInit(&key[1],
				Anum_pg_depend_objid,
				BTEqualStrategyNumber, F_OIDEQ,
				ObjectIdGetDatum(object->objectId));
	if (object->objectSubId != 0)
	{
		ScanKeyInit(&key[2],
					Anum_pg_depend_objsubid,
					BTEqualStrategyNumber, F_INT4EQ,
					Int32GetDatum(object->objectSubId));
		nkeys = 3;
	}
	else
		nkeys = 2;

	scan = systable_beginscan(*depRel, DependDependerIndexId, true,
							  NULL, nkeys, key);

	while (HeapTupleIsValid(tup = systable_getnext(scan)))
	{
		Form_pg_depend foundDep = (Form_pg_depend) GETSTRUCT(tup);

		otherObject.classId = foundDep->refclassid;
		otherObject.objectId = foundDep->refobjid;
		otherObject.objectSubId = foundDep->refobjsubid;

		switch (foundDep->deptype)
		{
			case DEPENDENCY_NORMAL:
			case DEPENDENCY_AUTO:
			case DEPENDENCY_AUTO_EXTENSION:
				/* no problem */
				break;

			case DEPENDENCY_EXTENSION:

				/*
<<<<<<< HEAD
=======
				 * If told to, ignore EXTENSION dependencies altogether.  This
				 * flag is normally used to prevent dropping extensions during
				 * temporary-object cleanup, even if a temp object was created
				 * during an extension script.
				 */
				if (flags & PERFORM_DELETION_SKIP_EXTENSIONS)
					break;

				/*
>>>>>>> fdf521d6
				 * If the other object is the extension currently being
				 * created/altered, ignore this dependency and continue with
				 * the deletion.  This allows dropping of an extension's
				 * objects within the extension's scripts, as well as corner
				 * cases such as dropping a transient object created within
				 * such a script.
				 */
				if (creating_extension &&
					otherObject.classId == ExtensionRelationId &&
					otherObject.objectId == CurrentExtensionObject)
					break;

				/* Otherwise, treat this like an internal dependency */
				/* FALL THRU */

			case DEPENDENCY_INTERNAL:

				/*
				 * This object is part of the internal implementation of
				 * another object, or is part of the extension that is the
				 * other object.  We have three cases:
				 *
				 * 1. At the outermost recursion level, disallow the DROP. (We
				 * just ereport here, rather than proceeding, since no other
				 * dependencies are likely to be interesting.)	However, if
				 * the owning object is listed in pendingObjects, just release
				 * the caller's lock and return; we'll eventually complete the
				 * DROP when we reach that entry in the pending list.
				 */
				if (stack == NULL)
				{
					char	   *otherObjDesc;

					if (pendingObjects &&
						object_address_present(&otherObject, pendingObjects))
					{
						systable_endscan(scan);
						/* need to release caller's lock; see notes below */
						ReleaseDeletionLock(object);
						return;
					}
					otherObjDesc = getObjectDescription(&otherObject);
					ereport(ERROR,
							(errcode(ERRCODE_DEPENDENT_OBJECTS_STILL_EXIST),
							 errmsg("cannot drop %s because %s requires it",
									getObjectDescription(object),
									otherObjDesc),
							 errhint("You can drop %s instead.",
									 otherObjDesc)));
				}

				/*
				 * 2. When recursing from the other end of this dependency,
				 * it's okay to continue with the deletion.  This holds when
				 * recursing from a whole object that includes the nominal
				 * other end as a component, too.  Since there can be more
				 * than one "owning" object, we have to allow matches that are
				 * more than one level down in the stack.
				 */
				if (stack_address_present_add_flags(&otherObject, 0, stack))
					break;

				/*
				 * 3. Not all the owning objects have been visited, so
				 * transform this deletion request into a delete of this
				 * owning object.
				 *
				 * First, release caller's lock on this object and get
				 * deletion lock on the owning object.  (We must release
				 * caller's lock to avoid deadlock against a concurrent
				 * deletion of the owning object.)
				 */
				ReleaseDeletionLock(object);
				AcquireDeletionLock(&otherObject, 0);

				/*
				 * The owning object might have been deleted while we waited
				 * to lock it; if so, neither it nor the current object are
				 * interesting anymore.  We test this by checking the
				 * pg_depend entry (see notes below).
				 */
				if (!systable_recheck_tuple(scan, tup))
				{
					systable_endscan(scan);
					ReleaseDeletionLock(&otherObject);
					return;
				}

				/*
				 * Okay, recurse to the owning object instead of proceeding.
				 *
				 * We do not need to stack the current object; we want the
				 * traversal order to be as if the original reference had
				 * linked to the owning object instead of this one.
				 *
				 * The dependency type is a "reverse" dependency: we need to
				 * delete the owning object if this one is to be deleted, but
				 * this linkage is never a reason for an automatic deletion.
				 */
				findDependentObjects(&otherObject,
									 DEPFLAG_REVERSE,
									 flags,
									 stack,
									 targetObjects,
									 pendingObjects,
									 depRel);
				/* And we're done here. */
				systable_endscan(scan);
				return;
			case DEPENDENCY_PIN:

				/*
				 * Should not happen; PIN dependencies should have zeroes in
				 * the depender fields...
				 */
				elog(ERROR, "incorrect use of PIN dependency with %s",
					 getObjectDescription(object));
				break;
			default:
				elog(ERROR, "unrecognized dependency type '%c' for %s",
					 foundDep->deptype, getObjectDescription(object));
				break;
		}
	}

	systable_endscan(scan);

	/*
	 * Now recurse to any dependent objects.  We must visit them first since
	 * they have to be deleted before the current object.
	 */
	mystack.object = object;	/* set up a new stack level */
	mystack.flags = objflags;
	mystack.next = stack;

	ScanKeyInit(&key[0],
				Anum_pg_depend_refclassid,
				BTEqualStrategyNumber, F_OIDEQ,
				ObjectIdGetDatum(object->classId));
	ScanKeyInit(&key[1],
				Anum_pg_depend_refobjid,
				BTEqualStrategyNumber, F_OIDEQ,
				ObjectIdGetDatum(object->objectId));
	if (object->objectSubId != 0)
	{
		ScanKeyInit(&key[2],
					Anum_pg_depend_refobjsubid,
					BTEqualStrategyNumber, F_INT4EQ,
					Int32GetDatum(object->objectSubId));
		nkeys = 3;
	}
	else
		nkeys = 2;

	scan = systable_beginscan(*depRel, DependReferenceIndexId, true,
							  NULL, nkeys, key);

	while (HeapTupleIsValid(tup = systable_getnext(scan)))
	{
		Form_pg_depend foundDep = (Form_pg_depend) GETSTRUCT(tup);
		int			subflags;

		otherObject.classId = foundDep->classid;
		otherObject.objectId = foundDep->objid;
		otherObject.objectSubId = foundDep->objsubid;

		/*
		 * Must lock the dependent object before recursing to it.
		 */
		AcquireDeletionLock(&otherObject, 0);

		/*
		 * The dependent object might have been deleted while we waited to
		 * lock it; if so, we don't need to do anything more with it. We can
		 * test this cheaply and independently of the object's type by seeing
		 * if the pg_depend tuple we are looking at is still live. (If the
		 * object got deleted, the tuple would have been deleted too.)
		 */
		if (!systable_recheck_tuple(scan, tup))
		{
			/* release the now-useless lock */
			ReleaseDeletionLock(&otherObject);
			/* and continue scanning for dependencies */
			continue;
		}

		/* Recurse, passing objflags indicating the dependency type */
		switch (foundDep->deptype)
		{
			case DEPENDENCY_NORMAL:
				subflags = DEPFLAG_NORMAL;
				break;
			case DEPENDENCY_AUTO:
			case DEPENDENCY_AUTO_EXTENSION:
				subflags = DEPFLAG_AUTO;
				break;
			case DEPENDENCY_INTERNAL:
				subflags = DEPFLAG_INTERNAL;
				break;
			case DEPENDENCY_EXTENSION:
				subflags = DEPFLAG_EXTENSION;
				break;
			case DEPENDENCY_PIN:

				/*
				 * For a PIN dependency we just ereport immediately; there
				 * won't be any others to report.
				 */
				ereport(ERROR,
						(errcode(ERRCODE_DEPENDENT_OBJECTS_STILL_EXIST),
						 errmsg("cannot drop %s because it is required by the database system",
								getObjectDescription(object))));
				subflags = 0;	/* keep compiler quiet */
				break;
			default:
				elog(ERROR, "unrecognized dependency type '%c' for %s",
					 foundDep->deptype, getObjectDescription(object));
				subflags = 0;	/* keep compiler quiet */
				break;
		}

		findDependentObjects(&otherObject,
							 subflags,
							 flags,
							 &mystack,
							 targetObjects,
							 pendingObjects,
							 depRel);
	}

	systable_endscan(scan);

	/*
	 * Finally, we can add the target object to targetObjects.  Be careful to
	 * include any flags that were passed back down to us from inner recursion
	 * levels.
	 */
	extra.flags = mystack.flags;
	if (stack)
		extra.dependee = *stack->object;
	else
		memset(&extra.dependee, 0, sizeof(extra.dependee));
	add_exact_object_address_extra(object, &extra, targetObjects);
}

/*
 * reportDependentObjects - report about dependencies, and fail if RESTRICT
 *
 * Tell the user about dependent objects that we are going to delete
 * (or would need to delete, but are prevented by RESTRICT mode);
 * then error out if there are any and it's not CASCADE mode.
 *
 *	targetObjects: list of objects that are scheduled to be deleted
 *	behavior: RESTRICT or CASCADE
 *	flags: other flags for the deletion operation
 *	origObject: base object of deletion, or NULL if not available
 *		(the latter case occurs in DROP OWNED)
 */
static void
reportDependentObjects(const ObjectAddresses *targetObjects,
					   DropBehavior behavior,
					   int flags,
					   const ObjectAddress *origObject)
{
	int			msglevel = (flags & PERFORM_DELETION_QUIETLY) ? DEBUG2 : NOTICE;
	bool		ok = true;
	StringInfoData clientdetail;
	StringInfoData logdetail;
	int			numReportedClient = 0;
	int			numNotReportedClient = 0;
	int			i;

	/*
	 * If no error is to be thrown, and the msglevel is too low to be shown to
	 * either client or server log, there's no need to do any of the work.
	 *
	 * Note: this code doesn't know all there is to be known about elog
	 * levels, but it works for NOTICE and DEBUG2, which are the only values
	 * msglevel can currently have.  We also assume we are running in a normal
	 * operating environment.
	 */
	if (behavior == DROP_CASCADE &&
		msglevel < client_min_messages &&
		(msglevel < log_min_messages || log_min_messages == LOG))
		return;

	/*
	 * We limit the number of dependencies reported to the client to
	 * MAX_REPORTED_DEPS, since client software may not deal well with
	 * enormous error strings.  The server log always gets a full report.
	 */
#define MAX_REPORTED_DEPS 100

	initStringInfo(&clientdetail);
	initStringInfo(&logdetail);

	/*
	 * We process the list back to front (ie, in dependency order not deletion
	 * order), since this makes for a more understandable display.
	 */
	for (i = targetObjects->numrefs - 1; i >= 0; i--)
	{
		const ObjectAddress *obj = &targetObjects->refs[i];
		const ObjectAddressExtra *extra = &targetObjects->extras[i];
		char	   *objDesc;

		/* Ignore the original deletion target(s) */
		if (extra->flags & DEPFLAG_ORIGINAL)
			continue;

		objDesc = getObjectDescription(obj);

		/*
		 * If, at any stage of the recursive search, we reached the object via
		 * an AUTO, INTERNAL, or EXTENSION dependency, then it's okay to
		 * delete it even in RESTRICT mode.
		 */
		if (extra->flags & (DEPFLAG_AUTO |
							DEPFLAG_INTERNAL |
							DEPFLAG_EXTENSION))
		{
			/*
			 * auto-cascades are reported at DEBUG2, not msglevel.  We don't
			 * try to combine them with the regular message because the
			 * results are too confusing when client_min_messages and
			 * log_min_messages are different.
			 */
			ereport(DEBUG2,
					(errmsg("drop auto-cascades to %s",
							objDesc)));
		}
		else if (behavior == DROP_RESTRICT)
		{
			char	   *otherDesc = getObjectDescription(&extra->dependee);

			if (numReportedClient < MAX_REPORTED_DEPS)
			{
				/* separate entries with a newline */
				if (clientdetail.len != 0)
					appendStringInfoChar(&clientdetail, '\n');
				appendStringInfo(&clientdetail, _("%s depends on %s"),
								 objDesc, otherDesc);
				numReportedClient++;
			}
			else
				numNotReportedClient++;
			/* separate entries with a newline */
			if (logdetail.len != 0)
				appendStringInfoChar(&logdetail, '\n');
			appendStringInfo(&logdetail, _("%s depends on %s"),
							 objDesc, otherDesc);
			pfree(otherDesc);
			ok = false;
		}
		else
		{
			if (numReportedClient < MAX_REPORTED_DEPS)
			{
				/* separate entries with a newline */
				if (clientdetail.len != 0)
					appendStringInfoChar(&clientdetail, '\n');
				appendStringInfo(&clientdetail, _("drop cascades to %s"),
								 objDesc);
				numReportedClient++;
			}
			else
				numNotReportedClient++;
			/* separate entries with a newline */
			if (logdetail.len != 0)
				appendStringInfoChar(&logdetail, '\n');
			appendStringInfo(&logdetail, _("drop cascades to %s"),
							 objDesc);
		}

		pfree(objDesc);
	}

	if (numNotReportedClient > 0)
		appendStringInfo(&clientdetail, ngettext("\nand %d other object "
												 "(see server log for list)",
												 "\nand %d other objects "
												 "(see server log for list)",
												 numNotReportedClient),
						 numNotReportedClient);

	if (!ok)
	{
		if (origObject)
			ereport(ERROR,
					(errcode(ERRCODE_DEPENDENT_OBJECTS_STILL_EXIST),
					 errmsg("cannot drop %s because other objects depend on it",
							getObjectDescription(origObject)),
					 errdetail("%s", clientdetail.data),
					 errdetail_log("%s", logdetail.data),
					 errhint("Use DROP ... CASCADE to drop the dependent objects too.")));
		else
			ereport(ERROR,
					(errcode(ERRCODE_DEPENDENT_OBJECTS_STILL_EXIST),
					 errmsg("cannot drop desired object(s) because other objects depend on them"),
					 errdetail("%s", clientdetail.data),
					 errdetail_log("%s", logdetail.data),
					 errhint("Use DROP ... CASCADE to drop the dependent objects too.")));
	}
	else if (numReportedClient > 1)
	{
		ereport(msglevel,
		/* translator: %d always has a value larger than 1 */
				(errmsg_plural("drop cascades to %d other object",
							   "drop cascades to %d other objects",
							   numReportedClient + numNotReportedClient,
							   numReportedClient + numNotReportedClient),
				 errdetail("%s", clientdetail.data),
				 errdetail_log("%s", logdetail.data)));
	}
	else if (numReportedClient == 1)
	{
		/* we just use the single item as-is */
		ereport(msglevel,
				(errmsg_internal("%s", clientdetail.data)));
	}

	pfree(clientdetail.data);
	pfree(logdetail.data);
}

/*
 * deleteOneObject: delete a single object for performDeletion.
 *
 * *depRel is the already-open pg_depend relation.
 */
static void
deleteOneObject(const ObjectAddress *object, Relation *depRel, int flags)
{
	ScanKeyData key[3];
	int			nkeys;
	SysScanDesc scan;
	HeapTuple	tup;

	/* DROP hook of the objects being removed */
	InvokeObjectDropHookArg(object->classId, object->objectId,
							object->objectSubId, flags);

	/*
	 * Close depRel if we are doing a drop concurrently.  The object deletion
	 * subroutine will commit the current transaction, so we can't keep the
	 * relation open across doDeletion().
	 */
	if (flags & PERFORM_DELETION_CONCURRENTLY)
		heap_close(*depRel, RowExclusiveLock);

	/*
	 * Delete the object itself, in an object-type-dependent way.
	 *
	 * We used to do this after removing the outgoing dependency links, but it
	 * seems just as reasonable to do it beforehand.  In the concurrent case
	 * we *must* do it in this order, because we can't make any transactional
	 * updates before calling doDeletion() --- they'd get committed right
	 * away, which is not cool if the deletion then fails.
	 */
	doDeletion(object, flags);

	/*
	 * Reopen depRel if we closed it above
	 */
	if (flags & PERFORM_DELETION_CONCURRENTLY)
		*depRel = heap_open(DependRelationId, RowExclusiveLock);

	/*
	 * Now remove any pg_depend records that link from this object to others.
	 * (Any records linking to this object should be gone already.)
	 *
	 * When dropping a whole object (subId = 0), remove all pg_depend records
	 * for its sub-objects too.
	 */
	ScanKeyInit(&key[0],
				Anum_pg_depend_classid,
				BTEqualStrategyNumber, F_OIDEQ,
				ObjectIdGetDatum(object->classId));
	ScanKeyInit(&key[1],
				Anum_pg_depend_objid,
				BTEqualStrategyNumber, F_OIDEQ,
				ObjectIdGetDatum(object->objectId));
	if (object->objectSubId != 0)
	{
		ScanKeyInit(&key[2],
					Anum_pg_depend_objsubid,
					BTEqualStrategyNumber, F_INT4EQ,
					Int32GetDatum(object->objectSubId));
		nkeys = 3;
	}
	else
		nkeys = 2;

	scan = systable_beginscan(*depRel, DependDependerIndexId, true,
							  NULL, nkeys, key);

	while (HeapTupleIsValid(tup = systable_getnext(scan)))
	{
		CatalogTupleDelete(*depRel, &tup->t_self);
	}

	systable_endscan(scan);

	/*
	 * Delete shared dependency references related to this object.  Again, if
	 * subId = 0, remove records for sub-objects too.
	 */
	deleteSharedDependencyRecordsFor(object->classId, object->objectId,
									 object->objectSubId);


	/*
	 * Delete any comments, security labels, or initial privileges associated
	 * with this object.  (This is a convenient place to do these things,
	 * rather than having every object type know to do it.)
	 */
	DeleteComments(object->objectId, object->classId, object->objectSubId);
	DeleteSecurityLabel(object);
	DeleteInitPrivs(object);

	/*
	 * CommandCounterIncrement here to ensure that preceding changes are all
	 * visible to the next deletion step.
	 */
	CommandCounterIncrement();

	/*
	 * And we're done!
	 */
}

/*
 * doDeletion: actually delete a single object
 */
static void
doDeletion(const ObjectAddress *object, int flags)
{
	switch (getObjectClass(object))
	{
		case OCLASS_CLASS:
			{
				char		relKind = get_rel_relkind(object->objectId);

				if (relKind == RELKIND_INDEX)
				{
					bool		concurrent = ((flags & PERFORM_DELETION_CONCURRENTLY) != 0);

					Assert(object->objectSubId == 0);
					index_drop(object->objectId, concurrent);
				}
				else
				{
					if (object->objectSubId != 0)
						RemoveAttributeById(object->objectId,
											object->objectSubId);
					else
						heap_drop_with_catalog(object->objectId);
				}

				/*
				 * for a sequence, in addition to dropping the heap, also
				 * delete pg_sequence tuple
				 */
				if (relKind == RELKIND_SEQUENCE)
					DeleteSequenceTuple(object->objectId);
				break;
			}

		case OCLASS_PROC:
			RemoveFunctionById(object->objectId);
			break;

		case OCLASS_TYPE:
			RemoveTypeById(object->objectId);
			break;

		case OCLASS_CAST:
			DropCastById(object->objectId);
			break;

		case OCLASS_COLLATION:
			RemoveCollationById(object->objectId);
			break;

		case OCLASS_CONSTRAINT:
			RemoveConstraintById(object->objectId);
			break;

		case OCLASS_CONVERSION:
			RemoveConversionById(object->objectId);
			break;

		case OCLASS_DEFAULT:
			RemoveAttrDefaultById(object->objectId);
			break;

		case OCLASS_LANGUAGE:
			DropProceduralLanguageById(object->objectId);
			break;

		case OCLASS_LARGEOBJECT:
			LargeObjectDrop(object->objectId);
			break;

		case OCLASS_OPERATOR:
			RemoveOperatorById(object->objectId);
			break;

		case OCLASS_OPCLASS:
			RemoveOpClassById(object->objectId);
			break;

		case OCLASS_OPFAMILY:
			RemoveOpFamilyById(object->objectId);
			break;

		case OCLASS_AM:
			RemoveAccessMethodById(object->objectId);
			break;

		case OCLASS_AMOP:
			RemoveAmOpEntryById(object->objectId);
			break;

		case OCLASS_AMPROC:
			RemoveAmProcEntryById(object->objectId);
			break;

		case OCLASS_REWRITE:
			RemoveRewriteRuleById(object->objectId);
			break;

		case OCLASS_TRIGGER:
			RemoveTriggerById(object->objectId);
			break;

		case OCLASS_SCHEMA:
			RemoveSchemaById(object->objectId);
			break;

		case OCLASS_STATISTIC_EXT:
			RemoveStatisticsById(object->objectId);
			break;

		case OCLASS_TSPARSER:
			RemoveTSParserById(object->objectId);
			break;

		case OCLASS_TSDICT:
			RemoveTSDictionaryById(object->objectId);
			break;

		case OCLASS_TSTEMPLATE:
			RemoveTSTemplateById(object->objectId);
			break;

		case OCLASS_TSCONFIG:
			RemoveTSConfigurationById(object->objectId);
			break;

			/*
			 * OCLASS_ROLE, OCLASS_DATABASE, OCLASS_TBLSPACE intentionally not
			 * handled here
			 */

		case OCLASS_FDW:
			RemoveForeignDataWrapperById(object->objectId);
			break;

		case OCLASS_FOREIGN_SERVER:
			RemoveForeignServerById(object->objectId);
			break;

		case OCLASS_USER_MAPPING:
			RemoveUserMappingById(object->objectId);
			break;

		case OCLASS_DEFACL:
			RemoveDefaultACLById(object->objectId);
			break;

		case OCLASS_EXTENSION:
			RemoveExtensionById(object->objectId);
			break;

		case OCLASS_EVENT_TRIGGER:
			RemoveEventTriggerById(object->objectId);
			break;

		case OCLASS_POLICY:
			RemovePolicyById(object->objectId);
			break;

		case OCLASS_PUBLICATION:
			RemovePublicationById(object->objectId);
			break;

		case OCLASS_PUBLICATION_REL:
			RemovePublicationRelById(object->objectId);
			break;

		case OCLASS_TRANSFORM:
			DropTransformById(object->objectId);
			break;

<<<<<<< HEAD
		case OCLASS_GRAPH:
			RemoveGraphById(object->objectId);
			break;

		case OCLASS_LABEL:
			label_drop_with_catalog(object->objectId);
			break;

		default:
			elog(ERROR, "unrecognized object class: %u",
				 object->classId);
=======
			/*
			 * These global object types are not supported here.
			 */
		case OCLASS_ROLE:
		case OCLASS_DATABASE:
		case OCLASS_TBLSPACE:
		case OCLASS_SUBSCRIPTION:
			elog(ERROR, "global objects cannot be deleted by doDeletion");
			break;

			/*
			 * There's intentionally no default: case here; we want the
			 * compiler to warn if a new OCLASS hasn't been handled above.
			 */
>>>>>>> fdf521d6
	}
}

/*
 * AcquireDeletionLock - acquire a suitable lock for deleting an object
 *
 * We use LockRelation for relations, LockDatabaseObject for everything
 * else.  Note that dependency.c is not concerned with deleting any kind of
 * shared-across-databases object, so we have no need for LockSharedObject.
 */
static void
AcquireDeletionLock(const ObjectAddress *object, int flags)
{
	if (object->classId == RelationRelationId)
	{
		/*
		 * In DROP INDEX CONCURRENTLY, take only ShareUpdateExclusiveLock on
		 * the index for the moment.  index_drop() will promote the lock once
		 * it's safe to do so.  In all other cases we need full exclusive
		 * lock.
		 */
		if (flags & PERFORM_DELETION_CONCURRENTLY)
			LockRelationOid(object->objectId, ShareUpdateExclusiveLock);
		else
			LockRelationOid(object->objectId, AccessExclusiveLock);
	}
	else
	{
		/* assume we should lock the whole object not a sub-object */
		LockDatabaseObject(object->classId, object->objectId, 0,
						   AccessExclusiveLock);
	}
}

/*
 * ReleaseDeletionLock - release an object deletion lock
 */
static void
ReleaseDeletionLock(const ObjectAddress *object)
{
	if (object->classId == RelationRelationId)
		UnlockRelationOid(object->objectId, AccessExclusiveLock);
	else
		/* assume we should lock the whole object not a sub-object */
		UnlockDatabaseObject(object->classId, object->objectId, 0,
							 AccessExclusiveLock);
}

/*
 * recordDependencyOnExpr - find expression dependencies
 *
 * This is used to find the dependencies of rules, constraint expressions,
 * etc.
 *
 * Given an expression or query in node-tree form, find all the objects
 * it refers to (tables, columns, operators, functions, etc).  Record
 * a dependency of the specified type from the given depender object
 * to each object mentioned in the expression.
 *
 * rtable is the rangetable to be used to interpret Vars with varlevelsup=0.
 * It can be NIL if no such variables are expected.
 */
void
recordDependencyOnExpr(const ObjectAddress *depender,
					   Node *expr, List *rtable,
					   DependencyType behavior)
{
	find_expr_references_context context;

	context.addrs = new_object_addresses();

	/* Set up interpretation for Vars at varlevelsup = 0 */
	context.rtables = list_make1(rtable);

	/* Scan the expression tree for referenceable objects */
	find_expr_references_walker(expr, &context);

	/* Remove any duplicates */
	eliminate_duplicate_dependencies(context.addrs);

	/* And record 'em */
	recordMultipleDependencies(depender,
							   context.addrs->refs, context.addrs->numrefs,
							   behavior);

	free_object_addresses(context.addrs);
}

/*
 * recordDependencyOnSingleRelExpr - find expression dependencies
 *
 * As above, but only one relation is expected to be referenced (with
 * varno = 1 and varlevelsup = 0).  Pass the relation OID instead of a
 * range table.  An additional frammish is that dependencies on that
 * relation (or its component columns) will be marked with 'self_behavior',
 * whereas 'behavior' is used for everything else.
 *
 * NOTE: the caller should ensure that a whole-table dependency on the
 * specified relation is created separately, if one is needed.  In particular,
 * a whole-row Var "relation.*" will not cause this routine to emit any
 * dependency item.  This is appropriate behavior for subexpressions of an
 * ordinary query, so other cases need to cope as necessary.
 */
void
recordDependencyOnSingleRelExpr(const ObjectAddress *depender,
								Node *expr, Oid relId,
								DependencyType behavior,
								DependencyType self_behavior,
								bool ignore_self)
{
	find_expr_references_context context;
	RangeTblEntry rte;

	context.addrs = new_object_addresses();

	/* We gin up a rather bogus rangetable list to handle Vars */
	MemSet(&rte, 0, sizeof(rte));
	rte.type = T_RangeTblEntry;
	rte.rtekind = RTE_RELATION;
	rte.relid = relId;
	rte.relkind = RELKIND_RELATION; /* no need for exactness here */

	context.rtables = list_make1(list_make1(&rte));

	/* Scan the expression tree for referenceable objects */
	find_expr_references_walker(expr, &context);

	/* Remove any duplicates */
	eliminate_duplicate_dependencies(context.addrs);

	/* Separate self-dependencies if necessary */
	if (behavior != self_behavior && context.addrs->numrefs > 0)
	{
		ObjectAddresses *self_addrs;
		ObjectAddress *outobj;
		int			oldref,
					outrefs;

		self_addrs = new_object_addresses();

		outobj = context.addrs->refs;
		outrefs = 0;
		for (oldref = 0; oldref < context.addrs->numrefs; oldref++)
		{
			ObjectAddress *thisobj = context.addrs->refs + oldref;

			if (thisobj->classId == RelationRelationId &&
				thisobj->objectId == relId)
			{
				/* Move this ref into self_addrs */
				add_exact_object_address(thisobj, self_addrs);
			}
			else
			{
				/* Keep it in context.addrs */
				*outobj = *thisobj;
				outobj++;
				outrefs++;
			}
		}
		context.addrs->numrefs = outrefs;

		/* Record the self-dependencies */
		if (!ignore_self)
			recordMultipleDependencies(depender,
									   self_addrs->refs, self_addrs->numrefs,
									   self_behavior);

		free_object_addresses(self_addrs);
	}

	/* Record the external dependencies */
	recordMultipleDependencies(depender,
							   context.addrs->refs, context.addrs->numrefs,
							   behavior);

	free_object_addresses(context.addrs);
}

/*
 * Recursively search an expression tree for object references.
 *
 * Note: we avoid creating references to columns of tables that participate
 * in an SQL JOIN construct, but are not actually used anywhere in the query.
 * To do so, we do not scan the joinaliasvars list of a join RTE while
 * scanning the query rangetable, but instead scan each individual entry
 * of the alias list when we find a reference to it.
 *
 * Note: in many cases we do not need to create dependencies on the datatypes
 * involved in an expression, because we'll have an indirect dependency via
 * some other object.  For instance Var nodes depend on a column which depends
 * on the datatype, and OpExpr nodes depend on the operator which depends on
 * the datatype.  However we do need a type dependency if there is no such
 * indirect dependency, as for example in Const and CoerceToDomain nodes.
 *
 * Similarly, we don't need to create dependencies on collations except where
 * the collation is being freshly introduced to the expression.
 */
static bool
find_expr_references_walker(Node *node,
							find_expr_references_context *context)
{
	if (node == NULL)
		return false;
	if (IsA(node, Var))
	{
		Var		   *var = (Var *) node;
		List	   *rtable;
		RangeTblEntry *rte;

		/* Find matching rtable entry, or complain if not found */
		if (var->varlevelsup >= list_length(context->rtables))
			elog(ERROR, "invalid varlevelsup %d", var->varlevelsup);
		rtable = (List *) list_nth(context->rtables, var->varlevelsup);
		if (var->varno <= 0 || var->varno > list_length(rtable))
			elog(ERROR, "invalid varno %d", var->varno);
		rte = rt_fetch(var->varno, rtable);

		/*
		 * A whole-row Var references no specific columns, so adds no new
		 * dependency.  (We assume that there is a whole-table dependency
		 * arising from each underlying rangetable entry.  While we could
		 * record such a dependency when finding a whole-row Var that
		 * references a relation directly, it's quite unclear how to extend
		 * that to whole-row Vars for JOINs, so it seems better to leave the
		 * responsibility with the range table.  Note that this poses some
		 * risks for identifying dependencies of stand-alone expressions:
		 * whole-table references may need to be created separately.)
		 */
		if (var->varattno == InvalidAttrNumber)
			return false;
		if (rte->rtekind == RTE_RELATION)
		{
			/* If it's a plain relation, reference this column */
			add_object_address(OCLASS_CLASS, rte->relid, var->varattno,
							   context->addrs);
		}
		else if (rte->rtekind == RTE_JOIN)
		{
			/* Scan join output column to add references to join inputs */
			List	   *save_rtables;

			/* We must make the context appropriate for join's level */
			save_rtables = context->rtables;
			context->rtables = list_copy_tail(context->rtables,
											  var->varlevelsup);
			if (var->varattno <= 0 ||
				var->varattno > list_length(rte->joinaliasvars))
				elog(ERROR, "invalid varattno %d", var->varattno);
			find_expr_references_walker((Node *) list_nth(rte->joinaliasvars,
														  var->varattno - 1),
										context);
			list_free(context->rtables);
			context->rtables = save_rtables;
		}
		return false;
	}
	else if (IsA(node, Const))
	{
		Const	   *con = (Const *) node;
		Oid			objoid;

		/* A constant must depend on the constant's datatype */
		add_object_address(OCLASS_TYPE, con->consttype, 0,
						   context->addrs);

		/*
		 * We must also depend on the constant's collation: it could be
		 * different from the datatype's, if a CollateExpr was const-folded to
		 * a simple constant.  However we can save work in the most common
		 * case where the collation is "default", since we know that's pinned.
		 */
		if (OidIsValid(con->constcollid) &&
			con->constcollid != DEFAULT_COLLATION_OID)
			add_object_address(OCLASS_COLLATION, con->constcollid, 0,
							   context->addrs);

		/*
		 * If it's a regclass or similar literal referring to an existing
		 * object, add a reference to that object.  (Currently, only the
		 * regclass and regconfig cases have any likely use, but we may as
		 * well handle all the OID-alias datatypes consistently.)
		 */
		if (!con->constisnull)
		{
			switch (con->consttype)
			{
				case REGPROCOID:
				case REGPROCEDUREOID:
					objoid = DatumGetObjectId(con->constvalue);
					if (SearchSysCacheExists1(PROCOID,
											  ObjectIdGetDatum(objoid)))
						add_object_address(OCLASS_PROC, objoid, 0,
										   context->addrs);
					break;
				case REGOPEROID:
				case REGOPERATOROID:
					objoid = DatumGetObjectId(con->constvalue);
					if (SearchSysCacheExists1(OPEROID,
											  ObjectIdGetDatum(objoid)))
						add_object_address(OCLASS_OPERATOR, objoid, 0,
										   context->addrs);
					break;
				case REGCLASSOID:
					objoid = DatumGetObjectId(con->constvalue);
					if (SearchSysCacheExists1(RELOID,
											  ObjectIdGetDatum(objoid)))
						add_object_address(OCLASS_CLASS, objoid, 0,
										   context->addrs);
					break;
				case REGTYPEOID:
					objoid = DatumGetObjectId(con->constvalue);
					if (SearchSysCacheExists1(TYPEOID,
											  ObjectIdGetDatum(objoid)))
						add_object_address(OCLASS_TYPE, objoid, 0,
										   context->addrs);
					break;
				case REGCONFIGOID:
					objoid = DatumGetObjectId(con->constvalue);
					if (SearchSysCacheExists1(TSCONFIGOID,
											  ObjectIdGetDatum(objoid)))
						add_object_address(OCLASS_TSCONFIG, objoid, 0,
										   context->addrs);
					break;
				case REGDICTIONARYOID:
					objoid = DatumGetObjectId(con->constvalue);
					if (SearchSysCacheExists1(TSDICTOID,
											  ObjectIdGetDatum(objoid)))
						add_object_address(OCLASS_TSDICT, objoid, 0,
										   context->addrs);
					break;

				case REGNAMESPACEOID:
					objoid = DatumGetObjectId(con->constvalue);
					if (SearchSysCacheExists1(NAMESPACEOID,
											  ObjectIdGetDatum(objoid)))
						add_object_address(OCLASS_SCHEMA, objoid, 0,
										   context->addrs);
					break;

					/*
					 * Dependencies for regrole should be shared among all
					 * databases, so explicitly inhibit to have dependencies.
					 */
				case REGROLEOID:
					ereport(ERROR,
							(errcode(ERRCODE_FEATURE_NOT_SUPPORTED),
							 errmsg("constant of the type %s cannot be used here",
									"regrole")));
					break;
			}
		}
		return false;
	}
	else if (IsA(node, Param))
	{
		Param	   *param = (Param *) node;

		/* A parameter must depend on the parameter's datatype */
		add_object_address(OCLASS_TYPE, param->paramtype, 0,
						   context->addrs);
		/* and its collation, just as for Consts */
		if (OidIsValid(param->paramcollid) &&
			param->paramcollid != DEFAULT_COLLATION_OID)
			add_object_address(OCLASS_COLLATION, param->paramcollid, 0,
							   context->addrs);
	}
	else if (IsA(node, FuncExpr))
	{
		FuncExpr   *funcexpr = (FuncExpr *) node;

		add_object_address(OCLASS_PROC, funcexpr->funcid, 0,
						   context->addrs);
		/* fall through to examine arguments */
	}
	else if (IsA(node, OpExpr))
	{
		OpExpr	   *opexpr = (OpExpr *) node;

		add_object_address(OCLASS_OPERATOR, opexpr->opno, 0,
						   context->addrs);
		/* fall through to examine arguments */
	}
	else if (IsA(node, DistinctExpr))
	{
		DistinctExpr *distinctexpr = (DistinctExpr *) node;

		add_object_address(OCLASS_OPERATOR, distinctexpr->opno, 0,
						   context->addrs);
		/* fall through to examine arguments */
	}
	else if (IsA(node, NullIfExpr))
	{
		NullIfExpr *nullifexpr = (NullIfExpr *) node;

		add_object_address(OCLASS_OPERATOR, nullifexpr->opno, 0,
						   context->addrs);
		/* fall through to examine arguments */
	}
	else if (IsA(node, ScalarArrayOpExpr))
	{
		ScalarArrayOpExpr *opexpr = (ScalarArrayOpExpr *) node;

		add_object_address(OCLASS_OPERATOR, opexpr->opno, 0,
						   context->addrs);
		/* fall through to examine arguments */
	}
	else if (IsA(node, Aggref))
	{
		Aggref	   *aggref = (Aggref *) node;

		add_object_address(OCLASS_PROC, aggref->aggfnoid, 0,
						   context->addrs);
		/* fall through to examine arguments */
	}
	else if (IsA(node, WindowFunc))
	{
		WindowFunc *wfunc = (WindowFunc *) node;

		add_object_address(OCLASS_PROC, wfunc->winfnoid, 0,
						   context->addrs);
		/* fall through to examine arguments */
	}
	else if (IsA(node, SubPlan))
	{
		/* Extra work needed here if we ever need this case */
		elog(ERROR, "already-planned subqueries not supported");
	}
	else if (IsA(node, FieldSelect))
	{
		FieldSelect *fselect = (FieldSelect *) node;
		Oid			argtype = exprType((Node *) fselect->arg);
		Oid			reltype = get_typ_typrelid(argtype);

		/*
		 * We need a dependency on the specific column named in FieldSelect,
		 * assuming we can identify the pg_class OID for it.  (Probably we
		 * always can at the moment, but in future it might be possible for
		 * argtype to be RECORDOID.)  If we can make a column dependency then
		 * we shouldn't need a dependency on the column's type; but if we
		 * can't, make a dependency on the type, as it might not appear
		 * anywhere else in the expression.
		 */
		if (OidIsValid(reltype))
			add_object_address(OCLASS_CLASS, reltype, fselect->fieldnum,
							   context->addrs);
		else
			add_object_address(OCLASS_TYPE, fselect->resulttype, 0,
							   context->addrs);
		/* the collation might not be referenced anywhere else, either */
		if (OidIsValid(fselect->resultcollid) &&
			fselect->resultcollid != DEFAULT_COLLATION_OID)
			add_object_address(OCLASS_COLLATION, fselect->resultcollid, 0,
							   context->addrs);
	}
	else if (IsA(node, FieldStore))
	{
		FieldStore *fstore = (FieldStore *) node;
		Oid			reltype = get_typ_typrelid(fstore->resulttype);

		/* similar considerations to FieldSelect, but multiple column(s) */
		if (OidIsValid(reltype))
		{
			ListCell   *l;

			foreach(l, fstore->fieldnums)
				add_object_address(OCLASS_CLASS, reltype, lfirst_int(l),
								   context->addrs);
		}
		else
			add_object_address(OCLASS_TYPE, fstore->resulttype, 0,
							   context->addrs);
	}
	else if (IsA(node, RelabelType))
	{
		RelabelType *relab = (RelabelType *) node;

		/* since there is no function dependency, need to depend on type */
		add_object_address(OCLASS_TYPE, relab->resulttype, 0,
						   context->addrs);
		/* the collation might not be referenced anywhere else, either */
		if (OidIsValid(relab->resultcollid) &&
			relab->resultcollid != DEFAULT_COLLATION_OID)
			add_object_address(OCLASS_COLLATION, relab->resultcollid, 0,
							   context->addrs);
	}
	else if (IsA(node, CoerceViaIO))
	{
		CoerceViaIO *iocoerce = (CoerceViaIO *) node;

		/* since there is no exposed function, need to depend on type */
		add_object_address(OCLASS_TYPE, iocoerce->resulttype, 0,
						   context->addrs);
		/* the collation might not be referenced anywhere else, either */
		if (OidIsValid(iocoerce->resultcollid) &&
			iocoerce->resultcollid != DEFAULT_COLLATION_OID)
			add_object_address(OCLASS_COLLATION, iocoerce->resultcollid, 0,
							   context->addrs);
	}
	else if (IsA(node, ArrayCoerceExpr))
	{
		ArrayCoerceExpr *acoerce = (ArrayCoerceExpr *) node;

		if (OidIsValid(acoerce->elemfuncid))
			add_object_address(OCLASS_PROC, acoerce->elemfuncid, 0,
							   context->addrs);
		add_object_address(OCLASS_TYPE, acoerce->resulttype, 0,
						   context->addrs);
		/* fall through to examine arguments */
	}
	else if (IsA(node, ConvertRowtypeExpr))
	{
		ConvertRowtypeExpr *cvt = (ConvertRowtypeExpr *) node;

		/* since there is no function dependency, need to depend on type */
		add_object_address(OCLASS_TYPE, cvt->resulttype, 0,
						   context->addrs);
	}
	else if (IsA(node, CollateExpr))
	{
		CollateExpr *coll = (CollateExpr *) node;

		add_object_address(OCLASS_COLLATION, coll->collOid, 0,
						   context->addrs);
	}
	else if (IsA(node, RowExpr))
	{
		RowExpr    *rowexpr = (RowExpr *) node;

		add_object_address(OCLASS_TYPE, rowexpr->row_typeid, 0,
						   context->addrs);
	}
	else if (IsA(node, RowCompareExpr))
	{
		RowCompareExpr *rcexpr = (RowCompareExpr *) node;
		ListCell   *l;

		foreach(l, rcexpr->opnos)
		{
			add_object_address(OCLASS_OPERATOR, lfirst_oid(l), 0,
							   context->addrs);
		}
		foreach(l, rcexpr->opfamilies)
		{
			add_object_address(OCLASS_OPFAMILY, lfirst_oid(l), 0,
							   context->addrs);
		}
		/* fall through to examine arguments */
	}
	else if (IsA(node, CoerceToDomain))
	{
		CoerceToDomain *cd = (CoerceToDomain *) node;

		add_object_address(OCLASS_TYPE, cd->resulttype, 0,
						   context->addrs);
	}
	else if (IsA(node, NextValueExpr))
	{
		NextValueExpr *nve = (NextValueExpr *) node;

		add_object_address(OCLASS_CLASS, nve->seqid, 0,
						   context->addrs);
	}
	else if (IsA(node, OnConflictExpr))
	{
		OnConflictExpr *onconflict = (OnConflictExpr *) node;

		if (OidIsValid(onconflict->constraint))
			add_object_address(OCLASS_CONSTRAINT, onconflict->constraint, 0,
							   context->addrs);
		/* fall through to examine arguments */
	}
	else if (IsA(node, SortGroupClause))
	{
		SortGroupClause *sgc = (SortGroupClause *) node;

		add_object_address(OCLASS_OPERATOR, sgc->eqop, 0,
						   context->addrs);
		if (OidIsValid(sgc->sortop))
			add_object_address(OCLASS_OPERATOR, sgc->sortop, 0,
							   context->addrs);
		return false;
	}
	else if (IsA(node, Query))
	{
		/* Recurse into RTE subquery or not-yet-planned sublink subquery */
		Query	   *query = (Query *) node;
		ListCell   *lc;
		bool		result;

		/*
		 * Add whole-relation refs for each plain relation mentioned in the
		 * subquery's rtable.
		 *
		 * Note: query_tree_walker takes care of recursing into RTE_FUNCTION
		 * RTEs, subqueries, etc, so no need to do that here.  But keep it
		 * from looking at join alias lists.
		 *
		 * Note: we don't need to worry about collations mentioned in
		 * RTE_VALUES or RTE_CTE RTEs, because those must just duplicate
		 * collations referenced in other parts of the Query.  We do have to
		 * worry about collations mentioned in RTE_FUNCTION, but we take care
		 * of those when we recurse to the RangeTblFunction node(s).
		 */
		foreach(lc, query->rtable)
		{
			RangeTblEntry *rte = (RangeTblEntry *) lfirst(lc);

			switch (rte->rtekind)
			{
				case RTE_RELATION:
					add_object_address(OCLASS_CLASS, rte->relid, 0,
									   context->addrs);
					break;
				default:
					break;
			}
		}

		/*
		 * If the query is an INSERT or UPDATE, we should create a dependency
		 * on each target column, to prevent the specific target column from
		 * being dropped.  Although we will visit the TargetEntry nodes again
		 * during query_tree_walker, we won't have enough context to do this
		 * conveniently, so do it here.
		 */
		if (query->commandType == CMD_INSERT ||
			query->commandType == CMD_UPDATE)
		{
			RangeTblEntry *rte;

			if (query->resultRelation <= 0 ||
				query->resultRelation > list_length(query->rtable))
				elog(ERROR, "invalid resultRelation %d",
					 query->resultRelation);
			rte = rt_fetch(query->resultRelation, query->rtable);
			if (rte->rtekind == RTE_RELATION)
			{
				foreach(lc, query->targetList)
				{
					TargetEntry *tle = (TargetEntry *) lfirst(lc);

					if (tle->resjunk)
						continue;	/* ignore junk tlist items */
					add_object_address(OCLASS_CLASS, rte->relid, tle->resno,
									   context->addrs);
				}
			}
		}

		/*
		 * Add dependencies on constraints listed in query's constraintDeps
		 */
		foreach(lc, query->constraintDeps)
		{
			add_object_address(OCLASS_CONSTRAINT, lfirst_oid(lc), 0,
							   context->addrs);
		}

		/* query_tree_walker ignores ORDER BY etc, but we need those opers */
		find_expr_references_walker((Node *) query->sortClause, context);
		find_expr_references_walker((Node *) query->groupClause, context);
		find_expr_references_walker((Node *) query->windowClause, context);
		find_expr_references_walker((Node *) query->distinctClause, context);

		/* Examine substructure of query */
		context->rtables = lcons(query->rtable, context->rtables);
		result = query_tree_walker(query,
								   find_expr_references_walker,
								   (void *) context,
								   QTW_IGNORE_JOINALIASES);
		context->rtables = list_delete_first(context->rtables);
		return result;
	}
	else if (IsA(node, SetOperationStmt))
	{
		SetOperationStmt *setop = (SetOperationStmt *) node;

		/* we need to look at the groupClauses for operator references */
		find_expr_references_walker((Node *) setop->groupClauses, context);
		/* fall through to examine child nodes */
	}
	else if (IsA(node, RangeTblFunction))
	{
		RangeTblFunction *rtfunc = (RangeTblFunction *) node;
		ListCell   *ct;

		/*
		 * Add refs for any datatypes and collations used in a column
		 * definition list for a RECORD function.  (For other cases, it should
		 * be enough to depend on the function itself.)
		 */
		foreach(ct, rtfunc->funccoltypes)
		{
			add_object_address(OCLASS_TYPE, lfirst_oid(ct), 0,
							   context->addrs);
		}
		foreach(ct, rtfunc->funccolcollations)
		{
			Oid			collid = lfirst_oid(ct);

			if (OidIsValid(collid) && collid != DEFAULT_COLLATION_OID)
				add_object_address(OCLASS_COLLATION, collid, 0,
								   context->addrs);
		}
	}
	else if (IsA(node, TableSampleClause))
	{
		TableSampleClause *tsc = (TableSampleClause *) node;

		add_object_address(OCLASS_PROC, tsc->tsmhandler, 0,
						   context->addrs);
		/* fall through to examine arguments */
	}

	return expression_tree_walker(node, find_expr_references_walker,
								  (void *) context);
}

/*
 * Given an array of dependency references, eliminate any duplicates.
 */
static void
eliminate_duplicate_dependencies(ObjectAddresses *addrs)
{
	ObjectAddress *priorobj;
	int			oldref,
				newrefs;

	/*
	 * We can't sort if the array has "extra" data, because there's no way to
	 * keep it in sync.  Fortunately that combination of features is not
	 * needed.
	 */
	Assert(!addrs->extras);

	if (addrs->numrefs <= 1)
		return;					/* nothing to do */

	/* Sort the refs so that duplicates are adjacent */
	qsort((void *) addrs->refs, addrs->numrefs, sizeof(ObjectAddress),
		  object_address_comparator);

	/* Remove dups */
	priorobj = addrs->refs;
	newrefs = 1;
	for (oldref = 1; oldref < addrs->numrefs; oldref++)
	{
		ObjectAddress *thisobj = addrs->refs + oldref;

		if (priorobj->classId == thisobj->classId &&
			priorobj->objectId == thisobj->objectId)
		{
			if (priorobj->objectSubId == thisobj->objectSubId)
				continue;		/* identical, so drop thisobj */

			/*
			 * If we have a whole-object reference and a reference to a part
			 * of the same object, we don't need the whole-object reference
			 * (for example, we don't need to reference both table foo and
			 * column foo.bar).  The whole-object reference will always appear
			 * first in the sorted list.
			 */
			if (priorobj->objectSubId == 0)
			{
				/* replace whole ref with partial */
				priorobj->objectSubId = thisobj->objectSubId;
				continue;
			}
		}
		/* Not identical, so add thisobj to output set */
		priorobj++;
		*priorobj = *thisobj;
		newrefs++;
	}

	addrs->numrefs = newrefs;
}

/*
 * qsort comparator for ObjectAddress items
 */
static int
object_address_comparator(const void *a, const void *b)
{
	const ObjectAddress *obja = (const ObjectAddress *) a;
	const ObjectAddress *objb = (const ObjectAddress *) b;

	if (obja->classId < objb->classId)
		return -1;
	if (obja->classId > objb->classId)
		return 1;
	if (obja->objectId < objb->objectId)
		return -1;
	if (obja->objectId > objb->objectId)
		return 1;

	/*
	 * We sort the subId as an unsigned int so that 0 will come first. See
	 * logic in eliminate_duplicate_dependencies.
	 */
	if ((unsigned int) obja->objectSubId < (unsigned int) objb->objectSubId)
		return -1;
	if ((unsigned int) obja->objectSubId > (unsigned int) objb->objectSubId)
		return 1;
	return 0;
}

/*
 * Routines for handling an expansible array of ObjectAddress items.
 *
 * new_object_addresses: create a new ObjectAddresses array.
 */
ObjectAddresses *
new_object_addresses(void)
{
	ObjectAddresses *addrs;

	addrs = palloc(sizeof(ObjectAddresses));

	addrs->numrefs = 0;
	addrs->maxrefs = 32;
	addrs->refs = (ObjectAddress *)
		palloc(addrs->maxrefs * sizeof(ObjectAddress));
	addrs->extras = NULL;		/* until/unless needed */

	return addrs;
}

/*
 * Add an entry to an ObjectAddresses array.
 *
 * It is convenient to specify the class by ObjectClass rather than directly
 * by catalog OID.
 */
static void
add_object_address(ObjectClass oclass, Oid objectId, int32 subId,
				   ObjectAddresses *addrs)
{
	ObjectAddress *item;

	/*
	 * Make sure object_classes is kept up to date with the ObjectClass enum.
	 */
	StaticAssertStmt(lengthof(object_classes) == LAST_OCLASS + 1,
					 "object_classes[] must cover all ObjectClasses");

	/* enlarge array if needed */
	if (addrs->numrefs >= addrs->maxrefs)
	{
		addrs->maxrefs *= 2;
		addrs->refs = (ObjectAddress *)
			repalloc(addrs->refs, addrs->maxrefs * sizeof(ObjectAddress));
		Assert(!addrs->extras);
	}
	/* record this item */
	item = addrs->refs + addrs->numrefs;
	item->classId = object_classes[oclass];
	item->objectId = objectId;
	item->objectSubId = subId;
	addrs->numrefs++;
}

/*
 * Add an entry to an ObjectAddresses array.
 *
 * As above, but specify entry exactly.
 */
void
add_exact_object_address(const ObjectAddress *object,
						 ObjectAddresses *addrs)
{
	ObjectAddress *item;

	/* enlarge array if needed */
	if (addrs->numrefs >= addrs->maxrefs)
	{
		addrs->maxrefs *= 2;
		addrs->refs = (ObjectAddress *)
			repalloc(addrs->refs, addrs->maxrefs * sizeof(ObjectAddress));
		Assert(!addrs->extras);
	}
	/* record this item */
	item = addrs->refs + addrs->numrefs;
	*item = *object;
	addrs->numrefs++;
}

/*
 * Add an entry to an ObjectAddresses array.
 *
 * As above, but specify entry exactly and provide some "extra" data too.
 */
static void
add_exact_object_address_extra(const ObjectAddress *object,
							   const ObjectAddressExtra *extra,
							   ObjectAddresses *addrs)
{
	ObjectAddress *item;
	ObjectAddressExtra *itemextra;

	/* allocate extra space if first time */
	if (!addrs->extras)
		addrs->extras = (ObjectAddressExtra *)
			palloc(addrs->maxrefs * sizeof(ObjectAddressExtra));

	/* enlarge array if needed */
	if (addrs->numrefs >= addrs->maxrefs)
	{
		addrs->maxrefs *= 2;
		addrs->refs = (ObjectAddress *)
			repalloc(addrs->refs, addrs->maxrefs * sizeof(ObjectAddress));
		addrs->extras = (ObjectAddressExtra *)
			repalloc(addrs->extras, addrs->maxrefs * sizeof(ObjectAddressExtra));
	}
	/* record this item */
	item = addrs->refs + addrs->numrefs;
	*item = *object;
	itemextra = addrs->extras + addrs->numrefs;
	*itemextra = *extra;
	addrs->numrefs++;
}

/*
 * Test whether an object is present in an ObjectAddresses array.
 *
 * We return "true" if object is a subobject of something in the array, too.
 */
bool
object_address_present(const ObjectAddress *object,
					   const ObjectAddresses *addrs)
{
	int			i;

	for (i = addrs->numrefs - 1; i >= 0; i--)
	{
		const ObjectAddress *thisobj = addrs->refs + i;

		if (object->classId == thisobj->classId &&
			object->objectId == thisobj->objectId)
		{
			if (object->objectSubId == thisobj->objectSubId ||
				thisobj->objectSubId == 0)
				return true;
		}
	}

	return false;
}

/*
 * As above, except that if the object is present then also OR the given
 * flags into its associated extra data (which must exist).
 */
static bool
object_address_present_add_flags(const ObjectAddress *object,
								 int flags,
								 ObjectAddresses *addrs)
{
	bool		result = false;
	int			i;

	for (i = addrs->numrefs - 1; i >= 0; i--)
	{
		ObjectAddress *thisobj = addrs->refs + i;

		if (object->classId == thisobj->classId &&
			object->objectId == thisobj->objectId)
		{
			if (object->objectSubId == thisobj->objectSubId)
			{
				ObjectAddressExtra *thisextra = addrs->extras + i;

				thisextra->flags |= flags;
				result = true;
			}
			else if (thisobj->objectSubId == 0)
			{
				/*
				 * We get here if we find a need to delete a column after
				 * having already decided to drop its whole table.  Obviously
				 * we no longer need to drop the subobject, so report that we
				 * found the subobject in the array.  But don't plaster its
				 * flags on the whole object.
				 */
				result = true;
			}
			else if (object->objectSubId == 0)
			{
				/*
				 * We get here if we find a need to delete a whole table after
				 * having already decided to drop one of its columns.  We
				 * can't report that the whole object is in the array, but we
				 * should mark the subobject with the whole object's flags.
				 *
				 * It might seem attractive to physically delete the column's
				 * array entry, or at least mark it as no longer needing
				 * separate deletion.  But that could lead to, e.g., dropping
				 * the column's datatype before we drop the table, which does
				 * not seem like a good idea.  This is a very rare situation
				 * in practice, so we just take the hit of doing a separate
				 * DROP COLUMN action even though we know we're gonna delete
				 * the table later.
				 *
				 * Because there could be other subobjects of this object in
				 * the array, this case means we always have to loop through
				 * the whole array; we cannot exit early on a match.
				 */
				ObjectAddressExtra *thisextra = addrs->extras + i;

				thisextra->flags |= flags;
			}
		}
	}

	return result;
}

/*
 * Similar to above, except we search an ObjectAddressStack.
 */
static bool
stack_address_present_add_flags(const ObjectAddress *object,
								int flags,
								ObjectAddressStack *stack)
{
	bool		result = false;
	ObjectAddressStack *stackptr;

	for (stackptr = stack; stackptr; stackptr = stackptr->next)
	{
		const ObjectAddress *thisobj = stackptr->object;

		if (object->classId == thisobj->classId &&
			object->objectId == thisobj->objectId)
		{
			if (object->objectSubId == thisobj->objectSubId)
			{
				stackptr->flags |= flags;
				result = true;
			}
			else if (thisobj->objectSubId == 0)
			{
				/*
				 * We're visiting a column with whole table already on stack.
				 * As in object_address_present_add_flags(), we can skip
				 * further processing of the subobject, but we don't want to
				 * propagate flags for the subobject to the whole object.
				 */
				result = true;
			}
			else if (object->objectSubId == 0)
			{
				/*
				 * We're visiting a table with column already on stack.  As in
				 * object_address_present_add_flags(), we should propagate
				 * flags for the whole object to each of its subobjects.
				 */
				stackptr->flags |= flags;
			}
		}
	}

	return result;
}

/*
 * Record multiple dependencies from an ObjectAddresses array, after first
 * removing any duplicates.
 */
void
record_object_address_dependencies(const ObjectAddress *depender,
								   ObjectAddresses *referenced,
								   DependencyType behavior)
{
	eliminate_duplicate_dependencies(referenced);
	recordMultipleDependencies(depender,
							   referenced->refs, referenced->numrefs,
							   behavior);
}

/*
 * Clean up when done with an ObjectAddresses array.
 */
void
free_object_addresses(ObjectAddresses *addrs)
{
	pfree(addrs->refs);
	if (addrs->extras)
		pfree(addrs->extras);
	pfree(addrs);
}

/*
 * Determine the class of a given object identified by objectAddress.
 *
 * This function is essentially the reverse mapping for the object_classes[]
 * table.  We implement it as a function because the OIDs aren't consecutive.
 */
ObjectClass
getObjectClass(const ObjectAddress *object)
{
	/* only pg_class entries can have nonzero objectSubId */
	if (object->classId != RelationRelationId &&
		object->objectSubId != 0)
		elog(ERROR, "invalid non-zero objectSubId for object class %u",
			 object->classId);

	switch (object->classId)
	{
		case RelationRelationId:
			/* caller must check objectSubId */
			return OCLASS_CLASS;

		case ProcedureRelationId:
			return OCLASS_PROC;

		case TypeRelationId:
			return OCLASS_TYPE;

		case CastRelationId:
			return OCLASS_CAST;

		case CollationRelationId:
			return OCLASS_COLLATION;

		case ConstraintRelationId:
			return OCLASS_CONSTRAINT;

		case ConversionRelationId:
			return OCLASS_CONVERSION;

		case AttrDefaultRelationId:
			return OCLASS_DEFAULT;

		case LanguageRelationId:
			return OCLASS_LANGUAGE;

		case LargeObjectRelationId:
			return OCLASS_LARGEOBJECT;

		case OperatorRelationId:
			return OCLASS_OPERATOR;

		case OperatorClassRelationId:
			return OCLASS_OPCLASS;

		case OperatorFamilyRelationId:
			return OCLASS_OPFAMILY;

		case AccessMethodRelationId:
			return OCLASS_AM;

		case AccessMethodOperatorRelationId:
			return OCLASS_AMOP;

		case AccessMethodProcedureRelationId:
			return OCLASS_AMPROC;

		case RewriteRelationId:
			return OCLASS_REWRITE;

		case TriggerRelationId:
			return OCLASS_TRIGGER;

		case NamespaceRelationId:
			return OCLASS_SCHEMA;

		case StatisticExtRelationId:
			return OCLASS_STATISTIC_EXT;

		case TSParserRelationId:
			return OCLASS_TSPARSER;

		case TSDictionaryRelationId:
			return OCLASS_TSDICT;

		case TSTemplateRelationId:
			return OCLASS_TSTEMPLATE;

		case TSConfigRelationId:
			return OCLASS_TSCONFIG;

		case AuthIdRelationId:
			return OCLASS_ROLE;

		case DatabaseRelationId:
			return OCLASS_DATABASE;

		case TableSpaceRelationId:
			return OCLASS_TBLSPACE;

		case ForeignDataWrapperRelationId:
			return OCLASS_FDW;

		case ForeignServerRelationId:
			return OCLASS_FOREIGN_SERVER;

		case UserMappingRelationId:
			return OCLASS_USER_MAPPING;

		case DefaultAclRelationId:
			return OCLASS_DEFACL;

		case ExtensionRelationId:
			return OCLASS_EXTENSION;

		case EventTriggerRelationId:
			return OCLASS_EVENT_TRIGGER;

		case PolicyRelationId:
			return OCLASS_POLICY;

		case PublicationRelationId:
			return OCLASS_PUBLICATION;

		case PublicationRelRelationId:
			return OCLASS_PUBLICATION_REL;

		case SubscriptionRelationId:
			return OCLASS_SUBSCRIPTION;

		case TransformRelationId:
			return OCLASS_TRANSFORM;

		case GraphRelationId:
			return OCLASS_GRAPH;

		case LabelRelationId:
			return OCLASS_LABEL;
	}

	/* shouldn't get here */
	elog(ERROR, "unrecognized object class: %u", object->classId);
	return OCLASS_CLASS;		/* keep compiler quiet */
}

/*
 * delete initial ACL for extension objects
 */
static void
DeleteInitPrivs(const ObjectAddress *object)
{
	Relation	relation;
	ScanKeyData key[3];
	SysScanDesc scan;
	HeapTuple	oldtuple;

	relation = heap_open(InitPrivsRelationId, RowExclusiveLock);

	ScanKeyInit(&key[0],
				Anum_pg_init_privs_objoid,
				BTEqualStrategyNumber, F_OIDEQ,
				ObjectIdGetDatum(object->objectId));
	ScanKeyInit(&key[1],
				Anum_pg_init_privs_classoid,
				BTEqualStrategyNumber, F_OIDEQ,
				ObjectIdGetDatum(object->classId));
	ScanKeyInit(&key[2],
				Anum_pg_init_privs_objsubid,
				BTEqualStrategyNumber, F_INT4EQ,
				Int32GetDatum(object->objectSubId));

	scan = systable_beginscan(relation, InitPrivsObjIndexId, true,
							  NULL, 3, key);

	while (HeapTupleIsValid(oldtuple = systable_getnext(scan)))
		CatalogTupleDelete(relation, &oldtuple->t_self);

	systable_endscan(scan);

	heap_close(relation, RowExclusiveLock);
}<|MERGE_RESOLUTION|>--- conflicted
+++ resolved
@@ -174,16 +174,12 @@
 	ExtensionRelationId,		/* OCLASS_EXTENSION */
 	EventTriggerRelationId,		/* OCLASS_EVENT_TRIGGER */
 	PolicyRelationId,			/* OCLASS_POLICY */
-<<<<<<< HEAD
+	PublicationRelationId,		/* OCLASS_PUBLICATION */
+	PublicationRelRelationId,	/* OCLASS_PUBLICATION_REL */
+	SubscriptionRelationId,		/* OCLASS_SUBSCRIPTION */
 	TransformRelationId,		/* OCLASS_TRANSFORM */
 	GraphRelationId,			/* OCLASS_GRAPH */
 	LabelRelationId				/* OCLASS_LABEL */
-=======
-	PublicationRelationId,		/* OCLASS_PUBLICATION */
-	PublicationRelRelationId,	/* OCLASS_PUBLICATION_REL */
-	SubscriptionRelationId,		/* OCLASS_SUBSCRIPTION */
-	TransformRelationId			/* OCLASS_TRANSFORM */
->>>>>>> fdf521d6
 };
 
 
@@ -567,8 +563,6 @@
 			case DEPENDENCY_EXTENSION:
 
 				/*
-<<<<<<< HEAD
-=======
 				 * If told to, ignore EXTENSION dependencies altogether.  This
 				 * flag is normally used to prevent dropping extensions during
 				 * temporary-object cleanup, even if a temp object was created
@@ -578,7 +572,6 @@
 					break;
 
 				/*
->>>>>>> fdf521d6
 				 * If the other object is the extension currently being
 				 * created/altered, ignore this dependency and continue with
 				 * the deletion.  This allows dropping of an extension's
@@ -1284,19 +1277,6 @@
 			DropTransformById(object->objectId);
 			break;
 
-<<<<<<< HEAD
-		case OCLASS_GRAPH:
-			RemoveGraphById(object->objectId);
-			break;
-
-		case OCLASS_LABEL:
-			label_drop_with_catalog(object->objectId);
-			break;
-
-		default:
-			elog(ERROR, "unrecognized object class: %u",
-				 object->classId);
-=======
 			/*
 			 * These global object types are not supported here.
 			 */
@@ -1311,7 +1291,17 @@
 			 * There's intentionally no default: case here; we want the
 			 * compiler to warn if a new OCLASS hasn't been handled above.
 			 */
->>>>>>> fdf521d6
+		case OCLASS_GRAPH:
+			RemoveGraphById(object->objectId);
+			break;
+
+		case OCLASS_LABEL:
+			label_drop_with_catalog(object->objectId);
+			break;
+
+		default:
+			elog(ERROR, "unrecognized object class: %u",
+				 object->classId);
 	}
 }
 
