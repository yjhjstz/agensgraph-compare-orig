--- conflicted
+++ resolved
@@ -33,11 +33,6 @@
 #include "utils/syscache.h"
 #include "utils/tqual.h"
 
-<<<<<<< HEAD
-static int	oid_cmp(const void *p1, const void *p2);
-static List *find_inheritance_parents(Oid childrelId, LOCKMODE lockmode);
-
-=======
 /*
  * Entry of a hash table used in find_all_inheritors. See below.
  */
@@ -46,7 +41,6 @@
 	Oid			rel_id;			/* relation oid */
 	ListCell   *numparents_cell;	/* corresponding list cell */
 } SeenRelsEntry;
->>>>>>> fdf521d6
 
 /*
  * find_inheritance_children
@@ -405,134 +399,4 @@
 	list_free(queue);
 
 	return result;
-<<<<<<< HEAD
-}
-
-
-/* qsort comparison function */
-static int
-oid_cmp(const void *p1, const void *p2)
-{
-	Oid			v1 = *((const Oid *) p1);
-	Oid			v2 = *((const Oid *) p2);
-
-	if (v1 < v2)
-		return -1;
-	if (v1 > v2)
-		return 1;
-	return 0;
-}
-
-
-/* See find_inheritance_children() */
-static List *
-find_inheritance_parents(Oid childrelId, LOCKMODE lockmode)
-{
-	List	   *list = NIL;
-	Relation	relation;
-	SysScanDesc	scan;
-	ScanKeyData	key[1];
-	HeapTuple	inheritsTuple;
-	Oid			inhparent;
-	Oid		   *oidarr;
-	int			maxoids;
-	int			numoids;
-	int			i;
-
-	maxoids = 32;
-	oidarr = (Oid *) palloc(maxoids * sizeof(Oid));
-	numoids = 0;
-
-	relation = heap_open(InheritsRelationId, AccessShareLock);
-
-	ScanKeyInit(&key[0],
-				Anum_pg_inherits_inhrelid,
-				BTEqualStrategyNumber, F_OIDEQ,
-				ObjectIdGetDatum(childrelId));
-
-	scan = systable_beginscan(relation, InheritsRelidSeqnoIndexId,
-							  true, NULL, 1, key);
-
-	while ((inheritsTuple = systable_getnext(scan)) != NULL)
-	{
-		inhparent = ((Form_pg_inherits) GETSTRUCT(inheritsTuple))->inhparent;
-		if (numoids >= maxoids)
-		{
-			maxoids *= 2;
-			oidarr = (Oid *) repalloc(oidarr, maxoids * sizeof(Oid));
-		}
-		oidarr[numoids++] = inhparent;
-	}
-
-	systable_endscan(scan);
-
-	heap_close(relation, AccessShareLock);
-
-	if (numoids > 1)
-		qsort(oidarr, numoids, sizeof(Oid), oid_cmp);
-
-	for (i = 0; i < numoids; i++)
-	{
-		inhparent = oidarr[i];
-
-		if (lockmode != NoLock)
-		{
-			LockRelationOid(inhparent, lockmode);
-
-			if (!SearchSysCacheExists1(RELOID, ObjectIdGetDatum(inhparent)))
-			{
-				UnlockRelationOid(inhparent, lockmode);
-				continue;
-			}
-		}
-
-		list = lappend_oid(list, inhparent);
-	}
-
-	pfree(oidarr);
-
-	return list;
-}
-
-
-/* See find_all_inheritors() */
-List *
-find_all_ancestors(Oid childrelId, LOCKMODE lockmode)
-{
-	List	   *rels_list;
-	ListCell   *l;
-
-	rels_list = list_make1_oid(childrelId);
-
-	foreach(l, rels_list)
-	{
-		Oid			currentrel = lfirst_oid(l);
-		List	   *currentparents;
-		ListCell   *lp;
-
-		currentparents = find_inheritance_parents(currentrel, lockmode);
-
-		foreach(lp, currentparents)
-		{
-			Oid			parent_oid = lfirst_oid(lp);
-			bool		found = false;
-			ListCell   *lo;
-
-			foreach(lo, rels_list)
-			{
-				if (lfirst_oid(lo) == parent_oid)
-				{
-					found = true;
-					break;
-				}
-			}
-
-			if (!found)
-				rels_list = lappend_oid(rels_list, parent_oid);
-		}
-	}
-
-	return rels_list;
-=======
->>>>>>> fdf521d6
 }