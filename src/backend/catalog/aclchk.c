--- conflicted
+++ resolved
@@ -3338,17 +3338,14 @@
 	gettext_noop("permission denied for event trigger %s"),
 	/* ACL_KIND_EXTENSION */
 	gettext_noop("permission denied for extension %s"),
-<<<<<<< HEAD
+	/* ACL_KIND_PUBLICATION */
+	gettext_noop("permission denied for publication %s"),
+	/* ACL_KIND_SUBSCRIPTION */
+	gettext_noop("permission denied for subscription %s"),
 	/* ACL_KIND_GRAPH */
 	gettext_noop("permission denied for graph %s"),
 	/* ACL_KIND_LABEL */
 	gettext_noop("permission denied for label %s"),
-=======
-	/* ACL_KIND_PUBLICATION */
-	gettext_noop("permission denied for publication %s"),
-	/* ACL_KIND_SUBSCRIPTION */
-	gettext_noop("permission denied for subscription %s"),
->>>>>>> fdf521d6
 };
 
 static const char *const not_owner_msg[MAX_ACL_KIND] =
@@ -3397,17 +3394,14 @@
 	gettext_noop("must be owner of event trigger %s"),
 	/* ACL_KIND_EXTENSION */
 	gettext_noop("must be owner of extension %s"),
-<<<<<<< HEAD
+	/* ACL_KIND_PUBLICATION */
+	gettext_noop("must be owner of publication %s"),
+	/* ACL_KIND_SUBSCRIPTION */
+	gettext_noop("must be owner of subscription %s"),
 	/* ACL_KIND_GRAPH */
 	gettext_noop("must be owner of graph %s"),
 	/* ACL_KIND_LABEL */
 	gettext_noop("must be owner of label %s"),
-=======
-	/* ACL_KIND_PUBLICATION */
-	gettext_noop("must be owner of publication %s"),
-	/* ACL_KIND_SUBSCRIPTION */
-	gettext_noop("must be owner of subscription %s"),
->>>>>>> fdf521d6
 };
 
 
@@ -5519,11 +5513,7 @@
 
 		tuple = systable_getnext(scan);
 		if (!HeapTupleIsValid(tuple))
-<<<<<<< HEAD
-			elog(ERROR, "cache lookup failed for large object %u", objoid);
-=======
 			elog(ERROR, "could not find tuple for large object %u", objoid);
->>>>>>> fdf521d6
 
 		aclDatum = heap_getattr(tuple,
 								Anum_pg_largeobject_metadata_lomacl,
@@ -5680,11 +5670,7 @@
 				if (!HeapTupleIsValid(attTuple))
 					continue;
 
-<<<<<<< HEAD
-				/* when removing, remove all entires, even dropped columns */
-=======
 				/* when removing, remove all entries, even dropped columns */
->>>>>>> fdf521d6
 
 				recordExtensionInitPrivWorker(objoid, classoid, curr_att, NULL);
 
@@ -5818,7 +5804,6 @@
 		{
 			/* No entry found, so add it. */
 			MemSet(nulls, false, sizeof(nulls));
-<<<<<<< HEAD
 
 			values[Anum_pg_init_privs_objoid - 1] = ObjectIdGetDatum(objoid);
 			values[Anum_pg_init_privs_classoid - 1] = ObjectIdGetDatum(classoid);
@@ -5832,26 +5817,7 @@
 
 			tuple = heap_form_tuple(RelationGetDescr(relation), values, nulls);
 
-			simple_heap_insert(relation, tuple);
-
-			/* keep the catalog indexes up to date */
-			CatalogUpdateIndexes(relation, tuple);
-=======
-
-			values[Anum_pg_init_privs_objoid - 1] = ObjectIdGetDatum(objoid);
-			values[Anum_pg_init_privs_classoid - 1] = ObjectIdGetDatum(classoid);
-			values[Anum_pg_init_privs_objsubid - 1] = Int32GetDatum(objsubid);
-
-			/* This function only handles initial privileges of extensions */
-			values[Anum_pg_init_privs_privtype - 1] =
-				CharGetDatum(INITPRIVS_EXTENSION);
-
-			values[Anum_pg_init_privs_privs - 1] = PointerGetDatum(new_acl);
-
-			tuple = heap_form_tuple(RelationGetDescr(relation), values, nulls);
-
 			CatalogTupleInsert(relation, tuple);
->>>>>>> fdf521d6
 		}
 	}
 
