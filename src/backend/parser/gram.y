%{

/*#define YYDEBUG 1*/
/*-------------------------------------------------------------------------
 *
 * gram.y
 *	  POSTGRESQL BISON rules/actions
 *
 * Portions Copyright (c) 1996-2017, PostgreSQL Global Development Group
 * Portions Copyright (c) 1994, Regents of the University of California
 *
 *
 * IDENTIFICATION
 *	  src/backend/parser/gram.y
 *
 * HISTORY
 *	  AUTHOR			DATE			MAJOR EVENT
 *	  Andrew Yu			Sept, 1994		POSTQUEL to SQL conversion
 *	  Andrew Yu			Oct, 1994		lispy code conversion
 *
 * NOTES
 *	  CAPITALS are used to represent terminal symbols.
 *	  non-capitals are used to represent non-terminals.
 *
 *	  In general, nothing in this file should initiate database accesses
 *	  nor depend on changeable state (such as SET variables).  If you do
 *	  database accesses, your code will fail when we have aborted the
 *	  current transaction and are just parsing commands to find the next
 *	  ROLLBACK or COMMIT.  If you make use of SET variables, then you
 *	  will do the wrong thing in multi-query strings like this:
 *			SET constraint_exclusion TO off; SELECT * FROM foo;
 *	  because the entire string is parsed by gram.y before the SET gets
 *	  executed.  Anything that depends on the database or changeable state
 *	  should be handled during parse analysis so that it happens at the
 *	  right time not the wrong time.
 *
 * WARNINGS
 *	  If you use a list, make sure the datum is a node so that the printing
 *	  routines work.
 *
 *	  Sometimes we assign constants to makeStrings. Make sure we don't free
 *	  those.
 *
 *-------------------------------------------------------------------------
 */
#include "postgres.h"

#include <ctype.h>
#include <limits.h>

#include "catalog/index.h"
#include "catalog/namespace.h"
#include "catalog/pg_am.h"
#include "catalog/pg_trigger.h"
#include "commands/defrem.h"
#include "commands/trigger.h"
#include "nodes/makefuncs.h"
#include "nodes/nodeFuncs.h"
#include "parser/gramparse.h"
#include "parser/parser.h"
#include "parser/parse_expr.h"
#include "parser/scansup.h"
#include "storage/lmgr.h"
#include "utils/date.h"
#include "utils/datetime.h"
#include "utils/numeric.h"
#include "utils/xml.h"


/*
 * Location tracking support --- simpler than bison's default, since we only
 * want to track the start position not the end position of each nonterminal.
 */
#define YYLLOC_DEFAULT(Current, Rhs, N) \
	do { \
		if ((N) > 0) \
			(Current) = (Rhs)[1]; \
		else \
			(Current) = (-1); \
	} while (0)

/*
 * The above macro assigns -1 (unknown) as the parse location of any
 * nonterminal that was reduced from an empty rule, or whose leftmost
 * component was reduced from an empty rule.  This is problematic
 * for nonterminals defined like
 *		OptFooList: / * EMPTY * / { ... } | OptFooList Foo { ... } ;
 * because we'll set -1 as the location during the first reduction and then
 * copy it during each subsequent reduction, leaving us with -1 for the
 * location even when the list is not empty.  To fix that, do this in the
 * action for the nonempty rule(s):
 *		if (@$ < 0) @$ = @2;
 * (Although we have many nonterminals that follow this pattern, we only
 * bother with fixing @$ like this when the nonterminal's parse location
 * is actually referenced in some rule.)
 *
 * A cleaner answer would be to make YYLLOC_DEFAULT scan all the Rhs
 * locations until it's found one that's not -1.  Then we'd get a correct
 * location for any nonterminal that isn't entirely empty.  But this way
 * would add overhead to every rule reduction, and so far there's not been
 * a compelling reason to pay that overhead.
 */

/*
 * Bison doesn't allocate anything that needs to live across parser calls,
 * so we can easily have it use palloc instead of malloc.  This prevents
 * memory leaks if we error out during parsing.  Note this only works with
 * bison >= 2.0.  However, in bison 1.875 the default is to use alloca()
 * if possible, so there's not really much problem anyhow, at least if
 * you're building with gcc.
 */
#define YYMALLOC palloc
#define YYFREE   pfree

/* Private struct for the result of privilege_target production */
typedef struct PrivTarget
{
	GrantTargetType targtype;
	GrantObjectType objtype;
	List	   *objs;
} PrivTarget;

/* Private struct for the result of import_qualification production */
typedef struct ImportQual
{
	ImportForeignSchemaType type;
	List	   *table_names;
} ImportQual;

/* ConstraintAttributeSpec yields an integer bitmask of these flags: */
#define CAS_NOT_DEFERRABLE			0x01
#define CAS_DEFERRABLE				0x02
#define CAS_INITIALLY_IMMEDIATE		0x04
#define CAS_INITIALLY_DEFERRED		0x08
#define CAS_NOT_VALID				0x10
#define CAS_NO_INHERIT				0x20


bool case_compat_type_func = false;


#define parser_yyerror(msg)  scanner_yyerror(msg, yyscanner)
#define parser_errposition(pos)  scanner_errposition(pos, yyscanner)

static void base_yyerror(YYLTYPE *yylloc, core_yyscan_t yyscanner,
						 const char *msg);
static RawStmt *makeRawStmt(Node *stmt, int stmt_location);
static void updateRawStmtEnd(RawStmt *rs, int end_location);
static Node *makeColumnRef(char *colname, List *indirection,
						   int location, core_yyscan_t yyscanner);
static Node *makeTypeCast(Node *arg, TypeName *typename, int location);
static Node *makeStringConst(char *str, int location);
static Node *makeStringConstCast(char *str, int location, TypeName *typename);
static Node *makeIntConst(int val, int location);
static Node *makeFloatConst(char *str, int location);
static Node *makeBitStringConst(char *str, int location);
static Node *makeNullAConst(int location);
static Node *makeAConst(Value *v, int location);
static Node *makeBoolAConst(bool state, int location);
static RoleSpec *makeRoleSpec(RoleSpecType type, int location);
static void check_qualified_name(List *names, core_yyscan_t yyscanner);
static List *check_func_name(List *names, core_yyscan_t yyscanner);
static List *check_indirection(List *indirection, core_yyscan_t yyscanner);
static List *extractArgTypes(List *parameters);
static List *extractAggrArgTypes(List *aggrargs);
static List *makeOrderedSetArgs(List *directargs, List *orderedargs,
								core_yyscan_t yyscanner);
static void insertSelectOptions(SelectStmt *stmt,
								List *sortClause, List *lockingClause,
								Node *limitOffset, Node *limitCount,
								WithClause *withClause,
								core_yyscan_t yyscanner);
static Node *makeSetOp(SetOperation op, bool all, Node *larg, Node *rarg);
static Node *doNegate(Node *n, int location);
static void doNegateFloat(Value *v);
static Node *makeAndExpr(Node *lexpr, Node *rexpr, int location);
static Node *makeOrExpr(Node *lexpr, Node *rexpr, int location);
static Node *makeNotExpr(Node *expr, int location);
static Node *makeAArrayExpr(List *elements, int location);
static Node *makeSQLValueFunction(SQLValueFunctionOp op, int32 typmod,
								  int location);
static Node *makeXmlExpr(XmlExprOp op, char *name, List *named_args,
						 List *args, int location);
static List *mergeTableFuncParameters(List *func_args, List *columns);
static TypeName *TableFuncTypeName(List *columns);
static RangeVar *makeRangeVarFromAnyName(List *names, int position, core_yyscan_t yyscanner);
static void SplitColQualList(List *qualList,
							 List **constraintList, CollateClause **collClause,
							 core_yyscan_t yyscanner);
static void processCASbits(int cas_bits, int location, const char *constrType,
			   bool *deferrable, bool *initdeferred, bool *not_valid,
			   bool *no_inherit, core_yyscan_t yyscanner);
static Node *makeRecursiveViewSelect(char *relname, List *aliases, Node *query);
static Node *makeCypherSetOp(SetOperation op, bool all, Node *larg, Node *rarg);
static Node *wrapCypherWithSelect(Node *stmt);
static List *downcase_namelist(List *namelist);
static char *preserve_downcasing_ident(char *ident);
static List *preserve_downcasing_namelist(List *namelist);
static char *preserve_downcasing_type_func_name(char *name);
static List *preserve_downcasing_type_func_namelist(List *namelist);

%}

%pure-parser
%expect 0
%name-prefix="base_yy"
%locations

%parse-param {core_yyscan_t yyscanner}
%lex-param   {core_yyscan_t yyscanner}

%union
{
	core_YYSTYPE		core_yystype;
	/* these fields must match core_YYSTYPE: */
	int					ival;
	char				*str;
	const char			*keyword;

	char				chr;
	bool				boolean;
	JoinType			jtype;
	DropBehavior		dbehavior;
	OnCommitAction		oncommit;
	List				*list;
	Node				*node;
	Value				*value;
	ObjectType			objtype;
	TypeName			*typnam;
	FunctionParameter   *fun_param;
	FunctionParameterMode fun_param_mode;
	ObjectWithArgs		*objwithargs;
	DefElem				*defelt;
	SortBy				*sortby;
	WindowDef			*windef;
	JoinExpr			*jexpr;
	IndexElem			*ielem;
	Alias				*alias;
	RangeVar			*range;
	IntoClause			*into;
	WithClause			*with;
	InferClause			*infer;
	OnConflictClause	*onconflict;
	A_Indices			*aind;
	ResTarget			*target;
	struct PrivTarget	*privtarget;
	AccessPriv			*accesspriv;
	struct ImportQual	*importqual;
	InsertStmt			*istmt;
	VariableSetStmt		*vsetstmt;
	PartitionElem		*partelem;
	PartitionSpec		*partspec;
	PartitionBoundSpec	*partboundspec;
	RoleSpec			*rolespec;
}

%type <node>	stmt schema_stmt
		AlterEventTrigStmt AlterCollationStmt
		AlterDatabaseStmt AlterDatabaseSetStmt AlterDomainStmt AlterEnumStmt
		AlterFdwStmt AlterForeignServerStmt AlterGroupStmt
		AlterObjectDependsStmt AlterObjectSchemaStmt AlterOwnerStmt
		AlterOperatorStmt AlterSeqStmt AlterSystemStmt AlterTableStmt
		AlterTblSpcStmt AlterExtensionStmt AlterExtensionContentsStmt AlterForeignTableStmt
		AlterCompositeTypeStmt AlterUserMappingStmt
		AlterRoleStmt AlterRoleSetStmt AlterPolicyStmt
		AlterDefaultPrivilegesStmt DefACLAction
		AnalyzeStmt ClosePortalStmt ClusterStmt CommentStmt
		ConstraintsSetStmt CopyStmt CreateAsStmt CreateCastStmt
		CreateDomainStmt CreateExtensionStmt CreateGroupStmt CreateOpClassStmt
		CreateOpFamilyStmt AlterOpFamilyStmt CreatePLangStmt
		CreateSchemaStmt CreateSeqStmt CreateStmt CreateStatsStmt CreateTableSpaceStmt
		CreateFdwStmt CreateForeignServerStmt CreateForeignTableStmt
		CreateAssertStmt CreateTransformStmt CreateTrigStmt CreateEventTrigStmt
		CreateUserStmt CreateUserMappingStmt CreateRoleStmt CreatePolicyStmt
		CreatedbStmt DeclareCursorStmt DefineStmt DeleteStmt DiscardStmt DoStmt
		DropOpClassStmt DropOpFamilyStmt DropPLangStmt DropStmt
		DropAssertStmt DropCastStmt DropRoleStmt
		DropdbStmt DropTableSpaceStmt
		DropTransformStmt
		DropUserMappingStmt ExplainStmt FetchStmt
		GrantStmt GrantRoleStmt ImportForeignSchemaStmt IndexStmt InsertStmt
		ListenStmt LoadStmt LockStmt NotifyStmt ExplainableStmt PreparableStmt
		CreateFunctionStmt AlterFunctionStmt ReindexStmt RemoveAggrStmt
		RemoveFuncStmt RemoveOperStmt RenameStmt RevokeStmt RevokeRoleStmt
		RuleActionStmt RuleActionStmtOrEmpty RuleStmt
		SecLabelStmt SelectStmt TransactionStmt TruncateStmt
		UnlistenStmt UpdateStmt VacuumStmt
		VariableResetStmt VariableSetStmt VariableShowStmt
		ViewStmt CheckPointStmt CreateConversionStmt
		DeallocateStmt PrepareStmt ExecuteStmt
		DropOwnedStmt ReassignOwnedStmt
		AlterTSConfigurationStmt AlterTSDictionaryStmt
		CreateMatViewStmt RefreshMatViewStmt CreateAmStmt
		CreatePublicationStmt AlterPublicationStmt
		CreateSubscriptionStmt AlterSubscriptionStmt DropSubscriptionStmt

%type <node>	select_no_parens select_with_parens select_clause
				simple_select values_clause

%type <node>	alter_column_default opclass_item opclass_drop alter_using
%type <ival>	add_drop opt_asc_desc opt_nulls_order

%type <node>	alter_table_cmd alter_type_cmd opt_collate_clause
	   replica_identity partition_cmd
%type <list>	alter_table_cmds alter_type_cmds
%type <list>    alter_identity_column_option_list
%type <defelt>  alter_identity_column_option

%type <dbehavior>	opt_drop_behavior

%type <list>	createdb_opt_list createdb_opt_items copy_opt_list
				transaction_mode_list
				create_extension_opt_list alter_extension_opt_list
%type <defelt>	createdb_opt_item copy_opt_item
				transaction_mode_item
				create_extension_opt_item alter_extension_opt_item

%type <ival>	opt_lock lock_type cast_context
%type <ival>	vacuum_option_list vacuum_option_elem
%type <boolean>	opt_or_replace
				opt_grant_grant_option opt_grant_admin_option
				opt_nowait opt_if_exists opt_with_data
%type <ival>	opt_nowait_or_skip

%type <list>	OptRoleList AlterOptRoleList
%type <defelt>	CreateOptRoleElem AlterOptRoleElem

%type <str>		opt_type
%type <str>		foreign_server_version opt_foreign_server_version
%type <str>		opt_in_database

%type <str>		OptSchemaName
%type <list>	OptSchemaEltList

%type <boolean> TriggerForSpec TriggerForType
%type <ival>	TriggerActionTime
%type <list>	TriggerEvents TriggerOneEvent
%type <value>	TriggerFuncArg
%type <node>	TriggerWhen
%type <str>		TransitionRelName
%type <boolean>	TransitionRowOrTable TransitionOldOrNew
%type <node>	TriggerTransition

%type <list>	event_trigger_when_list event_trigger_value_list
%type <defelt>	event_trigger_when_item
%type <chr>		enable_trigger

%type <str>		copy_file_name
				database_name access_method_clause access_method attr_name
				name cursor_name file_name
				index_name opt_index_name cluster_index_specification

%type <list>	func_name handler_name qual_Op qual_all_Op subquery_Op
				opt_class opt_inline_handler opt_validator validator_clause
				opt_collate

%type <range>	qualified_name insert_target OptConstrFromTable

%type <str>		all_Op MathOp

%type <str>		row_security_cmd RowSecurityDefaultForCmd
%type <boolean> RowSecurityDefaultPermissive
%type <node>	RowSecurityOptionalWithCheck RowSecurityOptionalExpr
%type <list>	RowSecurityDefaultToRole RowSecurityOptionalToRole

%type <str>		iso_level opt_encoding
%type <rolespec> grantee
%type <list>	grantee_list
%type <accesspriv> privilege
%type <list>	privileges privilege_list
%type <privtarget> privilege_target
%type <objwithargs> function_with_argtypes aggregate_with_argtypes operator_with_argtypes
%type <list>	function_with_argtypes_list aggregate_with_argtypes_list operator_with_argtypes_list
%type <ival>	defacl_privilege_target
%type <defelt>	DefACLOption
%type <list>	DefACLOptionList
%type <ival>	import_qualification_type
%type <importqual> import_qualification

%type <list>	stmtblock stmtmulti
				OptTableElementList TableElementList OptInherit definition
				OptTypedTableElementList TypedTableElementList
				reloptions opt_reloptions
				OptWith distinct_clause opt_all_clause opt_definition func_args func_args_list
				func_args_with_defaults func_args_with_defaults_list
				aggr_args aggr_args_list
				func_as createfunc_opt_list alterfunc_opt_list
				old_aggr_definition old_aggr_list
				oper_argtypes RuleActionList RuleActionMulti
				opt_column_list columnList opt_name_list
				sort_clause opt_sort_clause sortby_list index_params
				name_list role_list from_clause from_list opt_array_bounds
				qualified_name_list any_name any_name_list type_name_list
				any_operator expr_list attrs
				target_list opt_target_list insert_column_list set_target_list
				set_clause_list set_clause
				def_list operator_def_list indirection opt_indirection
				reloption_list group_clause TriggerFuncArgs select_limit
				opt_select_limit opclass_item_list opclass_drop_list
				opclass_purpose opt_opfamily transaction_mode_list_or_empty
				OptTableFuncElementList TableFuncElementList opt_type_modifiers
				prep_type_clause
				execute_param_clause using_clause returning_clause
				opt_enum_val_list enum_val_list table_func_column_list
				create_generic_options alter_generic_options
				relation_expr_list dostmt_opt_list
				transform_element_list transform_type_list
				TriggerTransitions TriggerReferencing
				publication_name_list

%type <list>	group_by_list
%type <node>	group_by_item empty_grouping_set rollup_clause cube_clause
%type <node>	grouping_sets_clause
%type <node>	opt_publication_for_tables publication_for_tables
%type <value>	publication_name_item

%type <list>	opt_fdw_options fdw_options
%type <defelt>	fdw_option

%type <range>	OptTempTableName
%type <into>	into_clause create_as_target create_mv_target

%type <defelt>	createfunc_opt_item common_func_opt_item dostmt_opt_item
%type <fun_param> func_arg func_arg_with_default table_func_column aggr_arg
%type <fun_param_mode> arg_class
%type <typnam>	func_return func_type

%type <boolean>  opt_trusted opt_restart_seqs
%type <ival>	 OptTemp
%type <ival>	 OptNoLog
%type <oncommit> OnCommitOption

%type <ival>	for_locking_strength
%type <node>	for_locking_item
%type <list>	for_locking_clause opt_for_locking_clause for_locking_items
%type <list>	locked_rels_list
%type <boolean>	all_or_distinct

%type <node>	join_outer join_qual
%type <jtype>	join_type

%type <list>	extract_list overlay_list position_list
%type <list>	substr_list trim_list
%type <list>	opt_interval interval_second
%type <node>	overlay_placing substr_from substr_for

%type <boolean> opt_instead
%type <boolean> opt_unique opt_concurrently opt_verbose opt_full
%type <boolean> opt_freeze opt_default opt_recheck
%type <defelt>	opt_binary opt_oids copy_delimiter

%type <boolean> copy_from opt_program

%type <ival>	opt_column event cursor_options opt_hold opt_set_data
%type <objtype>	drop_type_any_name drop_type_name drop_type_name_on_any_name
				comment_type_any_name comment_type_name
				security_label_type_any_name security_label_type_name

%type <node>	fetch_args limit_clause select_limit_value
				offset_clause select_offset_value
				select_offset_value2 opt_select_fetch_first_value
%type <ival>	row_or_rows first_or_next

%type <list>	OptSeqOptList SeqOptList OptParenthesizedSeqOptList
%type <defelt>	SeqOptElem

%type <istmt>	insert_rest
%type <infer>	opt_conf_expr
%type <onconflict> opt_on_conflict

%type <vsetstmt> generic_set set_rest set_rest_more generic_reset reset_rest
				 SetResetClause FunctionSetResetClause

%type <node>	TableElement TypedTableElement ConstraintElem TableFuncElement
%type <node>	columnDef columnOptions
%type <defelt>	def_elem reloption_elem old_aggr_elem operator_def_elem
%type <node>	def_arg columnElem where_clause where_or_current_clause
				a_expr b_expr c_expr AexprConst indirection_el opt_slice_bound
				columnref in_expr having_clause func_table xmltable array_expr
				ExclusionWhereClause operator_def_arg
%type <list>	rowsfrom_item rowsfrom_list opt_col_def_list
%type <boolean> opt_ordinality
%type <list>	ExclusionConstraintList ExclusionConstraintElem
%type <list>	func_arg_list
%type <node>	func_arg_expr
%type <list>	row explicit_row implicit_row type_list array_expr_list
%type <node>	case_expr case_arg when_clause case_default
%type <list>	when_clause_list
%type <ival>	sub_type
%type <value>	NumericOnly
%type <list>	NumericOnly_list
%type <alias>	alias_clause opt_alias_clause
%type <list>	func_alias_clause
%type <sortby>	sortby
%type <ielem>	index_elem
%type <node>	table_ref
%type <jexpr>	joined_table
%type <range>	relation_expr
%type <range>	relation_expr_opt_alias
%type <node>	tablesample_clause opt_repeatable_clause
%type <target>	target_el set_target insert_column_item

%type <str>		generic_option_name
%type <node>	generic_option_arg
%type <defelt>	generic_option_elem alter_generic_option_elem
%type <list>	generic_option_list alter_generic_option_list
%type <str>		explain_option_name
%type <node>	explain_option_arg
%type <defelt>	explain_option_elem
%type <list>	explain_option_list

%type <ival>	reindex_target_type reindex_target_multitable
%type <ival>	reindex_option_list reindex_option_elem

%type <node>	copy_generic_opt_arg copy_generic_opt_arg_list_item
%type <defelt>	copy_generic_opt_elem
%type <list>	copy_generic_opt_list copy_generic_opt_arg_list
%type <list>	copy_options

%type <typnam>	Typename SimpleTypename ConstTypename
				GenericType Numeric opt_float
				Character ConstCharacter
				CharacterWithLength CharacterWithoutLength
				ConstDatetime ConstInterval
				Bit ConstBit BitWithLength BitWithoutLength
%type <str>		character
%type <str>		extract_arg
%type <boolean> opt_varying opt_timezone opt_no_inherit

%type <ival>	Iconst SignedIconst
%type <str>		Sconst comment_text notify_payload
%type <str>		RoleId opt_boolean_or_string
%type <list>	var_list
%type <str>		ColId ColLabel var_name type_function_name param_name
%type <str>		NonReservedWord NonReservedWord_or_Sconst
%type <str>		createdb_opt_name
%type <node>	var_value zone_value
%type <rolespec> auth_ident RoleSpec opt_granted_by

%type <keyword> unreserved_keyword type_func_name_keyword
%type <keyword> col_name_keyword reserved_keyword

%type <node>	TableConstraint TableLikeClause
%type <ival>	TableLikeOptionList TableLikeOption
%type <list>	ColQualList
%type <node>	ColConstraint ColConstraintElem ConstraintAttr
%type <ival>	key_actions key_delete key_match key_update key_action
%type <ival>	ConstraintAttributeSpec ConstraintAttributeElem
%type <str>		ExistingIndex

%type <list>	constraints_set_list
%type <boolean> constraints_set_mode
%type <str>		OptTableSpace OptConsTableSpace
%type <rolespec> OptTableSpaceOwner
%type <ival>	opt_check_option

%type <str>		opt_provider security_label

%type <target>	xml_attribute_el
%type <list>	xml_attribute_list xml_attributes
%type <node>	xml_root_version opt_xml_root_standalone
%type <node>	xmlexists_argument
%type <ival>	document_or_content
%type <boolean> xml_whitespace_option
%type <list>	xmltable_column_list xmltable_column_option_list
%type <node>	xmltable_column_el
%type <defelt>	xmltable_column_option_el
%type <list>	xml_namespace_list
%type <target>	xml_namespace_el

%type <node>	func_application func_expr_common_subexpr
%type <node>	func_expr func_expr_windowless
%type <node>	common_table_expr
%type <with>	with_clause opt_with_clause
%type <list>	cte_list

%type <list>	within_group_clause
%type <node>	filter_clause
%type <list>	window_clause window_definition_list opt_partition_clause
%type <windef>	window_definition over_clause window_specification
				opt_frame_clause frame_extent frame_bound
%type <str>		opt_existing_window_name
%type <boolean> opt_if_not_exists
%type <ival>	generated_when override_kind
%type <partspec>	PartitionSpec OptPartitionSpec
%type <str>			part_strategy
%type <partelem>	part_elem
%type <list>		part_params
%type <partboundspec> ForValues
%type <node>		partbound_datum PartitionRangeDatum
%type <list>		partbound_datum_list range_datum_list

/* Agens Graph */
%type <node>	CreateGraphStmt CreateLabelStmt AlterLabelStmt alter_label_cmd
				CreateConstraintStmt DropConstraintStmt
				CreatePropertyIndexStmt
%type <list>	alter_label_cmds prop_idx_params
%type <str>		opt_constraint_name
%type <ielem>	prop_idx_elem
%type <boolean> opt_disable_index
%type <ival>	reindex_target_label

/*
 * Cypher Query Language
 */

%type <node>	CypherStmt cypher_with_parens cypher_no_parens
				cypher_clause_prev cypher_clause_head cypher_clause

%type <node>	cypher_read_opt_parens cypher_read_with_parens cypher_read_stmt
				cypher_read_opt cypher_read cypher_read_clauses

%type <node>	cypher_expr cypher_i_expr cypher_c_expr cypher_expr_opt
				cypher_expr_filter
				cypher_expr_atom cypher_expr_literal
				cypher_expr_param cypher_expr_var
%type <list>	cypher_expr_comma_list
%type <value>	cypher_expr_name
%type <str>		cypher_expr_varname

%type <node>	cypher_expr_map
%type <list>	cypher_expr_map_keyvals
%type <value>	cypher_expr_map_key cypher_expr_escaped_name

%type <node>	cypher_expr_list cypher_expr_lc_res_opt
%type <list>	cypher_expr_list_elems cypher_expr_list_elems_opt

%type <node>	cypher_expr_case cypher_expr_case_when cypher_expr_case_default
%type <list>	cypher_expr_case_when_list

%type <node>	cypher_expr_func cypher_expr_func_norm cypher_expr_func_subexpr
				cypher_expr_shortestpath

%type <node>	cypher_expr_propref cypher_expr_indir_elem
%type <list>	cypher_expr_indir_opt

%type <list>	cypher_pattern cypher_anon_pattern
				cypher_path cypher_path_chain
				cypher_types cypher_types_opt
%type <node>	cypher_pattern_part cypher_pattern_var cypher_anon_pattern_part
				cypher_shortestpath cypher_dijkstra
				cypher_node cypher_rel
				cypher_var cypher_var_opt cypher_label_opt
				cypher_varlen_opt cypher_range_opt cypher_range_idx
				cypher_range_idx_opt cypher_prop_map_opt
%type <str>		cypher_pattern_varname cypher_labelname
%type <boolean>	cypher_rel_left cypher_rel_right

%type <node>	cypher_return cypher_with
				cypher_skip_opt cypher_limit_opt cypher_where cypher_where_opt
%type <list>	cypher_return_items cypher_distinct_opt
				cypher_order_by_opt cypher_sort_items
%type <target>	cypher_return_item
%type <sortby>	cypher_sort_item

%type <node>	cypher_match
%type <boolean>	cypher_optional_opt

%type <node>	cypher_create

%type <node>	cypher_delete
%type <boolean>	cypher_detach_opt

%type <node>	cypher_set cypher_setitem cypher_remove cypher_rmitem
%type <list>	cypher_setitem_list cypher_rmitem_list

%type <node>	cypher_merge cypher_merge_set
%type <list>	cypher_merge_sets_opt cypher_merge_set_list

%type <node>	cypher_load


/*
 * Non-keyword token types.  These are hard-wired into the "flex" lexer.
 * They must be listed first so that their numeric codes do not depend on
 * the set of keywords.  PL/pgSQL depends on this so that it can share the
 * same lexer.  If you add/change tokens here, fix PL/pgSQL to match!
 *
 * DOT_DOT is unused in the core SQL grammar, and so will always provoke
<<<<<<< HEAD
 * parse errors.  It is needed by PL/pgsql.
 *
 * ADD_EQUALS is for Cypher SET clause.
=======
 * parse errors.  It is needed by PL/pgSQL.
>>>>>>> fdf521d6
 */
%token <str>	IDENT FCONST SCONST BCONST XCONST Op
%token <ival>	ICONST PARAM
%token			TYPECAST DOT_DOT COLON_EQUALS EQUALS_GREATER
%token			LESS_EQUALS GREATER_EQUALS NOT_EQUALS
%token			ADD_EQUALS

/*
 * If you want to make any keyword changes, update the keyword table in
 * src/include/parser/kwlist.h and add new keywords to the appropriate one
 * of the reserved-or-not-so-reserved keyword lists, below; search
 * this file for "Keyword category lists".
 */

/* ordinary key words in alphabetical order */
%token <keyword> ABORT_P ABSOLUTE_P ACCESS ACTION ADD_P ADMIN AFTER
<<<<<<< HEAD
	AGGREGATE ALL ALLSHORTESTPATHS ALSO ALTER ALWAYS ANALYSE ANALYZE AND ANY
	ARRAY AS ASC
	ASSERT ASSERTION ASSIGNMENT ASYMMETRIC AT ATTRIBUTE AUTHORIZATION
=======
	AGGREGATE ALL ALSO ALTER ALWAYS ANALYSE ANALYZE AND ANY ARRAY AS ASC
	ASSERTION ASSIGNMENT ASYMMETRIC AT ATTACH ATTRIBUTE AUTHORIZATION
>>>>>>> fdf521d6

	BACKWARD BEFORE BEGIN_P BETWEEN BIGINT BINARY BIT
	BOOLEAN_P BOTH BY

	CACHE CALLED CASCADE CASCADED CASE CAST CATALOG_P CHAIN CHAR_P
	CHARACTER CHARACTERISTICS CHECK CHECKPOINT CLASS CLOSE
	CLUSTER COALESCE COLLATE COLLATION COLUMN COLUMNS COMMENT COMMENTS COMMIT
	COMMITTED CONCURRENTLY CONFIGURATION CONFLICT CONNECTION CONSTRAINT
	CONSTRAINTS CONTAINS CONTENT_P CONTINUE_P CONVERSION_P COPY COST CREATE
	CROSS CSV CUBE CURRENT_P
	CURRENT_CATALOG CURRENT_DATE CURRENT_ROLE CURRENT_SCHEMA
	CURRENT_TIME CURRENT_TIMESTAMP CURRENT_USER CURSOR CYCLE

	DATA_P DATABASE DAY_P DEALLOCATE DEC DECIMAL_P DECLARE DEFAULT DEFAULTS
<<<<<<< HEAD
	DEFERRABLE DEFERRED DEFINER DELETE_P DELIMITER DELIMITERS DEPENDS DESC DETACH
	DICTIONARY DIJKSTRA DISABLE_P DISCARD DISTINCT DO DOCUMENT_P DOMAIN_P
=======
	DEFERRABLE DEFERRED DEFINER DELETE_P DELIMITER DELIMITERS DEPENDS DESC
	DETACH DICTIONARY DISABLE_P DISCARD DISTINCT DO DOCUMENT_P DOMAIN_P
>>>>>>> fdf521d6
	DOUBLE_P DROP

	EACH ELABEL ELSE ENABLE_P ENCODING ENCRYPTED END_P ENDS ENUM_P ESCAPE EVENT
	EXCEPT EXCLUDE EXCLUDING EXCLUSIVE EXECUTE EXISTS EXPLAIN
	EXTENSION EXTERNAL EXTRACT

	FALSE_P FAMILY FETCH FILTER FIRST_P FLOAT_P FOLLOWING FOR
	FORCE FOREIGN FORWARD FREEZE FROM FULL FUNCTION FUNCTIONS

<<<<<<< HEAD
	GLOBAL GRANT GRANTED GRAPH GREATEST GROUP_P GROUPING
=======
	GENERATED GLOBAL GRANT GRANTED GREATEST GROUP_P GROUPING
>>>>>>> fdf521d6

	HANDLER HAVING HEADER_P HOLD HOUR_P

	IDENTITY_P IF_P ILIKE IMMEDIATE IMMUTABLE IMPLICIT_P IMPORT_P IN_P
	INCLUDING INCREMENT INDEX INDEXES INHERIT INHERITS INITIALLY INLINE_P
	INNER_P INOUT INPUT_P INSENSITIVE INSERT INSTEAD INT_P INTEGER
	INTERSECT INTERVAL INTO INVOKER IS ISNULL ISOLATION

	JOIN

	KEY

	LABEL LANGUAGE LARGE_P LAST_P LATERAL_P
	LEADING LEAKPROOF LEAST LEFT LEVEL LIKE LIMIT LISTEN LOAD LOCAL
	LOCALTIME LOCALTIMESTAMP LOCATION LOCK_P LOCKED LOGGED

	MAPPING MATCH MATERIALIZED MAXVALUE MERGE METHOD
	MINUTE_P MINVALUE MODE MONTH_P MOVE

	NAME_P NAMES NATIONAL NATURAL NCHAR NEW NEXT NO NONE
	NOT NOTHING NOTIFY NOTNULL NOWAIT NULL_P NULLIF
	NULLS_P NUMERIC

<<<<<<< HEAD
	OBJECT_P OF OFF OFFSET OIDS ON ONLY OPERATOR OPTION OPTIONAL_P OPTIONS OR
	ORDER ORDINALITY OUT_P OUTER_P OVER OVERLAPS OVERLAY OWNED OWNER

	PARALLEL PARSER PARTIAL PARTITION PASSING PASSWORD PLACING PLANS POLICY
	POSITION PRECEDING PRECISION PRESERVE PREPARE PREPARED PRIMARY
	PRIOR PRIVILEGES PROCEDURAL PROCEDURE PROGRAM PROPERTY

	QUOTE

	RANGE READ REAL REASSIGN RECHECK RECURSIVE REF REFERENCES REFRESH REINDEX
	RELATIVE_P RELEASE REMOVE RENAME REPEATABLE REPLACE REPLICA
	RESET RESTART RESTRICT RETURN RETURNING RETURNS REVOKE RIGHT ROLE ROLLBACK
	ROLLUP ROW ROWS RULE

	SAVEPOINT SCHEMA SCROLL SEARCH SECOND_P SECURITY SELECT SEQUENCE SEQUENCES
	SERIALIZABLE SERVER SESSION SESSION_USER SET SETS SETOF SHARE SHORTESTPATH
	SHOW SIMILAR
	SIMPLE SINGLE SIZE_P SKIP SMALLINT SNAPSHOT SOME SQL_P STABLE STANDALONE_P
	START STARTS STATEMENT STATISTICS STDIN STDOUT STORAGE STRICT_P STRIP_P
	SUBSTRING SYMMETRIC SYSID SYSTEM_P
=======
	OBJECT_P OF OFF OFFSET OIDS OLD ON ONLY OPERATOR OPTION OPTIONS OR
	ORDER ORDINALITY OUT_P OUTER_P OVER OVERLAPS OVERLAY OVERRIDING OWNED OWNER

	PARALLEL PARSER PARTIAL PARTITION PASSING PASSWORD PLACING PLANS POLICY
	POSITION PRECEDING PRECISION PRESERVE PREPARE PREPARED PRIMARY
	PRIOR PRIVILEGES PROCEDURAL PROCEDURE PROGRAM PUBLICATION

	QUOTE

	RANGE READ REAL REASSIGN RECHECK RECURSIVE REF REFERENCES REFERENCING
	REFRESH REINDEX RELATIVE_P RELEASE RENAME REPEATABLE REPLACE REPLICA
	RESET RESTART RESTRICT RETURNING RETURNS REVOKE RIGHT ROLE ROLLBACK ROLLUP
	ROW ROWS RULE

	SAVEPOINT SCHEMA SCHEMAS SCROLL SEARCH SECOND_P SECURITY SELECT SEQUENCE SEQUENCES
	SERIALIZABLE SERVER SESSION SESSION_USER SET SETS SETOF SHARE SHOW
	SIMILAR SIMPLE SKIP SMALLINT SNAPSHOT SOME SQL_P STABLE STANDALONE_P
	START STATEMENT STATISTICS STDIN STDOUT STORAGE STRICT_P STRIP_P
	SUBSCRIPTION SUBSTRING SYMMETRIC SYSID SYSTEM_P
>>>>>>> fdf521d6

	TABLE TABLES TABLESAMPLE TABLESPACE TEMP TEMPLATE TEMPORARY TEXT_P THEN
	TIME TIMESTAMP TO TRAILING TRANSACTION TRANSFORM TREAT TRIGGER TRIM TRUE_P
	TRUNCATE TRUSTED TYPE_P TYPES_P

	UNBOUNDED UNCOMMITTED UNENCRYPTED UNION UNIQUE UNKNOWN UNLISTEN UNLOGGED
	UNTIL UPDATE USER USING

	VACUUM VALID VALIDATE VALIDATOR VALUE_P VALUES VARCHAR VARIADIC VARYING
	VERBOSE VERSION_P VIEW VIEWS VLABEL VOLATILE

	WHEN WHERE WHITESPACE_P WINDOW WITH WITHIN WITHOUT WORK WRAPPER WRITE

	XML_P XMLATTRIBUTES XMLCONCAT XMLELEMENT XMLEXISTS XMLFOREST XMLNAMESPACES
	XMLPARSE XMLPI XMLROOT XMLSERIALIZE XMLTABLE

	YEAR_P YES_P

	ZONE

/*
 * The grammar thinks these are keywords, but they are not in the kwlist.h
 * list and so can never be entered directly.  The filter in parser.c
 * creates these tokens when required (based on looking one token ahead).
 *
 * NOT_LA exists so that productions such as NOT LIKE can be given the same
 * precedence as LIKE; otherwise they'd effectively have the same precedence
 * as NOT, at least with respect to their left-hand subexpression.
 * NULLS_LA and WITH_LA are needed to make the grammar LALR(1).
 */
%token		NOT_LA NULLS_LA WITH_LA


/* Precedence: lowest to highest */
%nonassoc	SET				/* see relation_expr_opt_alias */
%left		UNION EXCEPT
%left		INTERSECT
%left		OR
%left		AND
%right		NOT
%nonassoc	IS ISNULL NOTNULL	/* IS sets precedence for IS NULL, etc */
%nonassoc	'<' '>' '=' LESS_EQUALS GREATER_EQUALS NOT_EQUALS ADD_EQUALS
%nonassoc	BETWEEN IN_P LIKE ILIKE SIMILAR NOT_LA
%nonassoc	ESCAPE			/* ESCAPE must be just above LIKE/ILIKE/SIMILAR */
%left		POSTFIXOP		/* dummy for postfix Op rules */
/*
 * To support target_el without AS, we must give IDENT an explicit priority
 * between POSTFIXOP and Op.  We can safely assign the same priority to
 * various unreserved keywords as needed to resolve ambiguities (this can't
 * have any bad effects since obviously the keywords will still behave the
 * same as if they weren't keywords).  We need to do this for PARTITION,
 * RANGE, ROWS to support opt_existing_window_name; and for RANGE, ROWS
 * so that they can follow a_expr without creating postfix-operator problems;
 * for GENERATED so that it can follow b_expr;
 * and for NULL so that it can follow b_expr in ColQualList without creating
 * postfix-operator problems.
 *
 * To support CUBE and ROLLUP in GROUP BY without reserving them, we give them
 * an explicit priority lower than '(', so that a rule with CUBE '(' will shift
 * rather than reducing a conflicting rule that takes CUBE as a function name.
 * Using the same precedence as IDENT seems right for the reasons given above.
 *
 * The frame_bound productions UNBOUNDED PRECEDING and UNBOUNDED FOLLOWING
 * are even messier: since UNBOUNDED is an unreserved keyword (per spec!),
 * there is no principled way to distinguish these from the productions
 * a_expr PRECEDING/FOLLOWING.  We hack this up by giving UNBOUNDED slightly
 * lower precedence than PRECEDING and FOLLOWING.  At present this doesn't
 * appear to cause UNBOUNDED to be treated differently from other unreserved
 * keywords anywhere else in the grammar, but it's definitely risky.  We can
 * blame any funny behavior of UNBOUNDED on the SQL standard, though.
 *
 * To support Cypher, the precedence of unreserved keywords,
 * ALLSHORTESTPATHS, DELETE_P, DETACH, DIJKSTRA, LOAD, OPTIONAL_P, REMOVE,
 * SHORTESTPATH, SIZE_P and SKIP must be the same as that of IDENT.
 */
%nonassoc	UNBOUNDED		/* ideally should have same precedence as IDENT */
<<<<<<< HEAD
%nonassoc	IDENT NULL_P PARTITION RANGE ROWS PRECEDING FOLLOWING CUBE ROLLUP
			ALLSHORTESTPATHS DELETE_P DETACH DIJKSTRA LOAD OPTIONAL_P REMOVE
			SHORTESTPATH SINGLE SIZE_P SKIP
=======
%nonassoc	IDENT GENERATED NULL_P PARTITION RANGE ROWS PRECEDING FOLLOWING CUBE ROLLUP
>>>>>>> fdf521d6
%left		Op OPERATOR		/* multi-character ops and user-defined operators */
%left		'+' '-'
%left		'*' '/' '%'
%left		'^'
/* Unary Operators */
%left		AT				/* sets precedence for AT TIME ZONE */
%left		COLLATE
%right		UMINUS
%nonassoc	CONTAINS ENDS EQUALS_TILDE STARTS
%left		'[' ']'
%left		'(' ')'
%left		TYPECAST
%left		'.'
/*
 * These might seem to be low-precedence, but actually they are not part
 * of the arithmetic hierarchy at all in their use as JOIN operators.
 * We make them high-precedence to support their use as function names.
 * They wouldn't be given a precedence at all, were it not that we need
 * left-associativity among the JOIN rules themselves.
 */
%left		JOIN CROSS LEFT FULL RIGHT INNER_P NATURAL
/* kluge to keep xml_whitespace_option from causing shift/reduce conflicts */
%right		PRESERVE STRIP_P

%%

/*
 *	The target production for the whole parse.
 */
stmtblock:	stmtmulti
			{
				pg_yyget_extra(yyscanner)->parsetree = $1;
			}
		;

/*
 * At top level, we wrap each stmt with a RawStmt node carrying start location
 * and length of the stmt's text.  Notice that the start loc/len are driven
 * entirely from semicolon locations (@2).  It would seem natural to use
 * @1 or @3 to get the true start location of a stmt, but that doesn't work
 * for statements that can start with empty nonterminals (opt_with_clause is
 * the main offender here); as noted in the comments for YYLLOC_DEFAULT,
 * we'd get -1 for the location in such cases.
 * We also take care to discard empty statements entirely.
 */
stmtmulti:	stmtmulti ';' stmt
				{
					if ($1 != NIL)
					{
						/* update length of previous stmt */
						updateRawStmtEnd(llast_node(RawStmt, $1), @2);
					}
					if ($3 != NULL)
						$$ = lappend($1, makeRawStmt($3, @2 + 1));
					else
						$$ = $1;
				}
			| stmt
				{
					if ($1 != NULL)
						$$ = list_make1(makeRawStmt($1, 0));
					else
						$$ = NIL;
				}
		;

stmt :
			AlterEventTrigStmt
			| AlterCollationStmt
			| AlterDatabaseStmt
			| AlterDatabaseSetStmt
			| AlterDefaultPrivilegesStmt
			| AlterDomainStmt
			| AlterEnumStmt
			| AlterExtensionStmt
			| AlterExtensionContentsStmt
			| AlterFdwStmt
			| AlterForeignServerStmt
			| AlterForeignTableStmt
			| AlterFunctionStmt
			| AlterGroupStmt
			| AlterLabelStmt
			| AlterObjectDependsStmt
			| AlterObjectSchemaStmt
			| AlterOwnerStmt
			| AlterOperatorStmt
			| AlterPolicyStmt
			| AlterSeqStmt
			| AlterSystemStmt
			| AlterTableStmt
			| AlterTblSpcStmt
			| AlterCompositeTypeStmt
			| AlterPublicationStmt
			| AlterRoleSetStmt
			| AlterRoleStmt
			| AlterSubscriptionStmt
			| AlterTSConfigurationStmt
			| AlterTSDictionaryStmt
			| AlterUserMappingStmt
			| AnalyzeStmt
			| CheckPointStmt
			| ClosePortalStmt
			| ClusterStmt
			| CommentStmt
			| ConstraintsSetStmt
			| CopyStmt
			| CreateAmStmt
			| CreateAsStmt
			| CreateAssertStmt
			| CreateCastStmt
			| CreateConstraintStmt
			| CreateConversionStmt
			| CreateDomainStmt
			| CreateExtensionStmt
			| CreateFdwStmt
			| CreateForeignServerStmt
			| CreateForeignTableStmt
			| CreateFunctionStmt
			| CreateGroupStmt
			| CreateGraphStmt
			| CreateLabelStmt
			| CreateMatViewStmt
			| CreateOpClassStmt
			| CreateOpFamilyStmt
			| CreatePublicationStmt
			| AlterOpFamilyStmt
			| CreatePolicyStmt
			| CreatePropertyIndexStmt
			| CreatePLangStmt
			| CreateSchemaStmt
			| CreateSeqStmt
			| CreateStmt
			| CreateSubscriptionStmt
			| CreateStatsStmt
			| CreateTableSpaceStmt
			| CreateTransformStmt
			| CreateTrigStmt
			| CreateEventTrigStmt
			| CreateRoleStmt
			| CreateUserStmt
			| CreateUserMappingStmt
			| CreatedbStmt
			| CypherStmt
			| DeallocateStmt
			| DeclareCursorStmt
			| DefineStmt
			| DeleteStmt
			| DiscardStmt
			| DoStmt
			| DropAssertStmt
			| DropCastStmt
<<<<<<< HEAD
			| DropConstraintStmt
			| DropFdwStmt
			| DropForeignServerStmt
			| DropGroupStmt
=======
>>>>>>> fdf521d6
			| DropOpClassStmt
			| DropOpFamilyStmt
			| DropOwnedStmt
			| DropPLangStmt
			| DropStmt
			| DropSubscriptionStmt
			| DropTableSpaceStmt
			| DropTransformStmt
			| DropRoleStmt
			| DropUserMappingStmt
			| DropdbStmt
			| ExecuteStmt
			| ExplainStmt
			| FetchStmt
			| GrantStmt
			| GrantRoleStmt
			| ImportForeignSchemaStmt
			| IndexStmt
			| InsertStmt
			| ListenStmt
			| RefreshMatViewStmt
			| LoadStmt
			| LockStmt
			| NotifyStmt
			| PrepareStmt
			| ReassignOwnedStmt
			| ReindexStmt
			| RemoveAggrStmt
			| RemoveFuncStmt
			| RemoveOperStmt
			| RenameStmt
			| RevokeStmt
			| RevokeRoleStmt
			| RuleStmt
			| SecLabelStmt
			| SelectStmt
			| TransactionStmt
			| TruncateStmt
			| UnlistenStmt
			| UpdateStmt
			| VacuumStmt
			| VariableResetStmt
			| VariableSetStmt
			| VariableShowStmt
			| ViewStmt
			| /*EMPTY*/
				{ $$ = NULL; }
		;

/*****************************************************************************
 *
 * Create a new Postgres DBMS role
 *
 *****************************************************************************/

CreateRoleStmt:
			CREATE ROLE RoleId opt_with OptRoleList
				{
					CreateRoleStmt *n = makeNode(CreateRoleStmt);
					n->stmt_type = ROLESTMT_ROLE;
					n->role = $3;
					n->options = $5;
					$$ = (Node *)n;
				}
		;


opt_with:	WITH									{}
			| WITH_LA								{}
			| /*EMPTY*/								{}
		;

/*
 * Options for CREATE ROLE and ALTER ROLE (also used by CREATE/ALTER USER
 * for backwards compatibility).  Note: the only option required by SQL99
 * is "WITH ADMIN name".
 */
OptRoleList:
			OptRoleList CreateOptRoleElem			{ $$ = lappend($1, $2); }
			| /* EMPTY */							{ $$ = NIL; }
		;

AlterOptRoleList:
			AlterOptRoleList AlterOptRoleElem		{ $$ = lappend($1, $2); }
			| /* EMPTY */							{ $$ = NIL; }
		;

AlterOptRoleElem:
			PASSWORD Sconst
				{
					$$ = makeDefElem("password",
									 (Node *)makeString($2), @1);
				}
			| PASSWORD NULL_P
				{
					$$ = makeDefElem("password", NULL, @1);
				}
			| ENCRYPTED PASSWORD Sconst
				{
					/*
					 * These days, passwords are always stored in encrypted
					 * form, so there is no difference between PASSWORD and
					 * ENCRYPTED PASSWORD.
					 */
					$$ = makeDefElem("password",
									 (Node *)makeString($3), @1);
				}
			| UNENCRYPTED PASSWORD Sconst
				{
					ereport(ERROR,
							(errcode(ERRCODE_FEATURE_NOT_SUPPORTED),
							 errmsg("UNENCRYPTED PASSWORD is no longer supported"),
							 errhint("Remove UNENCRYPTED to store the password in encrypted form instead."),
							 parser_errposition(@1)));
				}
			| INHERIT
				{
					$$ = makeDefElem("inherit", (Node *)makeInteger(TRUE), @1);
				}
			| CONNECTION LIMIT SignedIconst
				{
					$$ = makeDefElem("connectionlimit", (Node *)makeInteger($3), @1);
				}
			| VALID UNTIL Sconst
				{
					$$ = makeDefElem("validUntil", (Node *)makeString($3), @1);
				}
		/*	Supported but not documented for roles, for use by ALTER GROUP. */
			| USER role_list
				{
					$$ = makeDefElem("rolemembers", (Node *)$2, @1);
				}
			| IDENT
				{
					char *ident = preserve_downcasing_ident($1);
					/*
					 * We handle identifiers that aren't parser keywords with
					 * the following special-case codes, to avoid bloating the
					 * size of the main parser.
					 */
<<<<<<< HEAD
					if (strcmp(ident, "superuser") == 0)
						$$ = makeDefElem("superuser", (Node *)makeInteger(TRUE));
					else if (strcmp(ident, "nosuperuser") == 0)
						$$ = makeDefElem("superuser", (Node *)makeInteger(FALSE));
					else if (strcmp(ident, "createrole") == 0)
						$$ = makeDefElem("createrole", (Node *)makeInteger(TRUE));
					else if (strcmp(ident, "nocreaterole") == 0)
						$$ = makeDefElem("createrole", (Node *)makeInteger(FALSE));
					else if (strcmp(ident, "replication") == 0)
						$$ = makeDefElem("isreplication", (Node *)makeInteger(TRUE));
					else if (strcmp(ident, "noreplication") == 0)
						$$ = makeDefElem("isreplication", (Node *)makeInteger(FALSE));
					else if (strcmp(ident, "createdb") == 0)
						$$ = makeDefElem("createdb", (Node *)makeInteger(TRUE));
					else if (strcmp(ident, "nocreatedb") == 0)
						$$ = makeDefElem("createdb", (Node *)makeInteger(FALSE));
					else if (strcmp(ident, "login") == 0)
						$$ = makeDefElem("canlogin", (Node *)makeInteger(TRUE));
					else if (strcmp(ident, "nologin") == 0)
						$$ = makeDefElem("canlogin", (Node *)makeInteger(FALSE));
					else if (strcmp(ident, "bypassrls") == 0)
						$$ = makeDefElem("bypassrls", (Node *)makeInteger(TRUE));
					else if (strcmp(ident, "nobypassrls") == 0)
						$$ = makeDefElem("bypassrls", (Node *)makeInteger(FALSE));
					else if (strcmp(ident, "noinherit") == 0)
=======
					if (strcmp($1, "superuser") == 0)
						$$ = makeDefElem("superuser", (Node *)makeInteger(TRUE), @1);
					else if (strcmp($1, "nosuperuser") == 0)
						$$ = makeDefElem("superuser", (Node *)makeInteger(FALSE), @1);
					else if (strcmp($1, "createrole") == 0)
						$$ = makeDefElem("createrole", (Node *)makeInteger(TRUE), @1);
					else if (strcmp($1, "nocreaterole") == 0)
						$$ = makeDefElem("createrole", (Node *)makeInteger(FALSE), @1);
					else if (strcmp($1, "replication") == 0)
						$$ = makeDefElem("isreplication", (Node *)makeInteger(TRUE), @1);
					else if (strcmp($1, "noreplication") == 0)
						$$ = makeDefElem("isreplication", (Node *)makeInteger(FALSE), @1);
					else if (strcmp($1, "createdb") == 0)
						$$ = makeDefElem("createdb", (Node *)makeInteger(TRUE), @1);
					else if (strcmp($1, "nocreatedb") == 0)
						$$ = makeDefElem("createdb", (Node *)makeInteger(FALSE), @1);
					else if (strcmp($1, "login") == 0)
						$$ = makeDefElem("canlogin", (Node *)makeInteger(TRUE), @1);
					else if (strcmp($1, "nologin") == 0)
						$$ = makeDefElem("canlogin", (Node *)makeInteger(FALSE), @1);
					else if (strcmp($1, "bypassrls") == 0)
						$$ = makeDefElem("bypassrls", (Node *)makeInteger(TRUE), @1);
					else if (strcmp($1, "nobypassrls") == 0)
						$$ = makeDefElem("bypassrls", (Node *)makeInteger(FALSE), @1);
					else if (strcmp($1, "noinherit") == 0)
>>>>>>> fdf521d6
					{
						/*
						 * Note that INHERIT is a keyword, so it's handled by main parser, but
						 * NOINHERIT is handled here.
						 */
						$$ = makeDefElem("inherit", (Node *)makeInteger(FALSE), @1);
					}
					else
						ereport(ERROR,
								(errcode(ERRCODE_SYNTAX_ERROR),
								 errmsg("unrecognized role option \"%s\"", ident),
									 parser_errposition(@1)));
				}
		;

CreateOptRoleElem:
			AlterOptRoleElem			{ $$ = $1; }
			/* The following are not supported by ALTER ROLE/USER/GROUP */
			| SYSID Iconst
				{
					$$ = makeDefElem("sysid", (Node *)makeInteger($2), @1);
				}
			| ADMIN role_list
				{
					$$ = makeDefElem("adminmembers", (Node *)$2, @1);
				}
			| ROLE role_list
				{
					$$ = makeDefElem("rolemembers", (Node *)$2, @1);
				}
			| IN_P ROLE role_list
				{
					$$ = makeDefElem("addroleto", (Node *)$3, @1);
				}
			| IN_P GROUP_P role_list
				{
					$$ = makeDefElem("addroleto", (Node *)$3, @1);
				}
		;


/*****************************************************************************
 *
 * Create a new Postgres DBMS user (role with implied login ability)
 *
 *****************************************************************************/

CreateUserStmt:
			CREATE USER RoleId opt_with OptRoleList
				{
					CreateRoleStmt *n = makeNode(CreateRoleStmt);
					n->stmt_type = ROLESTMT_USER;
					n->role = $3;
					n->options = $5;
					$$ = (Node *)n;
				}
		;


/*****************************************************************************
 *
 * Alter a postgresql DBMS role
 *
 *****************************************************************************/

AlterRoleStmt:
			ALTER ROLE RoleSpec opt_with AlterOptRoleList
				 {
					AlterRoleStmt *n = makeNode(AlterRoleStmt);
					n->role = $3;
					n->action = +1;	/* add, if there are members */
					n->options = $5;
					$$ = (Node *)n;
				 }
			| ALTER USER RoleSpec opt_with AlterOptRoleList
				 {
					AlterRoleStmt *n = makeNode(AlterRoleStmt);
					n->role = $3;
					n->action = +1;	/* add, if there are members */
					n->options = $5;
					$$ = (Node *)n;
				 }
		;

opt_in_database:
			   /* EMPTY */					{ $$ = NULL; }
			| IN_P DATABASE database_name	{ $$ = $3; }
		;

AlterRoleSetStmt:
			ALTER ROLE RoleSpec opt_in_database SetResetClause
				{
					AlterRoleSetStmt *n = makeNode(AlterRoleSetStmt);
					n->role = $3;
					n->database = $4;
					n->setstmt = $5;
					$$ = (Node *)n;
				}
			| ALTER ROLE ALL opt_in_database SetResetClause
				{
					AlterRoleSetStmt *n = makeNode(AlterRoleSetStmt);
					n->role = NULL;
					n->database = $4;
					n->setstmt = $5;
					$$ = (Node *)n;
				}
			| ALTER USER RoleSpec opt_in_database SetResetClause
				{
					AlterRoleSetStmt *n = makeNode(AlterRoleSetStmt);
					n->role = $3;
					n->database = $4;
					n->setstmt = $5;
					$$ = (Node *)n;
				}
			| ALTER USER ALL opt_in_database SetResetClause
				{
					AlterRoleSetStmt *n = makeNode(AlterRoleSetStmt);
					n->role = NULL;
					n->database = $4;
					n->setstmt = $5;
					$$ = (Node *)n;
				}
		;


/*****************************************************************************
 *
 * Drop a postgresql DBMS role
 *
 * XXX Ideally this would have CASCADE/RESTRICT options, but a role
 * might own objects in multiple databases, and there is presently no way to
 * implement cascading to other databases.  So we always behave as RESTRICT.
 *****************************************************************************/

DropRoleStmt:
			DROP ROLE role_list
				{
					DropRoleStmt *n = makeNode(DropRoleStmt);
					n->missing_ok = FALSE;
					n->roles = $3;
					$$ = (Node *)n;
				}
			| DROP ROLE IF_P EXISTS role_list
				{
					DropRoleStmt *n = makeNode(DropRoleStmt);
					n->missing_ok = TRUE;
					n->roles = $5;
					$$ = (Node *)n;
				}
			| DROP USER role_list
				{
					DropRoleStmt *n = makeNode(DropRoleStmt);
					n->missing_ok = FALSE;
					n->roles = $3;
					$$ = (Node *)n;
				}
			| DROP USER IF_P EXISTS role_list
				{
					DropRoleStmt *n = makeNode(DropRoleStmt);
					n->roles = $5;
					n->missing_ok = TRUE;
					$$ = (Node *)n;
				}
			| DROP GROUP_P role_list
				{
					DropRoleStmt *n = makeNode(DropRoleStmt);
					n->missing_ok = FALSE;
					n->roles = $3;
					$$ = (Node *)n;
				}
			| DROP GROUP_P IF_P EXISTS role_list
				{
					DropRoleStmt *n = makeNode(DropRoleStmt);
					n->missing_ok = TRUE;
					n->roles = $5;
					$$ = (Node *)n;
				}
			;


/*****************************************************************************
 *
 * Create a postgresql group (role without login ability)
 *
 *****************************************************************************/

CreateGroupStmt:
			CREATE GROUP_P RoleId opt_with OptRoleList
				{
					CreateRoleStmt *n = makeNode(CreateRoleStmt);
					n->stmt_type = ROLESTMT_GROUP;
					n->role = $3;
					n->options = $5;
					$$ = (Node *)n;
				}
		;


/*****************************************************************************
 *
 * Alter a postgresql group
 *
 *****************************************************************************/

AlterGroupStmt:
			ALTER GROUP_P RoleSpec add_drop USER role_list
				{
					AlterRoleStmt *n = makeNode(AlterRoleStmt);
					n->role = $3;
					n->action = $4;
					n->options = list_make1(makeDefElem("rolemembers",
														(Node *)$6, @6));
					$$ = (Node *)n;
				}
		;

add_drop:	ADD_P									{ $$ = +1; }
			| DROP									{ $$ = -1; }
		;


/*****************************************************************************
 *
 * Manipulate a schema
 *
 *****************************************************************************/

CreateSchemaStmt:
			CREATE SCHEMA OptSchemaName AUTHORIZATION RoleSpec OptSchemaEltList
				{
					CreateSchemaStmt *n = makeNode(CreateSchemaStmt);
					/* One can omit the schema name or the authorization id. */
					n->schemaname = $3;
					n->authrole = $5;
					n->schemaElts = $6;
					n->if_not_exists = false;
					$$ = (Node *)n;
				}
			| CREATE SCHEMA ColId OptSchemaEltList
				{
					CreateSchemaStmt *n = makeNode(CreateSchemaStmt);
					/* ...but not both */
					n->schemaname = $3;
					n->authrole = NULL;
					n->schemaElts = $4;
					n->if_not_exists = false;
					$$ = (Node *)n;
				}
			| CREATE SCHEMA IF_P NOT EXISTS OptSchemaName AUTHORIZATION RoleSpec OptSchemaEltList
				{
					CreateSchemaStmt *n = makeNode(CreateSchemaStmt);
					/* schema name can be omitted here, too */
					n->schemaname = $6;
					n->authrole = $8;
					if ($9 != NIL)
						ereport(ERROR,
								(errcode(ERRCODE_FEATURE_NOT_SUPPORTED),
								 errmsg("CREATE SCHEMA IF NOT EXISTS cannot include schema elements"),
								 parser_errposition(@9)));
					n->schemaElts = $9;
					n->if_not_exists = true;
					$$ = (Node *)n;
				}
			| CREATE SCHEMA IF_P NOT EXISTS ColId OptSchemaEltList
				{
					CreateSchemaStmt *n = makeNode(CreateSchemaStmt);
					/* ...but not here */
					n->schemaname = $6;
					n->authrole = NULL;
					if ($7 != NIL)
						ereport(ERROR,
								(errcode(ERRCODE_FEATURE_NOT_SUPPORTED),
								 errmsg("CREATE SCHEMA IF NOT EXISTS cannot include schema elements"),
								 parser_errposition(@7)));
					n->schemaElts = $7;
					n->if_not_exists = true;
					$$ = (Node *)n;
				}
		;

OptSchemaName:
			ColId									{ $$ = $1; }
			| /* EMPTY */							{ $$ = NULL; }
		;

OptSchemaEltList:
			OptSchemaEltList schema_stmt
				{
					if (@$ < 0)			/* see comments for YYLLOC_DEFAULT */
						@$ = @2;
					$$ = lappend($1, $2);
				}
			| /* EMPTY */
				{ $$ = NIL; }
		;

/*
 *	schema_stmt are the ones that can show up inside a CREATE SCHEMA
 *	statement (in addition to by themselves).
 */
schema_stmt:
			CreateStmt
			| IndexStmt
			| CreateSeqStmt
			| CreateTrigStmt
			| GrantStmt
			| ViewStmt
		;


/*****************************************************************************
 *
 * Set PG internal variable
 *	  SET name TO 'var_value'
 * Include SQL syntax (thomas 1997-10-22):
 *	  SET TIME ZONE 'var_value'
 *
 *****************************************************************************/

VariableSetStmt:
			SET set_rest
				{
					VariableSetStmt *n = $2;
					n->is_local = false;
					$$ = (Node *) n;
				}
			| SET LOCAL set_rest
				{
					VariableSetStmt *n = $3;
					n->is_local = true;
					$$ = (Node *) n;
				}
			| SET SESSION set_rest
				{
					VariableSetStmt *n = $3;
					n->is_local = false;
					$$ = (Node *) n;
				}
		;

set_rest:
			TRANSACTION transaction_mode_list
				{
					VariableSetStmt *n = makeNode(VariableSetStmt);
					n->kind = VAR_SET_MULTI;
					n->name = "TRANSACTION";
					n->args = $2;
					$$ = n;
				}
			| SESSION CHARACTERISTICS AS TRANSACTION transaction_mode_list
				{
					VariableSetStmt *n = makeNode(VariableSetStmt);
					n->kind = VAR_SET_MULTI;
					n->name = "SESSION CHARACTERISTICS";
					n->args = $5;
					$$ = n;
				}
			| set_rest_more
			;

generic_set:
			var_name TO var_list
				{
					VariableSetStmt *n = makeNode(VariableSetStmt);
					n->kind = VAR_SET_VALUE;
					n->name = $1;
					n->args = $3;
					$$ = n;
				}
			| var_name '=' var_list
				{
					VariableSetStmt *n = makeNode(VariableSetStmt);
					n->kind = VAR_SET_VALUE;
					n->name = $1;
					n->args = $3;
					$$ = n;
				}
			| var_name TO DEFAULT
				{
					VariableSetStmt *n = makeNode(VariableSetStmt);
					n->kind = VAR_SET_DEFAULT;
					n->name = $1;
					$$ = n;
				}
			| var_name '=' DEFAULT
				{
					VariableSetStmt *n = makeNode(VariableSetStmt);
					n->kind = VAR_SET_DEFAULT;
					n->name = $1;
					$$ = n;
				}

set_rest_more:	/* Generic SET syntaxes: */
			generic_set 						{$$ = $1;}
			| var_name FROM CURRENT_P
				{
					VariableSetStmt *n = makeNode(VariableSetStmt);
					n->kind = VAR_SET_CURRENT;
					n->name = $1;
					$$ = n;
				}
			/* Special syntaxes mandated by SQL standard: */
			| TIME ZONE zone_value
				{
					VariableSetStmt *n = makeNode(VariableSetStmt);
					n->kind = VAR_SET_VALUE;
					n->name = "timezone";
					if ($3 != NULL)
						n->args = list_make1($3);
					else
						n->kind = VAR_SET_DEFAULT;
					$$ = n;
				}
			| CATALOG_P Sconst
				{
					ereport(ERROR,
							(errcode(ERRCODE_FEATURE_NOT_SUPPORTED),
							 errmsg("current database cannot be changed"),
							 parser_errposition(@2)));
					$$ = NULL; /*not reached*/
				}
			| SCHEMA Sconst
				{
					VariableSetStmt *n = makeNode(VariableSetStmt);
					n->kind = VAR_SET_VALUE;
					n->name = "search_path";
					n->args = list_make1(makeStringConst($2, @2));
					$$ = n;
				}
			| NAMES opt_encoding
				{
					VariableSetStmt *n = makeNode(VariableSetStmt);
					n->kind = VAR_SET_VALUE;
					n->name = "client_encoding";
					if ($2 != NULL)
						n->args = list_make1(makeStringConst($2, @2));
					else
						n->kind = VAR_SET_DEFAULT;
					$$ = n;
				}
			| ROLE NonReservedWord_or_Sconst
				{
					VariableSetStmt *n = makeNode(VariableSetStmt);
					n->kind = VAR_SET_VALUE;
					n->name = "role";
					n->args = list_make1(makeStringConst($2, @2));
					$$ = n;
				}
			| SESSION AUTHORIZATION NonReservedWord_or_Sconst
				{
					VariableSetStmt *n = makeNode(VariableSetStmt);
					n->kind = VAR_SET_VALUE;
					n->name = "session_authorization";
					n->args = list_make1(makeStringConst($3, @3));
					$$ = n;
				}
			| SESSION AUTHORIZATION DEFAULT
				{
					VariableSetStmt *n = makeNode(VariableSetStmt);
					n->kind = VAR_SET_DEFAULT;
					n->name = "session_authorization";
					$$ = n;
				}
			| XML_P OPTION document_or_content
				{
					VariableSetStmt *n = makeNode(VariableSetStmt);
					n->kind = VAR_SET_VALUE;
					n->name = "xmloption";
					n->args = list_make1(makeStringConst($3 == XMLOPTION_DOCUMENT ? "DOCUMENT" : "CONTENT", @3));
					$$ = n;
				}
			/* Special syntaxes invented by PostgreSQL: */
			| TRANSACTION SNAPSHOT Sconst
				{
					VariableSetStmt *n = makeNode(VariableSetStmt);
					n->kind = VAR_SET_MULTI;
					n->name = "TRANSACTION SNAPSHOT";
					n->args = list_make1(makeStringConst($3, @3));
					$$ = n;
				}
		;

var_name:	ColId								{ $$ = $1; }
			| var_name '.' ColId
				{ $$ = psprintf("%s.%s", $1, $3); }
		;

var_list:	var_value								{ $$ = list_make1($1); }
			| var_list ',' var_value				{ $$ = lappend($1, $3); }
		;

var_value:	opt_boolean_or_string
				{ $$ = makeStringConst($1, @1); }
			| NumericOnly
				{ $$ = makeAConst($1, @1); }
		;

iso_level:	READ UNCOMMITTED						{ $$ = "read uncommitted"; }
			| READ COMMITTED						{ $$ = "read committed"; }
			| REPEATABLE READ						{ $$ = "repeatable read"; }
			| SERIALIZABLE							{ $$ = "serializable"; }
		;

opt_boolean_or_string:
			TRUE_P									{ $$ = "true"; }
			| FALSE_P								{ $$ = "false"; }
			| ON									{ $$ = "on"; }
			/*
			 * OFF is also accepted as a boolean value, but is handled by
			 * the NonReservedWord rule.  The action for booleans and strings
			 * is the same, so we don't need to distinguish them here.
			 */
			| NonReservedWord_or_Sconst				{ $$ = $1; }
		;

/* Timezone values can be:
 * - a string such as 'pst8pdt'
 * - an identifier such as "pst8pdt"
 * - an integer or floating point number
 * - a time interval per SQL99
 * ColId gives reduce/reduce errors against ConstInterval and LOCAL,
 * so use IDENT (meaning we reject anything that is a key word).
 */
zone_value:
			Sconst
				{
					$$ = makeStringConst($1, @1);
				}
			| IDENT
				{
					$$ = makeStringConst($1, @1);
				}
			| ConstInterval Sconst opt_interval
				{
					TypeName *t = $1;
					if ($3 != NIL)
					{
						A_Const *n = (A_Const *) linitial($3);
						if ((n->val.val.ival & ~(INTERVAL_MASK(HOUR) | INTERVAL_MASK(MINUTE))) != 0)
							ereport(ERROR,
									(errcode(ERRCODE_SYNTAX_ERROR),
									 errmsg("time zone interval must be HOUR or HOUR TO MINUTE"),
									 parser_errposition(@3)));
					}
					t->typmods = $3;
					$$ = makeStringConstCast($2, @2, t);
				}
			| ConstInterval '(' Iconst ')' Sconst
				{
					TypeName *t = $1;
					t->typmods = list_make2(makeIntConst(INTERVAL_FULL_RANGE, -1),
											makeIntConst($3, @3));
					$$ = makeStringConstCast($5, @5, t);
				}
			| NumericOnly							{ $$ = makeAConst($1, @1); }
			| DEFAULT								{ $$ = NULL; }
			| LOCAL									{ $$ = NULL; }
		;

opt_encoding:
			Sconst									{ $$ = $1; }
			| DEFAULT								{ $$ = NULL; }
			| /*EMPTY*/								{ $$ = NULL; }
		;

NonReservedWord_or_Sconst:
			NonReservedWord							{ $$ = $1; }
			| Sconst								{ $$ = $1; }
		;

VariableResetStmt:
			RESET reset_rest						{ $$ = (Node *) $2; }
		;

reset_rest:
			generic_reset							{ $$ = $1; }
			| TIME ZONE
				{
					VariableSetStmt *n = makeNode(VariableSetStmt);
					n->kind = VAR_RESET;
					n->name = "timezone";
					$$ = n;
				}
			| TRANSACTION ISOLATION LEVEL
				{
					VariableSetStmt *n = makeNode(VariableSetStmt);
					n->kind = VAR_RESET;
					n->name = "transaction_isolation";
					$$ = n;
				}
			| SESSION AUTHORIZATION
				{
					VariableSetStmt *n = makeNode(VariableSetStmt);
					n->kind = VAR_RESET;
					n->name = "session_authorization";
					$$ = n;
				}
		;

generic_reset:
			var_name
				{
					VariableSetStmt *n = makeNode(VariableSetStmt);
					n->kind = VAR_RESET;
					n->name = $1;
					$$ = n;
				}
			| ALL
				{
					VariableSetStmt *n = makeNode(VariableSetStmt);
					n->kind = VAR_RESET_ALL;
					$$ = n;
				}
		;

/* SetResetClause allows SET or RESET without LOCAL */
SetResetClause:
			SET set_rest					{ $$ = $2; }
			| VariableResetStmt				{ $$ = (VariableSetStmt *) $1; }
		;

/* SetResetClause allows SET or RESET without LOCAL */
FunctionSetResetClause:
			SET set_rest_more				{ $$ = $2; }
			| VariableResetStmt				{ $$ = (VariableSetStmt *) $1; }
		;


VariableShowStmt:
			SHOW var_name
				{
					VariableShowStmt *n = makeNode(VariableShowStmt);
					n->name = $2;
					$$ = (Node *) n;
				}
			| SHOW TIME ZONE
				{
					VariableShowStmt *n = makeNode(VariableShowStmt);
					n->name = "timezone";
					$$ = (Node *) n;
				}
			| SHOW TRANSACTION ISOLATION LEVEL
				{
					VariableShowStmt *n = makeNode(VariableShowStmt);
					n->name = "transaction_isolation";
					$$ = (Node *) n;
				}
			| SHOW SESSION AUTHORIZATION
				{
					VariableShowStmt *n = makeNode(VariableShowStmt);
					n->name = "session_authorization";
					$$ = (Node *) n;
				}
			| SHOW ALL
				{
					VariableShowStmt *n = makeNode(VariableShowStmt);
					n->name = "all";
					$$ = (Node *) n;
				}
		;


ConstraintsSetStmt:
			SET CONSTRAINTS constraints_set_list constraints_set_mode
				{
					ConstraintsSetStmt *n = makeNode(ConstraintsSetStmt);
					n->constraints = $3;
					n->deferred = $4;
					$$ = (Node *) n;
				}
		;

constraints_set_list:
			ALL										{ $$ = NIL; }
			| qualified_name_list					{ $$ = $1; }
		;

constraints_set_mode:
			DEFERRED								{ $$ = TRUE; }
			| IMMEDIATE								{ $$ = FALSE; }
		;


/*
 * Checkpoint statement
 */
CheckPointStmt:
			CHECKPOINT
				{
					CheckPointStmt *n = makeNode(CheckPointStmt);
					$$ = (Node *)n;
				}
		;


/*****************************************************************************
 *
 * DISCARD { ALL | TEMP | PLANS | SEQUENCES }
 *
 *****************************************************************************/

DiscardStmt:
			DISCARD ALL
				{
					DiscardStmt *n = makeNode(DiscardStmt);
					n->target = DISCARD_ALL;
					$$ = (Node *) n;
				}
			| DISCARD TEMP
				{
					DiscardStmt *n = makeNode(DiscardStmt);
					n->target = DISCARD_TEMP;
					$$ = (Node *) n;
				}
			| DISCARD TEMPORARY
				{
					DiscardStmt *n = makeNode(DiscardStmt);
					n->target = DISCARD_TEMP;
					$$ = (Node *) n;
				}
			| DISCARD PLANS
				{
					DiscardStmt *n = makeNode(DiscardStmt);
					n->target = DISCARD_PLANS;
					$$ = (Node *) n;
				}
			| DISCARD SEQUENCES
				{
					DiscardStmt *n = makeNode(DiscardStmt);
					n->target = DISCARD_SEQUENCES;
					$$ = (Node *) n;
				}

		;


/*****************************************************************************
 *
 *	ALTER [ TABLE | INDEX | SEQUENCE | VIEW | MATERIALIZED VIEW ] variations
 *
 * Note: we accept all subcommands for each of the five variants, and sort
 * out what's really legal at execution time.
 *****************************************************************************/

AlterTableStmt:
			ALTER TABLE relation_expr alter_table_cmds
				{
					AlterTableStmt *n = makeNode(AlterTableStmt);
					n->relation = $3;
					n->cmds = $4;
					n->relkind = OBJECT_TABLE;
					n->missing_ok = false;
					$$ = (Node *)n;
				}
		|	ALTER TABLE IF_P EXISTS relation_expr alter_table_cmds
				{
					AlterTableStmt *n = makeNode(AlterTableStmt);
					n->relation = $5;
					n->cmds = $6;
					n->relkind = OBJECT_TABLE;
					n->missing_ok = true;
					$$ = (Node *)n;
				}
		|	ALTER TABLE relation_expr partition_cmd
				{
					AlterTableStmt *n = makeNode(AlterTableStmt);
					n->relation = $3;
					n->cmds = list_make1($4);
					n->relkind = OBJECT_TABLE;
					n->missing_ok = false;
					$$ = (Node *)n;
				}
		|	ALTER TABLE IF_P EXISTS relation_expr partition_cmd
				{
					AlterTableStmt *n = makeNode(AlterTableStmt);
					n->relation = $5;
					n->cmds = list_make1($6);
					n->relkind = OBJECT_TABLE;
					n->missing_ok = true;
					$$ = (Node *)n;
				}
		|	ALTER TABLE ALL IN_P TABLESPACE name SET TABLESPACE name opt_nowait
				{
					AlterTableMoveAllStmt *n =
						makeNode(AlterTableMoveAllStmt);
					n->orig_tablespacename = $6;
					n->objtype = OBJECT_TABLE;
					n->roles = NIL;
					n->new_tablespacename = $9;
					n->nowait = $10;
					$$ = (Node *)n;
				}
		|	ALTER TABLE ALL IN_P TABLESPACE name OWNED BY role_list SET TABLESPACE name opt_nowait
				{
					AlterTableMoveAllStmt *n =
						makeNode(AlterTableMoveAllStmt);
					n->orig_tablespacename = $6;
					n->objtype = OBJECT_TABLE;
					n->roles = $9;
					n->new_tablespacename = $12;
					n->nowait = $13;
					$$ = (Node *)n;
				}
		|	ALTER INDEX qualified_name alter_table_cmds
				{
					AlterTableStmt *n = makeNode(AlterTableStmt);
					n->relation = $3;
					n->cmds = $4;
					n->relkind = OBJECT_INDEX;
					n->missing_ok = false;
					$$ = (Node *)n;
				}
		|	ALTER INDEX IF_P EXISTS qualified_name alter_table_cmds
				{
					AlterTableStmt *n = makeNode(AlterTableStmt);
					n->relation = $5;
					n->cmds = $6;
					n->relkind = OBJECT_INDEX;
					n->missing_ok = true;
					$$ = (Node *)n;
				}
		|	ALTER INDEX ALL IN_P TABLESPACE name SET TABLESPACE name opt_nowait
				{
					AlterTableMoveAllStmt *n =
						makeNode(AlterTableMoveAllStmt);
					n->orig_tablespacename = $6;
					n->objtype = OBJECT_INDEX;
					n->roles = NIL;
					n->new_tablespacename = $9;
					n->nowait = $10;
					$$ = (Node *)n;
				}
		|	ALTER INDEX ALL IN_P TABLESPACE name OWNED BY role_list SET TABLESPACE name opt_nowait
				{
					AlterTableMoveAllStmt *n =
						makeNode(AlterTableMoveAllStmt);
					n->orig_tablespacename = $6;
					n->objtype = OBJECT_INDEX;
					n->roles = $9;
					n->new_tablespacename = $12;
					n->nowait = $13;
					$$ = (Node *)n;
				}
		|	ALTER SEQUENCE qualified_name alter_table_cmds
				{
					AlterTableStmt *n = makeNode(AlterTableStmt);
					n->relation = $3;
					n->cmds = $4;
					n->relkind = OBJECT_SEQUENCE;
					n->missing_ok = false;
					$$ = (Node *)n;
				}
		|	ALTER SEQUENCE IF_P EXISTS qualified_name alter_table_cmds
				{
					AlterTableStmt *n = makeNode(AlterTableStmt);
					n->relation = $5;
					n->cmds = $6;
					n->relkind = OBJECT_SEQUENCE;
					n->missing_ok = true;
					$$ = (Node *)n;
				}
		|	ALTER VIEW qualified_name alter_table_cmds
				{
					AlterTableStmt *n = makeNode(AlterTableStmt);
					n->relation = $3;
					n->cmds = $4;
					n->relkind = OBJECT_VIEW;
					n->missing_ok = false;
					$$ = (Node *)n;
				}
		|	ALTER VIEW IF_P EXISTS qualified_name alter_table_cmds
				{
					AlterTableStmt *n = makeNode(AlterTableStmt);
					n->relation = $5;
					n->cmds = $6;
					n->relkind = OBJECT_VIEW;
					n->missing_ok = true;
					$$ = (Node *)n;
				}
		|	ALTER MATERIALIZED VIEW qualified_name alter_table_cmds
				{
					AlterTableStmt *n = makeNode(AlterTableStmt);
					n->relation = $4;
					n->cmds = $5;
					n->relkind = OBJECT_MATVIEW;
					n->missing_ok = false;
					$$ = (Node *)n;
				}
		|	ALTER MATERIALIZED VIEW IF_P EXISTS qualified_name alter_table_cmds
				{
					AlterTableStmt *n = makeNode(AlterTableStmt);
					n->relation = $6;
					n->cmds = $7;
					n->relkind = OBJECT_MATVIEW;
					n->missing_ok = true;
					$$ = (Node *)n;
				}
		|	ALTER MATERIALIZED VIEW ALL IN_P TABLESPACE name SET TABLESPACE name opt_nowait
				{
					AlterTableMoveAllStmt *n =
						makeNode(AlterTableMoveAllStmt);
					n->orig_tablespacename = $7;
					n->objtype = OBJECT_MATVIEW;
					n->roles = NIL;
					n->new_tablespacename = $10;
					n->nowait = $11;
					$$ = (Node *)n;
				}
		|	ALTER MATERIALIZED VIEW ALL IN_P TABLESPACE name OWNED BY role_list SET TABLESPACE name opt_nowait
				{
					AlterTableMoveAllStmt *n =
						makeNode(AlterTableMoveAllStmt);
					n->orig_tablespacename = $7;
					n->objtype = OBJECT_MATVIEW;
					n->roles = $10;
					n->new_tablespacename = $13;
					n->nowait = $14;
					$$ = (Node *)n;
				}
		;

alter_table_cmds:
			alter_table_cmd							{ $$ = list_make1($1); }
			| alter_table_cmds ',' alter_table_cmd	{ $$ = lappend($1, $3); }
		;

partition_cmd:
			/* ALTER TABLE <name> ATTACH PARTITION <table_name> FOR VALUES */
			ATTACH PARTITION qualified_name ForValues
				{
					AlterTableCmd *n = makeNode(AlterTableCmd);
					PartitionCmd *cmd = makeNode(PartitionCmd);

					n->subtype = AT_AttachPartition;
					cmd->name = $3;
					cmd->bound = $4;
					n->def = (Node *) cmd;

					$$ = (Node *) n;
				}
			/* ALTER TABLE <name> DETACH PARTITION <partition_name> */
			| DETACH PARTITION qualified_name
				{
					AlterTableCmd *n = makeNode(AlterTableCmd);
					PartitionCmd *cmd = makeNode(PartitionCmd);

					n->subtype = AT_DetachPartition;
					cmd->name = $3;
					cmd->bound = NULL;
					n->def = (Node *) cmd;

					$$ = (Node *) n;
				}
		;

alter_table_cmd:
			/* ALTER TABLE <name> ADD <coldef> */
			ADD_P columnDef
				{
					AlterTableCmd *n = makeNode(AlterTableCmd);
					n->subtype = AT_AddColumn;
					n->def = $2;
					n->missing_ok = false;
					$$ = (Node *)n;
				}
			/* ALTER TABLE <name> ADD IF NOT EXISTS <coldef> */
			| ADD_P IF_P NOT EXISTS columnDef
				{
					AlterTableCmd *n = makeNode(AlterTableCmd);
					n->subtype = AT_AddColumn;
					n->def = $5;
					n->missing_ok = true;
					$$ = (Node *)n;
				}
			/* ALTER TABLE <name> ADD COLUMN <coldef> */
			| ADD_P COLUMN columnDef
				{
					AlterTableCmd *n = makeNode(AlterTableCmd);
					n->subtype = AT_AddColumn;
					n->def = $3;
					n->missing_ok = false;
					$$ = (Node *)n;
				}
			/* ALTER TABLE <name> ADD COLUMN IF NOT EXISTS <coldef> */
			| ADD_P COLUMN IF_P NOT EXISTS columnDef
				{
					AlterTableCmd *n = makeNode(AlterTableCmd);
					n->subtype = AT_AddColumn;
					n->def = $6;
					n->missing_ok = true;
					$$ = (Node *)n;
				}
			/* ALTER TABLE <name> ALTER [COLUMN] <colname> {SET DEFAULT <expr>|DROP DEFAULT} */
			| ALTER opt_column ColId alter_column_default
				{
					AlterTableCmd *n = makeNode(AlterTableCmd);
					n->subtype = AT_ColumnDefault;
					n->name = $3;
					n->def = $4;
					$$ = (Node *)n;
				}
			/* ALTER TABLE <name> ALTER [COLUMN] <colname> DROP NOT NULL */
			| ALTER opt_column ColId DROP NOT NULL_P
				{
					AlterTableCmd *n = makeNode(AlterTableCmd);
					n->subtype = AT_DropNotNull;
					n->name = $3;
					$$ = (Node *)n;
				}
			/* ALTER TABLE <name> ALTER [COLUMN] <colname> SET NOT NULL */
			| ALTER opt_column ColId SET NOT NULL_P
				{
					AlterTableCmd *n = makeNode(AlterTableCmd);
					n->subtype = AT_SetNotNull;
					n->name = $3;
					$$ = (Node *)n;
				}
			/* ALTER TABLE <name> ALTER [COLUMN] <colname> SET STATISTICS <SignedIconst> */
			| ALTER opt_column ColId SET STATISTICS SignedIconst
				{
					AlterTableCmd *n = makeNode(AlterTableCmd);
					n->subtype = AT_SetStatistics;
					n->name = $3;
					n->def = (Node *) makeInteger($6);
					$$ = (Node *)n;
				}
			/* ALTER TABLE <name> ALTER [COLUMN] <colname> SET ( column_parameter = value [, ... ] ) */
			| ALTER opt_column ColId SET reloptions
				{
					AlterTableCmd *n = makeNode(AlterTableCmd);
					n->subtype = AT_SetOptions;
					n->name = $3;
					n->def = (Node *) $5;
					$$ = (Node *)n;
				}
			/* ALTER TABLE <name> ALTER [COLUMN] <colname> RESET ( column_parameter = value [, ... ] ) */
			| ALTER opt_column ColId RESET reloptions
				{
					AlterTableCmd *n = makeNode(AlterTableCmd);
					n->subtype = AT_ResetOptions;
					n->name = $3;
					n->def = (Node *) $5;
					$$ = (Node *)n;
				}
			/* ALTER TABLE <name> ALTER [COLUMN] <colname> SET STORAGE <storagemode> */
			| ALTER opt_column ColId SET STORAGE ColId
				{
					AlterTableCmd *n = makeNode(AlterTableCmd);
					n->subtype = AT_SetStorage;
					n->name = $3;
					n->def = (Node *) makeString($6);
					$$ = (Node *)n;
				}
			/* ALTER TABLE <name> ALTER [COLUMN] <colname> ADD GENERATED ... AS IDENTITY ... */
			| ALTER opt_column ColId ADD_P GENERATED generated_when AS IDENTITY_P OptParenthesizedSeqOptList
				{
					AlterTableCmd *n = makeNode(AlterTableCmd);
					Constraint *c = makeNode(Constraint);

					c->contype = CONSTR_IDENTITY;
					c->generated_when = $6;
					c->options = $9;
					c->location = @5;

					n->subtype = AT_AddIdentity;
					n->name = $3;
					n->def = (Node *) c;

					$$ = (Node *)n;
				}
			/* ALTER TABLE <name> ALTER [COLUMN] <colname> SET <sequence options>/RESET */
			| ALTER opt_column ColId alter_identity_column_option_list
				{
					AlterTableCmd *n = makeNode(AlterTableCmd);
					n->subtype = AT_SetIdentity;
					n->name = $3;
					n->def = (Node *) $4;
					$$ = (Node *)n;
				}
			/* ALTER TABLE <name> ALTER [COLUMN] <colname> DROP IDENTITY */
			| ALTER opt_column ColId DROP IDENTITY_P
				{
					AlterTableCmd *n = makeNode(AlterTableCmd);
					n->subtype = AT_DropIdentity;
					n->name = $3;
					n->missing_ok = false;
					$$ = (Node *)n;
				}
			/* ALTER TABLE <name> ALTER [COLUMN] <colname> DROP IDENTITY IF EXISTS */
			| ALTER opt_column ColId DROP IDENTITY_P IF_P EXISTS
				{
					AlterTableCmd *n = makeNode(AlterTableCmd);
					n->subtype = AT_DropIdentity;
					n->name = $3;
					n->missing_ok = true;
					$$ = (Node *)n;
				}
			/* ALTER TABLE <name> DROP [COLUMN] IF EXISTS <colname> [RESTRICT|CASCADE] */
			| DROP opt_column IF_P EXISTS ColId opt_drop_behavior
				{
					AlterTableCmd *n = makeNode(AlterTableCmd);
					n->subtype = AT_DropColumn;
					n->name = $5;
					n->behavior = $6;
					n->missing_ok = TRUE;
					$$ = (Node *)n;
				}
			/* ALTER TABLE <name> DROP [COLUMN] <colname> [RESTRICT|CASCADE] */
			| DROP opt_column ColId opt_drop_behavior
				{
					AlterTableCmd *n = makeNode(AlterTableCmd);
					n->subtype = AT_DropColumn;
					n->name = $3;
					n->behavior = $4;
					n->missing_ok = FALSE;
					$$ = (Node *)n;
				}
			/*
			 * ALTER TABLE <name> ALTER [COLUMN] <colname> [SET DATA] TYPE <typename>
			 *		[ USING <expression> ]
			 */
			| ALTER opt_column ColId opt_set_data TYPE_P Typename opt_collate_clause alter_using
				{
					AlterTableCmd *n = makeNode(AlterTableCmd);
					ColumnDef *def = makeNode(ColumnDef);
					n->subtype = AT_AlterColumnType;
					n->name = $3;
					n->def = (Node *) def;
					/* We only use these fields of the ColumnDef node */
					def->typeName = $6;
					def->collClause = (CollateClause *) $7;
					def->raw_default = $8;
					def->location = @3;
					$$ = (Node *)n;
				}
			/* ALTER FOREIGN TABLE <name> ALTER [COLUMN] <colname> OPTIONS */
			| ALTER opt_column ColId alter_generic_options
				{
					AlterTableCmd *n = makeNode(AlterTableCmd);
					n->subtype = AT_AlterColumnGenericOptions;
					n->name = $3;
					n->def = (Node *) $4;
					$$ = (Node *)n;
				}
			/* ALTER TABLE <name> ADD CONSTRAINT ... */
			| ADD_P TableConstraint
				{
					AlterTableCmd *n = makeNode(AlterTableCmd);
					n->subtype = AT_AddConstraint;
					n->def = $2;
					$$ = (Node *)n;
				}
			/* ALTER TABLE <name> ALTER CONSTRAINT ... */
			| ALTER CONSTRAINT name ConstraintAttributeSpec
				{
					AlterTableCmd *n = makeNode(AlterTableCmd);
					Constraint *c = makeNode(Constraint);
					n->subtype = AT_AlterConstraint;
					n->def = (Node *) c;
					c->contype = CONSTR_FOREIGN; /* others not supported, yet */
					c->conname = $3;
					processCASbits($4, @4, "ALTER CONSTRAINT statement",
									&c->deferrable,
									&c->initdeferred,
									NULL, NULL, yyscanner);
					$$ = (Node *)n;
				}
			/* ALTER TABLE <name> VALIDATE CONSTRAINT ... */
			| VALIDATE CONSTRAINT name
				{
					AlterTableCmd *n = makeNode(AlterTableCmd);
					n->subtype = AT_ValidateConstraint;
					n->name = $3;
					$$ = (Node *)n;
				}
			/* ALTER TABLE <name> DROP CONSTRAINT IF EXISTS <name> [RESTRICT|CASCADE] */
			| DROP CONSTRAINT IF_P EXISTS name opt_drop_behavior
				{
					AlterTableCmd *n = makeNode(AlterTableCmd);
					n->subtype = AT_DropConstraint;
					n->name = $5;
					n->behavior = $6;
					n->missing_ok = TRUE;
					$$ = (Node *)n;
				}
			/* ALTER TABLE <name> DROP CONSTRAINT <name> [RESTRICT|CASCADE] */
			| DROP CONSTRAINT name opt_drop_behavior
				{
					AlterTableCmd *n = makeNode(AlterTableCmd);
					n->subtype = AT_DropConstraint;
					n->name = $3;
					n->behavior = $4;
					n->missing_ok = FALSE;
					$$ = (Node *)n;
				}
			/* ALTER TABLE <name> SET WITH OIDS  */
			| SET WITH OIDS
				{
					AlterTableCmd *n = makeNode(AlterTableCmd);
					n->subtype = AT_AddOids;
					$$ = (Node *)n;
				}
			/* ALTER TABLE <name> SET WITHOUT OIDS  */
			| SET WITHOUT OIDS
				{
					AlterTableCmd *n = makeNode(AlterTableCmd);
					n->subtype = AT_DropOids;
					$$ = (Node *)n;
				}
			/* ALTER TABLE <name> CLUSTER ON <indexname> */
			| CLUSTER ON name
				{
					AlterTableCmd *n = makeNode(AlterTableCmd);
					n->subtype = AT_ClusterOn;
					n->name = $3;
					$$ = (Node *)n;
				}
			/* ALTER TABLE <name> SET WITHOUT CLUSTER */
			| SET WITHOUT CLUSTER
				{
					AlterTableCmd *n = makeNode(AlterTableCmd);
					n->subtype = AT_DropCluster;
					n->name = NULL;
					$$ = (Node *)n;
				}
			/* ALTER TABLE <name> SET LOGGED  */
			| SET LOGGED
				{
					AlterTableCmd *n = makeNode(AlterTableCmd);
					n->subtype = AT_SetLogged;
					$$ = (Node *)n;
				}
			/* ALTER TABLE <name> SET UNLOGGED  */
			| SET UNLOGGED
				{
					AlterTableCmd *n = makeNode(AlterTableCmd);
					n->subtype = AT_SetUnLogged;
					$$ = (Node *)n;
				}
			/* ALTER TABLE <name> ENABLE TRIGGER <trig> */
			| ENABLE_P TRIGGER name
				{
					AlterTableCmd *n = makeNode(AlterTableCmd);
					n->subtype = AT_EnableTrig;
					n->name = $3;
					$$ = (Node *)n;
				}
			/* ALTER TABLE <name> ENABLE ALWAYS TRIGGER <trig> */
			| ENABLE_P ALWAYS TRIGGER name
				{
					AlterTableCmd *n = makeNode(AlterTableCmd);
					n->subtype = AT_EnableAlwaysTrig;
					n->name = $4;
					$$ = (Node *)n;
				}
			/* ALTER TABLE <name> ENABLE REPLICA TRIGGER <trig> */
			| ENABLE_P REPLICA TRIGGER name
				{
					AlterTableCmd *n = makeNode(AlterTableCmd);
					n->subtype = AT_EnableReplicaTrig;
					n->name = $4;
					$$ = (Node *)n;
				}
			/* ALTER TABLE <name> ENABLE TRIGGER ALL */
			| ENABLE_P TRIGGER ALL
				{
					AlterTableCmd *n = makeNode(AlterTableCmd);
					n->subtype = AT_EnableTrigAll;
					$$ = (Node *)n;
				}
			/* ALTER TABLE <name> ENABLE TRIGGER USER */
			| ENABLE_P TRIGGER USER
				{
					AlterTableCmd *n = makeNode(AlterTableCmd);
					n->subtype = AT_EnableTrigUser;
					$$ = (Node *)n;
				}
			/* ALTER TABLE <name> DISABLE TRIGGER <trig> */
			| DISABLE_P TRIGGER name
				{
					AlterTableCmd *n = makeNode(AlterTableCmd);
					n->subtype = AT_DisableTrig;
					n->name = $3;
					$$ = (Node *)n;
				}
			/* ALTER TABLE <name> DISABLE TRIGGER ALL */
			| DISABLE_P TRIGGER ALL
				{
					AlterTableCmd *n = makeNode(AlterTableCmd);
					n->subtype = AT_DisableTrigAll;
					$$ = (Node *)n;
				}
			/* ALTER TABLE <name> DISABLE TRIGGER USER */
			| DISABLE_P TRIGGER USER
				{
					AlterTableCmd *n = makeNode(AlterTableCmd);
					n->subtype = AT_DisableTrigUser;
					$$ = (Node *)n;
				}
			/* ALTER TABLE <name> ENABLE RULE <rule> */
			| ENABLE_P RULE name
				{
					AlterTableCmd *n = makeNode(AlterTableCmd);
					n->subtype = AT_EnableRule;
					n->name = $3;
					$$ = (Node *)n;
				}
			/* ALTER TABLE <name> ENABLE ALWAYS RULE <rule> */
			| ENABLE_P ALWAYS RULE name
				{
					AlterTableCmd *n = makeNode(AlterTableCmd);
					n->subtype = AT_EnableAlwaysRule;
					n->name = $4;
					$$ = (Node *)n;
				}
			/* ALTER TABLE <name> ENABLE REPLICA RULE <rule> */
			| ENABLE_P REPLICA RULE name
				{
					AlterTableCmd *n = makeNode(AlterTableCmd);
					n->subtype = AT_EnableReplicaRule;
					n->name = $4;
					$$ = (Node *)n;
				}
			/* ALTER TABLE <name> DISABLE RULE <rule> */
			| DISABLE_P RULE name
				{
					AlterTableCmd *n = makeNode(AlterTableCmd);
					n->subtype = AT_DisableRule;
					n->name = $3;
					$$ = (Node *)n;
				}
			/* ALTER TABLE <name> INHERIT <parent> */
			| INHERIT qualified_name
				{
					AlterTableCmd *n = makeNode(AlterTableCmd);
					n->subtype = AT_AddInherit;
					n->def = (Node *) $2;
					$$ = (Node *)n;
				}
			/* ALTER TABLE <name> NO INHERIT <parent> */
			| NO INHERIT qualified_name
				{
					AlterTableCmd *n = makeNode(AlterTableCmd);
					n->subtype = AT_DropInherit;
					n->def = (Node *) $3;
					$$ = (Node *)n;
				}
			/* ALTER TABLE <name> OF <type_name> */
			| OF any_name
				{
					AlterTableCmd *n = makeNode(AlterTableCmd);
					TypeName *def = makeTypeNameFromNameList(preserve_downcasing_type_func_namelist($2));
					def->location = @2;
					n->subtype = AT_AddOf;
					n->def = (Node *) def;
					$$ = (Node *)n;
				}
			/* ALTER TABLE <name> NOT OF */
			| NOT OF
				{
					AlterTableCmd *n = makeNode(AlterTableCmd);
					n->subtype = AT_DropOf;
					$$ = (Node *)n;
				}
			/* ALTER TABLE <name> OWNER TO RoleSpec */
			| OWNER TO RoleSpec
				{
					AlterTableCmd *n = makeNode(AlterTableCmd);
					n->subtype = AT_ChangeOwner;
					n->newowner = $3;
					$$ = (Node *)n;
				}
			/* ALTER TABLE <name> SET TABLESPACE <tablespacename> */
			| SET TABLESPACE name
				{
					AlterTableCmd *n = makeNode(AlterTableCmd);
					n->subtype = AT_SetTableSpace;
					n->name = $3;
					$$ = (Node *)n;
				}
			/* ALTER TABLE <name> SET (...) */
			| SET reloptions
				{
					AlterTableCmd *n = makeNode(AlterTableCmd);
					n->subtype = AT_SetRelOptions;
					n->def = (Node *)$2;
					$$ = (Node *)n;
				}
			/* ALTER TABLE <name> RESET (...) */
			| RESET reloptions
				{
					AlterTableCmd *n = makeNode(AlterTableCmd);
					n->subtype = AT_ResetRelOptions;
					n->def = (Node *)$2;
					$$ = (Node *)n;
				}
			/* ALTER TABLE <name> REPLICA IDENTITY  */
			| REPLICA IDENTITY_P replica_identity
				{
					AlterTableCmd *n = makeNode(AlterTableCmd);
					n->subtype = AT_ReplicaIdentity;
					n->def = $3;
					$$ = (Node *)n;
				}
			/* ALTER TABLE <name> ENABLE ROW LEVEL SECURITY */
			| ENABLE_P ROW LEVEL SECURITY
				{
					AlterTableCmd *n = makeNode(AlterTableCmd);
					n->subtype = AT_EnableRowSecurity;
					$$ = (Node *)n;
				}
			/* ALTER TABLE <name> DISABLE ROW LEVEL SECURITY */
			| DISABLE_P ROW LEVEL SECURITY
				{
					AlterTableCmd *n = makeNode(AlterTableCmd);
					n->subtype = AT_DisableRowSecurity;
					$$ = (Node *)n;
				}
			/* ALTER TABLE <name> FORCE ROW LEVEL SECURITY */
			| FORCE ROW LEVEL SECURITY
				{
					AlterTableCmd *n = makeNode(AlterTableCmd);
					n->subtype = AT_ForceRowSecurity;
					$$ = (Node *)n;
				}
			/* ALTER TABLE <name> NO FORCE ROW LEVEL SECURITY */
			| NO FORCE ROW LEVEL SECURITY
				{
					AlterTableCmd *n = makeNode(AlterTableCmd);
					n->subtype = AT_NoForceRowSecurity;
					$$ = (Node *)n;
				}
			| alter_generic_options
				{
					AlterTableCmd *n = makeNode(AlterTableCmd);
					n->subtype = AT_GenericOptions;
					n->def = (Node *)$1;
					$$ = (Node *) n;
				}
		;

alter_column_default:
			SET DEFAULT a_expr			{ $$ = $3; }
			| DROP DEFAULT				{ $$ = NULL; }
		;

opt_drop_behavior:
			CASCADE						{ $$ = DROP_CASCADE; }
			| RESTRICT					{ $$ = DROP_RESTRICT; }
			| /* EMPTY */				{ $$ = DROP_RESTRICT; /* default */ }
		;

opt_collate_clause:
			COLLATE any_name
				{
					CollateClause *n = makeNode(CollateClause);
					n->arg = NULL;
					n->collname = $2;
					n->location = @1;
					$$ = (Node *) n;
				}
			| /* EMPTY */				{ $$ = NULL; }
		;

alter_using:
			USING a_expr				{ $$ = $2; }
			| /* EMPTY */				{ $$ = NULL; }
		;

replica_identity:
			NOTHING
				{
					ReplicaIdentityStmt *n = makeNode(ReplicaIdentityStmt);
					n->identity_type = REPLICA_IDENTITY_NOTHING;
					n->name = NULL;
					$$ = (Node *) n;
				}
			| FULL
				{
					ReplicaIdentityStmt *n = makeNode(ReplicaIdentityStmt);
					n->identity_type = REPLICA_IDENTITY_FULL;
					n->name = NULL;
					$$ = (Node *) n;
				}
			| DEFAULT
				{
					ReplicaIdentityStmt *n = makeNode(ReplicaIdentityStmt);
					n->identity_type = REPLICA_IDENTITY_DEFAULT;
					n->name = NULL;
					$$ = (Node *) n;
				}
			| USING INDEX name
				{
					ReplicaIdentityStmt *n = makeNode(ReplicaIdentityStmt);
					n->identity_type = REPLICA_IDENTITY_INDEX;
					n->name = $3;
					$$ = (Node *) n;
				}
;

reloptions:
			'(' reloption_list ')'					{ $$ = $2; }
		;

opt_reloptions:		WITH reloptions					{ $$ = $2; }
			 |		/* EMPTY */						{ $$ = NIL; }
		;

reloption_list:
			reloption_elem							{ $$ = list_make1($1); }
			| reloption_list ',' reloption_elem		{ $$ = lappend($1, $3); }
		;

/* This should match def_elem and also allow qualified names */
reloption_elem:
			ColLabel '=' def_arg
				{
					$$ = makeDefElem($1, (Node *) $3, @1);
				}
			| ColLabel
				{
					$$ = makeDefElem($1, NULL, @1);
				}
			| ColLabel '.' ColLabel '=' def_arg
				{
					$$ = makeDefElemExtended($1, $3, (Node *) $5,
											 DEFELEM_UNSPEC, @1);
				}
			| ColLabel '.' ColLabel
				{
					$$ = makeDefElemExtended($1, $3, NULL, DEFELEM_UNSPEC, @1);
				}
		;

alter_identity_column_option_list:
			alter_identity_column_option
				{ $$ = list_make1($1); }
			| alter_identity_column_option_list alter_identity_column_option
				{ $$ = lappend($1, $2); }
		;

alter_identity_column_option:
			RESTART
				{
					$$ = makeDefElem("restart", NULL, @1);
				}
			| RESTART opt_with NumericOnly
				{
					$$ = makeDefElem("restart", (Node *)$3, @1);
				}
			| SET SeqOptElem
				{
					if (strcmp($2->defname, "as") == 0 ||
						strcmp($2->defname, "restart") == 0 ||
						strcmp($2->defname, "owned_by") == 0)
						ereport(ERROR,
								(errcode(ERRCODE_SYNTAX_ERROR),
								 errmsg("sequence option \"%s\" not supported here", $2->defname),
								 parser_errposition(@2)));
					$$ = $2;
				}
			| SET GENERATED generated_when
				{
					$$ = makeDefElem("generated", (Node *) makeInteger($3), @1);
				}
		;

ForValues:
			/* a LIST partition */
			FOR VALUES IN_P '(' partbound_datum_list ')'
				{
					PartitionBoundSpec *n = makeNode(PartitionBoundSpec);

					n->strategy = PARTITION_STRATEGY_LIST;
					n->listdatums = $5;
					n->location = @3;

					$$ = n;
				}

			/* a RANGE partition */
			| FOR VALUES FROM '(' range_datum_list ')' TO '(' range_datum_list ')'
				{
					PartitionBoundSpec *n = makeNode(PartitionBoundSpec);

					n->strategy = PARTITION_STRATEGY_RANGE;
					n->lowerdatums = $5;
					n->upperdatums = $9;
					n->location = @3;

					$$ = n;
				}
		;

partbound_datum:
			Sconst			{ $$ = makeStringConst($1, @1); }
			| NumericOnly	{ $$ = makeAConst($1, @1); }
			| NULL_P		{ $$ = makeNullAConst(@1); }
		;

partbound_datum_list:
			partbound_datum						{ $$ = list_make1($1); }
			| partbound_datum_list ',' partbound_datum
												{ $$ = lappend($1, $3); }
		;

range_datum_list:
			PartitionRangeDatum					{ $$ = list_make1($1); }
			| range_datum_list ',' PartitionRangeDatum
												{ $$ = lappend($1, $3); }
		;

PartitionRangeDatum:
			MINVALUE
				{
					PartitionRangeDatum *n = makeNode(PartitionRangeDatum);

					n->kind = PARTITION_RANGE_DATUM_MINVALUE;
					n->value = NULL;
					n->location = @1;

					$$ = (Node *) n;
				}
			| MAXVALUE
				{
					PartitionRangeDatum *n = makeNode(PartitionRangeDatum);

					n->kind = PARTITION_RANGE_DATUM_MAXVALUE;
					n->value = NULL;
					n->location = @1;

					$$ = (Node *) n;
				}
			| partbound_datum
				{
					PartitionRangeDatum *n = makeNode(PartitionRangeDatum);

					n->kind = PARTITION_RANGE_DATUM_VALUE;
					n->value = $1;
					n->location = @1;

					$$ = (Node *) n;
				}
		;

/*****************************************************************************
 *
 *	ALTER TYPE
 *
 * really variants of the ALTER TABLE subcommands with different spellings
 *****************************************************************************/

AlterCompositeTypeStmt:
			ALTER TYPE_P any_name alter_type_cmds
				{
					AlterTableStmt *n = makeNode(AlterTableStmt);

					/* can't use qualified_name, sigh */
					n->relation = makeRangeVarFromAnyName(preserve_downcasing_type_func_namelist($3), @3, yyscanner);
					n->cmds = $4;
					n->relkind = OBJECT_TYPE;
					$$ = (Node *)n;
				}
			;

alter_type_cmds:
			alter_type_cmd							{ $$ = list_make1($1); }
			| alter_type_cmds ',' alter_type_cmd	{ $$ = lappend($1, $3); }
		;

alter_type_cmd:
			/* ALTER TYPE <name> ADD ATTRIBUTE <coldef> [RESTRICT|CASCADE] */
			ADD_P ATTRIBUTE TableFuncElement opt_drop_behavior
				{
					AlterTableCmd *n = makeNode(AlterTableCmd);
					n->subtype = AT_AddColumn;
					n->def = $3;
					n->behavior = $4;
					$$ = (Node *)n;
				}
			/* ALTER TYPE <name> DROP ATTRIBUTE IF EXISTS <attname> [RESTRICT|CASCADE] */
			| DROP ATTRIBUTE IF_P EXISTS ColId opt_drop_behavior
				{
					AlterTableCmd *n = makeNode(AlterTableCmd);
					n->subtype = AT_DropColumn;
					n->name = $5;
					n->behavior = $6;
					n->missing_ok = TRUE;
					$$ = (Node *)n;
				}
			/* ALTER TYPE <name> DROP ATTRIBUTE <attname> [RESTRICT|CASCADE] */
			| DROP ATTRIBUTE ColId opt_drop_behavior
				{
					AlterTableCmd *n = makeNode(AlterTableCmd);
					n->subtype = AT_DropColumn;
					n->name = $3;
					n->behavior = $4;
					n->missing_ok = FALSE;
					$$ = (Node *)n;
				}
			/* ALTER TYPE <name> ALTER ATTRIBUTE <attname> [SET DATA] TYPE <typename> [RESTRICT|CASCADE] */
			| ALTER ATTRIBUTE ColId opt_set_data TYPE_P Typename opt_collate_clause opt_drop_behavior
				{
					AlterTableCmd *n = makeNode(AlterTableCmd);
					ColumnDef *def = makeNode(ColumnDef);
					n->subtype = AT_AlterColumnType;
					n->name = $3;
					n->def = (Node *) def;
					n->behavior = $8;
					/* We only use these fields of the ColumnDef node */
					def->typeName = $6;
					def->collClause = (CollateClause *) $7;
					def->raw_default = NULL;
					def->location = @3;
					$$ = (Node *)n;
				}
		;


/*****************************************************************************
 *
 *		QUERY :
 *				close <portalname>
 *
 *****************************************************************************/

ClosePortalStmt:
			CLOSE cursor_name
				{
					ClosePortalStmt *n = makeNode(ClosePortalStmt);
					n->portalname = $2;
					$$ = (Node *)n;
				}
			| CLOSE ALL
				{
					ClosePortalStmt *n = makeNode(ClosePortalStmt);
					n->portalname = NULL;
					$$ = (Node *)n;
				}
		;


/*****************************************************************************
 *
 *		QUERY :
 *				COPY relname [(columnList)] FROM/TO file [WITH] [(options)]
 *				COPY ( query ) TO file	[WITH] [(options)]
 *
 *				where 'query' can be one of:
 *				{ SELECT | UPDATE | INSERT | DELETE }
 *
 *				and 'file' can be one of:
 *				{ PROGRAM 'command' | STDIN | STDOUT | 'filename' }
 *
 *				In the preferred syntax the options are comma-separated
 *				and use generic identifiers instead of keywords.  The pre-9.0
 *				syntax had a hard-wired, space-separated set of options.
 *
 *				Really old syntax, from versions 7.2 and prior:
 *				COPY [ BINARY ] table [ WITH OIDS ] FROM/TO file
 *					[ [ USING ] DELIMITERS 'delimiter' ] ]
 *					[ WITH NULL AS 'null string' ]
 *				This option placement is not supported with COPY (query...).
 *
 *****************************************************************************/

CopyStmt:	COPY opt_binary qualified_name opt_column_list opt_oids
			copy_from opt_program copy_file_name copy_delimiter opt_with copy_options
				{
					CopyStmt *n = makeNode(CopyStmt);
					n->relation = $3;
					n->query = NULL;
					n->attlist = $4;
					n->is_from = $6;
					n->is_program = $7;
					n->filename = $8;

					if (n->is_program && n->filename == NULL)
						ereport(ERROR,
								(errcode(ERRCODE_SYNTAX_ERROR),
								 errmsg("STDIN/STDOUT not allowed with PROGRAM"),
								 parser_errposition(@8)));

					n->options = NIL;
					/* Concatenate user-supplied flags */
					if ($2)
						n->options = lappend(n->options, $2);
					if ($5)
						n->options = lappend(n->options, $5);
					if ($9)
						n->options = lappend(n->options, $9);
					if ($11)
						n->options = list_concat(n->options, $11);
					$$ = (Node *)n;
				}
			| COPY '(' PreparableStmt ')' TO opt_program copy_file_name opt_with copy_options
				{
					CopyStmt *n = makeNode(CopyStmt);
					n->relation = NULL;
					n->query = $3;
					n->attlist = NIL;
					n->is_from = false;
					n->is_program = $6;
					n->filename = $7;
					n->options = $9;

					if (n->is_program && n->filename == NULL)
						ereport(ERROR,
								(errcode(ERRCODE_SYNTAX_ERROR),
								 errmsg("STDIN/STDOUT not allowed with PROGRAM"),
								 parser_errposition(@5)));

					$$ = (Node *)n;
				}
		;

copy_from:
			FROM									{ $$ = TRUE; }
			| TO									{ $$ = FALSE; }
		;

opt_program:
			PROGRAM									{ $$ = TRUE; }
			| /* EMPTY */							{ $$ = FALSE; }
		;

/*
 * copy_file_name NULL indicates stdio is used. Whether stdin or stdout is
 * used depends on the direction. (It really doesn't make sense to copy from
 * stdout. We silently correct the "typo".)		 - AY 9/94
 */
copy_file_name:
			Sconst									{ $$ = $1; }
			| STDIN									{ $$ = NULL; }
			| STDOUT								{ $$ = NULL; }
		;

copy_options: copy_opt_list							{ $$ = $1; }
			| '(' copy_generic_opt_list ')'			{ $$ = $2; }
		;

/* old COPY option syntax */
copy_opt_list:
			copy_opt_list copy_opt_item				{ $$ = lappend($1, $2); }
			| /* EMPTY */							{ $$ = NIL; }
		;

copy_opt_item:
			BINARY
				{
					$$ = makeDefElem("format", (Node *)makeString("binary"), @1);
				}
			| OIDS
				{
					$$ = makeDefElem("oids", (Node *)makeInteger(TRUE), @1);
				}
			| FREEZE
				{
					$$ = makeDefElem("freeze", (Node *)makeInteger(TRUE), @1);
				}
			| DELIMITER opt_as Sconst
				{
					$$ = makeDefElem("delimiter", (Node *)makeString($3), @1);
				}
			| NULL_P opt_as Sconst
				{
					$$ = makeDefElem("null", (Node *)makeString($3), @1);
				}
			| CSV
				{
					$$ = makeDefElem("format", (Node *)makeString("csv"), @1);
				}
			| HEADER_P
				{
					$$ = makeDefElem("header", (Node *)makeInteger(TRUE), @1);
				}
			| QUOTE opt_as Sconst
				{
					$$ = makeDefElem("quote", (Node *)makeString($3), @1);
				}
			| ESCAPE opt_as Sconst
				{
					$$ = makeDefElem("escape", (Node *)makeString($3), @1);
				}
			| FORCE QUOTE columnList
				{
					$$ = makeDefElem("force_quote", (Node *)$3, @1);
				}
			| FORCE QUOTE '*'
				{
					$$ = makeDefElem("force_quote", (Node *)makeNode(A_Star), @1);
				}
			| FORCE NOT NULL_P columnList
				{
					$$ = makeDefElem("force_not_null", (Node *)$4, @1);
				}
			| FORCE NULL_P columnList
				{
					$$ = makeDefElem("force_null", (Node *)$3, @1);
				}
			| ENCODING Sconst
				{
					$$ = makeDefElem("encoding", (Node *)makeString($2), @1);
				}
		;

/* The following exist for backward compatibility with very old versions */

opt_binary:
			BINARY
				{
					$$ = makeDefElem("format", (Node *)makeString("binary"), @1);
				}
			| /*EMPTY*/								{ $$ = NULL; }
		;

opt_oids:
			WITH OIDS
				{
					$$ = makeDefElem("oids", (Node *)makeInteger(TRUE), @1);
				}
			| /*EMPTY*/								{ $$ = NULL; }
		;

copy_delimiter:
			opt_using DELIMITERS Sconst
				{
					$$ = makeDefElem("delimiter", (Node *)makeString($3), @2);
				}
			| /*EMPTY*/								{ $$ = NULL; }
		;

opt_using:
			USING									{}
			| /*EMPTY*/								{}
		;

/* new COPY option syntax */
copy_generic_opt_list:
			copy_generic_opt_elem
				{
					$$ = list_make1($1);
				}
			| copy_generic_opt_list ',' copy_generic_opt_elem
				{
					$$ = lappend($1, $3);
				}
		;

copy_generic_opt_elem:
			ColLabel copy_generic_opt_arg
				{
<<<<<<< HEAD
					char *name = preserve_downcasing_ident($1);
					$$ = makeDefElem(name, $2);
=======
					$$ = makeDefElem($1, $2, @1);
>>>>>>> fdf521d6
				}
		;

copy_generic_opt_arg:
			opt_boolean_or_string			{ $$ = (Node *) makeString(preserve_downcasing_ident($1)); }
			| NumericOnly					{ $$ = (Node *) $1; }
			| '*'							{ $$ = (Node *) makeNode(A_Star); }
			| '(' copy_generic_opt_arg_list ')'		{ $$ = (Node *) $2; }
			| /* EMPTY */					{ $$ = NULL; }
		;

copy_generic_opt_arg_list:
			  copy_generic_opt_arg_list_item
				{
					$$ = list_make1($1);
				}
			| copy_generic_opt_arg_list ',' copy_generic_opt_arg_list_item
				{
					$$ = lappend($1, $3);
				}
		;

/* beware of emitting non-string list elements here; see commands/define.c */
copy_generic_opt_arg_list_item:
			opt_boolean_or_string	{ $$ = (Node *) makeString($1); }
		;


/*****************************************************************************
 *
 *		QUERY :
 *				CREATE TABLE relname
 *
 *****************************************************************************/

CreateStmt:	CREATE OptTemp TABLE qualified_name '(' OptTableElementList ')'
			OptInherit OptPartitionSpec OptWith OnCommitOption OptTableSpace
				{
					CreateStmt *n = makeNode(CreateStmt);
					$4->relpersistence = $2;
					n->relation = $4;
					n->tableElts = $6;
					n->inhRelations = $8;
					n->partspec = $9;
					n->ofTypename = NULL;
					n->constraints = NIL;
					n->options = $10;
					n->oncommit = $11;
					n->tablespacename = $12;
					n->if_not_exists = false;
					$$ = (Node *)n;
				}
		| CREATE OptTemp TABLE IF_P NOT EXISTS qualified_name '('
			OptTableElementList ')' OptInherit OptPartitionSpec OptWith
			OnCommitOption OptTableSpace
				{
					CreateStmt *n = makeNode(CreateStmt);
					$7->relpersistence = $2;
					n->relation = $7;
					n->tableElts = $9;
					n->inhRelations = $11;
					n->partspec = $12;
					n->ofTypename = NULL;
					n->constraints = NIL;
					n->options = $13;
					n->oncommit = $14;
					n->tablespacename = $15;
					n->if_not_exists = true;
					$$ = (Node *)n;
				}
		| CREATE OptTemp TABLE qualified_name OF any_name
			OptTypedTableElementList OptPartitionSpec OptWith OnCommitOption
			OptTableSpace
				{
					CreateStmt *n = makeNode(CreateStmt);
					$4->relpersistence = $2;
					n->relation = $4;
					n->tableElts = $7;
					n->inhRelations = NIL;
<<<<<<< HEAD
					n->ofTypename = makeTypeNameFromNameList(preserve_downcasing_type_func_namelist($6));
=======
					n->partspec = $8;
					n->ofTypename = makeTypeNameFromNameList($6);
>>>>>>> fdf521d6
					n->ofTypename->location = @6;
					n->constraints = NIL;
					n->options = $9;
					n->oncommit = $10;
					n->tablespacename = $11;
					n->if_not_exists = false;
					$$ = (Node *)n;
				}
		| CREATE OptTemp TABLE IF_P NOT EXISTS qualified_name OF any_name
			OptTypedTableElementList OptPartitionSpec OptWith OnCommitOption
			OptTableSpace
				{
					CreateStmt *n = makeNode(CreateStmt);
					$7->relpersistence = $2;
					n->relation = $7;
					n->tableElts = $10;
					n->inhRelations = NIL;
<<<<<<< HEAD
					n->ofTypename = makeTypeNameFromNameList(preserve_downcasing_type_func_namelist($9));
=======
					n->partspec = $11;
					n->ofTypename = makeTypeNameFromNameList($9);
>>>>>>> fdf521d6
					n->ofTypename->location = @9;
					n->constraints = NIL;
					n->options = $12;
					n->oncommit = $13;
					n->tablespacename = $14;
					n->if_not_exists = true;
					$$ = (Node *)n;
				}
		| CREATE OptTemp TABLE qualified_name PARTITION OF qualified_name
			OptTypedTableElementList ForValues OptPartitionSpec OptWith
			OnCommitOption OptTableSpace
				{
					CreateStmt *n = makeNode(CreateStmt);
					$4->relpersistence = $2;
					n->relation = $4;
					n->tableElts = $8;
					n->inhRelations = list_make1($7);
					n->partbound = $9;
					n->partspec = $10;
					n->ofTypename = NULL;
					n->constraints = NIL;
					n->options = $11;
					n->oncommit = $12;
					n->tablespacename = $13;
					n->if_not_exists = false;
					$$ = (Node *)n;
				}
		| CREATE OptTemp TABLE IF_P NOT EXISTS qualified_name PARTITION OF
			qualified_name OptTypedTableElementList ForValues OptPartitionSpec
			OptWith OnCommitOption OptTableSpace
				{
					CreateStmt *n = makeNode(CreateStmt);
					$7->relpersistence = $2;
					n->relation = $7;
					n->tableElts = $11;
					n->inhRelations = list_make1($10);
					n->partbound = $12;
					n->partspec = $13;
					n->ofTypename = NULL;
					n->constraints = NIL;
					n->options = $14;
					n->oncommit = $15;
					n->tablespacename = $16;
					n->if_not_exists = true;
					$$ = (Node *)n;
				}
		;

/*
 * Redundancy here is needed to avoid shift/reduce conflicts,
 * since TEMP is not a reserved word.  See also OptTempTableName.
 *
 * NOTE: we accept both GLOBAL and LOCAL options.  They currently do nothing,
 * but future versions might consider GLOBAL to request SQL-spec-compliant
 * temp table behavior, so warn about that.  Since we have no modules the
 * LOCAL keyword is really meaningless; furthermore, some other products
 * implement LOCAL as meaning the same as our default temp table behavior,
 * so we'll probably continue to treat LOCAL as a noise word.
 */
OptTemp:	TEMPORARY					{ $$ = RELPERSISTENCE_TEMP; }
			| TEMP						{ $$ = RELPERSISTENCE_TEMP; }
			| LOCAL TEMPORARY			{ $$ = RELPERSISTENCE_TEMP; }
			| LOCAL TEMP				{ $$ = RELPERSISTENCE_TEMP; }
			| GLOBAL TEMPORARY
				{
					ereport(WARNING,
							(errmsg("GLOBAL is deprecated in temporary table creation"),
							 parser_errposition(@1)));
					$$ = RELPERSISTENCE_TEMP;
				}
			| GLOBAL TEMP
				{
					ereport(WARNING,
							(errmsg("GLOBAL is deprecated in temporary table creation"),
							 parser_errposition(@1)));
					$$ = RELPERSISTENCE_TEMP;
				}
			| UNLOGGED					{ $$ = RELPERSISTENCE_UNLOGGED; }
			| /*EMPTY*/					{ $$ = RELPERSISTENCE_PERMANENT; }
		;

OptTableElementList:
			TableElementList					{ $$ = $1; }
			| /*EMPTY*/							{ $$ = NIL; }
		;

OptTypedTableElementList:
			'(' TypedTableElementList ')'		{ $$ = $2; }
			| /*EMPTY*/							{ $$ = NIL; }
		;

TableElementList:
			TableElement
				{
					$$ = list_make1($1);
				}
			| TableElementList ',' TableElement
				{
					$$ = lappend($1, $3);
				}
		;

TypedTableElementList:
			TypedTableElement
				{
					$$ = list_make1($1);
				}
			| TypedTableElementList ',' TypedTableElement
				{
					$$ = lappend($1, $3);
				}
		;

TableElement:
			columnDef							{ $$ = $1; }
			| TableLikeClause					{ $$ = $1; }
			| TableConstraint					{ $$ = $1; }
		;

TypedTableElement:
			columnOptions						{ $$ = $1; }
			| TableConstraint					{ $$ = $1; }
		;

columnDef:	ColId Typename create_generic_options ColQualList
				{
					ColumnDef *n = makeNode(ColumnDef);
					n->colname = $1;
					n->typeName = $2;
					n->inhcount = 0;
					n->is_local = true;
					n->is_not_null = false;
					n->is_from_type = false;
					n->is_from_parent = false;
					n->storage = 0;
					n->raw_default = NULL;
					n->cooked_default = NULL;
					n->collOid = InvalidOid;
					n->fdwoptions = $3;
					SplitColQualList($4, &n->constraints, &n->collClause,
									 yyscanner);
					n->location = @1;
					$$ = (Node *)n;
				}
		;

columnOptions:	ColId ColQualList
				{
					ColumnDef *n = makeNode(ColumnDef);
					n->colname = $1;
					n->typeName = NULL;
					n->inhcount = 0;
					n->is_local = true;
					n->is_not_null = false;
					n->is_from_type = false;
					n->is_from_parent = false;
					n->storage = 0;
					n->raw_default = NULL;
					n->cooked_default = NULL;
					n->collOid = InvalidOid;
					SplitColQualList($2, &n->constraints, &n->collClause,
									 yyscanner);
					n->location = @1;
					$$ = (Node *)n;
				}
				| ColId WITH OPTIONS ColQualList
				{
					ColumnDef *n = makeNode(ColumnDef);
					n->colname = $1;
					n->typeName = NULL;
					n->inhcount = 0;
					n->is_local = true;
					n->is_not_null = false;
					n->is_from_type = false;
					n->is_from_parent = false;
					n->storage = 0;
					n->raw_default = NULL;
					n->cooked_default = NULL;
					n->collOid = InvalidOid;
					SplitColQualList($4, &n->constraints, &n->collClause,
									 yyscanner);
					n->location = @1;
					$$ = (Node *)n;
				}
		;

ColQualList:
			ColQualList ColConstraint				{ $$ = lappend($1, $2); }
			| /*EMPTY*/								{ $$ = NIL; }
		;

ColConstraint:
			CONSTRAINT name ColConstraintElem
				{
					Constraint *n = castNode(Constraint, $3);
					n->conname = $2;
					n->location = @1;
					$$ = (Node *) n;
				}
			| ColConstraintElem						{ $$ = $1; }
			| ConstraintAttr						{ $$ = $1; }
			| COLLATE any_name
				{
					/*
					 * Note: the CollateClause is momentarily included in
					 * the list built by ColQualList, but we split it out
					 * again in SplitColQualList.
					 */
					CollateClause *n = makeNode(CollateClause);
					n->arg = NULL;
					n->collname = $2;
					n->location = @1;
					$$ = (Node *) n;
				}
		;

/* DEFAULT NULL is already the default for Postgres.
 * But define it here and carry it forward into the system
 * to make it explicit.
 * - thomas 1998-09-13
 *
 * WITH NULL and NULL are not SQL-standard syntax elements,
 * so leave them out. Use DEFAULT NULL to explicitly indicate
 * that a column may have that value. WITH NULL leads to
 * shift/reduce conflicts with WITH TIME ZONE anyway.
 * - thomas 1999-01-08
 *
 * DEFAULT expression must be b_expr not a_expr to prevent shift/reduce
 * conflict on NOT (since NOT might start a subsequent NOT NULL constraint,
 * or be part of a_expr NOT LIKE or similar constructs).
 */
ColConstraintElem:
			NOT NULL_P
				{
					Constraint *n = makeNode(Constraint);
					n->contype = CONSTR_NOTNULL;
					n->location = @1;
					$$ = (Node *)n;
				}
			| NULL_P
				{
					Constraint *n = makeNode(Constraint);
					n->contype = CONSTR_NULL;
					n->location = @1;
					$$ = (Node *)n;
				}
			| UNIQUE opt_definition OptConsTableSpace
				{
					Constraint *n = makeNode(Constraint);
					n->contype = CONSTR_UNIQUE;
					n->location = @1;
					n->keys = NULL;
					n->options = $2;
					n->indexname = NULL;
					n->indexspace = $3;
					$$ = (Node *)n;
				}
			| PRIMARY KEY opt_definition OptConsTableSpace
				{
					Constraint *n = makeNode(Constraint);
					n->contype = CONSTR_PRIMARY;
					n->location = @1;
					n->keys = NULL;
					n->options = $3;
					n->indexname = NULL;
					n->indexspace = $4;
					$$ = (Node *)n;
				}
			| CHECK '(' a_expr ')' opt_no_inherit
				{
					Constraint *n = makeNode(Constraint);
					n->contype = CONSTR_CHECK;
					n->location = @1;
					n->is_no_inherit = $5;
					n->raw_expr = $3;
					n->cooked_expr = NULL;
					n->skip_validation = false;
					n->initially_valid = true;
					$$ = (Node *)n;
				}
			| DEFAULT b_expr
				{
					Constraint *n = makeNode(Constraint);
					n->contype = CONSTR_DEFAULT;
					n->location = @1;
					n->raw_expr = $2;
					n->cooked_expr = NULL;
					$$ = (Node *)n;
				}
			| GENERATED generated_when AS IDENTITY_P OptParenthesizedSeqOptList
				{
					Constraint *n = makeNode(Constraint);
					n->contype = CONSTR_IDENTITY;
					n->generated_when = $2;
					n->options = $5;
					n->location = @1;
					$$ = (Node *)n;
				}
			| REFERENCES qualified_name opt_column_list key_match key_actions
				{
					Constraint *n = makeNode(Constraint);
					n->contype = CONSTR_FOREIGN;
					n->location = @1;
					n->pktable			= $2;
					n->fk_attrs			= NIL;
					n->pk_attrs			= $3;
					n->fk_matchtype		= $4;
					n->fk_upd_action	= (char) ($5 >> 8);
					n->fk_del_action	= (char) ($5 & 0xFF);
					n->skip_validation  = false;
					n->initially_valid  = true;
					$$ = (Node *)n;
				}
		;

generated_when:
			ALWAYS			{ $$ = ATTRIBUTE_IDENTITY_ALWAYS; }
			| BY DEFAULT	{ $$ = ATTRIBUTE_IDENTITY_BY_DEFAULT; }
		;

/*
 * ConstraintAttr represents constraint attributes, which we parse as if
 * they were independent constraint clauses, in order to avoid shift/reduce
 * conflicts (since NOT might start either an independent NOT NULL clause
 * or an attribute).  parse_utilcmd.c is responsible for attaching the
 * attribute information to the preceding "real" constraint node, and for
 * complaining if attribute clauses appear in the wrong place or wrong
 * combinations.
 *
 * See also ConstraintAttributeSpec, which can be used in places where
 * there is no parsing conflict.  (Note: currently, NOT VALID and NO INHERIT
 * are allowed clauses in ConstraintAttributeSpec, but not here.  Someday we
 * might need to allow them here too, but for the moment it doesn't seem
 * useful in the statements that use ConstraintAttr.)
 */
ConstraintAttr:
			DEFERRABLE
				{
					Constraint *n = makeNode(Constraint);
					n->contype = CONSTR_ATTR_DEFERRABLE;
					n->location = @1;
					$$ = (Node *)n;
				}
			| NOT DEFERRABLE
				{
					Constraint *n = makeNode(Constraint);
					n->contype = CONSTR_ATTR_NOT_DEFERRABLE;
					n->location = @1;
					$$ = (Node *)n;
				}
			| INITIALLY DEFERRED
				{
					Constraint *n = makeNode(Constraint);
					n->contype = CONSTR_ATTR_DEFERRED;
					n->location = @1;
					$$ = (Node *)n;
				}
			| INITIALLY IMMEDIATE
				{
					Constraint *n = makeNode(Constraint);
					n->contype = CONSTR_ATTR_IMMEDIATE;
					n->location = @1;
					$$ = (Node *)n;
				}
		;


TableLikeClause:
			LIKE qualified_name TableLikeOptionList
				{
					TableLikeClause *n = makeNode(TableLikeClause);
					n->relation = $2;
					n->options = $3;
					$$ = (Node *)n;
				}
		;

TableLikeOptionList:
				TableLikeOptionList INCLUDING TableLikeOption	{ $$ = $1 | $3; }
				| TableLikeOptionList EXCLUDING TableLikeOption	{ $$ = $1 & ~$3; }
				| /* EMPTY */						{ $$ = 0; }
		;

TableLikeOption:
				DEFAULTS			{ $$ = CREATE_TABLE_LIKE_DEFAULTS; }
				| CONSTRAINTS		{ $$ = CREATE_TABLE_LIKE_CONSTRAINTS; }
				| IDENTITY_P		{ $$ = CREATE_TABLE_LIKE_IDENTITY; }
				| INDEXES			{ $$ = CREATE_TABLE_LIKE_INDEXES; }
				| STORAGE			{ $$ = CREATE_TABLE_LIKE_STORAGE; }
				| COMMENTS			{ $$ = CREATE_TABLE_LIKE_COMMENTS; }
				| ALL				{ $$ = CREATE_TABLE_LIKE_ALL; }
		;


/* ConstraintElem specifies constraint syntax which is not embedded into
 *	a column definition. ColConstraintElem specifies the embedded form.
 * - thomas 1997-12-03
 */
TableConstraint:
			CONSTRAINT name ConstraintElem
				{
					Constraint *n = castNode(Constraint, $3);
					n->conname = $2;
					n->location = @1;
					$$ = (Node *) n;
				}
			| ConstraintElem						{ $$ = $1; }
		;

ConstraintElem:
			CHECK '(' a_expr ')' ConstraintAttributeSpec
				{
					Constraint *n = makeNode(Constraint);
					n->contype = CONSTR_CHECK;
					n->location = @1;
					n->raw_expr = $3;
					n->cooked_expr = NULL;
					processCASbits($5, @5, "CHECK",
								   NULL, NULL, &n->skip_validation,
								   &n->is_no_inherit, yyscanner);
					n->initially_valid = !n->skip_validation;
					$$ = (Node *)n;
				}
			| UNIQUE '(' columnList ')' opt_definition OptConsTableSpace
				ConstraintAttributeSpec
				{
					Constraint *n = makeNode(Constraint);
					n->contype = CONSTR_UNIQUE;
					n->location = @1;
					n->keys = $3;
					n->options = $5;
					n->indexname = NULL;
					n->indexspace = $6;
					processCASbits($7, @7, "UNIQUE",
								   &n->deferrable, &n->initdeferred, NULL,
								   NULL, yyscanner);
					$$ = (Node *)n;
				}
			| UNIQUE ExistingIndex ConstraintAttributeSpec
				{
					Constraint *n = makeNode(Constraint);
					n->contype = CONSTR_UNIQUE;
					n->location = @1;
					n->keys = NIL;
					n->options = NIL;
					n->indexname = $2;
					n->indexspace = NULL;
					processCASbits($3, @3, "UNIQUE",
								   &n->deferrable, &n->initdeferred, NULL,
								   NULL, yyscanner);
					$$ = (Node *)n;
				}
			| PRIMARY KEY '(' columnList ')' opt_definition OptConsTableSpace
				ConstraintAttributeSpec
				{
					Constraint *n = makeNode(Constraint);
					n->contype = CONSTR_PRIMARY;
					n->location = @1;
					n->keys = $4;
					n->options = $6;
					n->indexname = NULL;
					n->indexspace = $7;
					processCASbits($8, @8, "PRIMARY KEY",
								   &n->deferrable, &n->initdeferred, NULL,
								   NULL, yyscanner);
					$$ = (Node *)n;
				}
			| PRIMARY KEY ExistingIndex ConstraintAttributeSpec
				{
					Constraint *n = makeNode(Constraint);
					n->contype = CONSTR_PRIMARY;
					n->location = @1;
					n->keys = NIL;
					n->options = NIL;
					n->indexname = $3;
					n->indexspace = NULL;
					processCASbits($4, @4, "PRIMARY KEY",
								   &n->deferrable, &n->initdeferred, NULL,
								   NULL, yyscanner);
					$$ = (Node *)n;
				}
			| EXCLUDE access_method_clause '(' ExclusionConstraintList ')'
				opt_definition OptConsTableSpace ExclusionWhereClause
				ConstraintAttributeSpec
				{
					Constraint *n = makeNode(Constraint);
					n->contype = CONSTR_EXCLUSION;
					n->location = @1;
					n->access_method	= $2;
					n->exclusions		= $4;
					n->options			= $6;
					n->indexname		= NULL;
					n->indexspace		= $7;
					n->where_clause		= $8;
					processCASbits($9, @9, "EXCLUDE",
								   &n->deferrable, &n->initdeferred, NULL,
								   NULL, yyscanner);
					$$ = (Node *)n;
				}
			| FOREIGN KEY '(' columnList ')' REFERENCES qualified_name
				opt_column_list key_match key_actions ConstraintAttributeSpec
				{
					Constraint *n = makeNode(Constraint);
					n->contype = CONSTR_FOREIGN;
					n->location = @1;
					n->pktable			= $7;
					n->fk_attrs			= $4;
					n->pk_attrs			= $8;
					n->fk_matchtype		= $9;
					n->fk_upd_action	= (char) ($10 >> 8);
					n->fk_del_action	= (char) ($10 & 0xFF);
					processCASbits($11, @11, "FOREIGN KEY",
								   &n->deferrable, &n->initdeferred,
								   &n->skip_validation, NULL,
								   yyscanner);
					n->initially_valid = !n->skip_validation;
					$$ = (Node *)n;
				}
		;

opt_no_inherit:	NO INHERIT							{  $$ = TRUE; }
			| /* EMPTY */							{  $$ = FALSE; }
		;

opt_column_list:
			'(' columnList ')'						{ $$ = $2; }
			| /*EMPTY*/								{ $$ = NIL; }
		;

columnList:
			columnElem								{ $$ = list_make1($1); }
			| columnList ',' columnElem				{ $$ = lappend($1, $3); }
		;

columnElem: ColId
				{
					$$ = (Node *) makeString($1);
				}
		;

key_match:  MATCH FULL
			{
				$$ = FKCONSTR_MATCH_FULL;
			}
		| MATCH PARTIAL
			{
				ereport(ERROR,
						(errcode(ERRCODE_FEATURE_NOT_SUPPORTED),
						 errmsg("MATCH PARTIAL not yet implemented"),
						 parser_errposition(@1)));
				$$ = FKCONSTR_MATCH_PARTIAL;
			}
		| MATCH SIMPLE
			{
				$$ = FKCONSTR_MATCH_SIMPLE;
			}
		| /*EMPTY*/
			{
				$$ = FKCONSTR_MATCH_SIMPLE;
			}
		;

ExclusionConstraintList:
			ExclusionConstraintElem					{ $$ = list_make1($1); }
			| ExclusionConstraintList ',' ExclusionConstraintElem
													{ $$ = lappend($1, $3); }
		;

ExclusionConstraintElem: index_elem WITH any_operator
			{
				$$ = list_make2($1, $3);
			}
			/* allow OPERATOR() decoration for the benefit of ruleutils.c */
			| index_elem WITH OPERATOR '(' any_operator ')'
			{
				$$ = list_make2($1, $5);
			}
		;

ExclusionWhereClause:
			WHERE '(' a_expr ')'					{ $$ = $3; }
			| /*EMPTY*/								{ $$ = NULL; }
		;

/*
 * We combine the update and delete actions into one value temporarily
 * for simplicity of parsing, and then break them down again in the
 * calling production.  update is in the left 8 bits, delete in the right.
 * Note that NOACTION is the default.
 */
key_actions:
			key_update
				{ $$ = ($1 << 8) | (FKCONSTR_ACTION_NOACTION & 0xFF); }
			| key_delete
				{ $$ = (FKCONSTR_ACTION_NOACTION << 8) | ($1 & 0xFF); }
			| key_update key_delete
				{ $$ = ($1 << 8) | ($2 & 0xFF); }
			| key_delete key_update
				{ $$ = ($2 << 8) | ($1 & 0xFF); }
			| /*EMPTY*/
				{ $$ = (FKCONSTR_ACTION_NOACTION << 8) | (FKCONSTR_ACTION_NOACTION & 0xFF); }
		;

key_update: ON UPDATE key_action		{ $$ = $3; }
		;

key_delete: ON DELETE_P key_action		{ $$ = $3; }
		;

key_action:
			NO ACTION					{ $$ = FKCONSTR_ACTION_NOACTION; }
			| RESTRICT					{ $$ = FKCONSTR_ACTION_RESTRICT; }
			| CASCADE					{ $$ = FKCONSTR_ACTION_CASCADE; }
			| SET NULL_P				{ $$ = FKCONSTR_ACTION_SETNULL; }
			| SET DEFAULT				{ $$ = FKCONSTR_ACTION_SETDEFAULT; }
		;

OptInherit: INHERITS '(' qualified_name_list ')'	{ $$ = $3; }
			| /*EMPTY*/								{ $$ = NIL; }
		;

/* Optional partition key specification */
OptPartitionSpec: PartitionSpec	{ $$ = $1; }
			| /*EMPTY*/			{ $$ = NULL; }
		;

PartitionSpec: PARTITION BY part_strategy '(' part_params ')'
				{
					PartitionSpec *n = makeNode(PartitionSpec);

					n->strategy = $3;
					n->partParams = $5;
					n->location = @1;

					$$ = n;
				}
		;

part_strategy:	IDENT					{ $$ = $1; }
				| unreserved_keyword	{ $$ = pstrdup($1); }
		;

part_params:	part_elem						{ $$ = list_make1($1); }
			| part_params ',' part_elem			{ $$ = lappend($1, $3); }
		;

part_elem: ColId opt_collate opt_class
				{
					PartitionElem *n = makeNode(PartitionElem);

					n->name = $1;
					n->expr = NULL;
					n->collation = $2;
					n->opclass = $3;
					n->location = @1;
					$$ = n;
				}
			| func_expr_windowless opt_collate opt_class
				{
					PartitionElem *n = makeNode(PartitionElem);

					n->name = NULL;
					n->expr = $1;
					n->collation = $2;
					n->opclass = $3;
					n->location = @1;
					$$ = n;
				}
			| '(' a_expr ')' opt_collate opt_class
				{
					PartitionElem *n = makeNode(PartitionElem);

					n->name = NULL;
					n->expr = $2;
					n->collation = $4;
					n->opclass = $5;
					n->location = @1;
					$$ = n;
				}
		;
/* WITH (options) is preferred, WITH OIDS and WITHOUT OIDS are legacy forms */
OptWith:
			WITH reloptions				{ $$ = $2; }
			| WITH OIDS					{ $$ = list_make1(makeDefElem("oids", (Node *) makeInteger(true), @1)); }
			| WITHOUT OIDS				{ $$ = list_make1(makeDefElem("oids", (Node *) makeInteger(false), @1)); }
			| /*EMPTY*/					{ $$ = NIL; }
		;

OnCommitOption:  ON COMMIT DROP				{ $$ = ONCOMMIT_DROP; }
			| ON COMMIT DELETE_P ROWS		{ $$ = ONCOMMIT_DELETE_ROWS; }
			| ON COMMIT PRESERVE ROWS		{ $$ = ONCOMMIT_PRESERVE_ROWS; }
			| /*EMPTY*/						{ $$ = ONCOMMIT_NOOP; }
		;

OptTableSpace:   TABLESPACE name					{ $$ = $2; }
			| /*EMPTY*/								{ $$ = NULL; }
		;

OptConsTableSpace:   USING INDEX TABLESPACE name	{ $$ = $4; }
			| /*EMPTY*/								{ $$ = NULL; }
		;

ExistingIndex:   USING INDEX index_name				{ $$ = $3; }
		;

/*****************************************************************************
 *
 *		QUERY :
 *				CREATE STATISTICS [IF NOT EXISTS] stats_name [(stat types)]
 *					ON expression-list FROM from_list
 *
 * Note: the expectation here is that the clauses after ON are a subset of
 * SELECT syntax, allowing for expressions and joined tables, and probably
 * someday a WHERE clause.  Much less than that is currently implemented,
 * but the grammar accepts it and then we'll throw FEATURE_NOT_SUPPORTED
 * errors as necessary at execution.
 *
 *****************************************************************************/

CreateStatsStmt:
			CREATE STATISTICS any_name
			opt_name_list ON expr_list FROM from_list
				{
					CreateStatsStmt *n = makeNode(CreateStatsStmt);
					n->defnames = $3;
					n->stat_types = $4;
					n->exprs = $6;
					n->relations = $8;
					n->if_not_exists = false;
					$$ = (Node *)n;
				}
			| CREATE STATISTICS IF_P NOT EXISTS any_name
			opt_name_list ON expr_list FROM from_list
				{
					CreateStatsStmt *n = makeNode(CreateStatsStmt);
					n->defnames = $6;
					n->stat_types = $7;
					n->exprs = $9;
					n->relations = $11;
					n->if_not_exists = true;
					$$ = (Node *)n;
				}
			;

/*****************************************************************************
 *
 *		QUERY :
 *				CREATE TABLE relname AS SelectStmt [ WITH [NO] DATA ]
 *
 *
 * Note: SELECT ... INTO is a now-deprecated alternative for this.
 *
 *****************************************************************************/

CreateAsStmt:
		CREATE OptTemp TABLE create_as_target AS SelectStmt opt_with_data
				{
					CreateTableAsStmt *ctas = makeNode(CreateTableAsStmt);
					ctas->query = $6;
					ctas->into = $4;
					ctas->relkind = OBJECT_TABLE;
					ctas->is_select_into = false;
					ctas->if_not_exists = false;
					/* cram additional flags into the IntoClause */
					$4->rel->relpersistence = $2;
					$4->skipData = !($7);
					$$ = (Node *) ctas;
				}
		| CREATE OptTemp TABLE IF_P NOT EXISTS create_as_target AS SelectStmt opt_with_data
				{
					CreateTableAsStmt *ctas = makeNode(CreateTableAsStmt);
					ctas->query = $9;
					ctas->into = $7;
					ctas->relkind = OBJECT_TABLE;
					ctas->is_select_into = false;
					ctas->if_not_exists = true;
					/* cram additional flags into the IntoClause */
					$7->rel->relpersistence = $2;
					$7->skipData = !($10);
					$$ = (Node *) ctas;
				}
		;

create_as_target:
			qualified_name opt_column_list OptWith OnCommitOption OptTableSpace
				{
					$$ = makeNode(IntoClause);
					$$->rel = $1;
					$$->colNames = $2;
					$$->options = $3;
					$$->onCommit = $4;
					$$->tableSpaceName = $5;
					$$->viewQuery = NULL;
					$$->skipData = false;		/* might get changed later */
				}
		;

opt_with_data:
			WITH DATA_P								{ $$ = TRUE; }
			| WITH NO DATA_P						{ $$ = FALSE; }
			| /*EMPTY*/								{ $$ = TRUE; }
		;


/*****************************************************************************
 *
 *		QUERY :
 *				CREATE MATERIALIZED VIEW relname AS SelectStmt
 *
 *****************************************************************************/

CreateMatViewStmt:
		CREATE OptNoLog MATERIALIZED VIEW create_mv_target AS SelectStmt opt_with_data
				{
					CreateTableAsStmt *ctas = makeNode(CreateTableAsStmt);
					ctas->query = $7;
					ctas->into = $5;
					ctas->relkind = OBJECT_MATVIEW;
					ctas->is_select_into = false;
					ctas->if_not_exists = false;
					/* cram additional flags into the IntoClause */
					$5->rel->relpersistence = $2;
					$5->skipData = !($8);
					$$ = (Node *) ctas;
				}
		| CREATE OptNoLog MATERIALIZED VIEW IF_P NOT EXISTS create_mv_target AS SelectStmt opt_with_data
				{
					CreateTableAsStmt *ctas = makeNode(CreateTableAsStmt);
					ctas->query = $10;
					ctas->into = $8;
					ctas->relkind = OBJECT_MATVIEW;
					ctas->is_select_into = false;
					ctas->if_not_exists = true;
					/* cram additional flags into the IntoClause */
					$8->rel->relpersistence = $2;
					$8->skipData = !($11);
					$$ = (Node *) ctas;
				}
		;

create_mv_target:
			qualified_name opt_column_list opt_reloptions OptTableSpace
				{
					$$ = makeNode(IntoClause);
					$$->rel = $1;
					$$->colNames = $2;
					$$->options = $3;
					$$->onCommit = ONCOMMIT_NOOP;
					$$->tableSpaceName = $4;
					$$->viewQuery = NULL;		/* filled at analysis time */
					$$->skipData = false;		/* might get changed later */
				}
		;

OptNoLog:	UNLOGGED					{ $$ = RELPERSISTENCE_UNLOGGED; }
			| /*EMPTY*/					{ $$ = RELPERSISTENCE_PERMANENT; }
		;


/*****************************************************************************
 *
 *		QUERY :
 *				REFRESH MATERIALIZED VIEW qualified_name
 *
 *****************************************************************************/

RefreshMatViewStmt:
			REFRESH MATERIALIZED VIEW opt_concurrently qualified_name opt_with_data
				{
					RefreshMatViewStmt *n = makeNode(RefreshMatViewStmt);
					n->concurrent = $4;
					n->relation = $5;
					n->skipData = !($6);
					$$ = (Node *) n;
				}
		;


/*****************************************************************************
 *
 *		QUERY :
 *				CREATE SEQUENCE seqname
 *				ALTER SEQUENCE seqname
 *
 *****************************************************************************/

CreateSeqStmt:
			CREATE OptTemp SEQUENCE qualified_name OptSeqOptList
				{
					CreateSeqStmt *n = makeNode(CreateSeqStmt);
					$4->relpersistence = $2;
					n->sequence = $4;
					n->options = $5;
					n->ownerId = InvalidOid;
					n->if_not_exists = false;
					$$ = (Node *)n;
				}
			| CREATE OptTemp SEQUENCE IF_P NOT EXISTS qualified_name OptSeqOptList
				{
					CreateSeqStmt *n = makeNode(CreateSeqStmt);
					$7->relpersistence = $2;
					n->sequence = $7;
					n->options = $8;
					n->ownerId = InvalidOid;
					n->if_not_exists = true;
					$$ = (Node *)n;
				}
		;

AlterSeqStmt:
			ALTER SEQUENCE qualified_name SeqOptList
				{
					AlterSeqStmt *n = makeNode(AlterSeqStmt);
					n->sequence = $3;
					n->options = $4;
					n->missing_ok = false;
					$$ = (Node *)n;
				}
			| ALTER SEQUENCE IF_P EXISTS qualified_name SeqOptList
				{
					AlterSeqStmt *n = makeNode(AlterSeqStmt);
					n->sequence = $5;
					n->options = $6;
					n->missing_ok = true;
					$$ = (Node *)n;
				}

		;

OptSeqOptList: SeqOptList							{ $$ = $1; }
			| /*EMPTY*/								{ $$ = NIL; }
		;

OptParenthesizedSeqOptList: '(' SeqOptList ')'		{ $$ = $2; }
			| /*EMPTY*/								{ $$ = NIL; }
		;

SeqOptList: SeqOptElem								{ $$ = list_make1($1); }
			| SeqOptList SeqOptElem					{ $$ = lappend($1, $2); }
		;

SeqOptElem: AS SimpleTypename
				{
					$$ = makeDefElem("as", (Node *)$2, @1);
				}
			| CACHE NumericOnly
				{
					$$ = makeDefElem("cache", (Node *)$2, @1);
				}
			| CYCLE
				{
					$$ = makeDefElem("cycle", (Node *)makeInteger(TRUE), @1);
				}
			| NO CYCLE
				{
					$$ = makeDefElem("cycle", (Node *)makeInteger(FALSE), @1);
				}
			| INCREMENT opt_by NumericOnly
				{
					$$ = makeDefElem("increment", (Node *)$3, @1);
				}
			| MAXVALUE NumericOnly
				{
					$$ = makeDefElem("maxvalue", (Node *)$2, @1);
				}
			| MINVALUE NumericOnly
				{
					$$ = makeDefElem("minvalue", (Node *)$2, @1);
				}
			| NO MAXVALUE
				{
					$$ = makeDefElem("maxvalue", NULL, @1);
				}
			| NO MINVALUE
				{
					$$ = makeDefElem("minvalue", NULL, @1);
				}
			| OWNED BY any_name
				{
					$$ = makeDefElem("owned_by", (Node *)$3, @1);
				}
			| SEQUENCE NAME_P any_name
				{
					/* not documented, only used by pg_dump */
					$$ = makeDefElem("sequence_name", (Node *)$3, @1);
				}
			| START opt_with NumericOnly
				{
					$$ = makeDefElem("start", (Node *)$3, @1);
				}
			| RESTART
				{
					$$ = makeDefElem("restart", NULL, @1);
				}
			| RESTART opt_with NumericOnly
				{
					$$ = makeDefElem("restart", (Node *)$3, @1);
				}
		;

opt_by:		BY				{}
			| /* empty */	{}
	  ;

NumericOnly:
			FCONST								{ $$ = makeFloat($1); }
			| '+' FCONST						{ $$ = makeFloat($2); }
			| '-' FCONST
				{
					$$ = makeFloat($2);
					doNegateFloat($$);
				}
			| SignedIconst						{ $$ = makeInteger($1); }
		;

NumericOnly_list:	NumericOnly						{ $$ = list_make1($1); }
				| NumericOnly_list ',' NumericOnly	{ $$ = lappend($1, $3); }
		;

/*****************************************************************************
 *
 *		QUERIES :
 *				CREATE [OR REPLACE] [TRUSTED] [PROCEDURAL] LANGUAGE ...
 *				DROP [PROCEDURAL] LANGUAGE ...
 *
 *****************************************************************************/

CreatePLangStmt:
			CREATE opt_or_replace opt_trusted opt_procedural LANGUAGE NonReservedWord_or_Sconst
			{
				CreatePLangStmt *n = makeNode(CreatePLangStmt);
				n->replace = $2;
				n->plname = preserve_downcasing_ident($6);
				/* parameters are all to be supplied by system */
				n->plhandler = NIL;
				n->plinline = NIL;
				n->plvalidator = NIL;
				n->pltrusted = false;
				$$ = (Node *)n;
			}
			| CREATE opt_or_replace opt_trusted opt_procedural LANGUAGE NonReservedWord_or_Sconst
			  HANDLER handler_name opt_inline_handler opt_validator
			{
				CreatePLangStmt *n = makeNode(CreatePLangStmt);
				n->replace = $2;
				n->plname = preserve_downcasing_ident($6);
				n->plhandler = $8;
				n->plinline = $9;
				n->plvalidator = $10;
				n->pltrusted = $3;
				$$ = (Node *)n;
			}
		;

opt_trusted:
			TRUSTED									{ $$ = TRUE; }
			| /*EMPTY*/								{ $$ = FALSE; }
		;

/* This ought to be just func_name, but that causes reduce/reduce conflicts
 * (CREATE LANGUAGE is the only place where func_name isn't followed by '(').
 * Work around by using simple names, instead.
 */
handler_name:
			name
				{
					List *namelist = list_make1(makeString($1));
					$$ = preserve_downcasing_type_func_namelist(namelist);
				}
			| name attrs
				{
					List *namelist = lcons(makeString($1), $2);
					$$ = preserve_downcasing_type_func_namelist(namelist);
				}
		;

opt_inline_handler:
			INLINE_P handler_name					{ $$ = $2; }
			| /*EMPTY*/								{ $$ = NIL; }
		;

validator_clause:
			VALIDATOR handler_name					{ $$ = $2; }
			| NO VALIDATOR							{ $$ = NIL; }
		;

opt_validator:
			validator_clause						{ $$ = $1; }
			| /*EMPTY*/								{ $$ = NIL; }
		;

DropPLangStmt:
			DROP opt_procedural LANGUAGE NonReservedWord_or_Sconst opt_drop_behavior
				{
					DropStmt *n = makeNode(DropStmt);
					n->removeType = OBJECT_LANGUAGE;
<<<<<<< HEAD
					n->objects = list_make1(list_make1(makeString(preserve_downcasing_ident($4))));
					n->arguments = NIL;
=======
					n->objects = list_make1(makeString($4));
>>>>>>> fdf521d6
					n->behavior = $5;
					n->missing_ok = false;
					n->concurrent = false;
					$$ = (Node *)n;
				}
			| DROP opt_procedural LANGUAGE IF_P EXISTS NonReservedWord_or_Sconst opt_drop_behavior
				{
					DropStmt *n = makeNode(DropStmt);
					n->removeType = OBJECT_LANGUAGE;
<<<<<<< HEAD
					n->objects = list_make1(list_make1(makeString(preserve_downcasing_ident($6))));
=======
					n->objects = list_make1(makeString($6));
>>>>>>> fdf521d6
					n->behavior = $7;
					n->missing_ok = true;
					n->concurrent = false;
					$$ = (Node *)n;
				}
		;

opt_procedural:
			PROCEDURAL								{}
			| /*EMPTY*/								{}
		;

/*****************************************************************************
 *
 *		QUERY:
 *             CREATE TABLESPACE tablespace LOCATION '/path/to/tablespace/'
 *
 *****************************************************************************/

CreateTableSpaceStmt: CREATE TABLESPACE name OptTableSpaceOwner LOCATION Sconst opt_reloptions
				{
					CreateTableSpaceStmt *n = makeNode(CreateTableSpaceStmt);
					n->tablespacename = $3;
					n->owner = $4;
					n->location = $6;
					n->options = $7;
					$$ = (Node *) n;
				}
		;

OptTableSpaceOwner: OWNER RoleSpec		{ $$ = $2; }
			| /*EMPTY */				{ $$ = NULL; }
		;

/*****************************************************************************
 *
 *		QUERY :
 *				DROP TABLESPACE <tablespace>
 *
 *		No need for drop behaviour as we cannot implement dependencies for
 *		objects in other databases; we can only support RESTRICT.
 *
 ****************************************************************************/

DropTableSpaceStmt: DROP TABLESPACE name
				{
					DropTableSpaceStmt *n = makeNode(DropTableSpaceStmt);
					n->tablespacename = $3;
					n->missing_ok = false;
					$$ = (Node *) n;
				}
				|  DROP TABLESPACE IF_P EXISTS name
				{
					DropTableSpaceStmt *n = makeNode(DropTableSpaceStmt);
					n->tablespacename = $5;
					n->missing_ok = true;
					$$ = (Node *) n;
				}
		;

/*****************************************************************************
 *
 *		QUERY:
 *             CREATE EXTENSION extension
 *             [ WITH ] [ SCHEMA schema ] [ VERSION version ] [ FROM oldversion ]
 *
 *****************************************************************************/

CreateExtensionStmt: CREATE EXTENSION name opt_with create_extension_opt_list
				{
					CreateExtensionStmt *n = makeNode(CreateExtensionStmt);
					n->extname = $3;
					n->if_not_exists = false;
					n->options = $5;
					$$ = (Node *) n;
				}
				| CREATE EXTENSION IF_P NOT EXISTS name opt_with create_extension_opt_list
				{
					CreateExtensionStmt *n = makeNode(CreateExtensionStmt);
					n->extname = $6;
					n->if_not_exists = true;
					n->options = $8;
					$$ = (Node *) n;
				}
		;

create_extension_opt_list:
			create_extension_opt_list create_extension_opt_item
				{ $$ = lappend($1, $2); }
			| /* EMPTY */
				{ $$ = NIL; }
		;

create_extension_opt_item:
			SCHEMA name
				{
					$$ = makeDefElem("schema", (Node *)makeString($2), @1);
				}
			| VERSION_P NonReservedWord_or_Sconst
				{
					$$ = makeDefElem("new_version", (Node *)makeString($2), @1);
				}
			| FROM NonReservedWord_or_Sconst
				{
					$$ = makeDefElem("old_version", (Node *)makeString($2), @1);
				}
			| CASCADE
				{
					$$ = makeDefElem("cascade", (Node *)makeInteger(TRUE), @1);
				}
		;

/*****************************************************************************
 *
 * ALTER EXTENSION name UPDATE [ TO version ]
 *
 *****************************************************************************/

AlterExtensionStmt: ALTER EXTENSION name UPDATE alter_extension_opt_list
				{
					AlterExtensionStmt *n = makeNode(AlterExtensionStmt);
					n->extname = $3;
					n->options = $5;
					$$ = (Node *) n;
				}
		;

alter_extension_opt_list:
			alter_extension_opt_list alter_extension_opt_item
				{ $$ = lappend($1, $2); }
			| /* EMPTY */
				{ $$ = NIL; }
		;

alter_extension_opt_item:
			TO NonReservedWord_or_Sconst
				{
					$$ = makeDefElem("new_version", (Node *)makeString($2), @1);
				}
		;

/*****************************************************************************
 *
 * ALTER EXTENSION name ADD/DROP object-identifier
 *
 *****************************************************************************/

AlterExtensionContentsStmt:
			ALTER EXTENSION name add_drop ACCESS METHOD name
				{
					AlterExtensionContentsStmt *n = makeNode(AlterExtensionContentsStmt);
					n->extname = $3;
					n->action = $4;
					n->objtype = OBJECT_ACCESS_METHOD;
<<<<<<< HEAD
					n->objname = list_make1(makeString($7));
					$$ = (Node *)n;
				}
			| ALTER EXTENSION name add_drop AGGREGATE func_name aggr_args
=======
					n->object = (Node *) makeString($7);
					$$ = (Node *)n;
				}
			| ALTER EXTENSION name add_drop AGGREGATE aggregate_with_argtypes
>>>>>>> fdf521d6
				{
					AlterExtensionContentsStmt *n = makeNode(AlterExtensionContentsStmt);
					n->extname = $3;
					n->action = $4;
					n->objtype = OBJECT_AGGREGATE;
					n->object = (Node *) $6;
					$$ = (Node *)n;
				}
			| ALTER EXTENSION name add_drop CAST '(' Typename AS Typename ')'
				{
					AlterExtensionContentsStmt *n = makeNode(AlterExtensionContentsStmt);
					n->extname = $3;
					n->action = $4;
					n->objtype = OBJECT_CAST;
					n->object = (Node *) list_make2($7, $9);
					$$ = (Node *) n;
				}
			| ALTER EXTENSION name add_drop COLLATION any_name
				{
					AlterExtensionContentsStmt *n = makeNode(AlterExtensionContentsStmt);
					n->extname = $3;
					n->action = $4;
					n->objtype = OBJECT_COLLATION;
					n->object = (Node *) $6;
					$$ = (Node *)n;
				}
			| ALTER EXTENSION name add_drop CONVERSION_P any_name
				{
					AlterExtensionContentsStmt *n = makeNode(AlterExtensionContentsStmt);
					n->extname = $3;
					n->action = $4;
					n->objtype = OBJECT_CONVERSION;
					n->object = (Node *) $6;
					$$ = (Node *)n;
				}
			| ALTER EXTENSION name add_drop DOMAIN_P Typename
				{
					AlterExtensionContentsStmt *n = makeNode(AlterExtensionContentsStmt);
					n->extname = $3;
					n->action = $4;
					n->objtype = OBJECT_DOMAIN;
					n->object = (Node *) $6;
					$$ = (Node *)n;
				}
			| ALTER EXTENSION name add_drop FUNCTION function_with_argtypes
				{
					AlterExtensionContentsStmt *n = makeNode(AlterExtensionContentsStmt);
					n->extname = $3;
					n->action = $4;
					n->objtype = OBJECT_FUNCTION;
					n->object = (Node *) $6;
					$$ = (Node *)n;
				}
			| ALTER EXTENSION name add_drop opt_procedural LANGUAGE name
				{
					AlterExtensionContentsStmt *n = makeNode(AlterExtensionContentsStmt);
					n->extname = $3;
					n->action = $4;
					n->objtype = OBJECT_LANGUAGE;
<<<<<<< HEAD
					n->objname = list_make1(makeString(preserve_downcasing_ident($7)));
=======
					n->object = (Node *) makeString($7);
>>>>>>> fdf521d6
					$$ = (Node *)n;
				}
			| ALTER EXTENSION name add_drop OPERATOR operator_with_argtypes
				{
					AlterExtensionContentsStmt *n = makeNode(AlterExtensionContentsStmt);
					n->extname = $3;
					n->action = $4;
					n->objtype = OBJECT_OPERATOR;
					n->object = (Node *) $6;
					$$ = (Node *)n;
				}
			| ALTER EXTENSION name add_drop OPERATOR CLASS any_name USING access_method
				{
					AlterExtensionContentsStmt *n = makeNode(AlterExtensionContentsStmt);
					n->extname = $3;
					n->action = $4;
					n->objtype = OBJECT_OPCLASS;
					n->object = (Node *) lcons(makeString($9), $7);
					$$ = (Node *)n;
				}
			| ALTER EXTENSION name add_drop OPERATOR FAMILY any_name USING access_method
				{
					AlterExtensionContentsStmt *n = makeNode(AlterExtensionContentsStmt);
					n->extname = $3;
					n->action = $4;
					n->objtype = OBJECT_OPFAMILY;
					n->object = (Node *) lcons(makeString($9), $7);
					$$ = (Node *)n;
				}
			| ALTER EXTENSION name add_drop SCHEMA name
				{
					AlterExtensionContentsStmt *n = makeNode(AlterExtensionContentsStmt);
					n->extname = $3;
					n->action = $4;
					n->objtype = OBJECT_SCHEMA;
					n->object = (Node *) makeString($6);
					$$ = (Node *)n;
				}
			| ALTER EXTENSION name add_drop EVENT TRIGGER name
				{
					AlterExtensionContentsStmt *n = makeNode(AlterExtensionContentsStmt);
					n->extname = $3;
					n->action = $4;
					n->objtype = OBJECT_EVENT_TRIGGER;
					n->object = (Node *) makeString($7);
					$$ = (Node *)n;
				}
			| ALTER EXTENSION name add_drop TABLE any_name
				{
					AlterExtensionContentsStmt *n = makeNode(AlterExtensionContentsStmt);
					n->extname = $3;
					n->action = $4;
					n->objtype = OBJECT_TABLE;
					n->object = (Node *) $6;
					$$ = (Node *)n;
				}
			| ALTER EXTENSION name add_drop TEXT_P SEARCH PARSER any_name
				{
					AlterExtensionContentsStmt *n = makeNode(AlterExtensionContentsStmt);
					n->extname = $3;
					n->action = $4;
					n->objtype = OBJECT_TSPARSER;
					n->object = (Node *) $8;
					$$ = (Node *)n;
				}
			| ALTER EXTENSION name add_drop TEXT_P SEARCH DICTIONARY any_name
				{
					AlterExtensionContentsStmt *n = makeNode(AlterExtensionContentsStmt);
					n->extname = $3;
					n->action = $4;
					n->objtype = OBJECT_TSDICTIONARY;
					n->object = (Node *) $8;
					$$ = (Node *)n;
				}
			| ALTER EXTENSION name add_drop TEXT_P SEARCH TEMPLATE any_name
				{
					AlterExtensionContentsStmt *n = makeNode(AlterExtensionContentsStmt);
					n->extname = $3;
					n->action = $4;
					n->objtype = OBJECT_TSTEMPLATE;
					n->object = (Node *) $8;
					$$ = (Node *)n;
				}
			| ALTER EXTENSION name add_drop TEXT_P SEARCH CONFIGURATION any_name
				{
					AlterExtensionContentsStmt *n = makeNode(AlterExtensionContentsStmt);
					n->extname = $3;
					n->action = $4;
					n->objtype = OBJECT_TSCONFIGURATION;
					n->object = (Node *) $8;
					$$ = (Node *)n;
				}
			| ALTER EXTENSION name add_drop SEQUENCE any_name
				{
					AlterExtensionContentsStmt *n = makeNode(AlterExtensionContentsStmt);
					n->extname = $3;
					n->action = $4;
					n->objtype = OBJECT_SEQUENCE;
					n->object = (Node *) $6;
					$$ = (Node *)n;
				}
			| ALTER EXTENSION name add_drop VIEW any_name
				{
					AlterExtensionContentsStmt *n = makeNode(AlterExtensionContentsStmt);
					n->extname = $3;
					n->action = $4;
					n->objtype = OBJECT_VIEW;
					n->object = (Node *) $6;
					$$ = (Node *)n;
				}
			| ALTER EXTENSION name add_drop MATERIALIZED VIEW any_name
				{
					AlterExtensionContentsStmt *n = makeNode(AlterExtensionContentsStmt);
					n->extname = $3;
					n->action = $4;
					n->objtype = OBJECT_MATVIEW;
					n->object = (Node *) $7;
					$$ = (Node *)n;
				}
			| ALTER EXTENSION name add_drop FOREIGN TABLE any_name
				{
					AlterExtensionContentsStmt *n = makeNode(AlterExtensionContentsStmt);
					n->extname = $3;
					n->action = $4;
					n->objtype = OBJECT_FOREIGN_TABLE;
					n->object = (Node *) $7;
					$$ = (Node *)n;
				}
			| ALTER EXTENSION name add_drop FOREIGN DATA_P WRAPPER name
				{
					AlterExtensionContentsStmt *n = makeNode(AlterExtensionContentsStmt);
					n->extname = $3;
					n->action = $4;
					n->objtype = OBJECT_FDW;
					n->object = (Node *) makeString($8);
					$$ = (Node *)n;
				}
			| ALTER EXTENSION name add_drop SERVER name
				{
					AlterExtensionContentsStmt *n = makeNode(AlterExtensionContentsStmt);
					n->extname = $3;
					n->action = $4;
					n->objtype = OBJECT_FOREIGN_SERVER;
					n->object = (Node *) makeString($6);
					$$ = (Node *)n;
				}
			| ALTER EXTENSION name add_drop TRANSFORM FOR Typename LANGUAGE name
				{
					AlterExtensionContentsStmt *n = makeNode(AlterExtensionContentsStmt);
					n->extname = $3;
					n->action = $4;
					n->objtype = OBJECT_TRANSFORM;
<<<<<<< HEAD
					n->objname = list_make1($7);
					n->objargs = list_make1(makeString(preserve_downcasing_ident($9)));
=======
					n->object = (Node *) list_make2($7, makeString($9));
>>>>>>> fdf521d6
					$$ = (Node *)n;
				}
			| ALTER EXTENSION name add_drop TYPE_P Typename
				{
					AlterExtensionContentsStmt *n = makeNode(AlterExtensionContentsStmt);
					n->extname = $3;
					n->action = $4;
					n->objtype = OBJECT_TYPE;
					n->object = (Node *) $6;
					$$ = (Node *)n;
				}
		;

/*****************************************************************************
 *
 *		QUERY:
 *             CREATE FOREIGN DATA WRAPPER name options
 *
 *****************************************************************************/

CreateFdwStmt: CREATE FOREIGN DATA_P WRAPPER name opt_fdw_options create_generic_options
				{
					CreateFdwStmt *n = makeNode(CreateFdwStmt);
					n->fdwname = $5;
					n->func_options = $6;
					n->options = $7;
					$$ = (Node *) n;
				}
		;

fdw_option:
			HANDLER handler_name				{ $$ = makeDefElem("handler", (Node *)$2, @1); }
			| NO HANDLER						{ $$ = makeDefElem("handler", NULL, @1); }
			| VALIDATOR handler_name			{ $$ = makeDefElem("validator", (Node *)$2, @1); }
			| NO VALIDATOR						{ $$ = makeDefElem("validator", NULL, @1); }
		;

fdw_options:
			fdw_option							{ $$ = list_make1($1); }
			| fdw_options fdw_option			{ $$ = lappend($1, $2); }
		;

opt_fdw_options:
			fdw_options							{ $$ = $1; }
			| /*EMPTY*/							{ $$ = NIL; }
		;

/*****************************************************************************
 *
 *		QUERY :
 *				ALTER FOREIGN DATA WRAPPER name options
 *
 ****************************************************************************/

AlterFdwStmt: ALTER FOREIGN DATA_P WRAPPER name opt_fdw_options alter_generic_options
				{
					AlterFdwStmt *n = makeNode(AlterFdwStmt);
					n->fdwname = $5;
					n->func_options = $6;
					n->options = $7;
					$$ = (Node *) n;
				}
			| ALTER FOREIGN DATA_P WRAPPER name fdw_options
				{
					AlterFdwStmt *n = makeNode(AlterFdwStmt);
					n->fdwname = $5;
					n->func_options = $6;
					n->options = NIL;
					$$ = (Node *) n;
				}
		;

/* Options definition for CREATE FDW, SERVER and USER MAPPING */
create_generic_options:
			OPTIONS '(' generic_option_list ')'			{ $$ = $3; }
			| /*EMPTY*/									{ $$ = NIL; }
		;

generic_option_list:
			generic_option_elem
				{
					$$ = list_make1($1);
				}
			| generic_option_list ',' generic_option_elem
				{
					$$ = lappend($1, $3);
				}
		;

/* Options definition for ALTER FDW, SERVER and USER MAPPING */
alter_generic_options:
			OPTIONS	'(' alter_generic_option_list ')'		{ $$ = $3; }
		;

alter_generic_option_list:
			alter_generic_option_elem
				{
					$$ = list_make1($1);
				}
			| alter_generic_option_list ',' alter_generic_option_elem
				{
					$$ = lappend($1, $3);
				}
		;

alter_generic_option_elem:
			generic_option_elem
				{
					$$ = $1;
				}
			| SET generic_option_elem
				{
					$$ = $2;
					$$->defaction = DEFELEM_SET;
				}
			| ADD_P generic_option_elem
				{
					$$ = $2;
					$$->defaction = DEFELEM_ADD;
				}
			| DROP generic_option_name
				{
					$$ = makeDefElemExtended(NULL, $2, NULL, DEFELEM_DROP, @2);
				}
		;

generic_option_elem:
			generic_option_name generic_option_arg
				{
					$$ = makeDefElem($1, $2, @1);
				}
		;

generic_option_name:
				ColLabel			{ $$ = $1; }
		;

/* We could use def_arg here, but the spec only requires string literals */
generic_option_arg:
				Sconst				{ $$ = (Node *) makeString($1); }
		;

/*****************************************************************************
 *
 *		QUERY:
 *             CREATE SERVER name [TYPE] [VERSION] [OPTIONS]
 *
 *****************************************************************************/

CreateForeignServerStmt: CREATE SERVER name opt_type opt_foreign_server_version
						 FOREIGN DATA_P WRAPPER name create_generic_options
				{
					CreateForeignServerStmt *n = makeNode(CreateForeignServerStmt);
					n->servername = $3;
					n->servertype = $4;
					n->version = $5;
					n->fdwname = $9;
					n->options = $10;
					n->if_not_exists = false;
					$$ = (Node *) n;
				}
				| CREATE SERVER IF_P NOT EXISTS name opt_type opt_foreign_server_version
						 FOREIGN DATA_P WRAPPER name create_generic_options
				{
					CreateForeignServerStmt *n = makeNode(CreateForeignServerStmt);
					n->servername = $6;
					n->servertype = $7;
					n->version = $8;
					n->fdwname = $12;
					n->options = $13;
					n->if_not_exists = true;
					$$ = (Node *) n;
				}
		;

opt_type:
			TYPE_P Sconst			{ $$ = $2; }
			| /*EMPTY*/				{ $$ = NULL; }
		;


foreign_server_version:
			VERSION_P Sconst		{ $$ = $2; }
		|	VERSION_P NULL_P		{ $$ = NULL; }
		;

opt_foreign_server_version:
			foreign_server_version	{ $$ = $1; }
			| /*EMPTY*/				{ $$ = NULL; }
		;

/*****************************************************************************
 *
 *		QUERY :
 *				ALTER SERVER name [VERSION] [OPTIONS]
 *
 ****************************************************************************/

AlterForeignServerStmt: ALTER SERVER name foreign_server_version alter_generic_options
				{
					AlterForeignServerStmt *n = makeNode(AlterForeignServerStmt);
					n->servername = $3;
					n->version = $4;
					n->options = $5;
					n->has_version = true;
					$$ = (Node *) n;
				}
			| ALTER SERVER name foreign_server_version
				{
					AlterForeignServerStmt *n = makeNode(AlterForeignServerStmt);
					n->servername = $3;
					n->version = $4;
					n->has_version = true;
					$$ = (Node *) n;
				}
			| ALTER SERVER name alter_generic_options
				{
					AlterForeignServerStmt *n = makeNode(AlterForeignServerStmt);
					n->servername = $3;
					n->options = $4;
					$$ = (Node *) n;
				}
		;

/*****************************************************************************
 *
 *		QUERY:
 *             CREATE FOREIGN TABLE relname (...) SERVER name (...)
 *
 *****************************************************************************/

CreateForeignTableStmt:
		CREATE FOREIGN TABLE qualified_name
			'(' OptTableElementList ')'
			OptInherit SERVER name create_generic_options
				{
					CreateForeignTableStmt *n = makeNode(CreateForeignTableStmt);
					$4->relpersistence = RELPERSISTENCE_PERMANENT;
					n->base.relation = $4;
					n->base.tableElts = $6;
					n->base.inhRelations = $8;
					n->base.ofTypename = NULL;
					n->base.constraints = NIL;
					n->base.options = NIL;
					n->base.oncommit = ONCOMMIT_NOOP;
					n->base.tablespacename = NULL;
					n->base.if_not_exists = false;
					/* FDW-specific data */
					n->servername = $10;
					n->options = $11;
					$$ = (Node *) n;
				}
		| CREATE FOREIGN TABLE IF_P NOT EXISTS qualified_name
			'(' OptTableElementList ')'
			OptInherit SERVER name create_generic_options
				{
					CreateForeignTableStmt *n = makeNode(CreateForeignTableStmt);
					$7->relpersistence = RELPERSISTENCE_PERMANENT;
					n->base.relation = $7;
					n->base.tableElts = $9;
					n->base.inhRelations = $11;
					n->base.ofTypename = NULL;
					n->base.constraints = NIL;
					n->base.options = NIL;
					n->base.oncommit = ONCOMMIT_NOOP;
					n->base.tablespacename = NULL;
					n->base.if_not_exists = true;
					/* FDW-specific data */
					n->servername = $13;
					n->options = $14;
					$$ = (Node *) n;
				}
		| CREATE FOREIGN TABLE qualified_name
			PARTITION OF qualified_name OptTypedTableElementList ForValues
			SERVER name create_generic_options
				{
					CreateForeignTableStmt *n = makeNode(CreateForeignTableStmt);
					$4->relpersistence = RELPERSISTENCE_PERMANENT;
					n->base.relation = $4;
					n->base.inhRelations = list_make1($7);
					n->base.tableElts = $8;
					n->base.partbound = $9;
					n->base.ofTypename = NULL;
					n->base.constraints = NIL;
					n->base.options = NIL;
					n->base.oncommit = ONCOMMIT_NOOP;
					n->base.tablespacename = NULL;
					n->base.if_not_exists = false;
					/* FDW-specific data */
					n->servername = $11;
					n->options = $12;
					$$ = (Node *) n;
				}
		| CREATE FOREIGN TABLE IF_P NOT EXISTS qualified_name
			PARTITION OF qualified_name OptTypedTableElementList ForValues
			SERVER name create_generic_options
				{
					CreateForeignTableStmt *n = makeNode(CreateForeignTableStmt);
					$7->relpersistence = RELPERSISTENCE_PERMANENT;
					n->base.relation = $7;
					n->base.inhRelations = list_make1($10);
					n->base.tableElts = $11;
					n->base.partbound = $12;
					n->base.ofTypename = NULL;
					n->base.constraints = NIL;
					n->base.options = NIL;
					n->base.oncommit = ONCOMMIT_NOOP;
					n->base.tablespacename = NULL;
					n->base.if_not_exists = true;
					/* FDW-specific data */
					n->servername = $14;
					n->options = $15;
					$$ = (Node *) n;
				}
		;

/*****************************************************************************
 *
 *		QUERY:
 *             ALTER FOREIGN TABLE relname [...]
 *
 *****************************************************************************/

AlterForeignTableStmt:
			ALTER FOREIGN TABLE relation_expr alter_table_cmds
				{
					AlterTableStmt *n = makeNode(AlterTableStmt);
					n->relation = $4;
					n->cmds = $5;
					n->relkind = OBJECT_FOREIGN_TABLE;
					n->missing_ok = false;
					$$ = (Node *)n;
				}
			| ALTER FOREIGN TABLE IF_P EXISTS relation_expr alter_table_cmds
				{
					AlterTableStmt *n = makeNode(AlterTableStmt);
					n->relation = $6;
					n->cmds = $7;
					n->relkind = OBJECT_FOREIGN_TABLE;
					n->missing_ok = true;
					$$ = (Node *)n;
				}
		;

/*****************************************************************************
 *
 *		QUERY:
 *				IMPORT FOREIGN SCHEMA remote_schema
 *				[ { LIMIT TO | EXCEPT } ( table_list ) ]
 *				FROM SERVER server_name INTO local_schema [ OPTIONS (...) ]
 *
 ****************************************************************************/

ImportForeignSchemaStmt:
		IMPORT_P FOREIGN SCHEMA name import_qualification
		  FROM SERVER name INTO name create_generic_options
			{
				ImportForeignSchemaStmt *n = makeNode(ImportForeignSchemaStmt);
				n->server_name = $8;
				n->remote_schema = $4;
				n->local_schema = $10;
				n->list_type = $5->type;
				n->table_list = $5->table_names;
				n->options = $11;
				$$ = (Node *) n;
			}
		;

import_qualification_type:
		LIMIT TO 				{ $$ = FDW_IMPORT_SCHEMA_LIMIT_TO; }
		| EXCEPT 				{ $$ = FDW_IMPORT_SCHEMA_EXCEPT; }
		;

import_qualification:
		import_qualification_type '(' relation_expr_list ')'
			{
				ImportQual *n = (ImportQual *) palloc(sizeof(ImportQual));
				n->type = $1;
				n->table_names = $3;
				$$ = n;
			}
		| /*EMPTY*/
			{
				ImportQual *n = (ImportQual *) palloc(sizeof(ImportQual));
				n->type = FDW_IMPORT_SCHEMA_ALL;
				n->table_names = NIL;
				$$ = n;
			}
		;

/*****************************************************************************
 *
 *		QUERY:
 *             CREATE USER MAPPING FOR auth_ident SERVER name [OPTIONS]
 *
 *****************************************************************************/

CreateUserMappingStmt: CREATE USER MAPPING FOR auth_ident SERVER name create_generic_options
				{
					CreateUserMappingStmt *n = makeNode(CreateUserMappingStmt);
					n->user = $5;
					n->servername = $7;
					n->options = $8;
					n->if_not_exists = false;
					$$ = (Node *) n;
				}
				| CREATE USER MAPPING IF_P NOT EXISTS FOR auth_ident SERVER name create_generic_options
				{
					CreateUserMappingStmt *n = makeNode(CreateUserMappingStmt);
					n->user = $8;
					n->servername = $10;
					n->options = $11;
					n->if_not_exists = true;
					$$ = (Node *) n;
				}
		;

/* User mapping authorization identifier */
auth_ident: RoleSpec			{ $$ = $1; }
			| USER				{ $$ = makeRoleSpec(ROLESPEC_CURRENT_USER, @1); }
		;

/*****************************************************************************
 *
 *		QUERY :
 *				DROP USER MAPPING FOR auth_ident SERVER name
 *
 * XXX you'd think this should have a CASCADE/RESTRICT option, even if it's
 * only pro forma; but the SQL standard doesn't show one.
 ****************************************************************************/

DropUserMappingStmt: DROP USER MAPPING FOR auth_ident SERVER name
				{
					DropUserMappingStmt *n = makeNode(DropUserMappingStmt);
					n->user = $5;
					n->servername = $7;
					n->missing_ok = false;
					$$ = (Node *) n;
				}
				|  DROP USER MAPPING IF_P EXISTS FOR auth_ident SERVER name
				{
					DropUserMappingStmt *n = makeNode(DropUserMappingStmt);
					n->user = $7;
					n->servername = $9;
					n->missing_ok = true;
					$$ = (Node *) n;
				}
		;

/*****************************************************************************
 *
 *		QUERY :
 *				ALTER USER MAPPING FOR auth_ident SERVER name OPTIONS
 *
 ****************************************************************************/

AlterUserMappingStmt: ALTER USER MAPPING FOR auth_ident SERVER name alter_generic_options
				{
					AlterUserMappingStmt *n = makeNode(AlterUserMappingStmt);
					n->user = $5;
					n->servername = $7;
					n->options = $8;
					$$ = (Node *) n;
				}
		;

/*****************************************************************************
 *
 *		QUERIES:
 *				CREATE POLICY name ON table
 *					[AS { PERMISSIVE | RESTRICTIVE } ]
 *					[FOR { SELECT | INSERT | UPDATE | DELETE } ]
 *					[TO role, ...]
 *					[USING (qual)] [WITH CHECK (with check qual)]
 *				ALTER POLICY name ON table [TO role, ...]
 *					[USING (qual)] [WITH CHECK (with check qual)]
 *
 *****************************************************************************/

CreatePolicyStmt:
			CREATE POLICY name ON qualified_name RowSecurityDefaultPermissive
				RowSecurityDefaultForCmd RowSecurityDefaultToRole
				RowSecurityOptionalExpr RowSecurityOptionalWithCheck
				{
					CreatePolicyStmt *n = makeNode(CreatePolicyStmt);
					n->policy_name = $3;
					n->table = $5;
					n->permissive = $6;
					n->cmd_name = $7;
					n->roles = $8;
					n->qual = $9;
					n->with_check = $10;
					$$ = (Node *) n;
				}
		;

AlterPolicyStmt:
			ALTER POLICY name ON qualified_name RowSecurityOptionalToRole
				RowSecurityOptionalExpr RowSecurityOptionalWithCheck
				{
					AlterPolicyStmt *n = makeNode(AlterPolicyStmt);
					n->policy_name = $3;
					n->table = $5;
					n->roles = $6;
					n->qual = $7;
					n->with_check = $8;
					$$ = (Node *) n;
				}
		;

RowSecurityOptionalExpr:
			USING '(' a_expr ')'	{ $$ = $3; }
			| /* EMPTY */			{ $$ = NULL; }
		;

RowSecurityOptionalWithCheck:
			WITH CHECK '(' a_expr ')'		{ $$ = $4; }
			| /* EMPTY */					{ $$ = NULL; }
		;

RowSecurityDefaultToRole:
			TO role_list			{ $$ = $2; }
			| /* EMPTY */			{ $$ = list_make1(makeRoleSpec(ROLESPEC_PUBLIC, -1)); }
		;

RowSecurityOptionalToRole:
			TO role_list			{ $$ = $2; }
			| /* EMPTY */			{ $$ = NULL; }
		;

RowSecurityDefaultPermissive:
			AS IDENT
				{
					if (strcmp($2, "permissive") == 0)
						$$ = true;
					else if (strcmp($2, "restrictive") == 0)
						$$ = false;
					else
						ereport(ERROR,
								(errcode(ERRCODE_SYNTAX_ERROR),
							 errmsg("unrecognized row security option \"%s\"", $2),
								 errhint("Only PERMISSIVE or RESTRICTIVE policies are supported currently."),
									 parser_errposition(@2)));

				}
			| /* EMPTY */			{ $$ = true; }
		;

RowSecurityDefaultForCmd:
			FOR row_security_cmd	{ $$ = $2; }
			| /* EMPTY */			{ $$ = "all"; }
		;

row_security_cmd:
			ALL				{ $$ = "all"; }
		|	SELECT			{ $$ = "select"; }
		|	INSERT			{ $$ = "insert"; }
		|	UPDATE			{ $$ = "update"; }
		|	DELETE_P		{ $$ = "delete"; }
		;

/*****************************************************************************
 *
 *		QUERY:
 *             CREATE ACCESS METHOD name HANDLER handler_name
 *
 *****************************************************************************/

CreateAmStmt: CREATE ACCESS METHOD name TYPE_P INDEX HANDLER handler_name
				{
					CreateAmStmt *n = makeNode(CreateAmStmt);
					n->amname = $4;
					n->handler_name = $8;
					n->amtype = AMTYPE_INDEX;
					$$ = (Node *) n;
				}
		;

/*****************************************************************************
 *
 *		QUERIES :
 *				CREATE TRIGGER ...
 *
 *****************************************************************************/

CreateTrigStmt:
			CREATE TRIGGER name TriggerActionTime TriggerEvents ON
			qualified_name TriggerReferencing TriggerForSpec TriggerWhen
			EXECUTE PROCEDURE func_name '(' TriggerFuncArgs ')'
				{
					CreateTrigStmt *n = makeNode(CreateTrigStmt);
					n->trigname = $3;
					n->relation = $7;
					n->funcname = $13;
					n->args = $15;
					n->row = $9;
					n->timing = $4;
					n->events = intVal(linitial($5));
					n->columns = (List *) lsecond($5);
					n->whenClause = $10;
					n->transitionRels = $8;
					n->isconstraint  = FALSE;
					n->deferrable	 = FALSE;
					n->initdeferred  = FALSE;
					n->constrrel = NULL;
					$$ = (Node *)n;
				}
			| CREATE CONSTRAINT TRIGGER name AFTER TriggerEvents ON
			qualified_name OptConstrFromTable ConstraintAttributeSpec
			FOR EACH ROW TriggerWhen
			EXECUTE PROCEDURE func_name '(' TriggerFuncArgs ')'
				{
					CreateTrigStmt *n = makeNode(CreateTrigStmt);
					n->trigname = $4;
					n->relation = $8;
					n->funcname = $17;
					n->args = $19;
					n->row = TRUE;
					n->timing = TRIGGER_TYPE_AFTER;
					n->events = intVal(linitial($6));
					n->columns = (List *) lsecond($6);
					n->whenClause = $14;
					n->transitionRels = NIL;
					n->isconstraint  = TRUE;
					processCASbits($10, @10, "TRIGGER",
								   &n->deferrable, &n->initdeferred, NULL,
								   NULL, yyscanner);
					n->constrrel = $9;
					$$ = (Node *)n;
				}
		;

TriggerActionTime:
			BEFORE								{ $$ = TRIGGER_TYPE_BEFORE; }
			| AFTER								{ $$ = TRIGGER_TYPE_AFTER; }
			| INSTEAD OF						{ $$ = TRIGGER_TYPE_INSTEAD; }
		;

TriggerEvents:
			TriggerOneEvent
				{ $$ = $1; }
			| TriggerEvents OR TriggerOneEvent
				{
					int		events1 = intVal(linitial($1));
					int		events2 = intVal(linitial($3));
					List   *columns1 = (List *) lsecond($1);
					List   *columns2 = (List *) lsecond($3);

					if (events1 & events2)
						parser_yyerror("duplicate trigger events specified");
					/*
					 * concat'ing the columns lists loses information about
					 * which columns went with which event, but so long as
					 * only UPDATE carries columns and we disallow multiple
					 * UPDATE items, it doesn't matter.  Command execution
					 * should just ignore the columns for non-UPDATE events.
					 */
					$$ = list_make2(makeInteger(events1 | events2),
									list_concat(columns1, columns2));
				}
		;

TriggerOneEvent:
			INSERT
				{ $$ = list_make2(makeInteger(TRIGGER_TYPE_INSERT), NIL); }
			| DELETE_P
				{ $$ = list_make2(makeInteger(TRIGGER_TYPE_DELETE), NIL); }
			| UPDATE
				{ $$ = list_make2(makeInteger(TRIGGER_TYPE_UPDATE), NIL); }
			| UPDATE OF columnList
				{ $$ = list_make2(makeInteger(TRIGGER_TYPE_UPDATE), $3); }
			| TRUNCATE
				{ $$ = list_make2(makeInteger(TRIGGER_TYPE_TRUNCATE), NIL); }
		;

TriggerReferencing:
			REFERENCING TriggerTransitions			{ $$ = $2; }
			| /*EMPTY*/								{ $$ = NIL; }
		;

TriggerTransitions:
			TriggerTransition						{ $$ = list_make1($1); }
			| TriggerTransitions TriggerTransition	{ $$ = lappend($1, $2); }
		;

TriggerTransition:
			TransitionOldOrNew TransitionRowOrTable opt_as TransitionRelName
				{
					TriggerTransition *n = makeNode(TriggerTransition);
					n->name = $4;
					n->isNew = $1;
					n->isTable = $2;
					$$ = (Node *)n;
				}
		;

TransitionOldOrNew:
			NEW										{ $$ = TRUE; }
			| OLD									{ $$ = FALSE; }
		;

TransitionRowOrTable:
			TABLE									{ $$ = TRUE; }
			/*
			 * According to the standard, lack of a keyword here implies ROW.
			 * Support for that would require prohibiting ROW entirely here,
			 * reserving the keyword ROW, and/or requiring AS (instead of
			 * allowing it to be optional, as the standard specifies) as the
			 * next token.  Requiring ROW seems cleanest and easiest to
			 * explain.
			 */
			| ROW									{ $$ = FALSE; }
		;

TransitionRelName:
			ColId									{ $$ = $1; }
		;

TriggerForSpec:
			FOR TriggerForOptEach TriggerForType
				{
					$$ = $3;
				}
			| /* EMPTY */
				{
					/*
					 * If ROW/STATEMENT not specified, default to
					 * STATEMENT, per SQL
					 */
					$$ = FALSE;
				}
		;

TriggerForOptEach:
			EACH									{}
			| /*EMPTY*/								{}
		;

TriggerForType:
			ROW										{ $$ = TRUE; }
			| STATEMENT								{ $$ = FALSE; }
		;

TriggerWhen:
			WHEN '(' a_expr ')'						{ $$ = $3; }
			| /*EMPTY*/								{ $$ = NULL; }
		;

TriggerFuncArgs:
			TriggerFuncArg							{ $$ = list_make1($1); }
			| TriggerFuncArgs ',' TriggerFuncArg	{ $$ = lappend($1, $3); }
			| /*EMPTY*/								{ $$ = NIL; }
		;

TriggerFuncArg:
			Iconst
				{
					$$ = makeString(psprintf("%d", $1));
				}
			| FCONST								{ $$ = makeString($1); }
			| Sconst								{ $$ = makeString($1); }
			| ColLabel								{ $$ = makeString($1); }
		;

OptConstrFromTable:
			FROM qualified_name						{ $$ = $2; }
			| /*EMPTY*/								{ $$ = NULL; }
		;

ConstraintAttributeSpec:
			/*EMPTY*/
				{ $$ = 0; }
			| ConstraintAttributeSpec ConstraintAttributeElem
				{
					/*
					 * We must complain about conflicting options.
					 * We could, but choose not to, complain about redundant
					 * options (ie, where $2's bit is already set in $1).
					 */
					int		newspec = $1 | $2;

					/* special message for this case */
					if ((newspec & (CAS_NOT_DEFERRABLE | CAS_INITIALLY_DEFERRED)) == (CAS_NOT_DEFERRABLE | CAS_INITIALLY_DEFERRED))
						ereport(ERROR,
								(errcode(ERRCODE_SYNTAX_ERROR),
								 errmsg("constraint declared INITIALLY DEFERRED must be DEFERRABLE"),
								 parser_errposition(@2)));
					/* generic message for other conflicts */
					if ((newspec & (CAS_NOT_DEFERRABLE | CAS_DEFERRABLE)) == (CAS_NOT_DEFERRABLE | CAS_DEFERRABLE) ||
						(newspec & (CAS_INITIALLY_IMMEDIATE | CAS_INITIALLY_DEFERRED)) == (CAS_INITIALLY_IMMEDIATE | CAS_INITIALLY_DEFERRED))
						ereport(ERROR,
								(errcode(ERRCODE_SYNTAX_ERROR),
								 errmsg("conflicting constraint properties"),
								 parser_errposition(@2)));
					$$ = newspec;
				}
		;

ConstraintAttributeElem:
			NOT DEFERRABLE					{ $$ = CAS_NOT_DEFERRABLE; }
			| DEFERRABLE					{ $$ = CAS_DEFERRABLE; }
			| INITIALLY IMMEDIATE			{ $$ = CAS_INITIALLY_IMMEDIATE; }
			| INITIALLY DEFERRED			{ $$ = CAS_INITIALLY_DEFERRED; }
			| NOT VALID						{ $$ = CAS_NOT_VALID; }
			| NO INHERIT					{ $$ = CAS_NO_INHERIT; }
		;


/*****************************************************************************
 *
 *		QUERIES :
 *				CREATE EVENT TRIGGER ...
 *				ALTER EVENT TRIGGER ...
 *
 *****************************************************************************/

CreateEventTrigStmt:
			CREATE EVENT TRIGGER name ON ColLabel
			EXECUTE PROCEDURE func_name '(' ')'
				{
					CreateEventTrigStmt *n = makeNode(CreateEventTrigStmt);
					n->trigname = $4;
					n->eventname = $6;
					n->whenclause = NULL;
					n->funcname = $9;
					$$ = (Node *)n;
				}
		  | CREATE EVENT TRIGGER name ON ColLabel
			WHEN event_trigger_when_list
			EXECUTE PROCEDURE func_name '(' ')'
				{
					CreateEventTrigStmt *n = makeNode(CreateEventTrigStmt);
					n->trigname = $4;
					n->eventname = $6;
					n->whenclause = $8;
					n->funcname = $11;
					$$ = (Node *)n;
				}
		;

event_trigger_when_list:
		  event_trigger_when_item
			{ $$ = list_make1($1); }
		| event_trigger_when_list AND event_trigger_when_item
			{ $$ = lappend($1, $3); }
		;

event_trigger_when_item:
		ColId IN_P '(' event_trigger_value_list ')'
<<<<<<< HEAD
			{ $$ = makeDefElem(preserve_downcasing_ident($1), (Node *) $4); }
=======
			{ $$ = makeDefElem($1, (Node *) $4, @1); }
>>>>>>> fdf521d6
		;

event_trigger_value_list:
		  SCONST
			{ $$ = list_make1(makeString($1)); }
		| event_trigger_value_list ',' SCONST
			{ $$ = lappend($1, makeString($3)); }
		;

AlterEventTrigStmt:
			ALTER EVENT TRIGGER name enable_trigger
				{
					AlterEventTrigStmt *n = makeNode(AlterEventTrigStmt);
					n->trigname = $4;
					n->tgenabled = $5;
					$$ = (Node *) n;
				}
		;

enable_trigger:
			ENABLE_P					{ $$ = TRIGGER_FIRES_ON_ORIGIN; }
			| ENABLE_P REPLICA			{ $$ = TRIGGER_FIRES_ON_REPLICA; }
			| ENABLE_P ALWAYS			{ $$ = TRIGGER_FIRES_ALWAYS; }
			| DISABLE_P					{ $$ = TRIGGER_DISABLED; }
		;

/*****************************************************************************
 *
 *		QUERIES :
 *				CREATE ASSERTION ...
 *				DROP ASSERTION ...
 *
 *****************************************************************************/

CreateAssertStmt:
			CREATE ASSERTION name CHECK '(' a_expr ')'
			ConstraintAttributeSpec
				{
					CreateTrigStmt *n = makeNode(CreateTrigStmt);
					n->trigname = $3;
					n->args = list_make1($6);
					n->isconstraint  = TRUE;
					processCASbits($8, @8, "ASSERTION",
								   &n->deferrable, &n->initdeferred, NULL,
								   NULL, yyscanner);

					ereport(ERROR,
							(errcode(ERRCODE_FEATURE_NOT_SUPPORTED),
							 errmsg("CREATE ASSERTION is not yet implemented")));

					$$ = (Node *)n;
				}
		;

DropAssertStmt:
			DROP ASSERTION name opt_drop_behavior
				{
					DropStmt *n = makeNode(DropStmt);
					n->objects = NIL;
					n->behavior = $4;
					n->removeType = OBJECT_TRIGGER; /* XXX */
					ereport(ERROR,
							(errcode(ERRCODE_FEATURE_NOT_SUPPORTED),
							 errmsg("DROP ASSERTION is not yet implemented")));
					$$ = (Node *) n;
				}
		;


/*****************************************************************************
 *
 *		QUERY :
 *				define (aggregate,operator,type)
 *
 *****************************************************************************/

DefineStmt:
			CREATE AGGREGATE func_name aggr_args definition
				{
					DefineStmt *n = makeNode(DefineStmt);
					n->kind = OBJECT_AGGREGATE;
					n->oldstyle = false;
					n->defnames = $3;
					n->args = $4;
					n->definition = $5;
					$$ = (Node *)n;
				}
			| CREATE AGGREGATE func_name old_aggr_definition
				{
					/* old-style (pre-8.2) syntax for CREATE AGGREGATE */
					DefineStmt *n = makeNode(DefineStmt);
					n->kind = OBJECT_AGGREGATE;
					n->oldstyle = true;
					n->defnames = $3;
					n->args = NIL;
					n->definition = $4;
					$$ = (Node *)n;
				}
			| CREATE OPERATOR any_operator definition
				{
					DefineStmt *n = makeNode(DefineStmt);
					n->kind = OBJECT_OPERATOR;
					n->oldstyle = false;
					n->defnames = $3;
					n->args = NIL;
					n->definition = $4;
					$$ = (Node *)n;
				}
			| CREATE TYPE_P any_name definition
				{
					DefineStmt *n = makeNode(DefineStmt);
					n->kind = OBJECT_TYPE;
					n->oldstyle = false;
					n->defnames = preserve_downcasing_type_func_namelist($3);
					n->args = NIL;
					n->definition = $4;
					$$ = (Node *)n;
				}
			| CREATE TYPE_P any_name
				{
					/* Shell type (identified by lack of definition) */
					DefineStmt *n = makeNode(DefineStmt);
					n->kind = OBJECT_TYPE;
					n->oldstyle = false;
					n->defnames = preserve_downcasing_type_func_namelist($3);
					n->args = NIL;
					n->definition = NIL;
					$$ = (Node *)n;
				}
			| CREATE TYPE_P any_name AS '(' OptTableFuncElementList ')'
				{
					CompositeTypeStmt *n = makeNode(CompositeTypeStmt);

					/* can't use qualified_name, sigh */
					n->typevar = makeRangeVarFromAnyName(preserve_downcasing_type_func_namelist($3), @3, yyscanner);
					n->coldeflist = $6;
					$$ = (Node *)n;
				}
			| CREATE TYPE_P any_name AS ENUM_P '(' opt_enum_val_list ')'
				{
					CreateEnumStmt *n = makeNode(CreateEnumStmt);
					n->typeName = preserve_downcasing_type_func_namelist($3);
					n->vals = $7;
					$$ = (Node *)n;
				}
			| CREATE TYPE_P any_name AS RANGE definition
				{
					CreateRangeStmt *n = makeNode(CreateRangeStmt);
					n->typeName = preserve_downcasing_type_func_namelist($3);
					n->params	= $6;
					$$ = (Node *)n;
				}
			| CREATE TEXT_P SEARCH PARSER any_name definition
				{
					DefineStmt *n = makeNode(DefineStmt);
					n->kind = OBJECT_TSPARSER;
					n->args = NIL;
					n->defnames = $5;
					n->definition = $6;
					$$ = (Node *)n;
				}
			| CREATE TEXT_P SEARCH DICTIONARY any_name definition
				{
					DefineStmt *n = makeNode(DefineStmt);
					n->kind = OBJECT_TSDICTIONARY;
					n->args = NIL;
					n->defnames = $5;
					n->definition = $6;
					$$ = (Node *)n;
				}
			| CREATE TEXT_P SEARCH TEMPLATE any_name definition
				{
					DefineStmt *n = makeNode(DefineStmt);
					n->kind = OBJECT_TSTEMPLATE;
					n->args = NIL;
					n->defnames = $5;
					n->definition = $6;
					$$ = (Node *)n;
				}
			| CREATE TEXT_P SEARCH CONFIGURATION any_name definition
				{
					DefineStmt *n = makeNode(DefineStmt);
					n->kind = OBJECT_TSCONFIGURATION;
					n->args = NIL;
					n->defnames = $5;
					n->definition = $6;
					$$ = (Node *)n;
				}
			| CREATE COLLATION any_name definition
				{
					DefineStmt *n = makeNode(DefineStmt);
					n->kind = OBJECT_COLLATION;
					n->args = NIL;
					n->defnames = $3;
					n->definition = $4;
					$$ = (Node *)n;
				}
			| CREATE COLLATION IF_P NOT EXISTS any_name definition
				{
					DefineStmt *n = makeNode(DefineStmt);
					n->kind = OBJECT_COLLATION;
					n->args = NIL;
					n->defnames = $6;
					n->definition = $7;
					n->if_not_exists = true;
					$$ = (Node *)n;
				}
			| CREATE COLLATION any_name FROM any_name
				{
					DefineStmt *n = makeNode(DefineStmt);
					n->kind = OBJECT_COLLATION;
					n->args = NIL;
					n->defnames = $3;
					n->definition = list_make1(makeDefElem("from", (Node *) $5, @5));
					$$ = (Node *)n;
				}
			| CREATE COLLATION IF_P NOT EXISTS any_name FROM any_name
				{
					DefineStmt *n = makeNode(DefineStmt);
					n->kind = OBJECT_COLLATION;
					n->args = NIL;
					n->defnames = $6;
					n->definition = list_make1(makeDefElem("from", (Node *) $8, @8));
					n->if_not_exists = true;
					$$ = (Node *)n;
				}
		;

definition: '(' def_list ')'						{ $$ = $2; }
		;

def_list:	def_elem								{ $$ = list_make1($1); }
			| def_list ',' def_elem					{ $$ = lappend($1, $3); }
		;

def_elem:	ColLabel '=' def_arg
				{
					$$ = makeDefElem($1, (Node *) $3, @1);
				}
			| ColLabel
				{
					$$ = makeDefElem($1, NULL, @1);
				}
		;

/* Note: any simple identifier will be returned as a type name! */
def_arg:	func_type						{ $$ = (Node *)$1; }
			| reserved_keyword				{ $$ = (Node *)makeString(pstrdup($1)); }
			| qual_all_Op					{ $$ = (Node *)$1; }
			| NumericOnly					{ $$ = (Node *)$1; }
			| Sconst						{ $$ = (Node *)makeString($1); }
			| NONE							{ $$ = (Node *)makeString(pstrdup($1)); }
		;

old_aggr_definition: '(' old_aggr_list ')'			{ $$ = $2; }
		;

old_aggr_list: old_aggr_elem						{ $$ = list_make1($1); }
			| old_aggr_list ',' old_aggr_elem		{ $$ = lappend($1, $3); }
		;

/*
 * Must use IDENT here to avoid reduce/reduce conflicts; fortunately none of
 * the item names needed in old aggregate definitions are likely to become
 * SQL keywords.
 */
old_aggr_elem:  IDENT '=' def_arg
				{
					$$ = makeDefElem($1, (Node *)$3, @1);
				}
		;

opt_enum_val_list:
		enum_val_list							{ $$ = $1; }
		| /*EMPTY*/								{ $$ = NIL; }
		;

enum_val_list:	Sconst
				{ $$ = list_make1(makeString($1)); }
			| enum_val_list ',' Sconst
				{ $$ = lappend($1, makeString($3)); }
		;

/*****************************************************************************
 *
 *	ALTER TYPE enumtype ADD ...
 *
 *****************************************************************************/

AlterEnumStmt:
		ALTER TYPE_P any_name ADD_P VALUE_P opt_if_not_exists Sconst
			{
				AlterEnumStmt *n = makeNode(AlterEnumStmt);
<<<<<<< HEAD
				n->typeName = preserve_downcasing_type_func_namelist($3);
=======
				n->typeName = $3;
				n->oldVal = NULL;
>>>>>>> fdf521d6
				n->newVal = $7;
				n->newValNeighbor = NULL;
				n->newValIsAfter = true;
				n->skipIfNewValExists = $6;
				$$ = (Node *) n;
			}
		 | ALTER TYPE_P any_name ADD_P VALUE_P opt_if_not_exists Sconst BEFORE Sconst
			{
				AlterEnumStmt *n = makeNode(AlterEnumStmt);
<<<<<<< HEAD
				n->typeName = preserve_downcasing_type_func_namelist($3);
=======
				n->typeName = $3;
				n->oldVal = NULL;
>>>>>>> fdf521d6
				n->newVal = $7;
				n->newValNeighbor = $9;
				n->newValIsAfter = false;
				n->skipIfNewValExists = $6;
				$$ = (Node *) n;
			}
		 | ALTER TYPE_P any_name ADD_P VALUE_P opt_if_not_exists Sconst AFTER Sconst
			{
				AlterEnumStmt *n = makeNode(AlterEnumStmt);
<<<<<<< HEAD
				n->typeName = preserve_downcasing_type_func_namelist($3);
=======
				n->typeName = $3;
				n->oldVal = NULL;
>>>>>>> fdf521d6
				n->newVal = $7;
				n->newValNeighbor = $9;
				n->newValIsAfter = true;
				n->skipIfNewValExists = $6;
				$$ = (Node *) n;
			}
		 | ALTER TYPE_P any_name RENAME VALUE_P Sconst TO Sconst
			{
				AlterEnumStmt *n = makeNode(AlterEnumStmt);
				n->typeName = $3;
				n->oldVal = $6;
				n->newVal = $8;
				n->newValNeighbor = NULL;
				n->newValIsAfter = false;
				n->skipIfNewValExists = false;
				$$ = (Node *) n;
			}
		 ;

opt_if_not_exists: IF_P NOT EXISTS              { $$ = true; }
		| /* empty */                          { $$ = false; }
		;


/*****************************************************************************
 *
 *		QUERIES :
 *				CREATE OPERATOR CLASS ...
 *				CREATE OPERATOR FAMILY ...
 *				ALTER OPERATOR FAMILY ...
 *				DROP OPERATOR CLASS ...
 *				DROP OPERATOR FAMILY ...
 *
 *****************************************************************************/

CreateOpClassStmt:
			CREATE OPERATOR CLASS any_name opt_default FOR TYPE_P Typename
			USING access_method opt_opfamily AS opclass_item_list
				{
					CreateOpClassStmt *n = makeNode(CreateOpClassStmt);
					n->opclassname = $4;
					n->isDefault = $5;
					n->datatype = $8;
					n->amname = $10;
					n->opfamilyname = $11;
					n->items = $13;
					$$ = (Node *) n;
				}
		;

opclass_item_list:
			opclass_item							{ $$ = list_make1($1); }
			| opclass_item_list ',' opclass_item	{ $$ = lappend($1, $3); }
		;

opclass_item:
			OPERATOR Iconst any_operator opclass_purpose opt_recheck
				{
					CreateOpClassItem *n = makeNode(CreateOpClassItem);
					ObjectWithArgs *owa = makeNode(ObjectWithArgs);
					owa->objname = $3;
					owa->objargs = NIL;
					n->itemtype = OPCLASS_ITEM_OPERATOR;
					n->name = owa;
					n->number = $2;
					n->order_family = $4;
					$$ = (Node *) n;
				}
			| OPERATOR Iconst operator_with_argtypes opclass_purpose
			  opt_recheck
				{
					CreateOpClassItem *n = makeNode(CreateOpClassItem);
					n->itemtype = OPCLASS_ITEM_OPERATOR;
					n->name = $3;
					n->number = $2;
					n->order_family = $4;
					$$ = (Node *) n;
				}
			| FUNCTION Iconst function_with_argtypes
				{
					CreateOpClassItem *n = makeNode(CreateOpClassItem);
					n->itemtype = OPCLASS_ITEM_FUNCTION;
					n->name = $3;
					n->number = $2;
					$$ = (Node *) n;
				}
			| FUNCTION Iconst '(' type_list ')' function_with_argtypes
				{
					CreateOpClassItem *n = makeNode(CreateOpClassItem);
					n->itemtype = OPCLASS_ITEM_FUNCTION;
					n->name = $6;
					n->number = $2;
					n->class_args = $4;
					$$ = (Node *) n;
				}
			| STORAGE Typename
				{
					CreateOpClassItem *n = makeNode(CreateOpClassItem);
					n->itemtype = OPCLASS_ITEM_STORAGETYPE;
					n->storedtype = $2;
					$$ = (Node *) n;
				}
		;

opt_default:	DEFAULT						{ $$ = TRUE; }
			| /*EMPTY*/						{ $$ = FALSE; }
		;

opt_opfamily:	FAMILY any_name				{ $$ = $2; }
			| /*EMPTY*/						{ $$ = NIL; }
		;

opclass_purpose: FOR SEARCH					{ $$ = NIL; }
			| FOR ORDER BY any_name			{ $$ = $4; }
			| /*EMPTY*/						{ $$ = NIL; }
		;

opt_recheck:	RECHECK
				{
					/*
					 * RECHECK no longer does anything in opclass definitions,
					 * but we still accept it to ease porting of old database
					 * dumps.
					 */
					ereport(NOTICE,
							(errcode(ERRCODE_FEATURE_NOT_SUPPORTED),
							 errmsg("RECHECK is no longer required"),
							 errhint("Update your data type."),
							 parser_errposition(@1)));
					$$ = TRUE;
				}
			| /*EMPTY*/						{ $$ = FALSE; }
		;


CreateOpFamilyStmt:
			CREATE OPERATOR FAMILY any_name USING access_method
				{
					CreateOpFamilyStmt *n = makeNode(CreateOpFamilyStmt);
					n->opfamilyname = $4;
					n->amname = $6;
					$$ = (Node *) n;
				}
		;

AlterOpFamilyStmt:
			ALTER OPERATOR FAMILY any_name USING access_method ADD_P opclass_item_list
				{
					AlterOpFamilyStmt *n = makeNode(AlterOpFamilyStmt);
					n->opfamilyname = $4;
					n->amname = $6;
					n->isDrop = false;
					n->items = $8;
					$$ = (Node *) n;
				}
			| ALTER OPERATOR FAMILY any_name USING access_method DROP opclass_drop_list
				{
					AlterOpFamilyStmt *n = makeNode(AlterOpFamilyStmt);
					n->opfamilyname = $4;
					n->amname = $6;
					n->isDrop = true;
					n->items = $8;
					$$ = (Node *) n;
				}
		;

opclass_drop_list:
			opclass_drop							{ $$ = list_make1($1); }
			| opclass_drop_list ',' opclass_drop	{ $$ = lappend($1, $3); }
		;

opclass_drop:
			OPERATOR Iconst '(' type_list ')'
				{
					CreateOpClassItem *n = makeNode(CreateOpClassItem);
					n->itemtype = OPCLASS_ITEM_OPERATOR;
					n->number = $2;
					n->class_args = $4;
					$$ = (Node *) n;
				}
			| FUNCTION Iconst '(' type_list ')'
				{
					CreateOpClassItem *n = makeNode(CreateOpClassItem);
					n->itemtype = OPCLASS_ITEM_FUNCTION;
					n->number = $2;
					n->class_args = $4;
					$$ = (Node *) n;
				}
		;


DropOpClassStmt:
			DROP OPERATOR CLASS any_name USING access_method opt_drop_behavior
				{
					DropStmt *n = makeNode(DropStmt);
					n->objects = list_make1(lcons(makeString($6), $4));
					n->removeType = OBJECT_OPCLASS;
					n->behavior = $7;
					n->missing_ok = false;
					n->concurrent = false;
					$$ = (Node *) n;
				}
			| DROP OPERATOR CLASS IF_P EXISTS any_name USING access_method opt_drop_behavior
				{
					DropStmt *n = makeNode(DropStmt);
					n->objects = list_make1(lcons(makeString($8), $6));
					n->removeType = OBJECT_OPCLASS;
					n->behavior = $9;
					n->missing_ok = true;
					n->concurrent = false;
					$$ = (Node *) n;
				}
		;

DropOpFamilyStmt:
			DROP OPERATOR FAMILY any_name USING access_method opt_drop_behavior
				{
					DropStmt *n = makeNode(DropStmt);
					n->objects = list_make1(lcons(makeString($6), $4));
					n->removeType = OBJECT_OPFAMILY;
					n->behavior = $7;
					n->missing_ok = false;
					n->concurrent = false;
					$$ = (Node *) n;
				}
			| DROP OPERATOR FAMILY IF_P EXISTS any_name USING access_method opt_drop_behavior
				{
					DropStmt *n = makeNode(DropStmt);
					n->objects = list_make1(lcons(makeString($8), $6));
					n->removeType = OBJECT_OPFAMILY;
					n->behavior = $9;
					n->missing_ok = true;
					n->concurrent = false;
					$$ = (Node *) n;
				}
		;


/*****************************************************************************
 *
 *		QUERY:
 *
 *		DROP OWNED BY username [, username ...] [ RESTRICT | CASCADE ]
 *		REASSIGN OWNED BY username [, username ...] TO username
 *
 *****************************************************************************/
DropOwnedStmt:
			DROP OWNED BY role_list opt_drop_behavior
				{
					DropOwnedStmt *n = makeNode(DropOwnedStmt);
					n->roles = $4;
					n->behavior = $5;
					$$ = (Node *)n;
				}
		;

ReassignOwnedStmt:
			REASSIGN OWNED BY role_list TO RoleSpec
				{
					ReassignOwnedStmt *n = makeNode(ReassignOwnedStmt);
					n->roles = $4;
					n->newrole = $6;
					$$ = (Node *)n;
				}
		;

/*****************************************************************************
 *
 *		QUERY:
 *
 *		DROP itemtype [ IF EXISTS ] itemname [, itemname ...]
 *           [ RESTRICT | CASCADE ]
 *
 *****************************************************************************/

DropStmt:	DROP drop_type_any_name IF_P EXISTS any_name_list opt_drop_behavior
				{
					DropStmt *n = makeNode(DropStmt);
					n->removeType = $2;
					n->missing_ok = TRUE;
					n->objects = $5;
					n->behavior = $6;
					n->concurrent = false;
					$$ = (Node *)n;
				}
			| DROP drop_type_any_name any_name_list opt_drop_behavior
				{
					DropStmt *n = makeNode(DropStmt);
					n->removeType = $2;
					n->missing_ok = FALSE;
					n->objects = $3;
					n->behavior = $4;
					n->concurrent = false;
					$$ = (Node *)n;
				}
			| DROP drop_type_name IF_P EXISTS name_list opt_drop_behavior
				{
					DropStmt *n = makeNode(DropStmt);
					n->removeType = $2;
					n->missing_ok = TRUE;
					n->objects = $5;
					n->behavior = $6;
					n->concurrent = false;
					$$ = (Node *)n;
				}
			| DROP drop_type_name name_list opt_drop_behavior
				{
					DropStmt *n = makeNode(DropStmt);
					n->removeType = $2;
					n->missing_ok = FALSE;
					n->objects = $3;
					n->behavior = $4;
					n->concurrent = false;
					$$ = (Node *)n;
				}
			| DROP drop_type_name_on_any_name name ON any_name opt_drop_behavior
				{
					DropStmt *n = makeNode(DropStmt);
					n->removeType = $2;
					n->objects = list_make1(lappend($5, makeString($3)));
					n->behavior = $6;
					n->missing_ok = false;
					n->concurrent = false;
					$$ = (Node *) n;
				}
			| DROP drop_type_name_on_any_name IF_P EXISTS name ON any_name opt_drop_behavior
				{
					DropStmt *n = makeNode(DropStmt);
					n->removeType = $2;
					n->objects = list_make1(lappend($7, makeString($5)));
					n->behavior = $8;
					n->missing_ok = true;
					n->concurrent = false;
					$$ = (Node *) n;
				}
			| DROP TYPE_P type_name_list opt_drop_behavior
				{
					DropStmt *n = makeNode(DropStmt);
					n->removeType = OBJECT_TYPE;
					n->missing_ok = FALSE;
					n->objects = $3;
					n->behavior = $4;
					n->concurrent = false;
					$$ = (Node *) n;
				}
			| DROP TYPE_P IF_P EXISTS type_name_list opt_drop_behavior
				{
					DropStmt *n = makeNode(DropStmt);
					n->removeType = OBJECT_TYPE;
					n->missing_ok = TRUE;
					n->objects = $5;
					n->behavior = $6;
					n->concurrent = false;
					$$ = (Node *) n;
				}
			| DROP DOMAIN_P type_name_list opt_drop_behavior
				{
					DropStmt *n = makeNode(DropStmt);
					n->removeType = OBJECT_DOMAIN;
					n->missing_ok = FALSE;
					n->objects = $3;
					n->behavior = $4;
					n->concurrent = false;
					$$ = (Node *) n;
				}
			| DROP DOMAIN_P IF_P EXISTS type_name_list opt_drop_behavior
				{
					DropStmt *n = makeNode(DropStmt);
					n->removeType = OBJECT_DOMAIN;
					n->missing_ok = TRUE;
					n->objects = $5;
					n->behavior = $6;
					n->concurrent = false;
					$$ = (Node *) n;
				}
			| DROP INDEX CONCURRENTLY any_name_list opt_drop_behavior
				{
					DropStmt *n = makeNode(DropStmt);
					n->removeType = OBJECT_INDEX;
					n->missing_ok = FALSE;
					n->objects = $4;
					n->behavior = $5;
					n->concurrent = true;
					$$ = (Node *)n;
				}
			| DROP INDEX CONCURRENTLY IF_P EXISTS any_name_list opt_drop_behavior
				{
					DropStmt *n = makeNode(DropStmt);
					n->removeType = OBJECT_INDEX;
					n->missing_ok = TRUE;
					n->objects = $6;
					n->behavior = $7;
					n->concurrent = true;
					$$ = (Node *)n;
				}
		;

/* object types taking any_name_list */
drop_type_any_name:
			TABLE									{ $$ = OBJECT_TABLE; }
			| SEQUENCE								{ $$ = OBJECT_SEQUENCE; }
			| VIEW									{ $$ = OBJECT_VIEW; }
			| MATERIALIZED VIEW						{ $$ = OBJECT_MATVIEW; }
			| INDEX									{ $$ = OBJECT_INDEX; }
			| FOREIGN TABLE							{ $$ = OBJECT_FOREIGN_TABLE; }
			| COLLATION								{ $$ = OBJECT_COLLATION; }
			| CONVERSION_P							{ $$ = OBJECT_CONVERSION; }
			| STATISTICS							{ $$ = OBJECT_STATISTIC_EXT; }
			| TEXT_P SEARCH PARSER					{ $$ = OBJECT_TSPARSER; }
			| TEXT_P SEARCH DICTIONARY				{ $$ = OBJECT_TSDICTIONARY; }
			| TEXT_P SEARCH TEMPLATE				{ $$ = OBJECT_TSTEMPLATE; }
			| TEXT_P SEARCH CONFIGURATION			{ $$ = OBJECT_TSCONFIGURATION; }
			| GRAPH									{ $$ = OBJECT_GRAPH; }
			| ELABEL								{ $$ = OBJECT_ELABEL; }
			| VLABEL								{ $$ = OBJECT_VLABEL; }
			| PROPERTY INDEX						{ $$ = OBJECT_PROPERTY_INDEX; }
		;

/* object types taking name_list */
drop_type_name:
			ACCESS METHOD							{ $$ = OBJECT_ACCESS_METHOD; }
			| EVENT TRIGGER							{ $$ = OBJECT_EVENT_TRIGGER; }
			| EXTENSION								{ $$ = OBJECT_EXTENSION; }
			| FOREIGN DATA_P WRAPPER				{ $$ = OBJECT_FDW; }
			| PUBLICATION							{ $$ = OBJECT_PUBLICATION; }
			| SCHEMA								{ $$ = OBJECT_SCHEMA; }
			| SERVER								{ $$ = OBJECT_FOREIGN_SERVER; }
		;

/* object types attached to a table */
drop_type_name_on_any_name:
			POLICY									{ $$ = OBJECT_POLICY; }
			| RULE									{ $$ = OBJECT_RULE; }
			| TRIGGER								{ $$ = OBJECT_TRIGGER; }
		;

any_name_list:
			any_name								{ $$ = list_make1($1); }
			| any_name_list ',' any_name			{ $$ = lappend($1, $3); }
		;

any_name:	ColId						{ $$ = list_make1(makeString($1)); }
			| ColId attrs				{ $$ = lcons(makeString($1), $2); }
		;

attrs:		'.' attr_name
					{ $$ = list_make1(makeString($2)); }
			| attrs '.' attr_name
					{ $$ = lappend($1, makeString($3)); }
		;

type_name_list:
			Typename								{ $$ = list_make1($1); }
			| type_name_list ',' Typename			{ $$ = lappend($1, $3); }

/*****************************************************************************
 *
 *		QUERY:
 *				truncate table relname1, relname2, ...
 *
 *****************************************************************************/

TruncateStmt:
			TRUNCATE opt_table relation_expr_list opt_restart_seqs opt_drop_behavior
				{
					TruncateStmt *n = makeNode(TruncateStmt);
					n->relations = $3;
					n->restart_seqs = $4;
					n->behavior = $5;
					$$ = (Node *)n;
				}
		;

opt_restart_seqs:
			CONTINUE_P IDENTITY_P		{ $$ = false; }
			| RESTART IDENTITY_P		{ $$ = true; }
			| /* EMPTY */				{ $$ = false; }
		;

/*****************************************************************************
 *
 *	The COMMENT ON statement can take different forms based upon the type of
 *	the object associated with the comment. The form of the statement is:
 *
 *	COMMENT ON [ [ ACCESS METHOD | CONVERSION | COLLATION |
 *                 DATABASE | DOMAIN |
 *                 EXTENSION | EVENT TRIGGER | FOREIGN DATA WRAPPER |
 *                 FOREIGN TABLE | INDEX | [PROCEDURAL] LANGUAGE |
 *                 MATERIALIZED VIEW | POLICY | ROLE | SCHEMA | SEQUENCE |
 *                 SERVER | STATISTICS | TABLE | TABLESPACE |
 *                 TEXT SEARCH CONFIGURATION | TEXT SEARCH DICTIONARY |
 *                 TEXT SEARCH PARSER | TEXT SEARCH TEMPLATE | TYPE |
 *                 VIEW] <objname> |
 *				 AGGREGATE <aggname> (arg1, ...) |
 *				 CAST (<src type> AS <dst type>) |
 *				 COLUMN <relname>.<colname> |
 *				 CONSTRAINT <constraintname> ON <relname> |
 *				 CONSTRAINT <constraintname> ON DOMAIN <domainname> |
 *				 FUNCTION <funcname> (arg1, arg2, ...) |
 *				 LARGE OBJECT <oid> |
 *				 OPERATOR <op> (leftoperand_typ, rightoperand_typ) |
 *				 OPERATOR CLASS <name> USING <access-method> |
 *				 OPERATOR FAMILY <name> USING <access-method> |
 *				 RULE <rulename> ON <relname> |
 *				 TRIGGER <triggername> ON <relname> ]
 *			   IS { 'text' | NULL }
 *
 *****************************************************************************/

CommentStmt:
			COMMENT ON comment_type_any_name any_name IS comment_text
				{
					CommentStmt *n = makeNode(CommentStmt);
					n->objtype = $3;
					n->object = (Node *) $4;
					n->comment = $6;
					$$ = (Node *) n;
				}
			| COMMENT ON comment_type_name name IS comment_text
				{
					CommentStmt *n = makeNode(CommentStmt);
					n->objtype = $3;
					n->object = (Node *) makeString($4);
					n->comment = $6;
					$$ = (Node *) n;
				}
			| COMMENT ON TYPE_P Typename IS comment_text
				{
					CommentStmt *n = makeNode(CommentStmt);
					n->objtype = OBJECT_TYPE;
					n->object = (Node *) $4;
					n->comment = $6;
					$$ = (Node *) n;
				}
			| COMMENT ON DOMAIN_P Typename IS comment_text
				{
					CommentStmt *n = makeNode(CommentStmt);
					n->objtype = OBJECT_DOMAIN;
					n->object = (Node *) $4;
					n->comment = $6;
					$$ = (Node *) n;
				}
			| COMMENT ON AGGREGATE aggregate_with_argtypes IS comment_text
				{
					CommentStmt *n = makeNode(CommentStmt);
					n->objtype = OBJECT_AGGREGATE;
					n->object = (Node *) $4;
					n->comment = $6;
					$$ = (Node *) n;
				}
			| COMMENT ON FUNCTION function_with_argtypes IS comment_text
				{
					CommentStmt *n = makeNode(CommentStmt);
					n->objtype = OBJECT_FUNCTION;
					n->object = (Node *) $4;
					n->comment = $6;
					$$ = (Node *) n;
				}
			| COMMENT ON OPERATOR operator_with_argtypes IS comment_text
				{
					CommentStmt *n = makeNode(CommentStmt);
					n->objtype = OBJECT_OPERATOR;
					n->object = (Node *) $4;
					n->comment = $6;
					$$ = (Node *) n;
				}
			| COMMENT ON CONSTRAINT name ON any_name IS comment_text
				{
					CommentStmt *n = makeNode(CommentStmt);
					n->objtype = OBJECT_TABCONSTRAINT;
					n->object = (Node *) lappend($6, makeString($4));
					n->comment = $8;
					$$ = (Node *) n;
				}
			| COMMENT ON CONSTRAINT name ON DOMAIN_P any_name IS comment_text
				{
					CommentStmt *n = makeNode(CommentStmt);
					n->objtype = OBJECT_DOMCONSTRAINT;
					/*
					 * should use Typename not any_name in the production, but
					 * there's a shift/reduce conflict if we do that, so fix it
					 * up here.
					 */
					n->object = (Node *) list_make2(makeTypeNameFromNameList($7), makeString($4));
					n->comment = $9;
					$$ = (Node *) n;
				}
			| COMMENT ON POLICY name ON any_name IS comment_text
				{
					CommentStmt *n = makeNode(CommentStmt);
					n->objtype = OBJECT_POLICY;
					n->object = (Node *) lappend($6, makeString($4));
					n->comment = $8;
					$$ = (Node *) n;
				}
			| COMMENT ON RULE name ON any_name IS comment_text
				{
					CommentStmt *n = makeNode(CommentStmt);
					n->objtype = OBJECT_RULE;
					n->object = (Node *) lappend($6, makeString($4));
					n->comment = $8;
					$$ = (Node *) n;
				}
			| COMMENT ON TRANSFORM FOR Typename LANGUAGE name IS comment_text
				{
					CommentStmt *n = makeNode(CommentStmt);
					n->objtype = OBJECT_TRANSFORM;
<<<<<<< HEAD
					n->objname = list_make1($5);
					n->objargs = list_make1(makeString(preserve_downcasing_ident($7)));
=======
					n->object = (Node *) list_make2($5, makeString($7));
>>>>>>> fdf521d6
					n->comment = $9;
					$$ = (Node *) n;
				}
			| COMMENT ON TRIGGER name ON any_name IS comment_text
				{
					CommentStmt *n = makeNode(CommentStmt);
					n->objtype = OBJECT_TRIGGER;
					n->object = (Node *) lappend($6, makeString($4));
					n->comment = $8;
					$$ = (Node *) n;
				}
			| COMMENT ON OPERATOR CLASS any_name USING access_method IS comment_text
				{
					CommentStmt *n = makeNode(CommentStmt);
					n->objtype = OBJECT_OPCLASS;
					n->object = (Node *) lcons(makeString($7), $5);
					n->comment = $9;
					$$ = (Node *) n;
				}
			| COMMENT ON OPERATOR FAMILY any_name USING access_method IS comment_text
				{
					CommentStmt *n = makeNode(CommentStmt);
					n->objtype = OBJECT_OPFAMILY;
					n->object = (Node *) lcons(makeString($7), $5);
					n->comment = $9;
					$$ = (Node *) n;
				}
			| COMMENT ON LARGE_P OBJECT_P NumericOnly IS comment_text
				{
					CommentStmt *n = makeNode(CommentStmt);
					n->objtype = OBJECT_LARGEOBJECT;
					n->object = (Node *) $5;
					n->comment = $7;
					$$ = (Node *) n;
				}
			| COMMENT ON CAST '(' Typename AS Typename ')' IS comment_text
				{
					CommentStmt *n = makeNode(CommentStmt);
					n->objtype = OBJECT_CAST;
					n->object = (Node *) list_make2($5, $7);
					n->comment = $10;
					$$ = (Node *) n;
				}
<<<<<<< HEAD
			| COMMENT ON opt_procedural LANGUAGE any_name IS comment_text
				{
					CommentStmt *n = makeNode(CommentStmt);
					n->objtype = OBJECT_LANGUAGE;
					n->objname = preserve_downcasing_namelist($5);
					n->objargs = NIL;
					n->comment = $7;
					$$ = (Node *) n;
				}
=======
>>>>>>> fdf521d6
		;

/* object types taking any_name */
comment_type_any_name:
			COLUMN								{ $$ = OBJECT_COLUMN; }
			| INDEX								{ $$ = OBJECT_INDEX; }
			| SEQUENCE							{ $$ = OBJECT_SEQUENCE; }
			| STATISTICS						{ $$ = OBJECT_STATISTIC_EXT; }
			| TABLE								{ $$ = OBJECT_TABLE; }
			| VIEW								{ $$ = OBJECT_VIEW; }
			| MATERIALIZED VIEW					{ $$ = OBJECT_MATVIEW; }
			| COLLATION							{ $$ = OBJECT_COLLATION; }
			| CONVERSION_P						{ $$ = OBJECT_CONVERSION; }
			| FOREIGN TABLE						{ $$ = OBJECT_FOREIGN_TABLE; }
			| TEXT_P SEARCH CONFIGURATION		{ $$ = OBJECT_TSCONFIGURATION; }
			| TEXT_P SEARCH DICTIONARY			{ $$ = OBJECT_TSDICTIONARY; }
			| TEXT_P SEARCH PARSER				{ $$ = OBJECT_TSPARSER; }
			| TEXT_P SEARCH TEMPLATE			{ $$ = OBJECT_TSTEMPLATE; }
			| GRAPH								{ $$ = OBJECT_GRAPH; }
			| VLABEL							{ $$ = OBJECT_VLABEL; }
			| ELABEL							{ $$ = OBJECT_ELABEL; }
		;

/* object types taking name */
comment_type_name:
			ACCESS METHOD						{ $$ = OBJECT_ACCESS_METHOD; }
			| DATABASE							{ $$ = OBJECT_DATABASE; }
			| EVENT TRIGGER						{ $$ = OBJECT_EVENT_TRIGGER; }
			| EXTENSION							{ $$ = OBJECT_EXTENSION; }
			| FOREIGN DATA_P WRAPPER			{ $$ = OBJECT_FDW; }
			| opt_procedural LANGUAGE			{ $$ = OBJECT_LANGUAGE; }
			| PUBLICATION						{ $$ = OBJECT_PUBLICATION; }
			| ROLE								{ $$ = OBJECT_ROLE; }
			| SCHEMA							{ $$ = OBJECT_SCHEMA; }
			| SERVER							{ $$ = OBJECT_FOREIGN_SERVER; }
			| SUBSCRIPTION						{ $$ = OBJECT_SUBSCRIPTION; }
			| TABLESPACE						{ $$ = OBJECT_TABLESPACE; }
		;

comment_text:
			Sconst								{ $$ = $1; }
			| NULL_P							{ $$ = NULL; }
		;


/*****************************************************************************
 *
 *  SECURITY LABEL [FOR <provider>] ON <object> IS <label>
 *
 *  As with COMMENT ON, <object> can refer to various types of database
 *  objects (e.g. TABLE, COLUMN, etc.).
 *
 *****************************************************************************/

SecLabelStmt:
			SECURITY LABEL opt_provider ON security_label_type_any_name any_name
			IS security_label
				{
					SecLabelStmt *n = makeNode(SecLabelStmt);
					n->provider = $3;
					n->objtype = $5;
					n->object = (Node *) $6;
					n->label = $8;
					$$ = (Node *) n;
				}
			| SECURITY LABEL opt_provider ON security_label_type_name name
			  IS security_label
				{
					SecLabelStmt *n = makeNode(SecLabelStmt);
					n->provider = $3;
					n->objtype = $5;
					n->object = (Node *) makeString($6);
					n->label = $8;
					$$ = (Node *) n;
				}
			| SECURITY LABEL opt_provider ON TYPE_P Typename
			  IS security_label
				{
					SecLabelStmt *n = makeNode(SecLabelStmt);
					n->provider = $3;
					n->objtype = OBJECT_TYPE;
					n->object = (Node *) $6;
					n->label = $8;
					$$ = (Node *) n;
				}
			| SECURITY LABEL opt_provider ON DOMAIN_P Typename
			  IS security_label
				{
					SecLabelStmt *n = makeNode(SecLabelStmt);
					n->provider = $3;
					n->objtype = OBJECT_DOMAIN;
					n->object = (Node *) $6;
					n->label = $8;
					$$ = (Node *) n;
				}
			| SECURITY LABEL opt_provider ON AGGREGATE aggregate_with_argtypes
			  IS security_label
				{
					SecLabelStmt *n = makeNode(SecLabelStmt);
					n->provider = $3;
					n->objtype = OBJECT_AGGREGATE;
					n->object = (Node *) $6;
					n->label = $8;
					$$ = (Node *) n;
				}
			| SECURITY LABEL opt_provider ON FUNCTION function_with_argtypes
			  IS security_label
				{
					SecLabelStmt *n = makeNode(SecLabelStmt);
					n->provider = $3;
					n->objtype = OBJECT_FUNCTION;
					n->object = (Node *) $6;
					n->label = $8;
					$$ = (Node *) n;
				}
			| SECURITY LABEL opt_provider ON LARGE_P OBJECT_P NumericOnly
			  IS security_label
				{
					SecLabelStmt *n = makeNode(SecLabelStmt);
					n->provider = $3;
<<<<<<< HEAD
					n->objtype = OBJECT_LANGUAGE;
					n->objname = preserve_downcasing_namelist($7);
					n->objargs = NIL;
=======
					n->objtype = OBJECT_LARGEOBJECT;
					n->object = (Node *) $7;
>>>>>>> fdf521d6
					n->label = $9;
					$$ = (Node *) n;
				}
		;

opt_provider:	FOR NonReservedWord_or_Sconst	{ $$ = $2; }
				| /* empty */					{ $$ = NULL; }
		;

/* object types taking any_name */
security_label_type_any_name:
			COLUMN								{ $$ = OBJECT_COLUMN; }
			| FOREIGN TABLE						{ $$ = OBJECT_FOREIGN_TABLE; }
			| SEQUENCE							{ $$ = OBJECT_SEQUENCE; }
			| TABLE								{ $$ = OBJECT_TABLE; }
			| VIEW								{ $$ = OBJECT_VIEW; }
			| MATERIALIZED VIEW					{ $$ = OBJECT_MATVIEW; }
		;

/* object types taking name */
security_label_type_name:
			DATABASE							{ $$ = OBJECT_DATABASE; }
			| EVENT TRIGGER						{ $$ = OBJECT_EVENT_TRIGGER; }
			| opt_procedural LANGUAGE			{ $$ = OBJECT_LANGUAGE; }
			| PUBLICATION						{ $$ = OBJECT_PUBLICATION; }
			| ROLE								{ $$ = OBJECT_ROLE; }
			| SCHEMA							{ $$ = OBJECT_SCHEMA; }
			| SUBSCRIPTION						{ $$ = OBJECT_SUBSCRIPTION; }
			| TABLESPACE						{ $$ = OBJECT_TABLESPACE; }
		;

security_label:	Sconst				{ $$ = $1; }
				| NULL_P			{ $$ = NULL; }
		;

/*****************************************************************************
 *
 *		QUERY:
 *			fetch/move
 *
 *****************************************************************************/

FetchStmt:	FETCH fetch_args
				{
					FetchStmt *n = (FetchStmt *) $2;
					n->ismove = FALSE;
					$$ = (Node *)n;
				}
			| MOVE fetch_args
				{
					FetchStmt *n = (FetchStmt *) $2;
					n->ismove = TRUE;
					$$ = (Node *)n;
				}
		;

fetch_args:	cursor_name
				{
					FetchStmt *n = makeNode(FetchStmt);
					n->portalname = $1;
					n->direction = FETCH_FORWARD;
					n->howMany = 1;
					$$ = (Node *)n;
				}
			| from_in cursor_name
				{
					FetchStmt *n = makeNode(FetchStmt);
					n->portalname = $2;
					n->direction = FETCH_FORWARD;
					n->howMany = 1;
					$$ = (Node *)n;
				}
			| NEXT opt_from_in cursor_name
				{
					FetchStmt *n = makeNode(FetchStmt);
					n->portalname = $3;
					n->direction = FETCH_FORWARD;
					n->howMany = 1;
					$$ = (Node *)n;
				}
			| PRIOR opt_from_in cursor_name
				{
					FetchStmt *n = makeNode(FetchStmt);
					n->portalname = $3;
					n->direction = FETCH_BACKWARD;
					n->howMany = 1;
					$$ = (Node *)n;
				}
			| FIRST_P opt_from_in cursor_name
				{
					FetchStmt *n = makeNode(FetchStmt);
					n->portalname = $3;
					n->direction = FETCH_ABSOLUTE;
					n->howMany = 1;
					$$ = (Node *)n;
				}
			| LAST_P opt_from_in cursor_name
				{
					FetchStmt *n = makeNode(FetchStmt);
					n->portalname = $3;
					n->direction = FETCH_ABSOLUTE;
					n->howMany = -1;
					$$ = (Node *)n;
				}
			| ABSOLUTE_P SignedIconst opt_from_in cursor_name
				{
					FetchStmt *n = makeNode(FetchStmt);
					n->portalname = $4;
					n->direction = FETCH_ABSOLUTE;
					n->howMany = $2;
					$$ = (Node *)n;
				}
			| RELATIVE_P SignedIconst opt_from_in cursor_name
				{
					FetchStmt *n = makeNode(FetchStmt);
					n->portalname = $4;
					n->direction = FETCH_RELATIVE;
					n->howMany = $2;
					$$ = (Node *)n;
				}
			| SignedIconst opt_from_in cursor_name
				{
					FetchStmt *n = makeNode(FetchStmt);
					n->portalname = $3;
					n->direction = FETCH_FORWARD;
					n->howMany = $1;
					$$ = (Node *)n;
				}
			| ALL opt_from_in cursor_name
				{
					FetchStmt *n = makeNode(FetchStmt);
					n->portalname = $3;
					n->direction = FETCH_FORWARD;
					n->howMany = FETCH_ALL;
					$$ = (Node *)n;
				}
			| FORWARD opt_from_in cursor_name
				{
					FetchStmt *n = makeNode(FetchStmt);
					n->portalname = $3;
					n->direction = FETCH_FORWARD;
					n->howMany = 1;
					$$ = (Node *)n;
				}
			| FORWARD SignedIconst opt_from_in cursor_name
				{
					FetchStmt *n = makeNode(FetchStmt);
					n->portalname = $4;
					n->direction = FETCH_FORWARD;
					n->howMany = $2;
					$$ = (Node *)n;
				}
			| FORWARD ALL opt_from_in cursor_name
				{
					FetchStmt *n = makeNode(FetchStmt);
					n->portalname = $4;
					n->direction = FETCH_FORWARD;
					n->howMany = FETCH_ALL;
					$$ = (Node *)n;
				}
			| BACKWARD opt_from_in cursor_name
				{
					FetchStmt *n = makeNode(FetchStmt);
					n->portalname = $3;
					n->direction = FETCH_BACKWARD;
					n->howMany = 1;
					$$ = (Node *)n;
				}
			| BACKWARD SignedIconst opt_from_in cursor_name
				{
					FetchStmt *n = makeNode(FetchStmt);
					n->portalname = $4;
					n->direction = FETCH_BACKWARD;
					n->howMany = $2;
					$$ = (Node *)n;
				}
			| BACKWARD ALL opt_from_in cursor_name
				{
					FetchStmt *n = makeNode(FetchStmt);
					n->portalname = $4;
					n->direction = FETCH_BACKWARD;
					n->howMany = FETCH_ALL;
					$$ = (Node *)n;
				}
		;

from_in:	FROM									{}
			| IN_P									{}
		;

opt_from_in:	from_in								{}
			| /* EMPTY */							{}
		;


/*****************************************************************************
 *
 * GRANT and REVOKE statements
 *
 *****************************************************************************/

GrantStmt:	GRANT privileges ON privilege_target TO grantee_list
			opt_grant_grant_option
				{
					GrantStmt *n = makeNode(GrantStmt);
					n->is_grant = true;
					n->privileges = $2;
					n->targtype = ($4)->targtype;
					n->objtype = ($4)->objtype;
					n->objects = ($4)->objs;
					n->grantees = $6;
					n->grant_option = $7;
					$$ = (Node*)n;
				}
		;

RevokeStmt:
			REVOKE privileges ON privilege_target
			FROM grantee_list opt_drop_behavior
				{
					GrantStmt *n = makeNode(GrantStmt);
					n->is_grant = false;
					n->grant_option = false;
					n->privileges = $2;
					n->targtype = ($4)->targtype;
					n->objtype = ($4)->objtype;
					n->objects = ($4)->objs;
					n->grantees = $6;
					n->behavior = $7;
					$$ = (Node *)n;
				}
			| REVOKE GRANT OPTION FOR privileges ON privilege_target
			FROM grantee_list opt_drop_behavior
				{
					GrantStmt *n = makeNode(GrantStmt);
					n->is_grant = false;
					n->grant_option = true;
					n->privileges = $5;
					n->targtype = ($7)->targtype;
					n->objtype = ($7)->objtype;
					n->objects = ($7)->objs;
					n->grantees = $9;
					n->behavior = $10;
					$$ = (Node *)n;
				}
		;


/*
 * Privilege names are represented as strings; the validity of the privilege
 * names gets checked at execution.  This is a bit annoying but we have little
 * choice because of the syntactic conflict with lists of role names in
 * GRANT/REVOKE.  What's more, we have to call out in the "privilege"
 * production any reserved keywords that need to be usable as privilege names.
 */

/* either ALL [PRIVILEGES] or a list of individual privileges */
privileges: privilege_list
				{ $$ = $1; }
			| ALL
				{ $$ = NIL; }
			| ALL PRIVILEGES
				{ $$ = NIL; }
			| ALL '(' columnList ')'
				{
					AccessPriv *n = makeNode(AccessPriv);
					n->priv_name = NULL;
					n->cols = $3;
					$$ = list_make1(n);
				}
			| ALL PRIVILEGES '(' columnList ')'
				{
					AccessPriv *n = makeNode(AccessPriv);
					n->priv_name = NULL;
					n->cols = $4;
					$$ = list_make1(n);
				}
		;

privilege_list:	privilege							{ $$ = list_make1($1); }
			| privilege_list ',' privilege			{ $$ = lappend($1, $3); }
		;

privilege:	SELECT opt_column_list
			{
				AccessPriv *n = makeNode(AccessPriv);
				n->priv_name = preserve_downcasing_ident(pstrdup($1));
				n->cols = $2;
				$$ = n;
			}
		| REFERENCES opt_column_list
			{
				AccessPriv *n = makeNode(AccessPriv);
				n->priv_name = preserve_downcasing_ident(pstrdup($1));
				n->cols = $2;
				$$ = n;
			}
		| CREATE opt_column_list
			{
				AccessPriv *n = makeNode(AccessPriv);
				n->priv_name = preserve_downcasing_ident(pstrdup($1));
				n->cols = $2;
				$$ = n;
			}
		| ColId opt_column_list
			{
				AccessPriv *n = makeNode(AccessPriv);
				n->priv_name = preserve_downcasing_ident($1);
				n->cols = $2;
				$$ = n;
			}
		;


/* Don't bother trying to fold the first two rules into one using
 * opt_table.  You're going to get conflicts.
 */
privilege_target:
			qualified_name_list
				{
					PrivTarget *n = (PrivTarget *) palloc(sizeof(PrivTarget));
					n->targtype = ACL_TARGET_OBJECT;
					n->objtype = ACL_OBJECT_RELATION;
					n->objs = $1;
					$$ = n;
				}
			| TABLE qualified_name_list
				{
					PrivTarget *n = (PrivTarget *) palloc(sizeof(PrivTarget));
					n->targtype = ACL_TARGET_OBJECT;
					n->objtype = ACL_OBJECT_RELATION;
					n->objs = $2;
					$$ = n;
				}
			| SEQUENCE qualified_name_list
				{
					PrivTarget *n = (PrivTarget *) palloc(sizeof(PrivTarget));
					n->targtype = ACL_TARGET_OBJECT;
					n->objtype = ACL_OBJECT_SEQUENCE;
					n->objs = $2;
					$$ = n;
				}
			| FOREIGN DATA_P WRAPPER name_list
				{
					PrivTarget *n = (PrivTarget *) palloc(sizeof(PrivTarget));
					n->targtype = ACL_TARGET_OBJECT;
					n->objtype = ACL_OBJECT_FDW;
					n->objs = $4;
					$$ = n;
				}
			| FOREIGN SERVER name_list
				{
					PrivTarget *n = (PrivTarget *) palloc(sizeof(PrivTarget));
					n->targtype = ACL_TARGET_OBJECT;
					n->objtype = ACL_OBJECT_FOREIGN_SERVER;
					n->objs = $3;
					$$ = n;
				}
			| FUNCTION function_with_argtypes_list
				{
					PrivTarget *n = (PrivTarget *) palloc(sizeof(PrivTarget));
					n->targtype = ACL_TARGET_OBJECT;
					n->objtype = ACL_OBJECT_FUNCTION;
					n->objs = $2;
					$$ = n;
				}
			| DATABASE name_list
				{
					PrivTarget *n = (PrivTarget *) palloc(sizeof(PrivTarget));
					n->targtype = ACL_TARGET_OBJECT;
					n->objtype = ACL_OBJECT_DATABASE;
					n->objs = $2;
					$$ = n;
				}
			| DOMAIN_P any_name_list
				{
					PrivTarget *n = (PrivTarget *) palloc(sizeof(PrivTarget));
					n->targtype = ACL_TARGET_OBJECT;
					n->objtype = ACL_OBJECT_DOMAIN;
					n->objs = $2;
					$$ = n;
				}
			| LANGUAGE name_list
				{
					PrivTarget *n = (PrivTarget *) palloc(sizeof(PrivTarget));
					n->targtype = ACL_TARGET_OBJECT;
					n->objtype = ACL_OBJECT_LANGUAGE;
					n->objs = preserve_downcasing_namelist($2);
					$$ = n;
				}
			| LARGE_P OBJECT_P NumericOnly_list
				{
					PrivTarget *n = (PrivTarget *) palloc(sizeof(PrivTarget));
					n->targtype = ACL_TARGET_OBJECT;
					n->objtype = ACL_OBJECT_LARGEOBJECT;
					n->objs = $3;
					$$ = n;
				}
			| SCHEMA name_list
				{
					PrivTarget *n = (PrivTarget *) palloc(sizeof(PrivTarget));
					n->targtype = ACL_TARGET_OBJECT;
					n->objtype = ACL_OBJECT_NAMESPACE;
					n->objs = $2;
					$$ = n;
				}
			| TABLESPACE name_list
				{
					PrivTarget *n = (PrivTarget *) palloc(sizeof(PrivTarget));
					n->targtype = ACL_TARGET_OBJECT;
					n->objtype = ACL_OBJECT_TABLESPACE;
					n->objs = $2;
					$$ = n;
				}
			| TYPE_P any_name_list
				{
					PrivTarget *n = (PrivTarget *) palloc(sizeof(PrivTarget));
					ListCell *l;
					n->targtype = ACL_TARGET_OBJECT;
					n->objtype = ACL_OBJECT_TYPE;
					n->objs = $2;
					foreach(l, n->objs)
					{
						preserve_downcasing_type_func_namelist(lfirst(l));
					}
					$$ = n;
				}
			| ALL TABLES IN_P SCHEMA name_list
				{
					PrivTarget *n = (PrivTarget *) palloc(sizeof(PrivTarget));
					n->targtype = ACL_TARGET_ALL_IN_SCHEMA;
					n->objtype = ACL_OBJECT_RELATION;
					n->objs = $5;
					$$ = n;
				}
			| ALL SEQUENCES IN_P SCHEMA name_list
				{
					PrivTarget *n = (PrivTarget *) palloc(sizeof(PrivTarget));
					n->targtype = ACL_TARGET_ALL_IN_SCHEMA;
					n->objtype = ACL_OBJECT_SEQUENCE;
					n->objs = $5;
					$$ = n;
				}
			| ALL FUNCTIONS IN_P SCHEMA name_list
				{
					PrivTarget *n = (PrivTarget *) palloc(sizeof(PrivTarget));
					n->targtype = ACL_TARGET_ALL_IN_SCHEMA;
					n->objtype = ACL_OBJECT_FUNCTION;
					n->objs = $5;
					$$ = n;
				}
		;


grantee_list:
			grantee									{ $$ = list_make1($1); }
			| grantee_list ',' grantee				{ $$ = lappend($1, $3); }
		;

grantee:
			RoleSpec								{ $$ = $1; }
			| GROUP_P RoleSpec						{ $$ = $2; }
		;


opt_grant_grant_option:
			WITH GRANT OPTION { $$ = TRUE; }
			| /*EMPTY*/ { $$ = FALSE; }
		;

/*****************************************************************************
 *
 * GRANT and REVOKE ROLE statements
 *
 *****************************************************************************/

GrantRoleStmt:
			GRANT privilege_list TO role_list opt_grant_admin_option opt_granted_by
				{
					GrantRoleStmt *n = makeNode(GrantRoleStmt);
					n->is_grant = true;
					n->granted_roles = $2;
					n->grantee_roles = $4;
					n->admin_opt = $5;
					n->grantor = $6;
					$$ = (Node*)n;
				}
		;

RevokeRoleStmt:
			REVOKE privilege_list FROM role_list opt_granted_by opt_drop_behavior
				{
					GrantRoleStmt *n = makeNode(GrantRoleStmt);
					n->is_grant = false;
					n->admin_opt = false;
					n->granted_roles = $2;
					n->grantee_roles = $4;
					n->behavior = $6;
					$$ = (Node*)n;
				}
			| REVOKE ADMIN OPTION FOR privilege_list FROM role_list opt_granted_by opt_drop_behavior
				{
					GrantRoleStmt *n = makeNode(GrantRoleStmt);
					n->is_grant = false;
					n->admin_opt = true;
					n->granted_roles = $5;
					n->grantee_roles = $7;
					n->behavior = $9;
					$$ = (Node*)n;
				}
		;

opt_grant_admin_option: WITH ADMIN OPTION				{ $$ = TRUE; }
			| /*EMPTY*/									{ $$ = FALSE; }
		;

opt_granted_by: GRANTED BY RoleSpec						{ $$ = $3; }
			| /*EMPTY*/									{ $$ = NULL; }
		;

/*****************************************************************************
 *
 * ALTER DEFAULT PRIVILEGES statement
 *
 *****************************************************************************/

AlterDefaultPrivilegesStmt:
			ALTER DEFAULT PRIVILEGES DefACLOptionList DefACLAction
				{
					AlterDefaultPrivilegesStmt *n = makeNode(AlterDefaultPrivilegesStmt);
					n->options = $4;
					n->action = (GrantStmt *) $5;
					$$ = (Node*)n;
				}
		;

DefACLOptionList:
			DefACLOptionList DefACLOption			{ $$ = lappend($1, $2); }
			| /* EMPTY */							{ $$ = NIL; }
		;

DefACLOption:
			IN_P SCHEMA name_list
				{
					$$ = makeDefElem("schemas", (Node *)$3, @1);
				}
			| FOR ROLE role_list
				{
					$$ = makeDefElem("roles", (Node *)$3, @1);
				}
			| FOR USER role_list
				{
					$$ = makeDefElem("roles", (Node *)$3, @1);
				}
		;

/*
 * This should match GRANT/REVOKE, except that individual target objects
 * are not mentioned and we only allow a subset of object types.
 */
DefACLAction:
			GRANT privileges ON defacl_privilege_target TO grantee_list
			opt_grant_grant_option
				{
					GrantStmt *n = makeNode(GrantStmt);
					n->is_grant = true;
					n->privileges = $2;
					n->targtype = ACL_TARGET_DEFAULTS;
					n->objtype = $4;
					n->objects = NIL;
					n->grantees = $6;
					n->grant_option = $7;
					$$ = (Node*)n;
				}
			| REVOKE privileges ON defacl_privilege_target
			FROM grantee_list opt_drop_behavior
				{
					GrantStmt *n = makeNode(GrantStmt);
					n->is_grant = false;
					n->grant_option = false;
					n->privileges = $2;
					n->targtype = ACL_TARGET_DEFAULTS;
					n->objtype = $4;
					n->objects = NIL;
					n->grantees = $6;
					n->behavior = $7;
					$$ = (Node *)n;
				}
			| REVOKE GRANT OPTION FOR privileges ON defacl_privilege_target
			FROM grantee_list opt_drop_behavior
				{
					GrantStmt *n = makeNode(GrantStmt);
					n->is_grant = false;
					n->grant_option = true;
					n->privileges = $5;
					n->targtype = ACL_TARGET_DEFAULTS;
					n->objtype = $7;
					n->objects = NIL;
					n->grantees = $9;
					n->behavior = $10;
					$$ = (Node *)n;
				}
		;

defacl_privilege_target:
			TABLES			{ $$ = ACL_OBJECT_RELATION; }
			| FUNCTIONS		{ $$ = ACL_OBJECT_FUNCTION; }
			| SEQUENCES		{ $$ = ACL_OBJECT_SEQUENCE; }
			| TYPES_P		{ $$ = ACL_OBJECT_TYPE; }
			| SCHEMAS		{ $$ = ACL_OBJECT_NAMESPACE; }
		;


/*****************************************************************************
 *
 *		QUERY: CREATE INDEX
 *
 * Note: we cannot put TABLESPACE clause after WHERE clause unless we are
 * willing to make TABLESPACE a fully reserved word.
 *****************************************************************************/

IndexStmt:	CREATE opt_unique INDEX opt_concurrently opt_index_name
			ON qualified_name access_method_clause '(' index_params ')'
			opt_reloptions OptTableSpace where_clause
				{
					IndexStmt *n = makeNode(IndexStmt);
					n->unique = $2;
					n->concurrent = $4;
					n->idxname = $5;
					n->relation = $7;
					n->accessMethod = $8;
					n->indexParams = $10;
					n->options = $12;
					n->tableSpace = $13;
					n->whereClause = $14;
					n->excludeOpNames = NIL;
					n->idxcomment = NULL;
					n->indexOid = InvalidOid;
					n->oldNode = InvalidOid;
					n->primary = false;
					n->isconstraint = false;
					n->deferrable = false;
					n->initdeferred = false;
					n->transformed = false;
					n->if_not_exists = false;
					$$ = (Node *)n;
				}
			| CREATE opt_unique INDEX opt_concurrently IF_P NOT EXISTS index_name
			ON qualified_name access_method_clause '(' index_params ')'
			opt_reloptions OptTableSpace where_clause
				{
					IndexStmt *n = makeNode(IndexStmt);
					n->unique = $2;
					n->concurrent = $4;
					n->idxname = $8;
					n->relation = $10;
					n->accessMethod = $11;
					n->indexParams = $13;
					n->options = $15;
					n->tableSpace = $16;
					n->whereClause = $17;
					n->excludeOpNames = NIL;
					n->idxcomment = NULL;
					n->indexOid = InvalidOid;
					n->oldNode = InvalidOid;
					n->primary = false;
					n->isconstraint = false;
					n->deferrable = false;
					n->initdeferred = false;
					n->transformed = false;
					n->if_not_exists = true;
					$$ = (Node *)n;
				}
		;

opt_unique:
			UNIQUE									{ $$ = TRUE; }
			| /*EMPTY*/								{ $$ = FALSE; }
		;

opt_concurrently:
			CONCURRENTLY							{ $$ = TRUE; }
			| /*EMPTY*/								{ $$ = FALSE; }
		;

opt_index_name:
			index_name								{ $$ = $1; }
			| /*EMPTY*/								{ $$ = NULL; }
		;

access_method_clause:
			USING access_method						{ $$ = $2; }
			| /*EMPTY*/								{ $$ = DEFAULT_INDEX_TYPE; }
		;

index_params:	index_elem							{ $$ = list_make1($1); }
			| index_params ',' index_elem			{ $$ = lappend($1, $3); }
		;

/*
 * Index attributes can be either simple column references, or arbitrary
 * expressions in parens.  For backwards-compatibility reasons, we allow
 * an expression that's just a function call to be written without parens.
 */
index_elem:	ColId opt_collate opt_class opt_asc_desc opt_nulls_order
				{
					$$ = makeNode(IndexElem);
					$$->name = $1;
					$$->expr = NULL;
					$$->indexcolname = NULL;
					$$->collation = $2;
					$$->opclass = $3;
					$$->ordering = $4;
					$$->nulls_ordering = $5;
				}
			| func_expr_windowless opt_collate opt_class opt_asc_desc opt_nulls_order
				{
					$$ = makeNode(IndexElem);
					$$->name = NULL;
					$$->expr = $1;
					$$->indexcolname = NULL;
					$$->collation = $2;
					$$->opclass = $3;
					$$->ordering = $4;
					$$->nulls_ordering = $5;
				}
			| '(' a_expr ')' opt_collate opt_class opt_asc_desc opt_nulls_order
				{
					$$ = makeNode(IndexElem);
					$$->name = NULL;
					$$->expr = $2;
					$$->indexcolname = NULL;
					$$->collation = $4;
					$$->opclass = $5;
					$$->ordering = $6;
					$$->nulls_ordering = $7;
				}
		;

opt_collate: COLLATE any_name						{ $$ = $2; }
			| /*EMPTY*/								{ $$ = NIL; }
		;

opt_class:	any_name								{ $$ = $1; }
			| /*EMPTY*/								{ $$ = NIL; }
		;

opt_asc_desc: ASC							{ $$ = SORTBY_ASC; }
			| DESC							{ $$ = SORTBY_DESC; }
			| /*EMPTY*/						{ $$ = SORTBY_DEFAULT; }
		;

opt_nulls_order: NULLS_LA FIRST_P			{ $$ = SORTBY_NULLS_FIRST; }
			| NULLS_LA LAST_P				{ $$ = SORTBY_NULLS_LAST; }
			| /*EMPTY*/						{ $$ = SORTBY_NULLS_DEFAULT; }
		;


/*****************************************************************************
 *
 *		QUERY:
 *				create [or replace] function <fname>
 *						[(<type-1> { , <type-n>})]
 *						returns <type-r>
 *						as <filename or code in language as appropriate>
 *						language <lang> [with parameters]
 *
 *****************************************************************************/

CreateFunctionStmt:
			CREATE opt_or_replace FUNCTION func_name func_args_with_defaults
			RETURNS func_return createfunc_opt_list opt_definition
				{
					CreateFunctionStmt *n = makeNode(CreateFunctionStmt);
					n->replace = $2;
					n->funcname = $4;
					n->parameters = $5;
					n->returnType = $7;
					n->options = $8;
					n->withClause = $9;
					$$ = (Node *)n;
				}
			| CREATE opt_or_replace FUNCTION func_name func_args_with_defaults
			  RETURNS TABLE '(' table_func_column_list ')' createfunc_opt_list opt_definition
				{
					CreateFunctionStmt *n = makeNode(CreateFunctionStmt);
					n->replace = $2;
					n->funcname = $4;
					n->parameters = mergeTableFuncParameters($5, $9);
					n->returnType = TableFuncTypeName($9);
					n->returnType->location = @7;
					n->options = $11;
					n->withClause = $12;
					$$ = (Node *)n;
				}
			| CREATE opt_or_replace FUNCTION func_name func_args_with_defaults
			  createfunc_opt_list opt_definition
				{
					CreateFunctionStmt *n = makeNode(CreateFunctionStmt);
					n->replace = $2;
					n->funcname = $4;
					n->parameters = $5;
					n->returnType = NULL;
					n->options = $6;
					n->withClause = $7;
					$$ = (Node *)n;
				}
		;

opt_or_replace:
			OR REPLACE								{ $$ = TRUE; }
			| /*EMPTY*/								{ $$ = FALSE; }
		;

func_args:	'(' func_args_list ')'					{ $$ = $2; }
			| '(' ')'								{ $$ = NIL; }
		;

func_args_list:
			func_arg								{ $$ = list_make1($1); }
			| func_args_list ',' func_arg			{ $$ = lappend($1, $3); }
		;

function_with_argtypes_list:
			function_with_argtypes					{ $$ = list_make1($1); }
			| function_with_argtypes_list ',' function_with_argtypes
													{ $$ = lappend($1, $3); }
		;

function_with_argtypes:
			func_name func_args
				{
					ObjectWithArgs *n = makeNode(ObjectWithArgs);
					n->objname = $1;
					n->objargs = extractArgTypes($2);
					$$ = n;
				}
			/*
			 * Because of reduce/reduce conflicts, we can't use func_name
			 * below, but we can write it out the long way, which actually
			 * allows more cases.
			 */
			| type_func_name_keyword
				{
					ObjectWithArgs *n = makeNode(ObjectWithArgs);
					n->objname = list_make1(makeString(pstrdup($1)));
					n->args_unspecified = true;
					$$ = n;
				}
			| ColId
				{
					ObjectWithArgs *n = makeNode(ObjectWithArgs);
					n->objname = list_make1(makeString($1));
					n->args_unspecified = true;
					$$ = n;
				}
			| ColId indirection
				{
					ObjectWithArgs *n = makeNode(ObjectWithArgs);
					n->objname = check_func_name(lcons(makeString($1), $2),
												  yyscanner);
					n->args_unspecified = true;
					$$ = n;
				}
		;

/*
 * func_args_with_defaults is separate because we only want to accept
 * defaults in CREATE FUNCTION, not in ALTER etc.
 */
func_args_with_defaults:
		'(' func_args_with_defaults_list ')'		{ $$ = $2; }
		| '(' ')'									{ $$ = NIL; }
		;

func_args_with_defaults_list:
		func_arg_with_default						{ $$ = list_make1($1); }
		| func_args_with_defaults_list ',' func_arg_with_default
													{ $$ = lappend($1, $3); }
		;

/*
 * The style with arg_class first is SQL99 standard, but Oracle puts
 * param_name first; accept both since it's likely people will try both
 * anyway.  Don't bother trying to save productions by letting arg_class
 * have an empty alternative ... you'll get shift/reduce conflicts.
 *
 * We can catch over-specified arguments here if we want to,
 * but for now better to silently swallow typmod, etc.
 * - thomas 2000-03-22
 */
func_arg:
			arg_class param_name func_type
				{
					FunctionParameter *n = makeNode(FunctionParameter);
					n->name = $2;
					n->argType = $3;
					n->mode = $1;
					n->defexpr = NULL;
					$$ = n;
				}
			| param_name arg_class func_type
				{
					FunctionParameter *n = makeNode(FunctionParameter);
					n->name = $1;
					n->argType = $3;
					n->mode = $2;
					n->defexpr = NULL;
					$$ = n;
				}
			| param_name func_type
				{
					FunctionParameter *n = makeNode(FunctionParameter);
					n->name = $1;
					n->argType = $2;
					n->mode = FUNC_PARAM_IN;
					n->defexpr = NULL;
					$$ = n;
				}
			| arg_class func_type
				{
					FunctionParameter *n = makeNode(FunctionParameter);
					n->name = NULL;
					n->argType = $2;
					n->mode = $1;
					n->defexpr = NULL;
					$$ = n;
				}
			| func_type
				{
					FunctionParameter *n = makeNode(FunctionParameter);
					n->name = NULL;
					n->argType = $1;
					n->mode = FUNC_PARAM_IN;
					n->defexpr = NULL;
					$$ = n;
				}
		;

/* INOUT is SQL99 standard, IN OUT is for Oracle compatibility */
arg_class:	IN_P								{ $$ = FUNC_PARAM_IN; }
			| OUT_P								{ $$ = FUNC_PARAM_OUT; }
			| INOUT								{ $$ = FUNC_PARAM_INOUT; }
			| IN_P OUT_P						{ $$ = FUNC_PARAM_INOUT; }
			| VARIADIC							{ $$ = FUNC_PARAM_VARIADIC; }
		;

/*
 * Ideally param_name should be ColId, but that causes too many conflicts.
 */
param_name:	type_function_name
		;

func_return:
			func_type
				{
					/* We can catch over-specified results here if we want to,
					 * but for now better to silently swallow typmod, etc.
					 * - thomas 2000-03-22
					 */
					$$ = $1;
				}
		;

/*
 * We would like to make the %TYPE productions here be ColId attrs etc,
 * but that causes reduce/reduce conflicts.  type_function_name
 * is next best choice.
 */
func_type:	Typename								{ $$ = $1; }
			| type_function_name attrs '%' TYPE_P
				{
					$$ = makeTypeNameFromNameList(lcons(makeString($1), $2));
					$$->pct_type = true;
					$$->location = @1;
				}
			| SETOF type_function_name attrs '%' TYPE_P
				{
					$$ = makeTypeNameFromNameList(lcons(makeString($2), $3));
					$$->pct_type = true;
					$$->setof = TRUE;
					$$->location = @2;
				}
		;

func_arg_with_default:
		func_arg
				{
					$$ = $1;
				}
		| func_arg DEFAULT a_expr
				{
					$$ = $1;
					$$->defexpr = $3;
				}
		| func_arg '=' a_expr
				{
					$$ = $1;
					$$->defexpr = $3;
				}
		;

/* Aggregate args can be most things that function args can be */
aggr_arg:	func_arg
				{
					if (!($1->mode == FUNC_PARAM_IN ||
						  $1->mode == FUNC_PARAM_VARIADIC))
						ereport(ERROR,
								(errcode(ERRCODE_FEATURE_NOT_SUPPORTED),
								 errmsg("aggregates cannot have output arguments"),
								 parser_errposition(@1)));
					$$ = $1;
				}
		;

/*
 * The SQL standard offers no guidance on how to declare aggregate argument
 * lists, since it doesn't have CREATE AGGREGATE etc.  We accept these cases:
 *
 * (*)									- normal agg with no args
 * (aggr_arg,...)						- normal agg with args
 * (ORDER BY aggr_arg,...)				- ordered-set agg with no direct args
 * (aggr_arg,... ORDER BY aggr_arg,...)	- ordered-set agg with direct args
 *
 * The zero-argument case is spelled with '*' for consistency with COUNT(*).
 *
 * An additional restriction is that if the direct-args list ends in a
 * VARIADIC item, the ordered-args list must contain exactly one item that
 * is also VARIADIC with the same type.  This allows us to collapse the two
 * VARIADIC items into one, which is necessary to represent the aggregate in
 * pg_proc.  We check this at the grammar stage so that we can return a list
 * in which the second VARIADIC item is already discarded, avoiding extra work
 * in cases such as DROP AGGREGATE.
 *
 * The return value of this production is a two-element list, in which the
 * first item is a sublist of FunctionParameter nodes (with any duplicate
 * VARIADIC item already dropped, as per above) and the second is an integer
 * Value node, containing -1 if there was no ORDER BY and otherwise the number
 * of argument declarations before the ORDER BY.  (If this number is equal
 * to the first sublist's length, then we dropped a duplicate VARIADIC item.)
 * This representation is passed as-is to CREATE AGGREGATE; for operations
 * on existing aggregates, we can just apply extractArgTypes to the first
 * sublist.
 */
aggr_args:	'(' '*' ')'
				{
					$$ = list_make2(NIL, makeInteger(-1));
				}
			| '(' aggr_args_list ')'
				{
					$$ = list_make2($2, makeInteger(-1));
				}
			| '(' ORDER BY aggr_args_list ')'
				{
					$$ = list_make2($4, makeInteger(0));
				}
			| '(' aggr_args_list ORDER BY aggr_args_list ')'
				{
					/* this is the only case requiring consistency checking */
					$$ = makeOrderedSetArgs($2, $5, yyscanner);
				}
		;

aggr_args_list:
			aggr_arg								{ $$ = list_make1($1); }
			| aggr_args_list ',' aggr_arg			{ $$ = lappend($1, $3); }
		;

aggregate_with_argtypes:
			func_name aggr_args
				{
					ObjectWithArgs *n = makeNode(ObjectWithArgs);
					n->objname = $1;
					n->objargs = extractAggrArgTypes($2);
					$$ = n;
				}
		;

aggregate_with_argtypes_list:
			aggregate_with_argtypes					{ $$ = list_make1($1); }
			| aggregate_with_argtypes_list ',' aggregate_with_argtypes
													{ $$ = lappend($1, $3); }
		;

createfunc_opt_list:
			/* Must be at least one to prevent conflict */
			createfunc_opt_item						{ $$ = list_make1($1); }
			| createfunc_opt_list createfunc_opt_item { $$ = lappend($1, $2); }
	;

/*
 * Options common to both CREATE FUNCTION and ALTER FUNCTION
 */
common_func_opt_item:
			CALLED ON NULL_P INPUT_P
				{
					$$ = makeDefElem("strict", (Node *)makeInteger(FALSE), @1);
				}
			| RETURNS NULL_P ON NULL_P INPUT_P
				{
					$$ = makeDefElem("strict", (Node *)makeInteger(TRUE), @1);
				}
			| STRICT_P
				{
					$$ = makeDefElem("strict", (Node *)makeInteger(TRUE), @1);
				}
			| IMMUTABLE
				{
					$$ = makeDefElem("volatility", (Node *)makeString("immutable"), @1);
				}
			| STABLE
				{
					$$ = makeDefElem("volatility", (Node *)makeString("stable"), @1);
				}
			| VOLATILE
				{
					$$ = makeDefElem("volatility", (Node *)makeString("volatile"), @1);
				}
			| EXTERNAL SECURITY DEFINER
				{
					$$ = makeDefElem("security", (Node *)makeInteger(TRUE), @1);
				}
			| EXTERNAL SECURITY INVOKER
				{
					$$ = makeDefElem("security", (Node *)makeInteger(FALSE), @1);
				}
			| SECURITY DEFINER
				{
					$$ = makeDefElem("security", (Node *)makeInteger(TRUE), @1);
				}
			| SECURITY INVOKER
				{
					$$ = makeDefElem("security", (Node *)makeInteger(FALSE), @1);
				}
			| LEAKPROOF
				{
					$$ = makeDefElem("leakproof", (Node *)makeInteger(TRUE), @1);
				}
			| NOT LEAKPROOF
				{
					$$ = makeDefElem("leakproof", (Node *)makeInteger(FALSE), @1);
				}
			| COST NumericOnly
				{
					$$ = makeDefElem("cost", (Node *)$2, @1);
				}
			| ROWS NumericOnly
				{
					$$ = makeDefElem("rows", (Node *)$2, @1);
				}
			| FunctionSetResetClause
				{
					/* we abuse the normal content of a DefElem here */
					$$ = makeDefElem("set", (Node *)$1, @1);
				}
			| PARALLEL ColId
				{
					$$ = makeDefElem("parallel", (Node *)makeString($2), @1);
				}
		;

createfunc_opt_item:
			AS func_as
				{
					$$ = makeDefElem("as", (Node *)$2, @1);
				}
			| LANGUAGE NonReservedWord_or_Sconst
				{
<<<<<<< HEAD
					$$ = makeDefElem("language", (Node *)makeString(preserve_downcasing_ident($2)));
=======
					$$ = makeDefElem("language", (Node *)makeString($2), @1);
>>>>>>> fdf521d6
				}
			| TRANSFORM transform_type_list
				{
					$$ = makeDefElem("transform", (Node *)$2, @1);
				}
			| WINDOW
				{
					$$ = makeDefElem("window", (Node *)makeInteger(TRUE), @1);
				}
			| common_func_opt_item
				{
					$$ = $1;
				}
		;

func_as:	Sconst						{ $$ = list_make1(makeString($1)); }
			| Sconst ',' Sconst
				{
					$$ = list_make2(makeString($1), makeString($3));
				}
		;

transform_type_list:
			FOR TYPE_P Typename { $$ = list_make1($3); }
			| transform_type_list ',' FOR TYPE_P Typename { $$ = lappend($1, $5); }
		;

opt_definition:
			WITH definition							{ $$ = $2; }
			| /*EMPTY*/								{ $$ = NIL; }
		;

table_func_column:	param_name func_type
				{
					FunctionParameter *n = makeNode(FunctionParameter);
					n->name = $1;
					n->argType = $2;
					n->mode = FUNC_PARAM_TABLE;
					n->defexpr = NULL;
					$$ = n;
				}
		;

table_func_column_list:
			table_func_column
				{
					$$ = list_make1($1);
				}
			| table_func_column_list ',' table_func_column
				{
					$$ = lappend($1, $3);
				}
		;

/*****************************************************************************
 * ALTER FUNCTION
 *
 * RENAME and OWNER subcommands are already provided by the generic
 * ALTER infrastructure, here we just specify alterations that can
 * only be applied to functions.
 *
 *****************************************************************************/
AlterFunctionStmt:
			ALTER FUNCTION function_with_argtypes alterfunc_opt_list opt_restrict
				{
					AlterFunctionStmt *n = makeNode(AlterFunctionStmt);
					n->func = $3;
					n->actions = $4;
					$$ = (Node *) n;
				}
		;

alterfunc_opt_list:
			/* At least one option must be specified */
			common_func_opt_item					{ $$ = list_make1($1); }
			| alterfunc_opt_list common_func_opt_item { $$ = lappend($1, $2); }
		;

/* Ignored, merely for SQL compliance */
opt_restrict:
			RESTRICT
			| /* EMPTY */
		;


/*****************************************************************************
 *
 *		QUERY:
 *
 *		DROP FUNCTION funcname (arg1, arg2, ...) [ RESTRICT | CASCADE ]
 *		DROP AGGREGATE aggname (arg1, ...) [ RESTRICT | CASCADE ]
 *		DROP OPERATOR opname (leftoperand_typ, rightoperand_typ) [ RESTRICT | CASCADE ]
 *
 *****************************************************************************/

RemoveFuncStmt:
			DROP FUNCTION function_with_argtypes_list opt_drop_behavior
				{
					DropStmt *n = makeNode(DropStmt);
					n->removeType = OBJECT_FUNCTION;
					n->objects = $3;
					n->behavior = $4;
					n->missing_ok = false;
					n->concurrent = false;
					$$ = (Node *)n;
				}
			| DROP FUNCTION IF_P EXISTS function_with_argtypes_list opt_drop_behavior
				{
					DropStmt *n = makeNode(DropStmt);
					n->removeType = OBJECT_FUNCTION;
					n->objects = $5;
					n->behavior = $6;
					n->missing_ok = true;
					n->concurrent = false;
					$$ = (Node *)n;
				}
		;

RemoveAggrStmt:
			DROP AGGREGATE aggregate_with_argtypes_list opt_drop_behavior
				{
					DropStmt *n = makeNode(DropStmt);
					n->removeType = OBJECT_AGGREGATE;
					n->objects = $3;
					n->behavior = $4;
					n->missing_ok = false;
					n->concurrent = false;
					$$ = (Node *)n;
				}
			| DROP AGGREGATE IF_P EXISTS aggregate_with_argtypes_list opt_drop_behavior
				{
					DropStmt *n = makeNode(DropStmt);
					n->removeType = OBJECT_AGGREGATE;
					n->objects = $5;
					n->behavior = $6;
					n->missing_ok = true;
					n->concurrent = false;
					$$ = (Node *)n;
				}
		;

RemoveOperStmt:
			DROP OPERATOR operator_with_argtypes_list opt_drop_behavior
				{
					DropStmt *n = makeNode(DropStmt);
					n->removeType = OBJECT_OPERATOR;
					n->objects = $3;
					n->behavior = $4;
					n->missing_ok = false;
					n->concurrent = false;
					$$ = (Node *)n;
				}
			| DROP OPERATOR IF_P EXISTS operator_with_argtypes_list opt_drop_behavior
				{
					DropStmt *n = makeNode(DropStmt);
					n->removeType = OBJECT_OPERATOR;
					n->objects = $5;
					n->behavior = $6;
					n->missing_ok = true;
					n->concurrent = false;
					$$ = (Node *)n;
				}
		;

oper_argtypes:
			'(' Typename ')'
				{
				   ereport(ERROR,
						   (errcode(ERRCODE_SYNTAX_ERROR),
							errmsg("missing argument"),
							errhint("Use NONE to denote the missing argument of a unary operator."),
							parser_errposition(@3)));
				}
			| '(' Typename ',' Typename ')'
					{ $$ = list_make2($2, $4); }
			| '(' NONE ',' Typename ')'					/* left unary */
					{ $$ = list_make2(NULL, $4); }
			| '(' Typename ',' NONE ')'					/* right unary */
					{ $$ = list_make2($2, NULL); }
		;

any_operator:
			all_Op
					{ $$ = list_make1(makeString($1)); }
			| ColId '.' any_operator
					{ $$ = lcons(makeString($1), $3); }
		;

operator_with_argtypes_list:
			operator_with_argtypes					{ $$ = list_make1($1); }
			| operator_with_argtypes_list ',' operator_with_argtypes
													{ $$ = lappend($1, $3); }
		;

operator_with_argtypes:
			any_operator oper_argtypes
				{
					ObjectWithArgs *n = makeNode(ObjectWithArgs);
					n->objname = $1;
					n->objargs = $2;
					$$ = n;
				}
		;

/*****************************************************************************
 *
 *		DO <anonymous code block> [ LANGUAGE language ]
 *
 * We use a DefElem list for future extensibility, and to allow flexibility
 * in the clause order.
 *
 *****************************************************************************/

DoStmt: DO dostmt_opt_list
				{
					DoStmt *n = makeNode(DoStmt);
					n->args = $2;
					$$ = (Node *)n;
				}
		;

dostmt_opt_list:
			dostmt_opt_item						{ $$ = list_make1($1); }
			| dostmt_opt_list dostmt_opt_item	{ $$ = lappend($1, $2); }
		;

dostmt_opt_item:
			Sconst
				{
					$$ = makeDefElem("as", (Node *)makeString($1), @1);
				}
			| LANGUAGE NonReservedWord_or_Sconst
				{
<<<<<<< HEAD
					$$ = makeDefElem("language", (Node *)makeString(preserve_downcasing_ident($2)));
=======
					$$ = makeDefElem("language", (Node *)makeString($2), @1);
>>>>>>> fdf521d6
				}
		;

/*****************************************************************************
 *
 *		CREATE CAST / DROP CAST
 *
 *****************************************************************************/

CreateCastStmt: CREATE CAST '(' Typename AS Typename ')'
					WITH FUNCTION function_with_argtypes cast_context
				{
					CreateCastStmt *n = makeNode(CreateCastStmt);
					n->sourcetype = $4;
					n->targettype = $6;
					n->func = $10;
					n->context = (CoercionContext) $11;
					n->inout = false;
					$$ = (Node *)n;
				}
			| CREATE CAST '(' Typename AS Typename ')'
					WITHOUT FUNCTION cast_context
				{
					CreateCastStmt *n = makeNode(CreateCastStmt);
					n->sourcetype = $4;
					n->targettype = $6;
					n->func = NULL;
					n->context = (CoercionContext) $10;
					n->inout = false;
					$$ = (Node *)n;
				}
			| CREATE CAST '(' Typename AS Typename ')'
					WITH INOUT cast_context
				{
					CreateCastStmt *n = makeNode(CreateCastStmt);
					n->sourcetype = $4;
					n->targettype = $6;
					n->func = NULL;
					n->context = (CoercionContext) $10;
					n->inout = true;
					$$ = (Node *)n;
				}
		;

cast_context:  AS IMPLICIT_P					{ $$ = COERCION_IMPLICIT; }
		| AS ASSIGNMENT							{ $$ = COERCION_ASSIGNMENT; }
		| /*EMPTY*/								{ $$ = COERCION_EXPLICIT; }
		;


DropCastStmt: DROP CAST opt_if_exists '(' Typename AS Typename ')' opt_drop_behavior
				{
					DropStmt *n = makeNode(DropStmt);
					n->removeType = OBJECT_CAST;
					n->objects = list_make1(list_make2($5, $7));
					n->behavior = $9;
					n->missing_ok = $3;
					n->concurrent = false;
					$$ = (Node *)n;
				}
		;

opt_if_exists: IF_P EXISTS						{ $$ = TRUE; }
		| /*EMPTY*/								{ $$ = FALSE; }
		;


/*****************************************************************************
 *
 *		CREATE TRANSFORM / DROP TRANSFORM
 *
 *****************************************************************************/

CreateTransformStmt: CREATE opt_or_replace TRANSFORM FOR Typename LANGUAGE name '(' transform_element_list ')'
				{
					CreateTransformStmt *n = makeNode(CreateTransformStmt);
					n->replace = $2;
					n->type_name = $5;
					n->lang = preserve_downcasing_ident($7);
					n->fromsql = linitial($9);
					n->tosql = lsecond($9);
					$$ = (Node *)n;
				}
		;

transform_element_list: FROM SQL_P WITH FUNCTION function_with_argtypes ',' TO SQL_P WITH FUNCTION function_with_argtypes
				{
					$$ = list_make2($5, $11);
				}
				| TO SQL_P WITH FUNCTION function_with_argtypes ',' FROM SQL_P WITH FUNCTION function_with_argtypes
				{
					$$ = list_make2($11, $5);
				}
				| FROM SQL_P WITH FUNCTION function_with_argtypes
				{
					$$ = list_make2($5, NULL);
				}
				| TO SQL_P WITH FUNCTION function_with_argtypes
				{
					$$ = list_make2(NULL, $5);
				}
		;


DropTransformStmt: DROP TRANSFORM opt_if_exists FOR Typename LANGUAGE name opt_drop_behavior
				{
					DropStmt *n = makeNode(DropStmt);
					n->removeType = OBJECT_TRANSFORM;
<<<<<<< HEAD
					n->objects = list_make1(list_make1($5));
					n->arguments = list_make1(list_make1(makeString(preserve_downcasing_ident($7))));
=======
					n->objects = list_make1(list_make2($5, makeString($7)));
>>>>>>> fdf521d6
					n->behavior = $8;
					n->missing_ok = $3;
					$$ = (Node *)n;
				}
		;


/*****************************************************************************
 *
 *		QUERY:
 *
 *		REINDEX [ (options) ] type <name>
 *****************************************************************************/

ReindexStmt:
			REINDEX reindex_target_type qualified_name
				{
					ReindexStmt *n = makeNode(ReindexStmt);
					n->kind = $2;
					n->relation = $3;
					n->name = NULL;
					n->options = 0;
					$$ = (Node *)n;
				}
			| REINDEX reindex_target_multitable name
				{
					ReindexStmt *n = makeNode(ReindexStmt);
					n->kind = $2;
					n->name = $3;
					n->relation = NULL;
					n->options = 0;
					$$ = (Node *)n;
				}
			| REINDEX '(' reindex_option_list ')' reindex_target_type qualified_name
				{
					ReindexStmt *n = makeNode(ReindexStmt);
					n->kind = $5;
					n->relation = $6;
					n->name = NULL;
					n->options = $3;
					$$ = (Node *)n;
				}
			| REINDEX '(' reindex_option_list ')' reindex_target_multitable name
				{
					ReindexStmt *n = makeNode(ReindexStmt);
					n->kind = $5;
					n->name = $6;
					n->relation = NULL;
					n->options = $3;
					$$ = (Node *)n;
				}
			| REINDEX reindex_target_label name
				{
					ReindexStmt *n = makeNode(ReindexStmt);
					n->kind = $2;
					n->relation = makeRangeVar(NULL, $3, -1);
					n->name = NULL;
					n->options = 0;
					$$ = (Node *)n;
				}
			| REINDEX '(' reindex_option_list ')' reindex_target_label name
				{
					ReindexStmt *n = makeNode(ReindexStmt);
					n->kind = $5;
					n->relation = makeRangeVar(NULL, $6, -1);
					n->name = NULL;
					n->options = $3;
					$$ = (Node *)n;
				}
		;
reindex_target_type:
			INDEX					{ $$ = REINDEX_OBJECT_INDEX; }
			| TABLE					{ $$ = REINDEX_OBJECT_TABLE; }
		;
reindex_target_multitable:
			SCHEMA					{ $$ = REINDEX_OBJECT_SCHEMA; }
			| SYSTEM_P				{ $$ = REINDEX_OBJECT_SYSTEM; }
			| DATABASE				{ $$ = REINDEX_OBJECT_DATABASE; }
		;
reindex_option_list:
			reindex_option_elem								{ $$ = $1; }
			| reindex_option_list ',' reindex_option_elem	{ $$ = $1 | $3; }
		;
reindex_option_elem:
			VERBOSE	{ $$ = REINDEXOPT_VERBOSE; }
		;
reindex_target_label:
			VLABEL					{ $$ = REINDEX_OBJECT_VLABEL; }
			| ELABEL				{ $$ = REINDEX_OBJECT_ELABEL; }
		;

/*****************************************************************************
 *
 * ALTER TABLESPACE
 *
 *****************************************************************************/

AlterTblSpcStmt:
			ALTER TABLESPACE name SET reloptions
				{
					AlterTableSpaceOptionsStmt *n =
						makeNode(AlterTableSpaceOptionsStmt);
					n->tablespacename = $3;
					n->options = $5;
					n->isReset = FALSE;
					$$ = (Node *)n;
				}
			| ALTER TABLESPACE name RESET reloptions
				{
					AlterTableSpaceOptionsStmt *n =
						makeNode(AlterTableSpaceOptionsStmt);
					n->tablespacename = $3;
					n->options = $5;
					n->isReset = TRUE;
					$$ = (Node *)n;
				}
		;

/*****************************************************************************
 *
 * ALTER THING name RENAME TO newname
 *
 *****************************************************************************/

RenameStmt: ALTER AGGREGATE aggregate_with_argtypes RENAME TO name
				{
					RenameStmt *n = makeNode(RenameStmt);
					n->renameType = OBJECT_AGGREGATE;
					n->object = (Node *) $3;
					n->newname = $6;
					n->missing_ok = false;
					$$ = (Node *)n;
				}
			| ALTER COLLATION any_name RENAME TO name
				{
					RenameStmt *n = makeNode(RenameStmt);
					n->renameType = OBJECT_COLLATION;
					n->object = (Node *) $3;
					n->newname = $6;
					n->missing_ok = false;
					$$ = (Node *)n;
				}
			| ALTER CONVERSION_P any_name RENAME TO name
				{
					RenameStmt *n = makeNode(RenameStmt);
					n->renameType = OBJECT_CONVERSION;
					n->object = (Node *) $3;
					n->newname = $6;
					n->missing_ok = false;
					$$ = (Node *)n;
				}
			| ALTER DATABASE database_name RENAME TO database_name
				{
					RenameStmt *n = makeNode(RenameStmt);
					n->renameType = OBJECT_DATABASE;
					n->subname = $3;
					n->newname = $6;
					n->missing_ok = false;
					$$ = (Node *)n;
				}
			| ALTER DOMAIN_P any_name RENAME TO name
				{
					RenameStmt *n = makeNode(RenameStmt);
					n->renameType = OBJECT_DOMAIN;
					n->object = (Node *) $3;
					n->newname = $6;
					n->missing_ok = false;
					$$ = (Node *)n;
				}
			| ALTER DOMAIN_P any_name RENAME CONSTRAINT name TO name
				{
					RenameStmt *n = makeNode(RenameStmt);
					n->renameType = OBJECT_DOMCONSTRAINT;
					n->object = (Node *) $3;
					n->subname = $6;
					n->newname = $8;
					$$ = (Node *)n;
				}
			| ALTER FOREIGN DATA_P WRAPPER name RENAME TO name
				{
					RenameStmt *n = makeNode(RenameStmt);
					n->renameType = OBJECT_FDW;
					n->object = (Node *) makeString($5);
					n->newname = $8;
					n->missing_ok = false;
					$$ = (Node *)n;
				}
			| ALTER FUNCTION function_with_argtypes RENAME TO name
				{
					RenameStmt *n = makeNode(RenameStmt);
					n->renameType = OBJECT_FUNCTION;
					n->object = (Node *) $3;
					n->newname = $6;
					n->missing_ok = false;
					$$ = (Node *)n;
				}
			| ALTER GROUP_P RoleId RENAME TO RoleId
				{
					RenameStmt *n = makeNode(RenameStmt);
					n->renameType = OBJECT_ROLE;
					n->subname = $3;
					n->newname = $6;
					n->missing_ok = false;
					$$ = (Node *)n;
				}
			| ALTER opt_procedural LANGUAGE name RENAME TO name
				{
					RenameStmt *n = makeNode(RenameStmt);
					n->renameType = OBJECT_LANGUAGE;
<<<<<<< HEAD
					n->object = list_make1(makeString(preserve_downcasing_ident($4)));
					n->newname = preserve_downcasing_ident($7);
=======
					n->object = (Node *) makeString($4);
					n->newname = $7;
>>>>>>> fdf521d6
					n->missing_ok = false;
					$$ = (Node *)n;
				}
			| ALTER OPERATOR CLASS any_name USING access_method RENAME TO name
				{
					RenameStmt *n = makeNode(RenameStmt);
					n->renameType = OBJECT_OPCLASS;
					n->object = (Node *) lcons(makeString($6), $4);
					n->newname = $9;
					n->missing_ok = false;
					$$ = (Node *)n;
				}
			| ALTER OPERATOR FAMILY any_name USING access_method RENAME TO name
				{
					RenameStmt *n = makeNode(RenameStmt);
					n->renameType = OBJECT_OPFAMILY;
					n->object = (Node *) lcons(makeString($6), $4);
					n->newname = $9;
					n->missing_ok = false;
					$$ = (Node *)n;
				}
			| ALTER POLICY name ON qualified_name RENAME TO name
				{
					RenameStmt *n = makeNode(RenameStmt);
					n->renameType = OBJECT_POLICY;
					n->relation = $5;
					n->subname = $3;
					n->newname = $8;
					n->missing_ok = false;
					$$ = (Node *)n;
				}
			| ALTER POLICY IF_P EXISTS name ON qualified_name RENAME TO name
				{
					RenameStmt *n = makeNode(RenameStmt);
					n->renameType = OBJECT_POLICY;
					n->relation = $7;
					n->subname = $5;
					n->newname = $10;
					n->missing_ok = true;
					$$ = (Node *)n;
				}
			| ALTER PUBLICATION name RENAME TO name
				{
					RenameStmt *n = makeNode(RenameStmt);
					n->renameType = OBJECT_PUBLICATION;
					n->object = (Node *) makeString($3);
					n->newname = $6;
					n->missing_ok = false;
					$$ = (Node *)n;
				}
			| ALTER SCHEMA name RENAME TO name
				{
					RenameStmt *n = makeNode(RenameStmt);
					n->renameType = OBJECT_SCHEMA;
					n->subname = $3;
					n->newname = $6;
					n->missing_ok = false;
					$$ = (Node *)n;
				}
			| ALTER SERVER name RENAME TO name
				{
					RenameStmt *n = makeNode(RenameStmt);
					n->renameType = OBJECT_FOREIGN_SERVER;
					n->object = (Node *) makeString($3);
					n->newname = $6;
					n->missing_ok = false;
					$$ = (Node *)n;
				}
			| ALTER SUBSCRIPTION name RENAME TO name
				{
					RenameStmt *n = makeNode(RenameStmt);
					n->renameType = OBJECT_SUBSCRIPTION;
					n->object = (Node *) makeString($3);
					n->newname = $6;
					n->missing_ok = false;
					$$ = (Node *)n;
				}
			| ALTER TABLE relation_expr RENAME TO name
				{
					RenameStmt *n = makeNode(RenameStmt);
					n->renameType = OBJECT_TABLE;
					n->relation = $3;
					n->subname = NULL;
					n->newname = $6;
					n->missing_ok = false;
					$$ = (Node *)n;
				}
			| ALTER TABLE IF_P EXISTS relation_expr RENAME TO name
				{
					RenameStmt *n = makeNode(RenameStmt);
					n->renameType = OBJECT_TABLE;
					n->relation = $5;
					n->subname = NULL;
					n->newname = $8;
					n->missing_ok = true;
					$$ = (Node *)n;
				}
			| ALTER SEQUENCE qualified_name RENAME TO name
				{
					RenameStmt *n = makeNode(RenameStmt);
					n->renameType = OBJECT_SEQUENCE;
					n->relation = $3;
					n->subname = NULL;
					n->newname = $6;
					n->missing_ok = false;
					$$ = (Node *)n;
				}
			| ALTER SEQUENCE IF_P EXISTS qualified_name RENAME TO name
				{
					RenameStmt *n = makeNode(RenameStmt);
					n->renameType = OBJECT_SEQUENCE;
					n->relation = $5;
					n->subname = NULL;
					n->newname = $8;
					n->missing_ok = true;
					$$ = (Node *)n;
				}
			| ALTER VIEW qualified_name RENAME TO name
				{
					RenameStmt *n = makeNode(RenameStmt);
					n->renameType = OBJECT_VIEW;
					n->relation = $3;
					n->subname = NULL;
					n->newname = $6;
					n->missing_ok = false;
					$$ = (Node *)n;
				}
			| ALTER VIEW IF_P EXISTS qualified_name RENAME TO name
				{
					RenameStmt *n = makeNode(RenameStmt);
					n->renameType = OBJECT_VIEW;
					n->relation = $5;
					n->subname = NULL;
					n->newname = $8;
					n->missing_ok = true;
					$$ = (Node *)n;
				}
			| ALTER MATERIALIZED VIEW qualified_name RENAME TO name
				{
					RenameStmt *n = makeNode(RenameStmt);
					n->renameType = OBJECT_MATVIEW;
					n->relation = $4;
					n->subname = NULL;
					n->newname = $7;
					n->missing_ok = false;
					$$ = (Node *)n;
				}
			| ALTER MATERIALIZED VIEW IF_P EXISTS qualified_name RENAME TO name
				{
					RenameStmt *n = makeNode(RenameStmt);
					n->renameType = OBJECT_MATVIEW;
					n->relation = $6;
					n->subname = NULL;
					n->newname = $9;
					n->missing_ok = true;
					$$ = (Node *)n;
				}
			| ALTER INDEX qualified_name RENAME TO name
				{
					RenameStmt *n = makeNode(RenameStmt);
					n->renameType = OBJECT_INDEX;
					n->relation = $3;
					n->subname = NULL;
					n->newname = $6;
					n->missing_ok = false;
					$$ = (Node *)n;
				}
			| ALTER INDEX IF_P EXISTS qualified_name RENAME TO name
				{
					RenameStmt *n = makeNode(RenameStmt);
					n->renameType = OBJECT_INDEX;
					n->relation = $5;
					n->subname = NULL;
					n->newname = $8;
					n->missing_ok = true;
					$$ = (Node *)n;
				}
			| ALTER FOREIGN TABLE relation_expr RENAME TO name
				{
					RenameStmt *n = makeNode(RenameStmt);
					n->renameType = OBJECT_FOREIGN_TABLE;
					n->relation = $4;
					n->subname = NULL;
					n->newname = $7;
					n->missing_ok = false;
					$$ = (Node *)n;
				}
			| ALTER FOREIGN TABLE IF_P EXISTS relation_expr RENAME TO name
				{
					RenameStmt *n = makeNode(RenameStmt);
					n->renameType = OBJECT_FOREIGN_TABLE;
					n->relation = $6;
					n->subname = NULL;
					n->newname = $9;
					n->missing_ok = true;
					$$ = (Node *)n;
				}
			| ALTER TABLE relation_expr RENAME opt_column name TO name
				{
					RenameStmt *n = makeNode(RenameStmt);
					n->renameType = OBJECT_COLUMN;
					n->relationType = OBJECT_TABLE;
					n->relation = $3;
					n->subname = $6;
					n->newname = $8;
					n->missing_ok = false;
					$$ = (Node *)n;
				}
			| ALTER TABLE IF_P EXISTS relation_expr RENAME opt_column name TO name
				{
					RenameStmt *n = makeNode(RenameStmt);
					n->renameType = OBJECT_COLUMN;
					n->relationType = OBJECT_TABLE;
					n->relation = $5;
					n->subname = $8;
					n->newname = $10;
					n->missing_ok = true;
					$$ = (Node *)n;
				}
			| ALTER MATERIALIZED VIEW qualified_name RENAME opt_column name TO name
				{
					RenameStmt *n = makeNode(RenameStmt);
					n->renameType = OBJECT_COLUMN;
					n->relationType = OBJECT_MATVIEW;
					n->relation = $4;
					n->subname = $7;
					n->newname = $9;
					n->missing_ok = false;
					$$ = (Node *)n;
				}
			| ALTER MATERIALIZED VIEW IF_P EXISTS qualified_name RENAME opt_column name TO name
				{
					RenameStmt *n = makeNode(RenameStmt);
					n->renameType = OBJECT_COLUMN;
					n->relationType = OBJECT_MATVIEW;
					n->relation = $6;
					n->subname = $9;
					n->newname = $11;
					n->missing_ok = true;
					$$ = (Node *)n;
				}
			| ALTER TABLE relation_expr RENAME CONSTRAINT name TO name
				{
					RenameStmt *n = makeNode(RenameStmt);
					n->renameType = OBJECT_TABCONSTRAINT;
					n->relation = $3;
					n->subname = $6;
					n->newname = $8;
					n->missing_ok = false;
					$$ = (Node *)n;
				}
			| ALTER TABLE IF_P EXISTS relation_expr RENAME CONSTRAINT name TO name
				{
					RenameStmt *n = makeNode(RenameStmt);
					n->renameType = OBJECT_TABCONSTRAINT;
					n->relation = $5;
					n->subname = $8;
					n->newname = $10;
					n->missing_ok = true;
					$$ = (Node *)n;
				}
			| ALTER FOREIGN TABLE relation_expr RENAME opt_column name TO name
				{
					RenameStmt *n = makeNode(RenameStmt);
					n->renameType = OBJECT_COLUMN;
					n->relationType = OBJECT_FOREIGN_TABLE;
					n->relation = $4;
					n->subname = $7;
					n->newname = $9;
					n->missing_ok = false;
					$$ = (Node *)n;
				}
			| ALTER FOREIGN TABLE IF_P EXISTS relation_expr RENAME opt_column name TO name
				{
					RenameStmt *n = makeNode(RenameStmt);
					n->renameType = OBJECT_COLUMN;
					n->relationType = OBJECT_FOREIGN_TABLE;
					n->relation = $6;
					n->subname = $9;
					n->newname = $11;
					n->missing_ok = true;
					$$ = (Node *)n;
				}
			| ALTER RULE name ON qualified_name RENAME TO name
				{
					RenameStmt *n = makeNode(RenameStmt);
					n->renameType = OBJECT_RULE;
					n->relation = $5;
					n->subname = $3;
					n->newname = $8;
					n->missing_ok = false;
					$$ = (Node *)n;
				}
			| ALTER TRIGGER name ON qualified_name RENAME TO name
				{
					RenameStmt *n = makeNode(RenameStmt);
					n->renameType = OBJECT_TRIGGER;
					n->relation = $5;
					n->subname = $3;
					n->newname = $8;
					n->missing_ok = false;
					$$ = (Node *)n;
				}
			| ALTER EVENT TRIGGER name RENAME TO name
				{
					RenameStmt *n = makeNode(RenameStmt);
					n->renameType = OBJECT_EVENT_TRIGGER;
					n->object = (Node *) makeString($4);
					n->newname = $7;
					$$ = (Node *)n;
				}
			| ALTER ROLE RoleId RENAME TO RoleId
				{
					RenameStmt *n = makeNode(RenameStmt);
					n->renameType = OBJECT_ROLE;
					n->subname = $3;
					n->newname = $6;
					n->missing_ok = false;
					$$ = (Node *)n;
				}
			| ALTER USER RoleId RENAME TO RoleId
				{
					RenameStmt *n = makeNode(RenameStmt);
					n->renameType = OBJECT_ROLE;
					n->subname = $3;
					n->newname = $6;
					n->missing_ok = false;
					$$ = (Node *)n;
				}
			| ALTER TABLESPACE name RENAME TO name
				{
					RenameStmt *n = makeNode(RenameStmt);
					n->renameType = OBJECT_TABLESPACE;
					n->subname = $3;
					n->newname = $6;
					n->missing_ok = false;
					$$ = (Node *)n;
				}
			| ALTER STATISTICS any_name RENAME TO name
				{
					RenameStmt *n = makeNode(RenameStmt);
					n->renameType = OBJECT_STATISTIC_EXT;
					n->object = (Node *) $3;
					n->newname = $6;
					n->missing_ok = false;
					$$ = (Node *)n;
				}
			| ALTER TEXT_P SEARCH PARSER any_name RENAME TO name
				{
					RenameStmt *n = makeNode(RenameStmt);
					n->renameType = OBJECT_TSPARSER;
					n->object = (Node *) $5;
					n->newname = $8;
					n->missing_ok = false;
					$$ = (Node *)n;
				}
			| ALTER TEXT_P SEARCH DICTIONARY any_name RENAME TO name
				{
					RenameStmt *n = makeNode(RenameStmt);
					n->renameType = OBJECT_TSDICTIONARY;
					n->object = (Node *) $5;
					n->newname = $8;
					n->missing_ok = false;
					$$ = (Node *)n;
				}
			| ALTER TEXT_P SEARCH TEMPLATE any_name RENAME TO name
				{
					RenameStmt *n = makeNode(RenameStmt);
					n->renameType = OBJECT_TSTEMPLATE;
					n->object = (Node *) $5;
					n->newname = $8;
					n->missing_ok = false;
					$$ = (Node *)n;
				}
			| ALTER TEXT_P SEARCH CONFIGURATION any_name RENAME TO name
				{
					RenameStmt *n = makeNode(RenameStmt);
					n->renameType = OBJECT_TSCONFIGURATION;
					n->object = (Node *) $5;
					n->newname = $8;
					n->missing_ok = false;
					$$ = (Node *)n;
				}
			| ALTER TYPE_P any_name RENAME TO name
				{
					RenameStmt *n = makeNode(RenameStmt);
					n->renameType = OBJECT_TYPE;
<<<<<<< HEAD
					n->object = preserve_downcasing_type_func_namelist($3);
					n->newname = preserve_downcasing_type_func_name($6);
=======
					n->object = (Node *) $3;
					n->newname = $6;
>>>>>>> fdf521d6
					n->missing_ok = false;
					$$ = (Node *)n;
				}
			| ALTER TYPE_P any_name RENAME ATTRIBUTE name TO name opt_drop_behavior
				{
					RenameStmt *n = makeNode(RenameStmt);
					n->renameType = OBJECT_ATTRIBUTE;
					n->relationType = OBJECT_TYPE;
					n->relation = makeRangeVarFromAnyName(preserve_downcasing_type_func_namelist($3), @3, yyscanner);
					n->subname = $6;
					n->newname = $8;
					n->behavior = $9;
					n->missing_ok = false;
					$$ = (Node *)n;
				}
			| ALTER GRAPH name RENAME TO name
				{
					RenameStmt *n = makeNode(RenameStmt);
					n->renameType = OBJECT_GRAPH;
					n->subname = $3;
					n->newname = $6;
					n->missing_ok = false;
					$$ = (Node *)n;
				}
			| ALTER VLABEL name RENAME TO name
				{
					RenameStmt *n = makeNode(RenameStmt);
					n->renameType = OBJECT_VLABEL;
					n->relation = makeRangeVar(NULL, $3, -1);
					n->subname = NULL;
					n->newname = $6;
					n->missing_ok = false;
					$$ = (Node *)n;
				}
			| ALTER VLABEL IF_P EXISTS name RENAME TO name
				{
					RenameStmt *n = makeNode(RenameStmt);
					n->renameType = OBJECT_VLABEL;
					n->relation = makeRangeVar(NULL, $5, -1);
					n->subname = NULL;
					n->newname = $8;
					n->missing_ok = true;
					$$ = (Node *)n;
				}
			| ALTER ELABEL name RENAME TO name
				{
					RenameStmt *n = makeNode(RenameStmt);
					n->renameType = OBJECT_ELABEL;
					n->relation = makeRangeVar(NULL, $3, -1);
					n->subname = NULL;
					n->newname = $6;
					n->missing_ok = false;
					$$ = (Node *)n;
				}
			| ALTER ELABEL IF_P EXISTS name RENAME TO name
				{
					RenameStmt *n = makeNode(RenameStmt);
					n->renameType = OBJECT_ELABEL;
					n->relation = makeRangeVar(NULL, $5, -1);
					n->subname = NULL;
					n->newname = $8;
					n->missing_ok = true;
					$$ = (Node *)n;
				}
		;

opt_column: COLUMN									{ $$ = COLUMN; }
			| /*EMPTY*/								{ $$ = 0; }
		;

opt_set_data: SET DATA_P							{ $$ = 1; }
			| /*EMPTY*/								{ $$ = 0; }
		;

/*****************************************************************************
 *
 * ALTER THING name DEPENDS ON EXTENSION name
 *
 *****************************************************************************/

AlterObjectDependsStmt:
			ALTER FUNCTION function_with_argtypes DEPENDS ON EXTENSION name
				{
					AlterObjectDependsStmt *n = makeNode(AlterObjectDependsStmt);
					n->objectType = OBJECT_FUNCTION;
					n->object = (Node *) $3;
					n->extname = makeString($7);
					$$ = (Node *)n;
				}
			| ALTER TRIGGER name ON qualified_name DEPENDS ON EXTENSION name
				{
					AlterObjectDependsStmt *n = makeNode(AlterObjectDependsStmt);
					n->objectType = OBJECT_TRIGGER;
					n->relation = $5;
					n->object = (Node *) list_make1(makeString($3));
					n->extname = makeString($9);
					$$ = (Node *)n;
				}
			| ALTER MATERIALIZED VIEW qualified_name DEPENDS ON EXTENSION name
				{
					AlterObjectDependsStmt *n = makeNode(AlterObjectDependsStmt);
					n->objectType = OBJECT_MATVIEW;
					n->relation = $4;
					n->extname = makeString($8);
					$$ = (Node *)n;
				}
			| ALTER INDEX qualified_name DEPENDS ON EXTENSION name
				{
					AlterObjectDependsStmt *n = makeNode(AlterObjectDependsStmt);
					n->objectType = OBJECT_INDEX;
					n->relation = $3;
					n->extname = makeString($7);
					$$ = (Node *)n;
				}
		;

/*****************************************************************************
 *
 * ALTER THING name SET SCHEMA name
 *
 *****************************************************************************/

AlterObjectSchemaStmt:
			ALTER AGGREGATE aggregate_with_argtypes SET SCHEMA name
				{
					AlterObjectSchemaStmt *n = makeNode(AlterObjectSchemaStmt);
					n->objectType = OBJECT_AGGREGATE;
					n->object = (Node *) $3;
					n->newschema = $6;
					n->missing_ok = false;
					$$ = (Node *)n;
				}
			| ALTER COLLATION any_name SET SCHEMA name
				{
					AlterObjectSchemaStmt *n = makeNode(AlterObjectSchemaStmt);
					n->objectType = OBJECT_COLLATION;
					n->object = (Node *) $3;
					n->newschema = $6;
					n->missing_ok = false;
					$$ = (Node *)n;
				}
			| ALTER CONVERSION_P any_name SET SCHEMA name
				{
					AlterObjectSchemaStmt *n = makeNode(AlterObjectSchemaStmt);
					n->objectType = OBJECT_CONVERSION;
					n->object = (Node *) $3;
					n->newschema = $6;
					n->missing_ok = false;
					$$ = (Node *)n;
				}
			| ALTER DOMAIN_P any_name SET SCHEMA name
				{
					AlterObjectSchemaStmt *n = makeNode(AlterObjectSchemaStmt);
					n->objectType = OBJECT_DOMAIN;
					n->object = (Node *) $3;
					n->newschema = $6;
					n->missing_ok = false;
					$$ = (Node *)n;
				}
			| ALTER EXTENSION name SET SCHEMA name
				{
					AlterObjectSchemaStmt *n = makeNode(AlterObjectSchemaStmt);
					n->objectType = OBJECT_EXTENSION;
					n->object = (Node *) makeString($3);
					n->newschema = $6;
					n->missing_ok = false;
					$$ = (Node *)n;
				}
			| ALTER FUNCTION function_with_argtypes SET SCHEMA name
				{
					AlterObjectSchemaStmt *n = makeNode(AlterObjectSchemaStmt);
					n->objectType = OBJECT_FUNCTION;
					n->object = (Node *) $3;
					n->newschema = $6;
					n->missing_ok = false;
					$$ = (Node *)n;
				}
			| ALTER OPERATOR operator_with_argtypes SET SCHEMA name
				{
					AlterObjectSchemaStmt *n = makeNode(AlterObjectSchemaStmt);
					n->objectType = OBJECT_OPERATOR;
					n->object = (Node *) $3;
					n->newschema = $6;
					n->missing_ok = false;
					$$ = (Node *)n;
				}
			| ALTER OPERATOR CLASS any_name USING access_method SET SCHEMA name
				{
					AlterObjectSchemaStmt *n = makeNode(AlterObjectSchemaStmt);
					n->objectType = OBJECT_OPCLASS;
					n->object = (Node *) lcons(makeString($6), $4);
					n->newschema = $9;
					n->missing_ok = false;
					$$ = (Node *)n;
				}
			| ALTER OPERATOR FAMILY any_name USING access_method SET SCHEMA name
				{
					AlterObjectSchemaStmt *n = makeNode(AlterObjectSchemaStmt);
					n->objectType = OBJECT_OPFAMILY;
					n->object = (Node *) lcons(makeString($6), $4);
					n->newschema = $9;
					n->missing_ok = false;
					$$ = (Node *)n;
				}
			| ALTER TABLE relation_expr SET SCHEMA name
				{
					AlterObjectSchemaStmt *n = makeNode(AlterObjectSchemaStmt);
					n->objectType = OBJECT_TABLE;
					n->relation = $3;
					n->newschema = $6;
					n->missing_ok = false;
					$$ = (Node *)n;
				}
			| ALTER TABLE IF_P EXISTS relation_expr SET SCHEMA name
				{
					AlterObjectSchemaStmt *n = makeNode(AlterObjectSchemaStmt);
					n->objectType = OBJECT_TABLE;
					n->relation = $5;
					n->newschema = $8;
					n->missing_ok = true;
					$$ = (Node *)n;
				}
			| ALTER STATISTICS any_name SET SCHEMA name
				{
					AlterObjectSchemaStmt *n = makeNode(AlterObjectSchemaStmt);
					n->objectType = OBJECT_STATISTIC_EXT;
					n->object = (Node *) $3;
					n->newschema = $6;
					n->missing_ok = false;
					$$ = (Node *)n;
				}
			| ALTER TEXT_P SEARCH PARSER any_name SET SCHEMA name
				{
					AlterObjectSchemaStmt *n = makeNode(AlterObjectSchemaStmt);
					n->objectType = OBJECT_TSPARSER;
					n->object = (Node *) $5;
					n->newschema = $8;
					n->missing_ok = false;
					$$ = (Node *)n;
				}
			| ALTER TEXT_P SEARCH DICTIONARY any_name SET SCHEMA name
				{
					AlterObjectSchemaStmt *n = makeNode(AlterObjectSchemaStmt);
					n->objectType = OBJECT_TSDICTIONARY;
					n->object = (Node *) $5;
					n->newschema = $8;
					n->missing_ok = false;
					$$ = (Node *)n;
				}
			| ALTER TEXT_P SEARCH TEMPLATE any_name SET SCHEMA name
				{
					AlterObjectSchemaStmt *n = makeNode(AlterObjectSchemaStmt);
					n->objectType = OBJECT_TSTEMPLATE;
					n->object = (Node *) $5;
					n->newschema = $8;
					n->missing_ok = false;
					$$ = (Node *)n;
				}
			| ALTER TEXT_P SEARCH CONFIGURATION any_name SET SCHEMA name
				{
					AlterObjectSchemaStmt *n = makeNode(AlterObjectSchemaStmt);
					n->objectType = OBJECT_TSCONFIGURATION;
					n->object = (Node *) $5;
					n->newschema = $8;
					n->missing_ok = false;
					$$ = (Node *)n;
				}
			| ALTER SEQUENCE qualified_name SET SCHEMA name
				{
					AlterObjectSchemaStmt *n = makeNode(AlterObjectSchemaStmt);
					n->objectType = OBJECT_SEQUENCE;
					n->relation = $3;
					n->newschema = $6;
					n->missing_ok = false;
					$$ = (Node *)n;
				}
			| ALTER SEQUENCE IF_P EXISTS qualified_name SET SCHEMA name
				{
					AlterObjectSchemaStmt *n = makeNode(AlterObjectSchemaStmt);
					n->objectType = OBJECT_SEQUENCE;
					n->relation = $5;
					n->newschema = $8;
					n->missing_ok = true;
					$$ = (Node *)n;
				}
			| ALTER VIEW qualified_name SET SCHEMA name
				{
					AlterObjectSchemaStmt *n = makeNode(AlterObjectSchemaStmt);
					n->objectType = OBJECT_VIEW;
					n->relation = $3;
					n->newschema = $6;
					n->missing_ok = false;
					$$ = (Node *)n;
				}
			| ALTER VIEW IF_P EXISTS qualified_name SET SCHEMA name
				{
					AlterObjectSchemaStmt *n = makeNode(AlterObjectSchemaStmt);
					n->objectType = OBJECT_VIEW;
					n->relation = $5;
					n->newschema = $8;
					n->missing_ok = true;
					$$ = (Node *)n;
				}
			| ALTER MATERIALIZED VIEW qualified_name SET SCHEMA name
				{
					AlterObjectSchemaStmt *n = makeNode(AlterObjectSchemaStmt);
					n->objectType = OBJECT_MATVIEW;
					n->relation = $4;
					n->newschema = $7;
					n->missing_ok = false;
					$$ = (Node *)n;
				}
			| ALTER MATERIALIZED VIEW IF_P EXISTS qualified_name SET SCHEMA name
				{
					AlterObjectSchemaStmt *n = makeNode(AlterObjectSchemaStmt);
					n->objectType = OBJECT_MATVIEW;
					n->relation = $6;
					n->newschema = $9;
					n->missing_ok = true;
					$$ = (Node *)n;
				}
			| ALTER FOREIGN TABLE relation_expr SET SCHEMA name
				{
					AlterObjectSchemaStmt *n = makeNode(AlterObjectSchemaStmt);
					n->objectType = OBJECT_FOREIGN_TABLE;
					n->relation = $4;
					n->newschema = $7;
					n->missing_ok = false;
					$$ = (Node *)n;
				}
			| ALTER FOREIGN TABLE IF_P EXISTS relation_expr SET SCHEMA name
				{
					AlterObjectSchemaStmt *n = makeNode(AlterObjectSchemaStmt);
					n->objectType = OBJECT_FOREIGN_TABLE;
					n->relation = $6;
					n->newschema = $9;
					n->missing_ok = true;
					$$ = (Node *)n;
				}
			| ALTER TYPE_P any_name SET SCHEMA name
				{
					AlterObjectSchemaStmt *n = makeNode(AlterObjectSchemaStmt);
					n->objectType = OBJECT_TYPE;
<<<<<<< HEAD
					n->object = preserve_downcasing_type_func_namelist($3);
=======
					n->object = (Node *) $3;
>>>>>>> fdf521d6
					n->newschema = $6;
					n->missing_ok = false;
					$$ = (Node *)n;
				}
		;

/*****************************************************************************
 *
 * ALTER OPERATOR name SET define
 *
 *****************************************************************************/

AlterOperatorStmt:
			ALTER OPERATOR operator_with_argtypes SET '(' operator_def_list ')'
				{
					AlterOperatorStmt *n = makeNode(AlterOperatorStmt);
					n->opername = $3;
					n->options = $6;
					$$ = (Node *)n;
				}
		;

operator_def_list:	operator_def_elem								{ $$ = list_make1($1); }
			| operator_def_list ',' operator_def_elem				{ $$ = lappend($1, $3); }
		;

operator_def_elem: ColLabel '=' NONE
						{ $$ = makeDefElem($1, NULL, @1); }
				   | ColLabel '=' operator_def_arg
						{ $$ = makeDefElem($1, (Node *) $3, @1); }
		;

/* must be similar enough to def_arg to avoid reduce/reduce conflicts */
operator_def_arg:
			func_type						{ $$ = (Node *)$1; }
			| reserved_keyword				{ $$ = (Node *)makeString(pstrdup($1)); }
			| qual_all_Op					{ $$ = (Node *)$1; }
			| NumericOnly					{ $$ = (Node *)$1; }
			| Sconst						{ $$ = (Node *)makeString($1); }
		;

/*****************************************************************************
 *
 * ALTER THING name OWNER TO newname
 *
 *****************************************************************************/

AlterOwnerStmt: ALTER AGGREGATE aggregate_with_argtypes OWNER TO RoleSpec
				{
					AlterOwnerStmt *n = makeNode(AlterOwnerStmt);
					n->objectType = OBJECT_AGGREGATE;
					n->object = (Node *) $3;
					n->newowner = $6;
					$$ = (Node *)n;
				}
			| ALTER COLLATION any_name OWNER TO RoleSpec
				{
					AlterOwnerStmt *n = makeNode(AlterOwnerStmt);
					n->objectType = OBJECT_COLLATION;
					n->object = (Node *) $3;
					n->newowner = $6;
					$$ = (Node *)n;
				}
			| ALTER CONVERSION_P any_name OWNER TO RoleSpec
				{
					AlterOwnerStmt *n = makeNode(AlterOwnerStmt);
					n->objectType = OBJECT_CONVERSION;
					n->object = (Node *) $3;
					n->newowner = $6;
					$$ = (Node *)n;
				}
			| ALTER DATABASE database_name OWNER TO RoleSpec
				{
					AlterOwnerStmt *n = makeNode(AlterOwnerStmt);
					n->objectType = OBJECT_DATABASE;
					n->object = (Node *) makeString($3);
					n->newowner = $6;
					$$ = (Node *)n;
				}
			| ALTER DOMAIN_P any_name OWNER TO RoleSpec
				{
					AlterOwnerStmt *n = makeNode(AlterOwnerStmt);
					n->objectType = OBJECT_DOMAIN;
					n->object = (Node *) $3;
					n->newowner = $6;
					$$ = (Node *)n;
				}
			| ALTER FUNCTION function_with_argtypes OWNER TO RoleSpec
				{
					AlterOwnerStmt *n = makeNode(AlterOwnerStmt);
					n->objectType = OBJECT_FUNCTION;
					n->object = (Node *) $3;
					n->newowner = $6;
					$$ = (Node *)n;
				}
			| ALTER opt_procedural LANGUAGE name OWNER TO RoleSpec
				{
					AlterOwnerStmt *n = makeNode(AlterOwnerStmt);
					n->objectType = OBJECT_LANGUAGE;
<<<<<<< HEAD
					n->object = list_make1(makeString(preserve_downcasing_ident($4)));
=======
					n->object = (Node *) makeString($4);
>>>>>>> fdf521d6
					n->newowner = $7;
					$$ = (Node *)n;
				}
			| ALTER LARGE_P OBJECT_P NumericOnly OWNER TO RoleSpec
				{
					AlterOwnerStmt *n = makeNode(AlterOwnerStmt);
					n->objectType = OBJECT_LARGEOBJECT;
					n->object = (Node *) $4;
					n->newowner = $7;
					$$ = (Node *)n;
				}
			| ALTER OPERATOR operator_with_argtypes OWNER TO RoleSpec
				{
					AlterOwnerStmt *n = makeNode(AlterOwnerStmt);
					n->objectType = OBJECT_OPERATOR;
					n->object = (Node *) $3;
					n->newowner = $6;
					$$ = (Node *)n;
				}
			| ALTER OPERATOR CLASS any_name USING access_method OWNER TO RoleSpec
				{
					AlterOwnerStmt *n = makeNode(AlterOwnerStmt);
					n->objectType = OBJECT_OPCLASS;
					n->object = (Node *) lcons(makeString($6), $4);
					n->newowner = $9;
					$$ = (Node *)n;
				}
			| ALTER OPERATOR FAMILY any_name USING access_method OWNER TO RoleSpec
				{
					AlterOwnerStmt *n = makeNode(AlterOwnerStmt);
					n->objectType = OBJECT_OPFAMILY;
					n->object = (Node *) lcons(makeString($6), $4);
					n->newowner = $9;
					$$ = (Node *)n;
				}
			| ALTER SCHEMA name OWNER TO RoleSpec
				{
					AlterOwnerStmt *n = makeNode(AlterOwnerStmt);
					n->objectType = OBJECT_SCHEMA;
					n->object = (Node *) makeString($3);
					n->newowner = $6;
					$$ = (Node *)n;
				}
			| ALTER TYPE_P any_name OWNER TO RoleSpec
				{
					AlterOwnerStmt *n = makeNode(AlterOwnerStmt);
					n->objectType = OBJECT_TYPE;
<<<<<<< HEAD
					n->object = preserve_downcasing_type_func_namelist($3);
=======
					n->object = (Node *) $3;
>>>>>>> fdf521d6
					n->newowner = $6;
					$$ = (Node *)n;
				}
			| ALTER TABLESPACE name OWNER TO RoleSpec
				{
					AlterOwnerStmt *n = makeNode(AlterOwnerStmt);
					n->objectType = OBJECT_TABLESPACE;
					n->object = (Node *) makeString($3);
					n->newowner = $6;
					$$ = (Node *)n;
				}
			| ALTER STATISTICS any_name OWNER TO RoleSpec
				{
					AlterOwnerStmt *n = makeNode(AlterOwnerStmt);
					n->objectType = OBJECT_STATISTIC_EXT;
					n->object = (Node *) $3;
					n->newowner = $6;
					$$ = (Node *)n;
				}
			| ALTER TEXT_P SEARCH DICTIONARY any_name OWNER TO RoleSpec
				{
					AlterOwnerStmt *n = makeNode(AlterOwnerStmt);
					n->objectType = OBJECT_TSDICTIONARY;
					n->object = (Node *) $5;
					n->newowner = $8;
					$$ = (Node *)n;
				}
			| ALTER TEXT_P SEARCH CONFIGURATION any_name OWNER TO RoleSpec
				{
					AlterOwnerStmt *n = makeNode(AlterOwnerStmt);
					n->objectType = OBJECT_TSCONFIGURATION;
					n->object = (Node *) $5;
					n->newowner = $8;
					$$ = (Node *)n;
				}
			| ALTER FOREIGN DATA_P WRAPPER name OWNER TO RoleSpec
				{
					AlterOwnerStmt *n = makeNode(AlterOwnerStmt);
					n->objectType = OBJECT_FDW;
					n->object = (Node *) makeString($5);
					n->newowner = $8;
					$$ = (Node *)n;
				}
			| ALTER SERVER name OWNER TO RoleSpec
				{
					AlterOwnerStmt *n = makeNode(AlterOwnerStmt);
					n->objectType = OBJECT_FOREIGN_SERVER;
					n->object = (Node *) makeString($3);
					n->newowner = $6;
					$$ = (Node *)n;
				}
			| ALTER EVENT TRIGGER name OWNER TO RoleSpec
				{
					AlterOwnerStmt *n = makeNode(AlterOwnerStmt);
					n->objectType = OBJECT_EVENT_TRIGGER;
					n->object = (Node *) makeString($4);
					n->newowner = $7;
					$$ = (Node *)n;
				}
			| ALTER PUBLICATION name OWNER TO RoleSpec
				{
					AlterOwnerStmt *n = makeNode(AlterOwnerStmt);
					n->objectType = OBJECT_PUBLICATION;
					n->object = (Node *) makeString($3);
					n->newowner = $6;
					$$ = (Node *)n;
				}
			| ALTER SUBSCRIPTION name OWNER TO RoleSpec
				{
					AlterOwnerStmt *n = makeNode(AlterOwnerStmt);
					n->objectType = OBJECT_SUBSCRIPTION;
					n->object = (Node *) makeString($3);
					n->newowner = $6;
					$$ = (Node *)n;
				}
		;


/*****************************************************************************
 *
 * CREATE PUBLICATION name [ FOR TABLE ] [ WITH options ]
 *
 *****************************************************************************/

CreatePublicationStmt:
			CREATE PUBLICATION name opt_publication_for_tables opt_definition
				{
					CreatePublicationStmt *n = makeNode(CreatePublicationStmt);
					n->pubname = $3;
					n->options = $5;
					if ($4 != NULL)
					{
						/* FOR TABLE */
						if (IsA($4, List))
							n->tables = (List *)$4;
						/* FOR ALL TABLES */
						else
							n->for_all_tables = TRUE;
					}
					$$ = (Node *)n;
				}
		;

opt_publication_for_tables:
			publication_for_tables					{ $$ = $1; }
			| /* EMPTY */							{ $$ = NULL; }
		;

publication_for_tables:
			FOR TABLE relation_expr_list
				{
					$$ = (Node *) $3;
				}
			| FOR ALL TABLES
				{
					$$ = (Node *) makeInteger(TRUE);
				}
		;


/*****************************************************************************
 *
 * ALTER PUBLICATION name SET ( options )
 *
 * ALTER PUBLICATION name ADD TABLE table [, table2]
 *
 * ALTER PUBLICATION name DROP TABLE table [, table2]
 *
 * ALTER PUBLICATION name SET TABLE table [, table2]
 *
 *****************************************************************************/

AlterPublicationStmt:
			ALTER PUBLICATION name SET definition
				{
					AlterPublicationStmt *n = makeNode(AlterPublicationStmt);
					n->pubname = $3;
					n->options = $5;
					$$ = (Node *)n;
				}
			| ALTER PUBLICATION name ADD_P TABLE relation_expr_list
				{
					AlterPublicationStmt *n = makeNode(AlterPublicationStmt);
					n->pubname = $3;
					n->tables = $6;
					n->tableAction = DEFELEM_ADD;
					$$ = (Node *)n;
				}
			| ALTER PUBLICATION name SET TABLE relation_expr_list
				{
					AlterPublicationStmt *n = makeNode(AlterPublicationStmt);
					n->pubname = $3;
					n->tables = $6;
					n->tableAction = DEFELEM_SET;
					$$ = (Node *)n;
				}
			| ALTER PUBLICATION name DROP TABLE relation_expr_list
				{
					AlterPublicationStmt *n = makeNode(AlterPublicationStmt);
					n->pubname = $3;
					n->tables = $6;
					n->tableAction = DEFELEM_DROP;
					$$ = (Node *)n;
				}
		;

/*****************************************************************************
 *
 * CREATE SUBSCRIPTION name ...
 *
 *****************************************************************************/

CreateSubscriptionStmt:
			CREATE SUBSCRIPTION name CONNECTION Sconst PUBLICATION publication_name_list opt_definition
				{
					CreateSubscriptionStmt *n =
						makeNode(CreateSubscriptionStmt);
					n->subname = $3;
					n->conninfo = $5;
					n->publication = $7;
					n->options = $8;
					$$ = (Node *)n;
				}
		;

publication_name_list:
			publication_name_item
				{
					$$ = list_make1($1);
				}
			| publication_name_list ',' publication_name_item
				{
					$$ = lappend($1, $3);
				}
		;

publication_name_item:
			ColLabel			{ $$ = makeString($1); };

/*****************************************************************************
 *
 * ALTER SUBSCRIPTION name ...
 *
 *****************************************************************************/

AlterSubscriptionStmt:
			ALTER SUBSCRIPTION name SET definition
				{
					AlterSubscriptionStmt *n =
						makeNode(AlterSubscriptionStmt);
					n->kind = ALTER_SUBSCRIPTION_OPTIONS;
					n->subname = $3;
					n->options = $5;
					$$ = (Node *)n;
				}
			| ALTER SUBSCRIPTION name CONNECTION Sconst
				{
					AlterSubscriptionStmt *n =
						makeNode(AlterSubscriptionStmt);
					n->kind = ALTER_SUBSCRIPTION_CONNECTION;
					n->subname = $3;
					n->conninfo = $5;
					$$ = (Node *)n;
				}
			| ALTER SUBSCRIPTION name REFRESH PUBLICATION opt_definition
				{
					AlterSubscriptionStmt *n =
						makeNode(AlterSubscriptionStmt);
					n->kind = ALTER_SUBSCRIPTION_REFRESH;
					n->subname = $3;
					n->options = $6;
					$$ = (Node *)n;
				}
			| ALTER SUBSCRIPTION name SET PUBLICATION publication_name_list opt_definition
				{
					AlterSubscriptionStmt *n =
						makeNode(AlterSubscriptionStmt);
					n->kind = ALTER_SUBSCRIPTION_PUBLICATION;
					n->subname = $3;
					n->publication = $6;
					n->options = $7;
					$$ = (Node *)n;
				}
			| ALTER SUBSCRIPTION name ENABLE_P
				{
					AlterSubscriptionStmt *n =
						makeNode(AlterSubscriptionStmt);
					n->kind = ALTER_SUBSCRIPTION_ENABLED;
					n->subname = $3;
					n->options = list_make1(makeDefElem("enabled",
											(Node *)makeInteger(TRUE), @1));
					$$ = (Node *)n;
				}
			| ALTER SUBSCRIPTION name DISABLE_P
				{
					AlterSubscriptionStmt *n =
						makeNode(AlterSubscriptionStmt);
					n->kind = ALTER_SUBSCRIPTION_ENABLED;
					n->subname = $3;
					n->options = list_make1(makeDefElem("enabled",
											(Node *)makeInteger(FALSE), @1));
					$$ = (Node *)n;
				}
			| ALTER GRAPH name OWNER TO RoleSpec
				{
					AlterOwnerStmt *n = makeNode(AlterOwnerStmt);
					n->objectType = OBJECT_GRAPH;
					n->object = list_make1(makeString($3));
					n->newowner = $6;
					$$ = (Node *)n;
				}
		;

/*****************************************************************************
 *
 * DROP SUBSCRIPTION [ IF EXISTS ] name
 *
 *****************************************************************************/

DropSubscriptionStmt: DROP SUBSCRIPTION name opt_drop_behavior
				{
					DropSubscriptionStmt *n = makeNode(DropSubscriptionStmt);
					n->subname = $3;
					n->missing_ok = false;
					n->behavior = $4;
					$$ = (Node *) n;
				}
				|  DROP SUBSCRIPTION IF_P EXISTS name opt_drop_behavior
				{
					DropSubscriptionStmt *n = makeNode(DropSubscriptionStmt);
					n->subname = $5;
					n->missing_ok = true;
					n->behavior = $6;
					$$ = (Node *) n;
				}
		;

/*****************************************************************************
 *
 *		QUERY:	Define Rewrite Rule
 *
 *****************************************************************************/

RuleStmt:	CREATE opt_or_replace RULE name AS
			ON event TO qualified_name where_clause
			DO opt_instead RuleActionList
				{
					RuleStmt *n = makeNode(RuleStmt);
					n->replace = $2;
					n->relation = $9;
					n->rulename = $4;
					n->whereClause = $10;
					n->event = $7;
					n->instead = $12;
					n->actions = $13;
					$$ = (Node *)n;
				}
		;

RuleActionList:
			NOTHING									{ $$ = NIL; }
			| RuleActionStmt						{ $$ = list_make1($1); }
			| '(' RuleActionMulti ')'				{ $$ = $2; }
		;

/* the thrashing around here is to discard "empty" statements... */
RuleActionMulti:
			RuleActionMulti ';' RuleActionStmtOrEmpty
				{ if ($3 != NULL)
					$$ = lappend($1, $3);
				  else
					$$ = $1;
				}
			| RuleActionStmtOrEmpty
				{ if ($1 != NULL)
					$$ = list_make1($1);
				  else
					$$ = NIL;
				}
		;

RuleActionStmt:
			SelectStmt
			| InsertStmt
			| UpdateStmt
			| DeleteStmt
			| NotifyStmt
		;

RuleActionStmtOrEmpty:
			RuleActionStmt							{ $$ = $1; }
			|	/*EMPTY*/							{ $$ = NULL; }
		;

event:		SELECT									{ $$ = CMD_SELECT; }
			| UPDATE								{ $$ = CMD_UPDATE; }
			| DELETE_P								{ $$ = CMD_DELETE; }
			| INSERT								{ $$ = CMD_INSERT; }
		 ;

opt_instead:
			INSTEAD									{ $$ = TRUE; }
			| ALSO									{ $$ = FALSE; }
			| /*EMPTY*/								{ $$ = FALSE; }
		;


/*****************************************************************************
 *
 *		QUERY:
 *				NOTIFY <identifier> can appear both in rule bodies and
 *				as a query-level command
 *
 *****************************************************************************/

NotifyStmt: NOTIFY ColId notify_payload
				{
					NotifyStmt *n = makeNode(NotifyStmt);
					n->conditionname = $2;
					n->payload = $3;
					$$ = (Node *)n;
				}
		;

notify_payload:
			',' Sconst							{ $$ = $2; }
			| /*EMPTY*/							{ $$ = NULL; }
		;

ListenStmt: LISTEN ColId
				{
					ListenStmt *n = makeNode(ListenStmt);
					n->conditionname = $2;
					$$ = (Node *)n;
				}
		;

UnlistenStmt:
			UNLISTEN ColId
				{
					UnlistenStmt *n = makeNode(UnlistenStmt);
					n->conditionname = $2;
					$$ = (Node *)n;
				}
			| UNLISTEN '*'
				{
					UnlistenStmt *n = makeNode(UnlistenStmt);
					n->conditionname = NULL;
					$$ = (Node *)n;
				}
		;


/*****************************************************************************
 *
 *		Transactions:
 *
 *		BEGIN / COMMIT / ROLLBACK
 *		(also older versions END / ABORT)
 *
 *****************************************************************************/

TransactionStmt:
			ABORT_P opt_transaction
				{
					TransactionStmt *n = makeNode(TransactionStmt);
					n->kind = TRANS_STMT_ROLLBACK;
					n->options = NIL;
					$$ = (Node *)n;
				}
			| BEGIN_P opt_transaction transaction_mode_list_or_empty
				{
					TransactionStmt *n = makeNode(TransactionStmt);
					n->kind = TRANS_STMT_BEGIN;
					n->options = $3;
					$$ = (Node *)n;
				}
			| START TRANSACTION transaction_mode_list_or_empty
				{
					TransactionStmt *n = makeNode(TransactionStmt);
					n->kind = TRANS_STMT_START;
					n->options = $3;
					$$ = (Node *)n;
				}
			| COMMIT opt_transaction
				{
					TransactionStmt *n = makeNode(TransactionStmt);
					n->kind = TRANS_STMT_COMMIT;
					n->options = NIL;
					$$ = (Node *)n;
				}
			| END_P opt_transaction
				{
					TransactionStmt *n = makeNode(TransactionStmt);
					n->kind = TRANS_STMT_COMMIT;
					n->options = NIL;
					$$ = (Node *)n;
				}
			| ROLLBACK opt_transaction
				{
					TransactionStmt *n = makeNode(TransactionStmt);
					n->kind = TRANS_STMT_ROLLBACK;
					n->options = NIL;
					$$ = (Node *)n;
				}
			| SAVEPOINT ColId
				{
					TransactionStmt *n = makeNode(TransactionStmt);
					n->kind = TRANS_STMT_SAVEPOINT;
					n->options = list_make1(makeDefElem("savepoint_name",
														(Node *)makeString($2), @1));
					$$ = (Node *)n;
				}
			| RELEASE SAVEPOINT ColId
				{
					TransactionStmt *n = makeNode(TransactionStmt);
					n->kind = TRANS_STMT_RELEASE;
					n->options = list_make1(makeDefElem("savepoint_name",
														(Node *)makeString($3), @1));
					$$ = (Node *)n;
				}
			| RELEASE ColId
				{
					TransactionStmt *n = makeNode(TransactionStmt);
					n->kind = TRANS_STMT_RELEASE;
					n->options = list_make1(makeDefElem("savepoint_name",
														(Node *)makeString($2), @1));
					$$ = (Node *)n;
				}
			| ROLLBACK opt_transaction TO SAVEPOINT ColId
				{
					TransactionStmt *n = makeNode(TransactionStmt);
					n->kind = TRANS_STMT_ROLLBACK_TO;
					n->options = list_make1(makeDefElem("savepoint_name",
														(Node *)makeString($5), @1));
					$$ = (Node *)n;
				}
			| ROLLBACK opt_transaction TO ColId
				{
					TransactionStmt *n = makeNode(TransactionStmt);
					n->kind = TRANS_STMT_ROLLBACK_TO;
					n->options = list_make1(makeDefElem("savepoint_name",
														(Node *)makeString($4), @1));
					$$ = (Node *)n;
				}
			| PREPARE TRANSACTION Sconst
				{
					TransactionStmt *n = makeNode(TransactionStmt);
					n->kind = TRANS_STMT_PREPARE;
					n->gid = $3;
					$$ = (Node *)n;
				}
			| COMMIT PREPARED Sconst
				{
					TransactionStmt *n = makeNode(TransactionStmt);
					n->kind = TRANS_STMT_COMMIT_PREPARED;
					n->gid = $3;
					$$ = (Node *)n;
				}
			| ROLLBACK PREPARED Sconst
				{
					TransactionStmt *n = makeNode(TransactionStmt);
					n->kind = TRANS_STMT_ROLLBACK_PREPARED;
					n->gid = $3;
					$$ = (Node *)n;
				}
		;

opt_transaction:	WORK							{}
			| TRANSACTION							{}
			| /*EMPTY*/								{}
		;

transaction_mode_item:
			ISOLATION LEVEL iso_level
					{ $$ = makeDefElem("transaction_isolation",
									   makeStringConst($3, @3), @1); }
			| READ ONLY
					{ $$ = makeDefElem("transaction_read_only",
									   makeIntConst(TRUE, @1), @1); }
			| READ WRITE
					{ $$ = makeDefElem("transaction_read_only",
									   makeIntConst(FALSE, @1), @1); }
			| DEFERRABLE
					{ $$ = makeDefElem("transaction_deferrable",
									   makeIntConst(TRUE, @1), @1); }
			| NOT DEFERRABLE
					{ $$ = makeDefElem("transaction_deferrable",
									   makeIntConst(FALSE, @1), @1); }
		;

/* Syntax with commas is SQL-spec, without commas is Postgres historical */
transaction_mode_list:
			transaction_mode_item
					{ $$ = list_make1($1); }
			| transaction_mode_list ',' transaction_mode_item
					{ $$ = lappend($1, $3); }
			| transaction_mode_list transaction_mode_item
					{ $$ = lappend($1, $2); }
		;

transaction_mode_list_or_empty:
			transaction_mode_list
			| /* EMPTY */
					{ $$ = NIL; }
		;


/*****************************************************************************
 *
 *	QUERY:
 *		CREATE [ OR REPLACE ] [ TEMP ] VIEW <viewname> '('target-list ')'
 *			AS <query> [ WITH [ CASCADED | LOCAL ] CHECK OPTION ]
 *
 *****************************************************************************/

ViewStmt: CREATE OptTemp VIEW qualified_name opt_column_list opt_reloptions
				AS SelectStmt opt_check_option
				{
					ViewStmt *n = makeNode(ViewStmt);
					n->view = $4;
					n->view->relpersistence = $2;
					n->aliases = $5;
					n->query = $8;
					n->replace = false;
					n->options = $6;
					n->withCheckOption = $9;
					$$ = (Node *) n;
				}
		| CREATE OR REPLACE OptTemp VIEW qualified_name opt_column_list opt_reloptions
				AS SelectStmt opt_check_option
				{
					ViewStmt *n = makeNode(ViewStmt);
					n->view = $6;
					n->view->relpersistence = $4;
					n->aliases = $7;
					n->query = $10;
					n->replace = true;
					n->options = $8;
					n->withCheckOption = $11;
					$$ = (Node *) n;
				}
		| CREATE OptTemp RECURSIVE VIEW qualified_name '(' columnList ')' opt_reloptions
				AS SelectStmt opt_check_option
				{
					ViewStmt *n = makeNode(ViewStmt);
					n->view = $5;
					n->view->relpersistence = $2;
					n->aliases = $7;
					n->query = makeRecursiveViewSelect(n->view->relname, n->aliases, $11);
					n->replace = false;
					n->options = $9;
					n->withCheckOption = $12;
					if (n->withCheckOption != NO_CHECK_OPTION)
						ereport(ERROR,
								(errcode(ERRCODE_FEATURE_NOT_SUPPORTED),
								 errmsg("WITH CHECK OPTION not supported on recursive views"),
								 parser_errposition(@12)));
					$$ = (Node *) n;
				}
		| CREATE OR REPLACE OptTemp RECURSIVE VIEW qualified_name '(' columnList ')' opt_reloptions
				AS SelectStmt opt_check_option
				{
					ViewStmt *n = makeNode(ViewStmt);
					n->view = $7;
					n->view->relpersistence = $4;
					n->aliases = $9;
					n->query = makeRecursiveViewSelect(n->view->relname, n->aliases, $13);
					n->replace = true;
					n->options = $11;
					n->withCheckOption = $14;
					if (n->withCheckOption != NO_CHECK_OPTION)
						ereport(ERROR,
								(errcode(ERRCODE_FEATURE_NOT_SUPPORTED),
								 errmsg("WITH CHECK OPTION not supported on recursive views"),
								 parser_errposition(@14)));
					$$ = (Node *) n;
				}
		;

opt_check_option:
		WITH CHECK OPTION				{ $$ = CASCADED_CHECK_OPTION; }
		| WITH CASCADED CHECK OPTION	{ $$ = CASCADED_CHECK_OPTION; }
		| WITH LOCAL CHECK OPTION		{ $$ = LOCAL_CHECK_OPTION; }
		| /* EMPTY */					{ $$ = NO_CHECK_OPTION; }
		;

/*****************************************************************************
 *
 *		QUERY:
 *				LOAD "filename"
 *
 *****************************************************************************/

LoadStmt:	LOAD file_name
				{
					LoadStmt *n = makeNode(LoadStmt);
					n->filename = $2;
					$$ = (Node *)n;
				}
		;


/*****************************************************************************
 *
 *		CREATE DATABASE
 *
 *****************************************************************************/

CreatedbStmt:
			CREATE DATABASE database_name opt_with createdb_opt_list
				{
					CreatedbStmt *n = makeNode(CreatedbStmt);
					n->dbname = $3;
					n->options = $5;
					$$ = (Node *)n;
				}
		;

createdb_opt_list:
			createdb_opt_items						{ $$ = $1; }
			| /* EMPTY */							{ $$ = NIL; }
		;

createdb_opt_items:
			createdb_opt_item						{ $$ = list_make1($1); }
			| createdb_opt_items createdb_opt_item	{ $$ = lappend($1, $2); }
		;

createdb_opt_item:
			createdb_opt_name opt_equal SignedIconst
				{
					$$ = makeDefElem($1, (Node *)makeInteger($3), @1);
				}
			| createdb_opt_name opt_equal opt_boolean_or_string
				{
					$$ = makeDefElem($1, (Node *)makeString($3), @1);
				}
			| createdb_opt_name opt_equal DEFAULT
				{
					$$ = makeDefElem($1, NULL, @1);
				}
		;

/*
 * Ideally we'd use ColId here, but that causes shift/reduce conflicts against
 * the ALTER DATABASE SET/RESET syntaxes.  Instead call out specific keywords
 * we need, and allow IDENT so that database option names don't have to be
 * parser keywords unless they are already keywords for other reasons.
 *
 * XXX this coding technique is fragile since if someone makes a formerly
 * non-keyword option name into a keyword and forgets to add it here, the
 * option will silently break.  Best defense is to provide a regression test
 * exercising every such option, at least at the syntax level.
 */
createdb_opt_name:
			IDENT
					{ $$ = preserve_downcasing_ident($1); }
			| CONNECTION LIMIT				{ $$ = pstrdup("connection_limit"); }
			| ENCODING
					{ $$ = preserve_downcasing_ident(pstrdup($1)); }
			| LOCATION
					{ $$ = preserve_downcasing_ident(pstrdup($1)); }
			| OWNER
					{ $$ = preserve_downcasing_ident(pstrdup($1)); }
			| TABLESPACE
					{ $$ = preserve_downcasing_ident(pstrdup($1)); }
			| TEMPLATE
					{ $$ = preserve_downcasing_ident(pstrdup($1)); }
		;

/*
 *	Though the equals sign doesn't match other WITH options, pg_dump uses
 *	equals for backward compatibility, and it doesn't seem worth removing it.
 */
opt_equal:	'='										{}
			| /*EMPTY*/								{}
		;


/*****************************************************************************
 *
 *		ALTER DATABASE
 *
 *****************************************************************************/

AlterDatabaseStmt:
			ALTER DATABASE database_name WITH createdb_opt_list
				 {
					AlterDatabaseStmt *n = makeNode(AlterDatabaseStmt);
					n->dbname = $3;
					n->options = $5;
					$$ = (Node *)n;
				 }
			| ALTER DATABASE database_name createdb_opt_list
				 {
					AlterDatabaseStmt *n = makeNode(AlterDatabaseStmt);
					n->dbname = $3;
					n->options = $4;
					$$ = (Node *)n;
				 }
			| ALTER DATABASE database_name SET TABLESPACE name
				 {
					AlterDatabaseStmt *n = makeNode(AlterDatabaseStmt);
					n->dbname = $3;
					n->options = list_make1(makeDefElem("tablespace",
														(Node *)makeString($6), @6));
					$$ = (Node *)n;
				 }
		;

AlterDatabaseSetStmt:
			ALTER DATABASE database_name SetResetClause
				{
					AlterDatabaseSetStmt *n = makeNode(AlterDatabaseSetStmt);
					n->dbname = $3;
					n->setstmt = $4;
					$$ = (Node *)n;
				}
		;


/*****************************************************************************
 *
 *		DROP DATABASE [ IF EXISTS ]
 *
 * This is implicitly CASCADE, no need for drop behavior
 *****************************************************************************/

DropdbStmt: DROP DATABASE database_name
				{
					DropdbStmt *n = makeNode(DropdbStmt);
					n->dbname = $3;
					n->missing_ok = FALSE;
					$$ = (Node *)n;
				}
			| DROP DATABASE IF_P EXISTS database_name
				{
					DropdbStmt *n = makeNode(DropdbStmt);
					n->dbname = $5;
					n->missing_ok = TRUE;
					$$ = (Node *)n;
				}
		;


/*****************************************************************************
 *
 *		ALTER COLLATION
 *
 *****************************************************************************/

AlterCollationStmt: ALTER COLLATION any_name REFRESH VERSION_P
				{
					AlterCollationStmt *n = makeNode(AlterCollationStmt);
					n->collname = $3;
					$$ = (Node *)n;
				}
		;


/*****************************************************************************
 *
 *		ALTER SYSTEM
 *
 * This is used to change configuration parameters persistently.
 *****************************************************************************/

AlterSystemStmt:
			ALTER SYSTEM_P SET generic_set
				{
					AlterSystemStmt *n = makeNode(AlterSystemStmt);
					n->setstmt = $4;
					$$ = (Node *)n;
				}
			| ALTER SYSTEM_P RESET generic_reset
				{
					AlterSystemStmt *n = makeNode(AlterSystemStmt);
					n->setstmt = $4;
					$$ = (Node *)n;
				}
		;


/*****************************************************************************
 *
 * Manipulate a domain
 *
 *****************************************************************************/

CreateDomainStmt:
			CREATE DOMAIN_P any_name opt_as Typename ColQualList
				{
					CreateDomainStmt *n = makeNode(CreateDomainStmt);
					n->domainname = $3;
					n->typeName = $5;
					SplitColQualList($6, &n->constraints, &n->collClause,
									 yyscanner);
					$$ = (Node *)n;
				}
		;

AlterDomainStmt:
			/* ALTER DOMAIN <domain> {SET DEFAULT <expr>|DROP DEFAULT} */
			ALTER DOMAIN_P any_name alter_column_default
				{
					AlterDomainStmt *n = makeNode(AlterDomainStmt);
					n->subtype = 'T';
					n->typeName = $3;
					n->def = $4;
					$$ = (Node *)n;
				}
			/* ALTER DOMAIN <domain> DROP NOT NULL */
			| ALTER DOMAIN_P any_name DROP NOT NULL_P
				{
					AlterDomainStmt *n = makeNode(AlterDomainStmt);
					n->subtype = 'N';
					n->typeName = $3;
					$$ = (Node *)n;
				}
			/* ALTER DOMAIN <domain> SET NOT NULL */
			| ALTER DOMAIN_P any_name SET NOT NULL_P
				{
					AlterDomainStmt *n = makeNode(AlterDomainStmt);
					n->subtype = 'O';
					n->typeName = $3;
					$$ = (Node *)n;
				}
			/* ALTER DOMAIN <domain> ADD CONSTRAINT ... */
			| ALTER DOMAIN_P any_name ADD_P TableConstraint
				{
					AlterDomainStmt *n = makeNode(AlterDomainStmt);
					n->subtype = 'C';
					n->typeName = $3;
					n->def = $5;
					$$ = (Node *)n;
				}
			/* ALTER DOMAIN <domain> DROP CONSTRAINT <name> [RESTRICT|CASCADE] */
			| ALTER DOMAIN_P any_name DROP CONSTRAINT name opt_drop_behavior
				{
					AlterDomainStmt *n = makeNode(AlterDomainStmt);
					n->subtype = 'X';
					n->typeName = $3;
					n->name = $6;
					n->behavior = $7;
					n->missing_ok = false;
					$$ = (Node *)n;
				}
			/* ALTER DOMAIN <domain> DROP CONSTRAINT IF EXISTS <name> [RESTRICT|CASCADE] */
			| ALTER DOMAIN_P any_name DROP CONSTRAINT IF_P EXISTS name opt_drop_behavior
				{
					AlterDomainStmt *n = makeNode(AlterDomainStmt);
					n->subtype = 'X';
					n->typeName = $3;
					n->name = $8;
					n->behavior = $9;
					n->missing_ok = true;
					$$ = (Node *)n;
				}
			/* ALTER DOMAIN <domain> VALIDATE CONSTRAINT <name> */
			| ALTER DOMAIN_P any_name VALIDATE CONSTRAINT name
				{
					AlterDomainStmt *n = makeNode(AlterDomainStmt);
					n->subtype = 'V';
					n->typeName = $3;
					n->name = $6;
					$$ = (Node *)n;
				}
			;

opt_as:		AS										{}
			| /* EMPTY */							{}
		;


/*****************************************************************************
 *
 * Manipulate a text search dictionary or configuration
 *
 *****************************************************************************/

AlterTSDictionaryStmt:
			ALTER TEXT_P SEARCH DICTIONARY any_name definition
				{
					AlterTSDictionaryStmt *n = makeNode(AlterTSDictionaryStmt);
					n->dictname = $5;
					n->options = $6;
					$$ = (Node *)n;
				}
		;

AlterTSConfigurationStmt:
			ALTER TEXT_P SEARCH CONFIGURATION any_name ADD_P MAPPING FOR name_list any_with any_name_list
				{
					AlterTSConfigurationStmt *n = makeNode(AlterTSConfigurationStmt);
					n->kind = ALTER_TSCONFIG_ADD_MAPPING;
					n->cfgname = $5;
					n->tokentype = $9;
					n->dicts = $11;
					n->override = false;
					n->replace = false;
					$$ = (Node*)n;
				}
			| ALTER TEXT_P SEARCH CONFIGURATION any_name ALTER MAPPING FOR name_list any_with any_name_list
				{
					AlterTSConfigurationStmt *n = makeNode(AlterTSConfigurationStmt);
					n->kind = ALTER_TSCONFIG_ALTER_MAPPING_FOR_TOKEN;
					n->cfgname = $5;
					n->tokentype = $9;
					n->dicts = $11;
					n->override = true;
					n->replace = false;
					$$ = (Node*)n;
				}
			| ALTER TEXT_P SEARCH CONFIGURATION any_name ALTER MAPPING REPLACE any_name any_with any_name
				{
					AlterTSConfigurationStmt *n = makeNode(AlterTSConfigurationStmt);
					n->kind = ALTER_TSCONFIG_REPLACE_DICT;
					n->cfgname = $5;
					n->tokentype = NIL;
					n->dicts = list_make2($9,$11);
					n->override = false;
					n->replace = true;
					$$ = (Node*)n;
				}
			| ALTER TEXT_P SEARCH CONFIGURATION any_name ALTER MAPPING FOR name_list REPLACE any_name any_with any_name
				{
					AlterTSConfigurationStmt *n = makeNode(AlterTSConfigurationStmt);
					n->kind = ALTER_TSCONFIG_REPLACE_DICT_FOR_TOKEN;
					n->cfgname = $5;
					n->tokentype = $9;
					n->dicts = list_make2($11,$13);
					n->override = false;
					n->replace = true;
					$$ = (Node*)n;
				}
			| ALTER TEXT_P SEARCH CONFIGURATION any_name DROP MAPPING FOR name_list
				{
					AlterTSConfigurationStmt *n = makeNode(AlterTSConfigurationStmt);
					n->kind = ALTER_TSCONFIG_DROP_MAPPING;
					n->cfgname = $5;
					n->tokentype = $9;
					n->missing_ok = false;
					$$ = (Node*)n;
				}
			| ALTER TEXT_P SEARCH CONFIGURATION any_name DROP MAPPING IF_P EXISTS FOR name_list
				{
					AlterTSConfigurationStmt *n = makeNode(AlterTSConfigurationStmt);
					n->kind = ALTER_TSCONFIG_DROP_MAPPING;
					n->cfgname = $5;
					n->tokentype = $11;
					n->missing_ok = true;
					$$ = (Node*)n;
				}
		;

/* Use this if TIME or ORDINALITY after WITH should be taken as an identifier */
any_with:	WITH									{}
			| WITH_LA								{}
		;


/*****************************************************************************
 *
 * Manipulate a conversion
 *
 *		CREATE [DEFAULT] CONVERSION <conversion_name>
 *		FOR <encoding_name> TO <encoding_name> FROM <func_name>
 *
 *****************************************************************************/

CreateConversionStmt:
			CREATE opt_default CONVERSION_P any_name FOR Sconst
			TO Sconst FROM any_name
			{
				CreateConversionStmt *n = makeNode(CreateConversionStmt);
				n->conversion_name = $4;
				n->for_encoding_name = $6;
				n->to_encoding_name = $8;
				n->func_name = preserve_downcasing_type_func_namelist($10);
				n->def = $2;
				$$ = (Node *)n;
			}
		;

/*****************************************************************************
 *
 *		QUERY:
 *				CLUSTER [VERBOSE] <qualified_name> [ USING <index_name> ]
 *				CLUSTER [VERBOSE]
 *				CLUSTER [VERBOSE] <index_name> ON <qualified_name> (for pre-8.3)
 *
 *****************************************************************************/

ClusterStmt:
			CLUSTER opt_verbose qualified_name cluster_index_specification
				{
					ClusterStmt *n = makeNode(ClusterStmt);
					n->relation = $3;
					n->indexname = $4;
					n->verbose = $2;
					$$ = (Node*)n;
				}
			| CLUSTER opt_verbose
				{
					ClusterStmt *n = makeNode(ClusterStmt);
					n->relation = NULL;
					n->indexname = NULL;
					n->verbose = $2;
					$$ = (Node*)n;
				}
			/* kept for pre-8.3 compatibility */
			| CLUSTER opt_verbose index_name ON qualified_name
				{
					ClusterStmt *n = makeNode(ClusterStmt);
					n->relation = $5;
					n->indexname = $3;
					n->verbose = $2;
					$$ = (Node*)n;
				}
		;

cluster_index_specification:
			USING index_name		{ $$ = $2; }
			| /*EMPTY*/				{ $$ = NULL; }
		;


/*****************************************************************************
 *
 *		QUERY:
 *				VACUUM
 *				ANALYZE
 *
 *****************************************************************************/

VacuumStmt: VACUUM opt_full opt_freeze opt_verbose
				{
					VacuumStmt *n = makeNode(VacuumStmt);
					n->options = VACOPT_VACUUM;
					if ($2)
						n->options |= VACOPT_FULL;
					if ($3)
						n->options |= VACOPT_FREEZE;
					if ($4)
						n->options |= VACOPT_VERBOSE;
					n->relation = NULL;
					n->va_cols = NIL;
					$$ = (Node *)n;
				}
			| VACUUM opt_full opt_freeze opt_verbose qualified_name
				{
					VacuumStmt *n = makeNode(VacuumStmt);
					n->options = VACOPT_VACUUM;
					if ($2)
						n->options |= VACOPT_FULL;
					if ($3)
						n->options |= VACOPT_FREEZE;
					if ($4)
						n->options |= VACOPT_VERBOSE;
					n->relation = $5;
					n->va_cols = NIL;
					$$ = (Node *)n;
				}
			| VACUUM opt_full opt_freeze opt_verbose AnalyzeStmt
				{
					VacuumStmt *n = (VacuumStmt *) $5;
					n->options |= VACOPT_VACUUM;
					if ($2)
						n->options |= VACOPT_FULL;
					if ($3)
						n->options |= VACOPT_FREEZE;
					if ($4)
						n->options |= VACOPT_VERBOSE;
					$$ = (Node *)n;
				}
			| VACUUM '(' vacuum_option_list ')'
				{
					VacuumStmt *n = makeNode(VacuumStmt);
					n->options = VACOPT_VACUUM | $3;
					n->relation = NULL;
					n->va_cols = NIL;
					$$ = (Node *) n;
				}
			| VACUUM '(' vacuum_option_list ')' qualified_name opt_name_list
				{
					VacuumStmt *n = makeNode(VacuumStmt);
					n->options = VACOPT_VACUUM | $3;
					n->relation = $5;
					n->va_cols = $6;
					if (n->va_cols != NIL)	/* implies analyze */
						n->options |= VACOPT_ANALYZE;
					$$ = (Node *) n;
				}
		;

vacuum_option_list:
			vacuum_option_elem								{ $$ = $1; }
			| vacuum_option_list ',' vacuum_option_elem		{ $$ = $1 | $3; }
		;

vacuum_option_elem:
			analyze_keyword		{ $$ = VACOPT_ANALYZE; }
			| VERBOSE			{ $$ = VACOPT_VERBOSE; }
			| FREEZE			{ $$ = VACOPT_FREEZE; }
			| FULL				{ $$ = VACOPT_FULL; }
			| IDENT
				{
					char *ident = preserve_downcasing_ident($1);

					if (strcmp(ident, "disable_page_skipping") == 0)
						$$ = VACOPT_DISABLE_PAGE_SKIPPING;
					else
						ereport(ERROR,
								(errcode(ERRCODE_SYNTAX_ERROR),
							 errmsg("unrecognized VACUUM option \"%s\"", ident),
									 parser_errposition(@1)));
				}
		;

AnalyzeStmt:
			analyze_keyword opt_verbose
				{
					VacuumStmt *n = makeNode(VacuumStmt);
					n->options = VACOPT_ANALYZE;
					if ($2)
						n->options |= VACOPT_VERBOSE;
					n->relation = NULL;
					n->va_cols = NIL;
					$$ = (Node *)n;
				}
			| analyze_keyword opt_verbose qualified_name opt_name_list
				{
					VacuumStmt *n = makeNode(VacuumStmt);
					n->options = VACOPT_ANALYZE;
					if ($2)
						n->options |= VACOPT_VERBOSE;
					n->relation = $3;
					n->va_cols = $4;
					$$ = (Node *)n;
				}
		;

analyze_keyword:
			ANALYZE									{}
			| ANALYSE /* British */					{}
		;

opt_verbose:
			VERBOSE									{ $$ = TRUE; }
			| /*EMPTY*/								{ $$ = FALSE; }
		;

opt_full:	FULL									{ $$ = TRUE; }
			| /*EMPTY*/								{ $$ = FALSE; }
		;

opt_freeze: FREEZE									{ $$ = TRUE; }
			| /*EMPTY*/								{ $$ = FALSE; }
		;

opt_name_list:
			'(' name_list ')'						{ $$ = $2; }
			| /*EMPTY*/								{ $$ = NIL; }
		;


/*****************************************************************************
 *
 *		QUERY:
 *				EXPLAIN [ANALYZE] [VERBOSE] query
 *				EXPLAIN ( options ) query
 *
 *****************************************************************************/

ExplainStmt:
		EXPLAIN ExplainableStmt
				{
					ExplainStmt *n = makeNode(ExplainStmt);
					n->query = $2;
					n->options = NIL;
					$$ = (Node *) n;
				}
		| EXPLAIN analyze_keyword opt_verbose ExplainableStmt
				{
					ExplainStmt *n = makeNode(ExplainStmt);
					n->query = $4;
					n->options = list_make1(makeDefElem("analyze", NULL, @2));
					if ($3)
						n->options = lappend(n->options,
											 makeDefElem("verbose", NULL, @3));
					$$ = (Node *) n;
				}
		| EXPLAIN VERBOSE ExplainableStmt
				{
					ExplainStmt *n = makeNode(ExplainStmt);
					n->query = $3;
					n->options = list_make1(makeDefElem("verbose", NULL, @2));
					$$ = (Node *) n;
				}
		| EXPLAIN '(' explain_option_list ')' ExplainableStmt
				{
					ExplainStmt *n = makeNode(ExplainStmt);
					n->query = $5;
					n->options = $3;
					$$ = (Node *) n;
				}
		;

ExplainableStmt:
			SelectStmt
			| InsertStmt
			| UpdateStmt
			| DeleteStmt
			| CypherStmt
			| DeclareCursorStmt
			| CreateAsStmt
			| CreateMatViewStmt
			| RefreshMatViewStmt
			| ExecuteStmt					/* by default all are $$=$1 */
		;

explain_option_list:
			explain_option_elem
				{
					$$ = list_make1($1);
				}
			| explain_option_list ',' explain_option_elem
				{
					$$ = lappend($1, $3);
				}
		;

explain_option_elem:
			explain_option_name explain_option_arg
				{
					$$ = makeDefElem($1, $2, @1);
				}
		;

explain_option_name:
			NonReservedWord			{ $$ = preserve_downcasing_ident($1); }
			| analyze_keyword		{ $$ = "analyze"; }
		;

explain_option_arg:
			opt_boolean_or_string	{ $$ = (Node *) makeString($1); }
			| NumericOnly			{ $$ = (Node *) $1; }
			| /* EMPTY */			{ $$ = NULL; }
		;

/*****************************************************************************
 *
 *		QUERY:
 *				PREPARE <plan_name> [(args, ...)] AS <query>
 *
 *****************************************************************************/

PrepareStmt: PREPARE name prep_type_clause AS PreparableStmt
				{
					PrepareStmt *n = makeNode(PrepareStmt);
					n->name = $2;
					n->argtypes = $3;
					n->query = $5;
					$$ = (Node *) n;
				}
		;

prep_type_clause: '(' type_list ')'			{ $$ = $2; }
				| /* EMPTY */				{ $$ = NIL; }
		;

PreparableStmt:
			SelectStmt
			| InsertStmt
			| UpdateStmt
			| DeleteStmt					/* by default all are $$=$1 */
			| CypherStmt
		;

/*****************************************************************************
 *
 * EXECUTE <plan_name> [(params, ...)]
 * CREATE TABLE <name> AS EXECUTE <plan_name> [(params, ...)]
 *
 *****************************************************************************/

ExecuteStmt: EXECUTE name execute_param_clause
				{
					ExecuteStmt *n = makeNode(ExecuteStmt);
					n->name = $2;
					n->params = $3;
					$$ = (Node *) n;
				}
			| CREATE OptTemp TABLE create_as_target AS
				EXECUTE name execute_param_clause opt_with_data
				{
					CreateTableAsStmt *ctas = makeNode(CreateTableAsStmt);
					ExecuteStmt *n = makeNode(ExecuteStmt);
					n->name = $7;
					n->params = $8;
					ctas->query = (Node *) n;
					ctas->into = $4;
					ctas->relkind = OBJECT_TABLE;
					ctas->is_select_into = false;
					/* cram additional flags into the IntoClause */
					$4->rel->relpersistence = $2;
					$4->skipData = !($9);
					$$ = (Node *) ctas;
				}
		;

execute_param_clause: '(' expr_list ')'				{ $$ = $2; }
					| /* EMPTY */					{ $$ = NIL; }
					;

/*****************************************************************************
 *
 *		QUERY:
 *				DEALLOCATE [PREPARE] <plan_name>
 *
 *****************************************************************************/

DeallocateStmt: DEALLOCATE name
					{
						DeallocateStmt *n = makeNode(DeallocateStmt);
						n->name = $2;
						$$ = (Node *) n;
					}
				| DEALLOCATE PREPARE name
					{
						DeallocateStmt *n = makeNode(DeallocateStmt);
						n->name = $3;
						$$ = (Node *) n;
					}
				| DEALLOCATE ALL
					{
						DeallocateStmt *n = makeNode(DeallocateStmt);
						n->name = NULL;
						$$ = (Node *) n;
					}
				| DEALLOCATE PREPARE ALL
					{
						DeallocateStmt *n = makeNode(DeallocateStmt);
						n->name = NULL;
						$$ = (Node *) n;
					}
		;

/*****************************************************************************
 *
 *		QUERY:
 *				INSERT STATEMENTS
 *
 *****************************************************************************/

InsertStmt:
			opt_with_clause INSERT INTO insert_target insert_rest
			opt_on_conflict returning_clause
				{
					$5->relation = $4;
					$5->onConflictClause = $6;
					$5->returningList = $7;
					$5->withClause = $1;
					$$ = (Node *) $5;
				}
		;

/*
 * Can't easily make AS optional here, because VALUES in insert_rest would
 * have a shift/reduce conflict with VALUES as an optional alias.  We could
 * easily allow unreserved_keywords as optional aliases, but that'd be an odd
 * divergence from other places.  So just require AS for now.
 */
insert_target:
			qualified_name
				{
					$$ = $1;
				}
			| qualified_name AS ColId
				{
					$1->alias = makeAlias($3, NIL);
					$$ = $1;
				}
		;

insert_rest:
			SelectStmt
				{
					$$ = makeNode(InsertStmt);
					$$->cols = NIL;
					$$->selectStmt = $1;
				}
			| OVERRIDING override_kind VALUE_P SelectStmt
				{
					$$ = makeNode(InsertStmt);
					$$->cols = NIL;
					$$->override = $2;
					$$->selectStmt = $4;
				}
			| '(' insert_column_list ')' SelectStmt
				{
					$$ = makeNode(InsertStmt);
					$$->cols = $2;
					$$->selectStmt = $4;
				}
			| '(' insert_column_list ')' OVERRIDING override_kind VALUE_P SelectStmt
				{
					$$ = makeNode(InsertStmt);
					$$->cols = $2;
					$$->override = $5;
					$$->selectStmt = $7;
				}
			| DEFAULT VALUES
				{
					$$ = makeNode(InsertStmt);
					$$->cols = NIL;
					$$->selectStmt = NULL;
				}
		;

override_kind:
			USER		{ $$ = OVERRIDING_USER_VALUE; }
			| SYSTEM_P	{ $$ = OVERRIDING_SYSTEM_VALUE; }
		;

insert_column_list:
			insert_column_item
					{ $$ = list_make1($1); }
			| insert_column_list ',' insert_column_item
					{ $$ = lappend($1, $3); }
		;

insert_column_item:
			ColId opt_indirection
				{
					$$ = makeNode(ResTarget);
					$$->name = $1;
					$$->indirection = check_indirection($2, yyscanner);
					$$->val = NULL;
					$$->location = @1;
				}
		;

opt_on_conflict:
			ON CONFLICT opt_conf_expr DO UPDATE SET set_clause_list	where_clause
				{
					$$ = makeNode(OnConflictClause);
					$$->action = ONCONFLICT_UPDATE;
					$$->infer = $3;
					$$->targetList = $7;
					$$->whereClause = $8;
					$$->location = @1;
				}
			|
			ON CONFLICT opt_conf_expr DO NOTHING
				{
					$$ = makeNode(OnConflictClause);
					$$->action = ONCONFLICT_NOTHING;
					$$->infer = $3;
					$$->targetList = NIL;
					$$->whereClause = NULL;
					$$->location = @1;
				}
			| /*EMPTY*/
				{
					$$ = NULL;
				}
		;

opt_conf_expr:
			'(' index_params ')' where_clause
				{
					$$ = makeNode(InferClause);
					$$->indexElems = $2;
					$$->whereClause = $4;
					$$->conname = NULL;
					$$->location = @1;
				}
			|
			ON CONSTRAINT name
				{
					$$ = makeNode(InferClause);
					$$->indexElems = NIL;
					$$->whereClause = NULL;
					$$->conname = $3;
					$$->location = @1;
				}
			| /*EMPTY*/
				{
					$$ = NULL;
				}
		;

returning_clause:
			RETURNING target_list		{ $$ = $2; }
			| /* EMPTY */				{ $$ = NIL; }
		;


/*****************************************************************************
 *
 *		QUERY:
 *				DELETE STATEMENTS
 *
 *****************************************************************************/

DeleteStmt: opt_with_clause DELETE_P FROM relation_expr_opt_alias
			using_clause where_or_current_clause returning_clause
				{
					DeleteStmt *n = makeNode(DeleteStmt);
					n->relation = $4;
					n->usingClause = $5;
					n->whereClause = $6;
					n->returningList = $7;
					n->withClause = $1;
					$$ = (Node *)n;
				}
		;

using_clause:
				USING from_list						{ $$ = $2; }
			| /*EMPTY*/								{ $$ = NIL; }
		;


/*****************************************************************************
 *
 *		QUERY:
 *				LOCK TABLE
 *
 *****************************************************************************/

LockStmt:	LOCK_P opt_table relation_expr_list opt_lock opt_nowait
				{
					LockStmt *n = makeNode(LockStmt);

					n->relations = $3;
					n->mode = $4;
					n->nowait = $5;
					$$ = (Node *)n;
				}
		;

opt_lock:	IN_P lock_type MODE				{ $$ = $2; }
			| /*EMPTY*/						{ $$ = AccessExclusiveLock; }
		;

lock_type:	ACCESS SHARE					{ $$ = AccessShareLock; }
			| ROW SHARE						{ $$ = RowShareLock; }
			| ROW EXCLUSIVE					{ $$ = RowExclusiveLock; }
			| SHARE UPDATE EXCLUSIVE		{ $$ = ShareUpdateExclusiveLock; }
			| SHARE							{ $$ = ShareLock; }
			| SHARE ROW EXCLUSIVE			{ $$ = ShareRowExclusiveLock; }
			| EXCLUSIVE						{ $$ = ExclusiveLock; }
			| ACCESS EXCLUSIVE				{ $$ = AccessExclusiveLock; }
		;

opt_nowait:	NOWAIT							{ $$ = TRUE; }
			| /*EMPTY*/						{ $$ = FALSE; }
		;

opt_nowait_or_skip:
			NOWAIT							{ $$ = LockWaitError; }
			| SKIP LOCKED					{ $$ = LockWaitSkip; }
			| /*EMPTY*/						{ $$ = LockWaitBlock; }
		;


/*****************************************************************************
 *
 *		QUERY:
 *				UpdateStmt (UPDATE)
 *
 *****************************************************************************/

UpdateStmt: opt_with_clause UPDATE relation_expr_opt_alias
			SET set_clause_list
			from_clause
			where_or_current_clause
			returning_clause
				{
					UpdateStmt *n = makeNode(UpdateStmt);
					n->relation = $3;
					n->targetList = $5;
					n->fromClause = $6;
					n->whereClause = $7;
					n->returningList = $8;
					n->withClause = $1;
					$$ = (Node *)n;
				}
		;

set_clause_list:
			set_clause							{ $$ = $1; }
			| set_clause_list ',' set_clause	{ $$ = list_concat($1,$3); }
		;

set_clause:
			set_target '=' a_expr
				{
					$1->val = (Node *) $3;
					$$ = list_make1($1);
				}
			| '(' set_target_list ')' '=' a_expr
				{
					int ncolumns = list_length($2);
					int i = 1;
					ListCell *col_cell;

					/* Create a MultiAssignRef source for each target */
					foreach(col_cell, $2)
					{
						ResTarget *res_col = (ResTarget *) lfirst(col_cell);
						MultiAssignRef *r = makeNode(MultiAssignRef);

						r->source = (Node *) $5;
						r->colno = i;
						r->ncolumns = ncolumns;
						res_col->val = (Node *) r;
						i++;
					}

					$$ = $2;
				}
		;

set_target:
			ColId opt_indirection
				{
					$$ = makeNode(ResTarget);
					$$->name = $1;
					$$->indirection = check_indirection($2, yyscanner);
					$$->val = NULL;	/* upper production sets this */
					$$->location = @1;
				}
		;

set_target_list:
			set_target								{ $$ = list_make1($1); }
			| set_target_list ',' set_target		{ $$ = lappend($1,$3); }
		;


/*****************************************************************************
 *
 *		QUERY:
 *				CURSOR STATEMENTS
 *
 *****************************************************************************/
DeclareCursorStmt: DECLARE cursor_name cursor_options CURSOR opt_hold FOR SelectStmt
				{
					DeclareCursorStmt *n = makeNode(DeclareCursorStmt);
					n->portalname = $2;
					/* currently we always set FAST_PLAN option */
					n->options = $3 | $5 | CURSOR_OPT_FAST_PLAN;
					n->query = $7;
					$$ = (Node *)n;
				}
		;

cursor_name:	name						{ $$ = $1; }
		;

cursor_options: /*EMPTY*/					{ $$ = 0; }
			| cursor_options NO SCROLL		{ $$ = $1 | CURSOR_OPT_NO_SCROLL; }
			| cursor_options SCROLL			{ $$ = $1 | CURSOR_OPT_SCROLL; }
			| cursor_options BINARY			{ $$ = $1 | CURSOR_OPT_BINARY; }
			| cursor_options INSENSITIVE	{ $$ = $1 | CURSOR_OPT_INSENSITIVE; }
		;

opt_hold: /* EMPTY */						{ $$ = 0; }
			| WITH HOLD						{ $$ = CURSOR_OPT_HOLD; }
			| WITHOUT HOLD					{ $$ = 0; }
		;

/*****************************************************************************
 *
 *		QUERY:
 *				SELECT STATEMENTS
 *
 *****************************************************************************/

/* A complete SELECT statement looks like this.
 *
 * The rule returns either a single SelectStmt node or a tree of them,
 * representing a set-operation tree.
 *
 * There is an ambiguity when a sub-SELECT is within an a_expr and there
 * are excess parentheses: do the parentheses belong to the sub-SELECT or
 * to the surrounding a_expr?  We don't really care, but bison wants to know.
 * To resolve the ambiguity, we are careful to define the grammar so that
 * the decision is staved off as long as possible: as long as we can keep
 * absorbing parentheses into the sub-SELECT, we will do so, and only when
 * it's no longer possible to do that will we decide that parens belong to
 * the expression.	For example, in "SELECT (((SELECT 2)) + 3)" the extra
 * parentheses are treated as part of the sub-select.  The necessity of doing
 * it that way is shown by "SELECT (((SELECT 2)) UNION SELECT 2)".	Had we
 * parsed "((SELECT 2))" as an a_expr, it'd be too late to go back to the
 * SELECT viewpoint when we see the UNION.
 *
 * This approach is implemented by defining a nonterminal select_with_parens,
 * which represents a SELECT with at least one outer layer of parentheses,
 * and being careful to use select_with_parens, never '(' SelectStmt ')',
 * in the expression grammar.  We will then have shift-reduce conflicts
 * which we can resolve in favor of always treating '(' <select> ')' as
 * a select_with_parens.  To resolve the conflicts, the productions that
 * conflict with the select_with_parens productions are manually given
 * precedences lower than the precedence of ')', thereby ensuring that we
 * shift ')' (and then reduce to select_with_parens) rather than trying to
 * reduce the inner <select> nonterminal to something else.  We use UMINUS
 * precedence for this, which is a fairly arbitrary choice.
 *
 * To be able to define select_with_parens itself without ambiguity, we need
 * a nonterminal select_no_parens that represents a SELECT structure with no
 * outermost parentheses.  This is a little bit tedious, but it works.
 *
 * In non-expression contexts, we use SelectStmt which can represent a SELECT
 * with or without outer parentheses.
 */

SelectStmt: select_no_parens			%prec UMINUS
			| select_with_parens		%prec UMINUS
		;

select_with_parens:
			'(' select_no_parens ')'				{ $$ = $2; }
			| '(' select_with_parens ')'			{ $$ = $2; }
		;

/*
 * This rule parses the equivalent of the standard's <query expression>.
 * The duplicative productions are annoying, but hard to get rid of without
 * creating shift/reduce conflicts.
 *
 *	The locking clause (FOR UPDATE etc) may be before or after LIMIT/OFFSET.
 *	In <=7.2.X, LIMIT/OFFSET had to be after FOR UPDATE
 *	We now support both orderings, but prefer LIMIT/OFFSET before the locking
 * clause.
 *	2002-08-28 bjm
 */
select_no_parens:
			simple_select						{ $$ = $1; }
			| select_clause sort_clause
				{
					insertSelectOptions((SelectStmt *) $1, $2, NIL,
										NULL, NULL, NULL,
										yyscanner);
					$$ = $1;
				}
			| select_clause opt_sort_clause for_locking_clause opt_select_limit
				{
					insertSelectOptions((SelectStmt *) $1, $2, $3,
										list_nth($4, 0), list_nth($4, 1),
										NULL,
										yyscanner);
					$$ = $1;
				}
			| select_clause opt_sort_clause select_limit opt_for_locking_clause
				{
					insertSelectOptions((SelectStmt *) $1, $2, $4,
										list_nth($3, 0), list_nth($3, 1),
										NULL,
										yyscanner);
					$$ = $1;
				}
			| with_clause select_clause
				{
					insertSelectOptions((SelectStmt *) $2, NULL, NIL,
										NULL, NULL,
										$1,
										yyscanner);
					$$ = $2;
				}
			| with_clause select_clause sort_clause
				{
					insertSelectOptions((SelectStmt *) $2, $3, NIL,
										NULL, NULL,
										$1,
										yyscanner);
					$$ = $2;
				}
			| with_clause select_clause opt_sort_clause for_locking_clause opt_select_limit
				{
					insertSelectOptions((SelectStmt *) $2, $3, $4,
										list_nth($5, 0), list_nth($5, 1),
										$1,
										yyscanner);
					$$ = $2;
				}
			| with_clause select_clause opt_sort_clause select_limit opt_for_locking_clause
				{
					insertSelectOptions((SelectStmt *) $2, $3, $5,
										list_nth($4, 0), list_nth($4, 1),
										$1,
										yyscanner);
					$$ = $2;
				}
		;

select_clause:
			simple_select							{ $$ = $1; }
			| select_with_parens					{ $$ = $1; }
		;

/*
 * This rule parses SELECT statements that can appear within set operations,
 * including UNION, INTERSECT and EXCEPT.  '(' and ')' can be used to specify
 * the ordering of the set operations.	Without '(' and ')' we want the
 * operations to be ordered per the precedence specs at the head of this file.
 *
 * As with select_no_parens, simple_select cannot have outer parentheses,
 * but can have parenthesized subclauses.
 *
 * Note that sort clauses cannot be included at this level --- SQL requires
 *		SELECT foo UNION SELECT bar ORDER BY baz
 * to be parsed as
 *		(SELECT foo UNION SELECT bar) ORDER BY baz
 * not
 *		SELECT foo UNION (SELECT bar ORDER BY baz)
 * Likewise for WITH, FOR UPDATE and LIMIT.  Therefore, those clauses are
 * described as part of the select_no_parens production, not simple_select.
 * This does not limit functionality, because you can reintroduce these
 * clauses inside parentheses.
 *
 * NOTE: only the leftmost component SelectStmt should have INTO.
 * However, this is not checked by the grammar; parse analysis must check it.
 */
simple_select:
			SELECT opt_all_clause opt_target_list
			into_clause from_clause where_clause
			group_clause having_clause window_clause
				{
					SelectStmt *n = makeNode(SelectStmt);
					n->targetList = $3;
					n->intoClause = $4;
					n->fromClause = $5;
					n->whereClause = $6;
					n->groupClause = $7;
					n->havingClause = $8;
					n->windowClause = $9;
					$$ = (Node *)n;
				}
			| SELECT distinct_clause target_list
			into_clause from_clause where_clause
			group_clause having_clause window_clause
				{
					SelectStmt *n = makeNode(SelectStmt);
					n->distinctClause = $2;
					n->targetList = $3;
					n->intoClause = $4;
					n->fromClause = $5;
					n->whereClause = $6;
					n->groupClause = $7;
					n->havingClause = $8;
					n->windowClause = $9;
					$$ = (Node *)n;
				}
			| values_clause							{ $$ = $1; }
			| TABLE relation_expr
				{
					/* same as SELECT * FROM relation_expr */
					ColumnRef *cr = makeNode(ColumnRef);
					ResTarget *rt = makeNode(ResTarget);
					SelectStmt *n = makeNode(SelectStmt);

					cr->fields = list_make1(makeNode(A_Star));
					cr->location = -1;

					rt->name = NULL;
					rt->indirection = NIL;
					rt->val = (Node *)cr;
					rt->location = -1;

					n->targetList = list_make1(rt);
					n->fromClause = list_make1($2);
					$$ = (Node *)n;
				}
			| select_clause UNION all_or_distinct select_clause
				{
					$$ = makeSetOp(SETOP_UNION, $3, $1, $4);
				}
			| select_clause INTERSECT all_or_distinct select_clause
				{
					$$ = makeSetOp(SETOP_INTERSECT, $3, $1, $4);
				}
			| select_clause EXCEPT all_or_distinct select_clause
				{
					$$ = makeSetOp(SETOP_EXCEPT, $3, $1, $4);
				}
		;

/*
 * SQL standard WITH clause looks like:
 *
 * WITH [ RECURSIVE ] <query name> [ (<column>,...) ]
 *		AS (query) [ SEARCH or CYCLE clause ]
 *
 * We don't currently support the SEARCH or CYCLE clause.
 *
 * Recognizing WITH_LA here allows a CTE to be named TIME or ORDINALITY.
 */
with_clause:
		WITH cte_list
			{
				$$ = makeNode(WithClause);
				$$->ctes = $2;
				$$->recursive = false;
				$$->location = @1;
			}
		| WITH_LA cte_list
			{
				$$ = makeNode(WithClause);
				$$->ctes = $2;
				$$->recursive = false;
				$$->location = @1;
			}
		| WITH RECURSIVE cte_list
			{
				$$ = makeNode(WithClause);
				$$->ctes = $3;
				$$->recursive = true;
				$$->location = @1;
			}
		;

cte_list:
		common_table_expr						{ $$ = list_make1($1); }
		| cte_list ',' common_table_expr		{ $$ = lappend($1, $3); }
		;

common_table_expr:  name opt_name_list AS '(' PreparableStmt ')'
			{
				CommonTableExpr *n = makeNode(CommonTableExpr);
				n->ctename = $1;
				n->aliascolnames = $2;
				n->ctequery = $5;
				n->location = @1;
				$$ = (Node *) n;
			}
		;

opt_with_clause:
		with_clause								{ $$ = $1; }
		| /*EMPTY*/								{ $$ = NULL; }
		;

into_clause:
			INTO OptTempTableName
				{
					$$ = makeNode(IntoClause);
					$$->rel = $2;
					$$->colNames = NIL;
					$$->options = NIL;
					$$->onCommit = ONCOMMIT_NOOP;
					$$->tableSpaceName = NULL;
					$$->viewQuery = NULL;
					$$->skipData = false;
				}
			| /*EMPTY*/
				{ $$ = NULL; }
		;

/*
 * Redundancy here is needed to avoid shift/reduce conflicts,
 * since TEMP is not a reserved word.  See also OptTemp.
 */
OptTempTableName:
			TEMPORARY opt_table qualified_name
				{
					$$ = $3;
					$$->relpersistence = RELPERSISTENCE_TEMP;
				}
			| TEMP opt_table qualified_name
				{
					$$ = $3;
					$$->relpersistence = RELPERSISTENCE_TEMP;
				}
			| LOCAL TEMPORARY opt_table qualified_name
				{
					$$ = $4;
					$$->relpersistence = RELPERSISTENCE_TEMP;
				}
			| LOCAL TEMP opt_table qualified_name
				{
					$$ = $4;
					$$->relpersistence = RELPERSISTENCE_TEMP;
				}
			| GLOBAL TEMPORARY opt_table qualified_name
				{
					ereport(WARNING,
							(errmsg("GLOBAL is deprecated in temporary table creation"),
							 parser_errposition(@1)));
					$$ = $4;
					$$->relpersistence = RELPERSISTENCE_TEMP;
				}
			| GLOBAL TEMP opt_table qualified_name
				{
					ereport(WARNING,
							(errmsg("GLOBAL is deprecated in temporary table creation"),
							 parser_errposition(@1)));
					$$ = $4;
					$$->relpersistence = RELPERSISTENCE_TEMP;
				}
			| UNLOGGED opt_table qualified_name
				{
					$$ = $3;
					$$->relpersistence = RELPERSISTENCE_UNLOGGED;
				}
			| TABLE qualified_name
				{
					$$ = $2;
					$$->relpersistence = RELPERSISTENCE_PERMANENT;
				}
			| qualified_name
				{
					$$ = $1;
					$$->relpersistence = RELPERSISTENCE_PERMANENT;
				}
		;

opt_table:	TABLE									{}
			| /*EMPTY*/								{}
		;

all_or_distinct:
			ALL										{ $$ = TRUE; }
			| DISTINCT								{ $$ = FALSE; }
			| /*EMPTY*/								{ $$ = FALSE; }
		;

/* We use (NIL) as a placeholder to indicate that all target expressions
 * should be placed in the DISTINCT list during parsetree analysis.
 */
distinct_clause:
			DISTINCT								{ $$ = list_make1(NIL); }
			| DISTINCT ON '(' expr_list ')'			{ $$ = $4; }
		;

opt_all_clause:
			ALL										{ $$ = NIL;}
			| /*EMPTY*/								{ $$ = NIL; }
		;

opt_sort_clause:
			sort_clause								{ $$ = $1;}
			| /*EMPTY*/								{ $$ = NIL; }
		;

sort_clause:
			ORDER BY sortby_list					{ $$ = $3; }
		;

sortby_list:
			sortby									{ $$ = list_make1($1); }
			| sortby_list ',' sortby				{ $$ = lappend($1, $3); }
		;

sortby:		a_expr USING qual_all_Op opt_nulls_order
				{
					$$ = makeNode(SortBy);
					$$->node = $1;
					$$->sortby_dir = SORTBY_USING;
					$$->sortby_nulls = $4;
					$$->useOp = $3;
					$$->location = @3;
				}
			| a_expr opt_asc_desc opt_nulls_order
				{
					$$ = makeNode(SortBy);
					$$->node = $1;
					$$->sortby_dir = $2;
					$$->sortby_nulls = $3;
					$$->useOp = NIL;
					$$->location = -1;		/* no operator */
				}
		;


select_limit:
			limit_clause offset_clause			{ $$ = list_make2($2, $1); }
			| offset_clause limit_clause		{ $$ = list_make2($1, $2); }
			| limit_clause						{ $$ = list_make2(NULL, $1); }
			| offset_clause						{ $$ = list_make2($1, NULL); }
		;

opt_select_limit:
			select_limit						{ $$ = $1; }
			| /* EMPTY */						{ $$ = list_make2(NULL,NULL); }
		;

limit_clause:
			LIMIT select_limit_value
				{ $$ = $2; }
			| LIMIT select_limit_value ',' select_offset_value
				{
					/* Disabled because it was too confusing, bjm 2002-02-18 */
					ereport(ERROR,
							(errcode(ERRCODE_SYNTAX_ERROR),
							 errmsg("LIMIT #,# syntax is not supported"),
							 errhint("Use separate LIMIT and OFFSET clauses."),
							 parser_errposition(@1)));
				}
			/* SQL:2008 syntax */
			| FETCH first_or_next opt_select_fetch_first_value row_or_rows ONLY
				{ $$ = $3; }
		;

offset_clause:
			OFFSET select_offset_value
				{ $$ = $2; }
			/* SQL:2008 syntax */
			| OFFSET select_offset_value2 row_or_rows
				{ $$ = $2; }
		;

select_limit_value:
			a_expr									{ $$ = $1; }
			| ALL
				{
					/* LIMIT ALL is represented as a NULL constant */
					$$ = makeNullAConst(@1);
				}
		;

select_offset_value:
			a_expr									{ $$ = $1; }
		;

/*
 * Allowing full expressions without parentheses causes various parsing
 * problems with the trailing ROW/ROWS key words.  SQL only calls for
 * constants, so we allow the rest only with parentheses.  If omitted,
 * default to 1.
 */
opt_select_fetch_first_value:
			SignedIconst						{ $$ = makeIntConst($1, @1); }
			| '(' a_expr ')'					{ $$ = $2; }
			| /*EMPTY*/							{ $$ = makeIntConst(1, -1); }
		;

/*
 * Again, the trailing ROW/ROWS in this case prevent the full expression
 * syntax.  c_expr is the best we can do.
 */
select_offset_value2:
			c_expr									{ $$ = $1; }
		;

/* noise words */
row_or_rows: ROW									{ $$ = 0; }
			| ROWS									{ $$ = 0; }
		;

first_or_next: FIRST_P								{ $$ = 0; }
			| NEXT									{ $$ = 0; }
		;


/*
 * This syntax for group_clause tries to follow the spec quite closely.
 * However, the spec allows only column references, not expressions,
 * which introduces an ambiguity between implicit row constructors
 * (a,b) and lists of column references.
 *
 * We handle this by using the a_expr production for what the spec calls
 * <ordinary grouping set>, which in the spec represents either one column
 * reference or a parenthesized list of column references. Then, we check the
 * top node of the a_expr to see if it's an implicit RowExpr, and if so, just
 * grab and use the list, discarding the node. (this is done in parse analysis,
 * not here)
 *
 * (we abuse the row_format field of RowExpr to distinguish implicit and
 * explicit row constructors; it's debatable if anyone sanely wants to use them
 * in a group clause, but if they have a reason to, we make it possible.)
 *
 * Each item in the group_clause list is either an expression tree or a
 * GroupingSet node of some type.
 */
group_clause:
			GROUP_P BY group_by_list				{ $$ = $3; }
			| /*EMPTY*/								{ $$ = NIL; }
		;

group_by_list:
			group_by_item							{ $$ = list_make1($1); }
			| group_by_list ',' group_by_item		{ $$ = lappend($1,$3); }
		;

group_by_item:
			a_expr									{ $$ = $1; }
			| empty_grouping_set					{ $$ = $1; }
			| cube_clause							{ $$ = $1; }
			| rollup_clause							{ $$ = $1; }
			| grouping_sets_clause					{ $$ = $1; }
		;

empty_grouping_set:
			'(' ')'
				{
					$$ = (Node *) makeGroupingSet(GROUPING_SET_EMPTY, NIL, @1);
				}
		;

/*
 * These hacks rely on setting precedence of CUBE and ROLLUP below that of '(',
 * so that they shift in these rules rather than reducing the conflicting
 * unreserved_keyword rule.
 */

rollup_clause:
			ROLLUP '(' expr_list ')'
				{
					$$ = (Node *) makeGroupingSet(GROUPING_SET_ROLLUP, $3, @1);
				}
		;

cube_clause:
			CUBE '(' expr_list ')'
				{
					$$ = (Node *) makeGroupingSet(GROUPING_SET_CUBE, $3, @1);
				}
		;

grouping_sets_clause:
			GROUPING SETS '(' group_by_list ')'
				{
					$$ = (Node *) makeGroupingSet(GROUPING_SET_SETS, $4, @1);
				}
		;

having_clause:
			HAVING a_expr							{ $$ = $2; }
			| /*EMPTY*/								{ $$ = NULL; }
		;

for_locking_clause:
			for_locking_items						{ $$ = $1; }
			| FOR READ ONLY							{ $$ = NIL; }
		;

opt_for_locking_clause:
			for_locking_clause						{ $$ = $1; }
			| /* EMPTY */							{ $$ = NIL; }
		;

for_locking_items:
			for_locking_item						{ $$ = list_make1($1); }
			| for_locking_items for_locking_item	{ $$ = lappend($1, $2); }
		;

for_locking_item:
			for_locking_strength locked_rels_list opt_nowait_or_skip
				{
					LockingClause *n = makeNode(LockingClause);
					n->lockedRels = $2;
					n->strength = $1;
					n->waitPolicy = $3;
					$$ = (Node *) n;
				}
		;

for_locking_strength:
			FOR UPDATE 							{ $$ = LCS_FORUPDATE; }
			| FOR NO KEY UPDATE 				{ $$ = LCS_FORNOKEYUPDATE; }
			| FOR SHARE 						{ $$ = LCS_FORSHARE; }
			| FOR KEY SHARE 					{ $$ = LCS_FORKEYSHARE; }
		;

locked_rels_list:
			OF qualified_name_list					{ $$ = $2; }
			| /* EMPTY */							{ $$ = NIL; }
		;


/*
 * We should allow ROW '(' expr_list ')' too, but that seems to require
 * making VALUES a fully reserved word, which will probably break more apps
 * than allowing the noise-word is worth.
 */
values_clause:
			VALUES '(' expr_list ')'
				{
					SelectStmt *n = makeNode(SelectStmt);
					n->valuesLists = list_make1($3);
					$$ = (Node *) n;
				}
			| values_clause ',' '(' expr_list ')'
				{
					SelectStmt *n = (SelectStmt *) $1;
					n->valuesLists = lappend(n->valuesLists, $4);
					$$ = (Node *) n;
				}
		;


/*****************************************************************************
 *
 *	clauses common to all Optimizable Stmts:
 *		from_clause		- allow list of both JOIN expressions and table names
 *		where_clause	- qualifications for joins or restrictions
 *
 *****************************************************************************/

from_clause:
			FROM from_list							{ $$ = $2; }
			| /*EMPTY*/								{ $$ = NIL; }
		;

from_list:
			table_ref								{ $$ = list_make1($1); }
			| from_list ',' table_ref				{ $$ = lappend($1, $3); }
		;

/*
 * table_ref is where an alias clause can be attached.
 */
table_ref:	relation_expr opt_alias_clause
				{
					$1->alias = $2;
					$$ = (Node *) $1;
				}
			| relation_expr opt_alias_clause tablesample_clause
				{
					RangeTableSample *n = (RangeTableSample *) $3;
					$1->alias = $2;
					/* relation_expr goes inside the RangeTableSample node */
					n->relation = (Node *) $1;
					$$ = (Node *) n;
				}
			| func_table func_alias_clause
				{
					RangeFunction *n = (RangeFunction *) $1;
					n->alias = linitial($2);
					n->coldeflist = lsecond($2);
					$$ = (Node *) n;
				}
			| LATERAL_P func_table func_alias_clause
				{
					RangeFunction *n = (RangeFunction *) $2;
					n->lateral = true;
					n->alias = linitial($3);
					n->coldeflist = lsecond($3);
					$$ = (Node *) n;
				}
			| xmltable opt_alias_clause
				{
					RangeTableFunc *n = (RangeTableFunc *) $1;
					n->alias = $2;
					$$ = (Node *) n;
				}
			| LATERAL_P xmltable opt_alias_clause
				{
					RangeTableFunc *n = (RangeTableFunc *) $2;
					n->lateral = true;
					n->alias = $3;
					$$ = (Node *) n;
				}
			| select_with_parens opt_alias_clause
				{
					RangeSubselect *n = makeNode(RangeSubselect);
					n->lateral = false;
					n->subquery = $1;
					n->alias = $2;
					/*
					 * The SQL spec does not permit a subselect
					 * (<derived_table>) without an alias clause,
					 * so we don't either.  This avoids the problem
					 * of needing to invent a unique refname for it.
					 * That could be surmounted if there's sufficient
					 * popular demand, but for now let's just implement
					 * the spec and see if anyone complains.
					 * However, it does seem like a good idea to emit
					 * an error message that's better than "syntax error".
					 */
					if ($2 == NULL)
					{
						if (IsA($1, SelectStmt) &&
							((SelectStmt *) $1)->valuesLists)
							ereport(ERROR,
									(errcode(ERRCODE_SYNTAX_ERROR),
									 errmsg("VALUES in FROM must have an alias"),
									 errhint("For example, FROM (VALUES ...) [AS] foo."),
									 parser_errposition(@1)));
						else
							ereport(ERROR,
									(errcode(ERRCODE_SYNTAX_ERROR),
									 errmsg("subquery in FROM must have an alias"),
									 errhint("For example, FROM (SELECT ...) [AS] foo."),
									 parser_errposition(@1)));
					}
					$$ = (Node *) n;
				}
			| LATERAL_P select_with_parens opt_alias_clause
				{
					RangeSubselect *n = makeNode(RangeSubselect);
					n->lateral = true;
					n->subquery = $2;
					n->alias = $3;
					/* same comment as above */
					if ($3 == NULL)
					{
						if (IsA($2, SelectStmt) &&
							((SelectStmt *) $2)->valuesLists)
							ereport(ERROR,
									(errcode(ERRCODE_SYNTAX_ERROR),
									 errmsg("VALUES in FROM must have an alias"),
									 errhint("For example, FROM (VALUES ...) [AS] foo."),
									 parser_errposition(@2)));
						else
							ereport(ERROR,
									(errcode(ERRCODE_SYNTAX_ERROR),
									 errmsg("subquery in FROM must have an alias"),
									 errhint("For example, FROM (SELECT ...) [AS] foo."),
									 parser_errposition(@2)));
					}
					$$ = (Node *) n;
				}
			| cypher_read_with_parens opt_alias_clause
				{
					RangeSubselect *n = makeNode(RangeSubselect);
					n->lateral = false;
					n->subquery = $1;
					n->alias = $2;
					if ($2 == NULL)
					{
						ereport(ERROR,
								(errcode(ERRCODE_SYNTAX_ERROR),
								 errmsg("Cypher in FROM must have an alias"),
								 errhint("For example, FROM (...) [AS] foo."),
								 parser_errposition(@1)));
					}
					$$ = (Node *) n;
				}
			| LATERAL_P cypher_read_with_parens opt_alias_clause
				{
					RangeSubselect *n = makeNode(RangeSubselect);
					n->lateral = true;
					n->subquery = $2;
					n->alias = $3;
					if ($3 == NULL)
					{
						ereport(ERROR,
								(errcode(ERRCODE_SYNTAX_ERROR),
								 errmsg("Cypher in FROM must have an alias"),
								 errhint("For example, FROM (...) [AS] foo."),
								 parser_errposition(@2)));
					}
					$$ = (Node *) n;
				}
			| joined_table
				{
					$$ = (Node *) $1;
				}
			| '(' joined_table ')' alias_clause
				{
					$2->alias = $4;
					$$ = (Node *) $2;
				}
		;


/*
 * It may seem silly to separate joined_table from table_ref, but there is
 * method in SQL's madness: if you don't do it this way you get reduce-
 * reduce conflicts, because it's not clear to the parser generator whether
 * to expect alias_clause after ')' or not.  For the same reason we must
 * treat 'JOIN' and 'join_type JOIN' separately, rather than allowing
 * join_type to expand to empty; if we try it, the parser generator can't
 * figure out when to reduce an empty join_type right after table_ref.
 *
 * Note that a CROSS JOIN is the same as an unqualified
 * INNER JOIN, and an INNER JOIN/ON has the same shape
 * but a qualification expression to limit membership.
 * A NATURAL JOIN implicitly matches column names between
 * tables and the shape is determined by which columns are
 * in common. We'll collect columns during the later transformations.
 */

joined_table:
			'(' joined_table ')'
				{
					$$ = $2;
				}
			| table_ref CROSS JOIN table_ref
				{
					/* CROSS JOIN is same as unqualified inner join */
					JoinExpr *n = makeNode(JoinExpr);
					n->jointype = JOIN_INNER;
					n->isNatural = FALSE;
					n->larg = $1;
					n->rarg = $4;
					n->usingClause = NIL;
					n->quals = NULL;
					$$ = n;
				}
			| table_ref join_type JOIN table_ref join_qual
				{
					JoinExpr *n = makeNode(JoinExpr);
					n->jointype = $2;
					n->isNatural = FALSE;
					n->larg = $1;
					n->rarg = $4;
					if ($5 != NULL && IsA($5, List))
						n->usingClause = (List *) $5; /* USING clause */
					else
						n->quals = $5; /* ON clause */
					$$ = n;
				}
			| table_ref JOIN table_ref join_qual
				{
					/* letting join_type reduce to empty doesn't work */
					JoinExpr *n = makeNode(JoinExpr);
					n->jointype = JOIN_INNER;
					n->isNatural = FALSE;
					n->larg = $1;
					n->rarg = $3;
					if ($4 != NULL && IsA($4, List))
						n->usingClause = (List *) $4; /* USING clause */
					else
						n->quals = $4; /* ON clause */
					$$ = n;
				}
			| table_ref NATURAL join_type JOIN table_ref
				{
					JoinExpr *n = makeNode(JoinExpr);
					n->jointype = $3;
					n->isNatural = TRUE;
					n->larg = $1;
					n->rarg = $5;
					n->usingClause = NIL; /* figure out which columns later... */
					n->quals = NULL; /* fill later */
					$$ = n;
				}
			| table_ref NATURAL JOIN table_ref
				{
					/* letting join_type reduce to empty doesn't work */
					JoinExpr *n = makeNode(JoinExpr);
					n->jointype = JOIN_INNER;
					n->isNatural = TRUE;
					n->larg = $1;
					n->rarg = $4;
					n->usingClause = NIL; /* figure out which columns later... */
					n->quals = NULL; /* fill later */
					$$ = n;
				}
		;

alias_clause:
			AS ColId '(' name_list ')'
				{
					$$ = makeNode(Alias);
					$$->aliasname = $2;
					$$->colnames = $4;
				}
			| AS ColId
				{
					$$ = makeNode(Alias);
					$$->aliasname = $2;
				}
			| ColId '(' name_list ')'
				{
					$$ = makeNode(Alias);
					$$->aliasname = $1;
					$$->colnames = $3;
				}
			| ColId
				{
					$$ = makeNode(Alias);
					$$->aliasname = $1;
				}
		;

opt_alias_clause: alias_clause						{ $$ = $1; }
			| /*EMPTY*/								{ $$ = NULL; }
		;

/*
 * func_alias_clause can include both an Alias and a coldeflist, so we make it
 * return a 2-element list that gets disassembled by calling production.
 */
func_alias_clause:
			alias_clause
				{
					$$ = list_make2($1, NIL);
				}
			| AS '(' TableFuncElementList ')'
				{
					$$ = list_make2(NULL, $3);
				}
			| AS ColId '(' TableFuncElementList ')'
				{
					Alias *a = makeNode(Alias);
					a->aliasname = $2;
					$$ = list_make2(a, $4);
				}
			| ColId '(' TableFuncElementList ')'
				{
					Alias *a = makeNode(Alias);
					a->aliasname = $1;
					$$ = list_make2(a, $3);
				}
			| /*EMPTY*/
				{
					$$ = list_make2(NULL, NIL);
				}
		;

join_type:	FULL join_outer							{ $$ = JOIN_FULL; }
			| LEFT join_outer						{ $$ = JOIN_LEFT; }
			| RIGHT join_outer						{ $$ = JOIN_RIGHT; }
			| INNER_P								{ $$ = JOIN_INNER; }
		;

/* OUTER is just noise... */
join_outer: OUTER_P									{ $$ = NULL; }
			| /*EMPTY*/								{ $$ = NULL; }
		;

/* JOIN qualification clauses
 * Possibilities are:
 *	USING ( column list ) allows only unqualified column names,
 *						  which must match between tables.
 *	ON expr allows more general qualifications.
 *
 * We return USING as a List node, while an ON-expr will not be a List.
 */

join_qual:	USING '(' name_list ')'					{ $$ = (Node *) $3; }
			| ON a_expr								{ $$ = $2; }
		;


relation_expr:
			qualified_name
				{
					/* inheritance query, implicitly */
					$$ = $1;
					$$->inh = true;
					$$->alias = NULL;
				}
			| qualified_name '*'
				{
					/* inheritance query, explicitly */
					$$ = $1;
					$$->inh = true;
					$$->alias = NULL;
				}
			| ONLY qualified_name
				{
					/* no inheritance */
					$$ = $2;
					$$->inh = false;
					$$->alias = NULL;
				}
			| ONLY '(' qualified_name ')'
				{
					/* no inheritance, SQL99-style syntax */
					$$ = $3;
					$$->inh = false;
					$$->alias = NULL;
				}
		;


relation_expr_list:
			relation_expr							{ $$ = list_make1($1); }
			| relation_expr_list ',' relation_expr	{ $$ = lappend($1, $3); }
		;


/*
 * Given "UPDATE foo set set ...", we have to decide without looking any
 * further ahead whether the first "set" is an alias or the UPDATE's SET
 * keyword.  Since "set" is allowed as a column name both interpretations
 * are feasible.  We resolve the shift/reduce conflict by giving the first
 * relation_expr_opt_alias production a higher precedence than the SET token
 * has, causing the parser to prefer to reduce, in effect assuming that the
 * SET is not an alias.
 */
relation_expr_opt_alias: relation_expr					%prec UMINUS
				{
					$$ = $1;
				}
			| relation_expr ColId
				{
					Alias *alias = makeNode(Alias);
					alias->aliasname = $2;
					$1->alias = alias;
					$$ = $1;
				}
			| relation_expr AS ColId
				{
					Alias *alias = makeNode(Alias);
					alias->aliasname = $3;
					$1->alias = alias;
					$$ = $1;
				}
		;

/*
 * TABLESAMPLE decoration in a FROM item
 */
tablesample_clause:
			TABLESAMPLE func_name '(' expr_list ')' opt_repeatable_clause
				{
					RangeTableSample *n = makeNode(RangeTableSample);
					/* n->relation will be filled in later */
					n->method = $2;
					n->args = $4;
					n->repeatable = $6;
					n->location = @2;
					$$ = (Node *) n;
				}
		;

opt_repeatable_clause:
			REPEATABLE '(' a_expr ')'	{ $$ = (Node *) $3; }
			| /*EMPTY*/					{ $$ = NULL; }
		;

/*
 * func_table represents a function invocation in a FROM list. It can be
 * a plain function call, like "foo(...)", or a ROWS FROM expression with
 * one or more function calls, "ROWS FROM (foo(...), bar(...))",
 * optionally with WITH ORDINALITY attached.
 * In the ROWS FROM syntax, a column definition list can be given for each
 * function, for example:
 *     ROWS FROM (foo() AS (foo_res_a text, foo_res_b text),
 *                bar() AS (bar_res_a text, bar_res_b text))
 * It's also possible to attach a column definition list to the RangeFunction
 * as a whole, but that's handled by the table_ref production.
 */
func_table: func_expr_windowless opt_ordinality
				{
					RangeFunction *n = makeNode(RangeFunction);
					n->lateral = false;
					n->ordinality = $2;
					n->is_rowsfrom = false;
					n->functions = list_make1(list_make2($1, NIL));
					/* alias and coldeflist are set by table_ref production */
					$$ = (Node *) n;
				}
			| ROWS FROM '(' rowsfrom_list ')' opt_ordinality
				{
					RangeFunction *n = makeNode(RangeFunction);
					n->lateral = false;
					n->ordinality = $6;
					n->is_rowsfrom = true;
					n->functions = $4;
					/* alias and coldeflist are set by table_ref production */
					$$ = (Node *) n;
				}
		;

rowsfrom_item: func_expr_windowless opt_col_def_list
				{ $$ = list_make2($1, $2); }
		;

rowsfrom_list:
			rowsfrom_item						{ $$ = list_make1($1); }
			| rowsfrom_list ',' rowsfrom_item	{ $$ = lappend($1, $3); }
		;

opt_col_def_list: AS '(' TableFuncElementList ')'	{ $$ = $3; }
			| /*EMPTY*/								{ $$ = NIL; }
		;

opt_ordinality: WITH_LA ORDINALITY					{ $$ = true; }
			| /*EMPTY*/								{ $$ = false; }
		;


where_clause:
			WHERE a_expr							{ $$ = $2; }
			| /*EMPTY*/								{ $$ = NULL; }
		;

/* variant for UPDATE and DELETE */
where_or_current_clause:
			WHERE a_expr							{ $$ = $2; }
			| WHERE CURRENT_P OF cursor_name
				{
					CurrentOfExpr *n = makeNode(CurrentOfExpr);
					/* cvarno is filled in by parse analysis */
					n->cursor_name = $4;
					n->cursor_param = 0;
					$$ = (Node *) n;
				}
			| /*EMPTY*/								{ $$ = NULL; }
		;


OptTableFuncElementList:
			TableFuncElementList				{ $$ = $1; }
			| /*EMPTY*/							{ $$ = NIL; }
		;

TableFuncElementList:
			TableFuncElement
				{
					$$ = list_make1($1);
				}
			| TableFuncElementList ',' TableFuncElement
				{
					$$ = lappend($1, $3);
				}
		;

TableFuncElement:	ColId Typename opt_collate_clause
				{
					ColumnDef *n = makeNode(ColumnDef);
					n->colname = $1;
					n->typeName = $2;
					n->inhcount = 0;
					n->is_local = true;
					n->is_not_null = false;
					n->is_from_type = false;
					n->is_from_parent = false;
					n->storage = 0;
					n->raw_default = NULL;
					n->cooked_default = NULL;
					n->collClause = (CollateClause *) $3;
					n->collOid = InvalidOid;
					n->constraints = NIL;
					n->location = @1;
					$$ = (Node *)n;
				}
		;

/*
 * XMLTABLE
 */
xmltable:
			XMLTABLE '(' c_expr xmlexists_argument COLUMNS xmltable_column_list ')'
				{
					RangeTableFunc *n = makeNode(RangeTableFunc);
					n->rowexpr = $3;
					n->docexpr = $4;
					n->columns = $6;
					n->namespaces = NIL;
					n->location = @1;
					$$ = (Node *)n;
				}
			| XMLTABLE '(' XMLNAMESPACES '(' xml_namespace_list ')' ','
				c_expr xmlexists_argument COLUMNS xmltable_column_list ')'
				{
					RangeTableFunc *n = makeNode(RangeTableFunc);
					n->rowexpr = $8;
					n->docexpr = $9;
					n->columns = $11;
					n->namespaces = $5;
					n->location = @1;
					$$ = (Node *)n;
				}
		;

xmltable_column_list: xmltable_column_el					{ $$ = list_make1($1); }
			| xmltable_column_list ',' xmltable_column_el	{ $$ = lappend($1, $3); }
		;

xmltable_column_el:
			ColId Typename
				{
					RangeTableFuncCol	   *fc = makeNode(RangeTableFuncCol);

					fc->colname = $1;
					fc->for_ordinality = false;
					fc->typeName = $2;
					fc->is_not_null = false;
					fc->colexpr = NULL;
					fc->coldefexpr = NULL;
					fc->location = @1;

					$$ = (Node *) fc;
				}
			| ColId Typename xmltable_column_option_list
				{
					RangeTableFuncCol	   *fc = makeNode(RangeTableFuncCol);
					ListCell		   *option;
					bool				nullability_seen = false;

					fc->colname = $1;
					fc->typeName = $2;
					fc->for_ordinality = false;
					fc->is_not_null = false;
					fc->colexpr = NULL;
					fc->coldefexpr = NULL;
					fc->location = @1;

					foreach(option, $3)
					{
						DefElem   *defel = (DefElem *) lfirst(option);

						if (strcmp(defel->defname, "default") == 0)
						{
							if (fc->coldefexpr != NULL)
								ereport(ERROR,
										(errcode(ERRCODE_SYNTAX_ERROR),
										 errmsg("only one DEFAULT value is allowed"),
										 parser_errposition(defel->location)));
							fc->coldefexpr = defel->arg;
						}
						else if (strcmp(defel->defname, "path") == 0)
						{
							if (fc->colexpr != NULL)
								ereport(ERROR,
										(errcode(ERRCODE_SYNTAX_ERROR),
										 errmsg("only one PATH value per column is allowed"),
										 parser_errposition(defel->location)));
							fc->colexpr = defel->arg;
						}
						else if (strcmp(defel->defname, "is_not_null") == 0)
						{
							if (nullability_seen)
								ereport(ERROR,
										(errcode(ERRCODE_SYNTAX_ERROR),
										 errmsg("conflicting or redundant NULL / NOT NULL declarations for column \"%s\"", fc->colname),
										 parser_errposition(defel->location)));
							fc->is_not_null = intVal(defel->arg);
							nullability_seen = true;
						}
						else
						{
							ereport(ERROR,
									(errcode(ERRCODE_SYNTAX_ERROR),
									 errmsg("unrecognized column option \"%s\"",
											defel->defname),
									 parser_errposition(defel->location)));
						}
					}
					$$ = (Node *) fc;
				}
			| ColId FOR ORDINALITY
				{
					RangeTableFuncCol	   *fc = makeNode(RangeTableFuncCol);

					fc->colname = $1;
					fc->for_ordinality = true;
					/* other fields are ignored, initialized by makeNode */
					fc->location = @1;

					$$ = (Node *) fc;
				}
		;

xmltable_column_option_list:
			xmltable_column_option_el
				{ $$ = list_make1($1); }
			| xmltable_column_option_list xmltable_column_option_el
				{ $$ = lappend($1, $2); }
		;

xmltable_column_option_el:
			IDENT b_expr
				{ $$ = makeDefElem($1, $2, @1); }
			| DEFAULT b_expr
				{ $$ = makeDefElem("default", $2, @1); }
			| NOT NULL_P
				{ $$ = makeDefElem("is_not_null", (Node *) makeInteger(true), @1); }
			| NULL_P
				{ $$ = makeDefElem("is_not_null", (Node *) makeInteger(false), @1); }
		;

xml_namespace_list:
			xml_namespace_el
				{ $$ = list_make1($1); }
			| xml_namespace_list ',' xml_namespace_el
				{ $$ = lappend($1, $3); }
		;

xml_namespace_el:
			b_expr AS ColLabel
				{
					$$ = makeNode(ResTarget);
					$$->name = $3;
					$$->indirection = NIL;
					$$->val = $1;
					$$->location = @1;
				}
			| DEFAULT b_expr
				{
					$$ = makeNode(ResTarget);
					$$->name = NULL;
					$$->indirection = NIL;
					$$->val = $2;
					$$->location = @1;
				}
		;

/*****************************************************************************
 *
 *	Type syntax
 *		SQL introduces a large amount of type-specific syntax.
 *		Define individual clauses to handle these cases, and use
 *		 the generic case to handle regular type-extensible Postgres syntax.
 *		- thomas 1997-10-10
 *
 *****************************************************************************/

Typename:	SimpleTypename opt_array_bounds
				{
					$$ = $1;
					$$->arrayBounds = $2;
				}
			| SETOF SimpleTypename opt_array_bounds
				{
					$$ = $2;
					$$->arrayBounds = $3;
					$$->setof = TRUE;
				}
			/* SQL standard syntax, currently only one-dimensional */
			| SimpleTypename ARRAY '[' Iconst ']'
				{
					$$ = $1;
					$$->arrayBounds = list_make1(makeInteger($4));
				}
			| SETOF SimpleTypename ARRAY '[' Iconst ']'
				{
					$$ = $2;
					$$->arrayBounds = list_make1(makeInteger($5));
					$$->setof = TRUE;
				}
			| SimpleTypename ARRAY
				{
					$$ = $1;
					$$->arrayBounds = list_make1(makeInteger(-1));
				}
			| SETOF SimpleTypename ARRAY
				{
					$$ = $2;
					$$->arrayBounds = list_make1(makeInteger(-1));
					$$->setof = TRUE;
				}
		;

opt_array_bounds:
			opt_array_bounds '[' ']'
					{  $$ = lappend($1, makeInteger(-1)); }
			| opt_array_bounds '[' Iconst ']'
					{  $$ = lappend($1, makeInteger($3)); }
			| /*EMPTY*/
					{  $$ = NIL; }
		;

SimpleTypename:
			GenericType								{ $$ = $1; }
			| Numeric								{ $$ = $1; }
			| Bit									{ $$ = $1; }
			| Character								{ $$ = $1; }
			| ConstDatetime							{ $$ = $1; }
			| ConstInterval opt_interval
				{
					$$ = $1;
					$$->typmods = $2;
				}
			| ConstInterval '(' Iconst ')'
				{
					$$ = $1;
					$$->typmods = list_make2(makeIntConst(INTERVAL_FULL_RANGE, -1),
											 makeIntConst($3, @3));
				}
		;

/* We have a separate ConstTypename to allow defaulting fixed-length
 * types such as CHAR() and BIT() to an unspecified length.
 * SQL9x requires that these default to a length of one, but this
 * makes no sense for constructs like CHAR 'hi' and BIT '0101',
 * where there is an obvious better choice to make.
 * Note that ConstInterval is not included here since it must
 * be pushed up higher in the rules to accommodate the postfix
 * options (e.g. INTERVAL '1' YEAR). Likewise, we have to handle
 * the generic-type-name case in AExprConst to avoid premature
 * reduce/reduce conflicts against function names.
 */
ConstTypename:
			Numeric									{ $$ = $1; }
			| ConstBit								{ $$ = $1; }
			| ConstCharacter						{ $$ = $1; }
			| ConstDatetime							{ $$ = $1; }
		;

/*
 * GenericType covers all type names that don't have special syntax mandated
 * by the standard, including qualified names.  We also allow type modifiers.
 * To avoid parsing conflicts against function invocations, the modifiers
 * have to be shown as expr_list here, but parse analysis will only accept
 * constants for them.
 */
GenericType:
			type_function_name opt_type_modifiers
				{
					$$ = makeTypeName($1);
					$$->typmods = $2;
					$$->location = @1;
				}
			| type_function_name attrs opt_type_modifiers
				{
					$$ = makeTypeNameFromNameList(lcons(makeString($1), $2));
					$$->typmods = $3;
					$$->location = @1;
				}
		;

opt_type_modifiers: '(' expr_list ')'				{ $$ = $2; }
					| /* EMPTY */					{ $$ = NIL; }
		;

/*
 * SQL numeric data types
 */
Numeric:	INT_P
				{
					$$ = SystemTypeName("int4");
					$$->location = @1;
				}
			| INTEGER
				{
					$$ = SystemTypeName("int4");
					$$->location = @1;
				}
			| SMALLINT
				{
					$$ = SystemTypeName("int2");
					$$->location = @1;
				}
			| BIGINT
				{
					$$ = SystemTypeName("int8");
					$$->location = @1;
				}
			| REAL
				{
					$$ = SystemTypeName("float4");
					$$->location = @1;
				}
			| FLOAT_P opt_float
				{
					$$ = $2;
					$$->location = @1;
				}
			| DOUBLE_P PRECISION
				{
					$$ = SystemTypeName("float8");
					$$->location = @1;
				}
			| DECIMAL_P opt_type_modifiers
				{
					$$ = SystemTypeName("numeric");
					$$->typmods = $2;
					$$->location = @1;
				}
			| DEC opt_type_modifiers
				{
					$$ = SystemTypeName("numeric");
					$$->typmods = $2;
					$$->location = @1;
				}
			| NUMERIC opt_type_modifiers
				{
					$$ = SystemTypeName("numeric");
					$$->typmods = $2;
					$$->location = @1;
				}
			| BOOLEAN_P
				{
					$$ = SystemTypeName("bool");
					$$->location = @1;
				}
		;

opt_float:	'(' Iconst ')'
				{
					/*
					 * Check FLOAT() precision limits assuming IEEE floating
					 * types - thomas 1997-09-18
					 */
					if ($2 < 1)
						ereport(ERROR,
								(errcode(ERRCODE_INVALID_PARAMETER_VALUE),
								 errmsg("precision for type float must be at least 1 bit"),
								 parser_errposition(@2)));
					else if ($2 <= 24)
						$$ = SystemTypeName("float4");
					else if ($2 <= 53)
						$$ = SystemTypeName("float8");
					else
						ereport(ERROR,
								(errcode(ERRCODE_INVALID_PARAMETER_VALUE),
								 errmsg("precision for type float must be less than 54 bits"),
								 parser_errposition(@2)));
				}
			| /*EMPTY*/
				{
					$$ = SystemTypeName("float8");
				}
		;

/*
 * SQL bit-field data types
 * The following implements BIT() and BIT VARYING().
 */
Bit:		BitWithLength
				{
					$$ = $1;
				}
			| BitWithoutLength
				{
					$$ = $1;
				}
		;

/* ConstBit is like Bit except "BIT" defaults to unspecified length */
/* See notes for ConstCharacter, which addresses same issue for "CHAR" */
ConstBit:	BitWithLength
				{
					$$ = $1;
				}
			| BitWithoutLength
				{
					$$ = $1;
					$$->typmods = NIL;
				}
		;

BitWithLength:
			BIT opt_varying '(' expr_list ')'
				{
					char *typname;

					typname = $2 ? "varbit" : "bit";
					$$ = SystemTypeName(typname);
					$$->typmods = $4;
					$$->location = @1;
				}
		;

BitWithoutLength:
			BIT opt_varying
				{
					/* bit defaults to bit(1), varbit to no limit */
					if ($2)
					{
						$$ = SystemTypeName("varbit");
					}
					else
					{
						$$ = SystemTypeName("bit");
						$$->typmods = list_make1(makeIntConst(1, -1));
					}
					$$->location = @1;
				}
		;


/*
 * SQL character data types
 * The following implements CHAR() and VARCHAR().
 */
Character:  CharacterWithLength
				{
					$$ = $1;
				}
			| CharacterWithoutLength
				{
					$$ = $1;
				}
		;

ConstCharacter:  CharacterWithLength
				{
					$$ = $1;
				}
			| CharacterWithoutLength
				{
					/* Length was not specified so allow to be unrestricted.
					 * This handles problems with fixed-length (bpchar) strings
					 * which in column definitions must default to a length
					 * of one, but should not be constrained if the length
					 * was not specified.
					 */
					$$ = $1;
					$$->typmods = NIL;
				}
		;

CharacterWithLength:  character '(' Iconst ')'
				{
					$$ = SystemTypeName($1);
					$$->typmods = list_make1(makeIntConst($3, @3));
					$$->location = @1;
				}
		;

CharacterWithoutLength:	 character
				{
					$$ = SystemTypeName($1);
					/* char defaults to char(1), varchar to no limit */
					if (strcmp($1, "bpchar") == 0)
						$$->typmods = list_make1(makeIntConst(1, -1));
					$$->location = @1;
				}
		;

character:	CHARACTER opt_varying
										{ $$ = $2 ? "varchar": "bpchar"; }
			| CHAR_P opt_varying
										{ $$ = $2 ? "varchar": "bpchar"; }
			| VARCHAR
										{ $$ = "varchar"; }
			| NATIONAL CHARACTER opt_varying
										{ $$ = $3 ? "varchar": "bpchar"; }
			| NATIONAL CHAR_P opt_varying
										{ $$ = $3 ? "varchar": "bpchar"; }
			| NCHAR opt_varying
										{ $$ = $2 ? "varchar": "bpchar"; }
		;

opt_varying:
			VARYING									{ $$ = TRUE; }
			| /*EMPTY*/								{ $$ = FALSE; }
		;

/*
 * SQL date/time types
 */
ConstDatetime:
			TIMESTAMP '(' Iconst ')' opt_timezone
				{
					if ($5)
						$$ = SystemTypeName("timestamptz");
					else
						$$ = SystemTypeName("timestamp");
					$$->typmods = list_make1(makeIntConst($3, @3));
					$$->location = @1;
				}
			| TIMESTAMP opt_timezone
				{
					if ($2)
						$$ = SystemTypeName("timestamptz");
					else
						$$ = SystemTypeName("timestamp");
					$$->location = @1;
				}
			| TIME '(' Iconst ')' opt_timezone
				{
					if ($5)
						$$ = SystemTypeName("timetz");
					else
						$$ = SystemTypeName("time");
					$$->typmods = list_make1(makeIntConst($3, @3));
					$$->location = @1;
				}
			| TIME opt_timezone
				{
					if ($2)
						$$ = SystemTypeName("timetz");
					else
						$$ = SystemTypeName("time");
					$$->location = @1;
				}
		;

ConstInterval:
			INTERVAL
				{
					$$ = SystemTypeName("interval");
					$$->location = @1;
				}
		;

opt_timezone:
			WITH_LA TIME ZONE						{ $$ = TRUE; }
			| WITHOUT TIME ZONE						{ $$ = FALSE; }
			| /*EMPTY*/								{ $$ = FALSE; }
		;

opt_interval:
			YEAR_P
				{ $$ = list_make1(makeIntConst(INTERVAL_MASK(YEAR), @1)); }
			| MONTH_P
				{ $$ = list_make1(makeIntConst(INTERVAL_MASK(MONTH), @1)); }
			| DAY_P
				{ $$ = list_make1(makeIntConst(INTERVAL_MASK(DAY), @1)); }
			| HOUR_P
				{ $$ = list_make1(makeIntConst(INTERVAL_MASK(HOUR), @1)); }
			| MINUTE_P
				{ $$ = list_make1(makeIntConst(INTERVAL_MASK(MINUTE), @1)); }
			| interval_second
				{ $$ = $1; }
			| YEAR_P TO MONTH_P
				{
					$$ = list_make1(makeIntConst(INTERVAL_MASK(YEAR) |
												 INTERVAL_MASK(MONTH), @1));
				}
			| DAY_P TO HOUR_P
				{
					$$ = list_make1(makeIntConst(INTERVAL_MASK(DAY) |
												 INTERVAL_MASK(HOUR), @1));
				}
			| DAY_P TO MINUTE_P
				{
					$$ = list_make1(makeIntConst(INTERVAL_MASK(DAY) |
												 INTERVAL_MASK(HOUR) |
												 INTERVAL_MASK(MINUTE), @1));
				}
			| DAY_P TO interval_second
				{
					$$ = $3;
					linitial($$) = makeIntConst(INTERVAL_MASK(DAY) |
												INTERVAL_MASK(HOUR) |
												INTERVAL_MASK(MINUTE) |
												INTERVAL_MASK(SECOND), @1);
				}
			| HOUR_P TO MINUTE_P
				{
					$$ = list_make1(makeIntConst(INTERVAL_MASK(HOUR) |
												 INTERVAL_MASK(MINUTE), @1));
				}
			| HOUR_P TO interval_second
				{
					$$ = $3;
					linitial($$) = makeIntConst(INTERVAL_MASK(HOUR) |
												INTERVAL_MASK(MINUTE) |
												INTERVAL_MASK(SECOND), @1);
				}
			| MINUTE_P TO interval_second
				{
					$$ = $3;
					linitial($$) = makeIntConst(INTERVAL_MASK(MINUTE) |
												INTERVAL_MASK(SECOND), @1);
				}
			| /*EMPTY*/
				{ $$ = NIL; }
		;

interval_second:
			SECOND_P
				{
					$$ = list_make1(makeIntConst(INTERVAL_MASK(SECOND), @1));
				}
			| SECOND_P '(' Iconst ')'
				{
					$$ = list_make2(makeIntConst(INTERVAL_MASK(SECOND), @1),
									makeIntConst($3, @3));
				}
		;


/*****************************************************************************
 *
 *	expression grammar
 *
 *****************************************************************************/

/*
 * General expressions
 * This is the heart of the expression syntax.
 *
 * We have two expression types: a_expr is the unrestricted kind, and
 * b_expr is a subset that must be used in some places to avoid shift/reduce
 * conflicts.  For example, we can't do BETWEEN as "BETWEEN a_expr AND a_expr"
 * because that use of AND conflicts with AND as a boolean operator.  So,
 * b_expr is used in BETWEEN and we remove boolean keywords from b_expr.
 *
 * Note that '(' a_expr ')' is a b_expr, so an unrestricted expression can
 * always be used by surrounding it with parens.
 *
 * c_expr is all the productions that are common to a_expr and b_expr;
 * it's factored out just to eliminate redundant coding.
 *
 * Be careful of productions involving more than one terminal token.
 * By default, bison will assign such productions the precedence of their
 * last terminal, but in nearly all cases you want it to be the precedence
 * of the first terminal instead; otherwise you will not get the behavior
 * you expect!  So we use %prec annotations freely to set precedences.
 */
a_expr:		c_expr									{ $$ = $1; }
			| a_expr TYPECAST Typename
					{ $$ = makeTypeCast($1, $3, @2); }
			| a_expr COLLATE any_name
				{
					CollateClause *n = makeNode(CollateClause);
					n->arg = $1;
					n->collname = $3;
					n->location = @2;
					$$ = (Node *) n;
				}
			| a_expr AT TIME ZONE a_expr			%prec AT
				{
					$$ = (Node *) makeFuncCall(SystemFuncName("timezone"),
											   list_make2($5, $1),
											   @2);
				}
		/*
		 * These operators must be called out explicitly in order to make use
		 * of bison's automatic operator-precedence handling.  All other
		 * operator names are handled by the generic productions using "Op",
		 * below; and all those operators will have the same precedence.
		 *
		 * If you add more explicitly-known operators, be sure to add them
		 * also to b_expr and to the MathOp list below.
		 */
			| '+' a_expr					%prec UMINUS
				{ $$ = (Node *) makeSimpleA_Expr(AEXPR_OP, "+", NULL, $2, @1); }
			| '-' a_expr					%prec UMINUS
				{ $$ = doNegate($2, @1); }
			| a_expr '+' a_expr
				{ $$ = (Node *) makeSimpleA_Expr(AEXPR_OP, "+", $1, $3, @2); }
			| a_expr '-' a_expr
				{ $$ = (Node *) makeSimpleA_Expr(AEXPR_OP, "-", $1, $3, @2); }
			| a_expr '*' a_expr
				{ $$ = (Node *) makeSimpleA_Expr(AEXPR_OP, "*", $1, $3, @2); }
			| a_expr '/' a_expr
				{ $$ = (Node *) makeSimpleA_Expr(AEXPR_OP, "/", $1, $3, @2); }
			| a_expr '%' a_expr
				{ $$ = (Node *) makeSimpleA_Expr(AEXPR_OP, "%", $1, $3, @2); }
			| a_expr '^' a_expr
				{ $$ = (Node *) makeSimpleA_Expr(AEXPR_OP, "^", $1, $3, @2); }
			| a_expr '<' a_expr
				{ $$ = (Node *) makeSimpleA_Expr(AEXPR_OP, "<", $1, $3, @2); }
			| a_expr '>' a_expr
				{ $$ = (Node *) makeSimpleA_Expr(AEXPR_OP, ">", $1, $3, @2); }
			| a_expr '=' a_expr
				{ $$ = (Node *) makeSimpleA_Expr(AEXPR_OP, "=", $1, $3, @2); }
			| a_expr LESS_EQUALS a_expr
				{ $$ = (Node *) makeSimpleA_Expr(AEXPR_OP, "<=", $1, $3, @2); }
			| a_expr GREATER_EQUALS a_expr
				{ $$ = (Node *) makeSimpleA_Expr(AEXPR_OP, ">=", $1, $3, @2); }
			| a_expr NOT_EQUALS a_expr
				{ $$ = (Node *) makeSimpleA_Expr(AEXPR_OP, "<>", $1, $3, @2); }

			| a_expr qual_Op a_expr				%prec Op
				{ $$ = (Node *) makeA_Expr(AEXPR_OP, $2, $1, $3, @2); }
			| qual_Op a_expr					%prec Op
				{ $$ = (Node *) makeA_Expr(AEXPR_OP, $1, NULL, $2, @1); }
			| a_expr qual_Op					%prec POSTFIXOP
				{ $$ = (Node *) makeA_Expr(AEXPR_OP, $2, $1, NULL, @2); }

			| a_expr AND a_expr
				{ $$ = makeAndExpr($1, $3, @2); }
			| a_expr OR a_expr
				{ $$ = makeOrExpr($1, $3, @2); }
			| NOT a_expr
				{ $$ = makeNotExpr($2, @1); }
			| NOT_LA a_expr						%prec NOT
				{ $$ = makeNotExpr($2, @1); }

			| a_expr LIKE a_expr
				{
					$$ = (Node *) makeSimpleA_Expr(AEXPR_LIKE, "~~",
												   $1, $3, @2);
				}
			| a_expr LIKE a_expr ESCAPE a_expr					%prec LIKE
				{
					FuncCall *n = makeFuncCall(SystemFuncName("like_escape"),
											   list_make2($3, $5),
											   @2);
					$$ = (Node *) makeSimpleA_Expr(AEXPR_LIKE, "~~",
												   $1, (Node *) n, @2);
				}
			| a_expr NOT_LA LIKE a_expr							%prec NOT_LA
				{
					$$ = (Node *) makeSimpleA_Expr(AEXPR_LIKE, "!~~",
												   $1, $4, @2);
				}
			| a_expr NOT_LA LIKE a_expr ESCAPE a_expr			%prec NOT_LA
				{
					FuncCall *n = makeFuncCall(SystemFuncName("like_escape"),
											   list_make2($4, $6),
											   @2);
					$$ = (Node *) makeSimpleA_Expr(AEXPR_LIKE, "!~~",
												   $1, (Node *) n, @2);
				}
			| a_expr ILIKE a_expr
				{
					$$ = (Node *) makeSimpleA_Expr(AEXPR_ILIKE, "~~*",
												   $1, $3, @2);
				}
			| a_expr ILIKE a_expr ESCAPE a_expr					%prec ILIKE
				{
					FuncCall *n = makeFuncCall(SystemFuncName("like_escape"),
											   list_make2($3, $5),
											   @2);
					$$ = (Node *) makeSimpleA_Expr(AEXPR_ILIKE, "~~*",
												   $1, (Node *) n, @2);
				}
			| a_expr NOT_LA ILIKE a_expr						%prec NOT_LA
				{
					$$ = (Node *) makeSimpleA_Expr(AEXPR_ILIKE, "!~~*",
												   $1, $4, @2);
				}
			| a_expr NOT_LA ILIKE a_expr ESCAPE a_expr			%prec NOT_LA
				{
					FuncCall *n = makeFuncCall(SystemFuncName("like_escape"),
											   list_make2($4, $6),
											   @2);
					$$ = (Node *) makeSimpleA_Expr(AEXPR_ILIKE, "!~~*",
												   $1, (Node *) n, @2);
				}

			| a_expr SIMILAR TO a_expr							%prec SIMILAR
				{
					FuncCall *n = makeFuncCall(SystemFuncName("similar_escape"),
											   list_make2($4, makeNullAConst(-1)),
											   @2);
					$$ = (Node *) makeSimpleA_Expr(AEXPR_SIMILAR, "~",
												   $1, (Node *) n, @2);
				}
			| a_expr SIMILAR TO a_expr ESCAPE a_expr			%prec SIMILAR
				{
					FuncCall *n = makeFuncCall(SystemFuncName("similar_escape"),
											   list_make2($4, $6),
											   @2);
					$$ = (Node *) makeSimpleA_Expr(AEXPR_SIMILAR, "~",
												   $1, (Node *) n, @2);
				}
			| a_expr NOT_LA SIMILAR TO a_expr					%prec NOT_LA
				{
					FuncCall *n = makeFuncCall(SystemFuncName("similar_escape"),
											   list_make2($5, makeNullAConst(-1)),
											   @2);
					$$ = (Node *) makeSimpleA_Expr(AEXPR_SIMILAR, "!~",
												   $1, (Node *) n, @2);
				}
			| a_expr NOT_LA SIMILAR TO a_expr ESCAPE a_expr		%prec NOT_LA
				{
					FuncCall *n = makeFuncCall(SystemFuncName("similar_escape"),
											   list_make2($5, $7),
											   @2);
					$$ = (Node *) makeSimpleA_Expr(AEXPR_SIMILAR, "!~",
												   $1, (Node *) n, @2);
				}

			/* NullTest clause
			 * Define SQL-style Null test clause.
			 * Allow two forms described in the standard:
			 *	a IS NULL
			 *	a IS NOT NULL
			 * Allow two SQL extensions
			 *	a ISNULL
			 *	a NOTNULL
			 */
			| a_expr IS NULL_P							%prec IS
				{
					NullTest *n = makeNode(NullTest);
					n->arg = (Expr *) $1;
					n->nulltesttype = IS_NULL;
					n->location = @2;
					$$ = (Node *)n;
				}
			| a_expr ISNULL
				{
					NullTest *n = makeNode(NullTest);
					n->arg = (Expr *) $1;
					n->nulltesttype = IS_NULL;
					n->location = @2;
					$$ = (Node *)n;
				}
			| a_expr IS NOT NULL_P						%prec IS
				{
					NullTest *n = makeNode(NullTest);
					n->arg = (Expr *) $1;
					n->nulltesttype = IS_NOT_NULL;
					n->location = @2;
					$$ = (Node *)n;
				}
			| a_expr NOTNULL
				{
					NullTest *n = makeNode(NullTest);
					n->arg = (Expr *) $1;
					n->nulltesttype = IS_NOT_NULL;
					n->location = @2;
					$$ = (Node *)n;
				}
			| row OVERLAPS row
				{
					if (list_length($1) != 2)
						ereport(ERROR,
								(errcode(ERRCODE_SYNTAX_ERROR),
								 errmsg("wrong number of parameters on left side of OVERLAPS expression"),
								 parser_errposition(@1)));
					if (list_length($3) != 2)
						ereport(ERROR,
								(errcode(ERRCODE_SYNTAX_ERROR),
								 errmsg("wrong number of parameters on right side of OVERLAPS expression"),
								 parser_errposition(@3)));
					$$ = (Node *) makeFuncCall(SystemFuncName("overlaps"),
											   list_concat($1, $3),
											   @2);
				}
			| a_expr IS TRUE_P							%prec IS
				{
					BooleanTest *b = makeNode(BooleanTest);
					b->arg = (Expr *) $1;
					b->booltesttype = IS_TRUE;
					b->location = @2;
					$$ = (Node *)b;
				}
			| a_expr IS NOT TRUE_P						%prec IS
				{
					BooleanTest *b = makeNode(BooleanTest);
					b->arg = (Expr *) $1;
					b->booltesttype = IS_NOT_TRUE;
					b->location = @2;
					$$ = (Node *)b;
				}
			| a_expr IS FALSE_P							%prec IS
				{
					BooleanTest *b = makeNode(BooleanTest);
					b->arg = (Expr *) $1;
					b->booltesttype = IS_FALSE;
					b->location = @2;
					$$ = (Node *)b;
				}
			| a_expr IS NOT FALSE_P						%prec IS
				{
					BooleanTest *b = makeNode(BooleanTest);
					b->arg = (Expr *) $1;
					b->booltesttype = IS_NOT_FALSE;
					b->location = @2;
					$$ = (Node *)b;
				}
			| a_expr IS UNKNOWN							%prec IS
				{
					BooleanTest *b = makeNode(BooleanTest);
					b->arg = (Expr *) $1;
					b->booltesttype = IS_UNKNOWN;
					b->location = @2;
					$$ = (Node *)b;
				}
			| a_expr IS NOT UNKNOWN						%prec IS
				{
					BooleanTest *b = makeNode(BooleanTest);
					b->arg = (Expr *) $1;
					b->booltesttype = IS_NOT_UNKNOWN;
					b->location = @2;
					$$ = (Node *)b;
				}
			| a_expr IS DISTINCT FROM a_expr			%prec IS
				{
					$$ = (Node *) makeSimpleA_Expr(AEXPR_DISTINCT, "=", $1, $5, @2);
				}
			| a_expr IS NOT DISTINCT FROM a_expr		%prec IS
				{
					$$ = (Node *) makeSimpleA_Expr(AEXPR_NOT_DISTINCT, "=", $1, $6, @2);
				}
			| a_expr IS OF '(' type_list ')'			%prec IS
				{
					$$ = (Node *) makeSimpleA_Expr(AEXPR_OF, "=", $1, (Node *) $5, @2);
				}
			| a_expr IS NOT OF '(' type_list ')'		%prec IS
				{
					$$ = (Node *) makeSimpleA_Expr(AEXPR_OF, "<>", $1, (Node *) $6, @2);
				}
			| a_expr BETWEEN opt_asymmetric b_expr AND a_expr		%prec BETWEEN
				{
					$$ = (Node *) makeSimpleA_Expr(AEXPR_BETWEEN,
												   "BETWEEN",
												   $1,
												   (Node *) list_make2($4, $6),
												   @2);
				}
			| a_expr NOT_LA BETWEEN opt_asymmetric b_expr AND a_expr %prec NOT_LA
				{
					$$ = (Node *) makeSimpleA_Expr(AEXPR_NOT_BETWEEN,
												   "NOT BETWEEN",
												   $1,
												   (Node *) list_make2($5, $7),
												   @2);
				}
			| a_expr BETWEEN SYMMETRIC b_expr AND a_expr			%prec BETWEEN
				{
					$$ = (Node *) makeSimpleA_Expr(AEXPR_BETWEEN_SYM,
												   "BETWEEN SYMMETRIC",
												   $1,
												   (Node *) list_make2($4, $6),
												   @2);
				}
			| a_expr NOT_LA BETWEEN SYMMETRIC b_expr AND a_expr		%prec NOT_LA
				{
					$$ = (Node *) makeSimpleA_Expr(AEXPR_NOT_BETWEEN_SYM,
												   "NOT BETWEEN SYMMETRIC",
												   $1,
												   (Node *) list_make2($5, $7),
												   @2);
				}
			| a_expr IN_P in_expr
				{
					/* in_expr returns a SubLink or a list of a_exprs */
					if (IsA($3, SubLink))
					{
						/* generate foo = ANY (subquery) */
						SubLink *n = (SubLink *) $3;
						n->subLinkType = ANY_SUBLINK;
						n->subLinkId = 0;
						n->testexpr = $1;
						n->operName = NIL;		/* show it's IN not = ANY */
						n->location = @2;
						$$ = (Node *)n;
					}
					else
					{
						/* generate scalar IN expression */
						$$ = (Node *) makeSimpleA_Expr(AEXPR_IN, "=", $1, $3, @2);
					}
				}
			| a_expr NOT_LA IN_P in_expr						%prec NOT_LA
				{
					/* in_expr returns a SubLink or a list of a_exprs */
					if (IsA($4, SubLink))
					{
						/* generate NOT (foo = ANY (subquery)) */
						/* Make an = ANY node */
						SubLink *n = (SubLink *) $4;
						n->subLinkType = ANY_SUBLINK;
						n->subLinkId = 0;
						n->testexpr = $1;
						n->operName = NIL;		/* show it's IN not = ANY */
						n->location = @2;
						/* Stick a NOT on top; must have same parse location */
						$$ = makeNotExpr((Node *) n, @2);
					}
					else
					{
						/* generate scalar NOT IN expression */
						$$ = (Node *) makeSimpleA_Expr(AEXPR_IN, "<>", $1, $4, @2);
					}
				}
			| a_expr subquery_Op sub_type select_with_parens	%prec Op
				{
					SubLink *n = makeNode(SubLink);
					n->subLinkType = $3;
					n->subLinkId = 0;
					n->testexpr = $1;
					n->operName = $2;
					n->subselect = $4;
					n->location = @2;
					$$ = (Node *)n;
				}
			| a_expr subquery_Op sub_type '(' a_expr ')'		%prec Op
				{
					if ($3 == ANY_SUBLINK)
						$$ = (Node *) makeA_Expr(AEXPR_OP_ANY, $2, $1, $5, @2);
					else
						$$ = (Node *) makeA_Expr(AEXPR_OP_ALL, $2, $1, $5, @2);
				}
			| UNIQUE select_with_parens
				{
					/* Not sure how to get rid of the parentheses
					 * but there are lots of shift/reduce errors without them.
					 *
					 * Should be able to implement this by plopping the entire
					 * select into a node, then transforming the target expressions
					 * from whatever they are into count(*), and testing the
					 * entire result equal to one.
					 * But, will probably implement a separate node in the executor.
					 */
					ereport(ERROR,
							(errcode(ERRCODE_FEATURE_NOT_SUPPORTED),
							 errmsg("UNIQUE predicate is not yet implemented"),
							 parser_errposition(@1)));
				}
			| a_expr IS DOCUMENT_P					%prec IS
				{
					$$ = makeXmlExpr(IS_DOCUMENT, NULL, NIL,
									 list_make1($1), @2);
				}
			| a_expr IS NOT DOCUMENT_P				%prec IS
				{
					$$ = makeNotExpr(makeXmlExpr(IS_DOCUMENT, NULL, NIL,
												 list_make1($1), @2),
									 @2);
				}
			| DEFAULT
				{
					/*
					 * The SQL spec only allows DEFAULT in "contextually typed
					 * expressions", but for us, it's easier to allow it in
					 * any a_expr and then throw error during parse analysis
					 * if it's in an inappropriate context.  This way also
					 * lets us say something smarter than "syntax error".
					 */
					SetToDefault *n = makeNode(SetToDefault);
					/* parse analysis will fill in the rest */
					n->location = @1;
					$$ = (Node *)n;
				}
		;

/*
 * Restricted expressions
 *
 * b_expr is a subset of the complete expression syntax defined by a_expr.
 *
 * Presently, AND, NOT, IS, and IN are the a_expr keywords that would
 * cause trouble in the places where b_expr is used.  For simplicity, we
 * just eliminate all the boolean-keyword-operator productions from b_expr.
 */
b_expr:		c_expr
				{ $$ = $1; }
			| b_expr TYPECAST Typename
				{ $$ = makeTypeCast($1, $3, @2); }
			| '+' b_expr					%prec UMINUS
				{ $$ = (Node *) makeSimpleA_Expr(AEXPR_OP, "+", NULL, $2, @1); }
			| '-' b_expr					%prec UMINUS
				{ $$ = doNegate($2, @1); }
			| b_expr '+' b_expr
				{ $$ = (Node *) makeSimpleA_Expr(AEXPR_OP, "+", $1, $3, @2); }
			| b_expr '-' b_expr
				{ $$ = (Node *) makeSimpleA_Expr(AEXPR_OP, "-", $1, $3, @2); }
			| b_expr '*' b_expr
				{ $$ = (Node *) makeSimpleA_Expr(AEXPR_OP, "*", $1, $3, @2); }
			| b_expr '/' b_expr
				{ $$ = (Node *) makeSimpleA_Expr(AEXPR_OP, "/", $1, $3, @2); }
			| b_expr '%' b_expr
				{ $$ = (Node *) makeSimpleA_Expr(AEXPR_OP, "%", $1, $3, @2); }
			| b_expr '^' b_expr
				{ $$ = (Node *) makeSimpleA_Expr(AEXPR_OP, "^", $1, $3, @2); }
			| b_expr '<' b_expr
				{ $$ = (Node *) makeSimpleA_Expr(AEXPR_OP, "<", $1, $3, @2); }
			| b_expr '>' b_expr
				{ $$ = (Node *) makeSimpleA_Expr(AEXPR_OP, ">", $1, $3, @2); }
			| b_expr '=' b_expr
				{ $$ = (Node *) makeSimpleA_Expr(AEXPR_OP, "=", $1, $3, @2); }
			| b_expr LESS_EQUALS b_expr
				{ $$ = (Node *) makeSimpleA_Expr(AEXPR_OP, "<=", $1, $3, @2); }
			| b_expr GREATER_EQUALS b_expr
				{ $$ = (Node *) makeSimpleA_Expr(AEXPR_OP, ">=", $1, $3, @2); }
			| b_expr NOT_EQUALS b_expr
				{ $$ = (Node *) makeSimpleA_Expr(AEXPR_OP, "<>", $1, $3, @2); }
			| b_expr qual_Op b_expr				%prec Op
				{ $$ = (Node *) makeA_Expr(AEXPR_OP, $2, $1, $3, @2); }
			| qual_Op b_expr					%prec Op
				{ $$ = (Node *) makeA_Expr(AEXPR_OP, $1, NULL, $2, @1); }
			| b_expr qual_Op					%prec POSTFIXOP
				{ $$ = (Node *) makeA_Expr(AEXPR_OP, $2, $1, NULL, @2); }
			| b_expr IS DISTINCT FROM b_expr		%prec IS
				{
					$$ = (Node *) makeSimpleA_Expr(AEXPR_DISTINCT, "=", $1, $5, @2);
				}
			| b_expr IS NOT DISTINCT FROM b_expr	%prec IS
				{
					$$ = (Node *) makeSimpleA_Expr(AEXPR_NOT_DISTINCT, "=", $1, $6, @2);
				}
			| b_expr IS OF '(' type_list ')'		%prec IS
				{
					$$ = (Node *) makeSimpleA_Expr(AEXPR_OF, "=", $1, (Node *) $5, @2);
				}
			| b_expr IS NOT OF '(' type_list ')'	%prec IS
				{
					$$ = (Node *) makeSimpleA_Expr(AEXPR_OF, "<>", $1, (Node *) $6, @2);
				}
			| b_expr IS DOCUMENT_P					%prec IS
				{
					$$ = makeXmlExpr(IS_DOCUMENT, NULL, NIL,
									 list_make1($1), @2);
				}
			| b_expr IS NOT DOCUMENT_P				%prec IS
				{
					$$ = makeNotExpr(makeXmlExpr(IS_DOCUMENT, NULL, NIL,
												 list_make1($1), @2),
									 @2);
				}
		;

/*
 * Productions that can be used in both a_expr and b_expr.
 *
 * Note: productions that refer recursively to a_expr or b_expr mostly
 * cannot appear here.	However, it's OK to refer to a_exprs that occur
 * inside parentheses, such as function arguments; that cannot introduce
 * ambiguity to the b_expr syntax.
 */
c_expr:		columnref								{ $$ = $1; }
			| AexprConst							{ $$ = $1; }
			| PARAM opt_indirection
				{
					ParamRef *p = makeNode(ParamRef);
					p->number = $1;
					p->location = @1;
					if ($2)
					{
						A_Indirection *n = makeNode(A_Indirection);
						n->arg = (Node *) p;
						n->indirection = check_indirection($2, yyscanner);
						$$ = (Node *) n;
					}
					else
						$$ = (Node *) p;
				}
			| '(' a_expr ')' opt_indirection
				{
					if ($4)
					{
						A_Indirection *n = makeNode(A_Indirection);
						n->arg = $2;
						n->indirection = check_indirection($4, yyscanner);
						$$ = (Node *)n;
					}
					else if (operator_precedence_warning)
					{
						/*
						 * If precedence warnings are enabled, insert
						 * AEXPR_PAREN nodes wrapping all explicitly
						 * parenthesized subexpressions; this prevents bogus
						 * warnings from being issued when the ordering has
						 * been forced by parentheses.  Take care that an
						 * AEXPR_PAREN node has the same exprLocation as its
						 * child, so as not to cause surprising changes in
						 * error cursor positioning.
						 *
						 * In principle we should not be relying on a GUC to
						 * decide whether to insert AEXPR_PAREN nodes.
						 * However, since they have no effect except to
						 * suppress warnings, it's probably safe enough; and
						 * we'd just as soon not waste cycles on dummy parse
						 * nodes if we don't have to.
						 */
						$$ = (Node *) makeA_Expr(AEXPR_PAREN, NIL, $2, NULL,
												 exprLocation($2));
					}
					else
						$$ = $2;
				}
			| case_expr
				{ $$ = $1; }
			| func_expr
				{ $$ = $1; }
			| select_with_parens			%prec UMINUS
				{
					SubLink *n = makeNode(SubLink);
					n->subLinkType = EXPR_SUBLINK;
					n->subLinkId = 0;
					n->testexpr = NULL;
					n->operName = NIL;
					n->subselect = $1;
					n->location = @1;
					$$ = (Node *)n;
				}
			| select_with_parens indirection
				{
					/*
					 * Because the select_with_parens nonterminal is designed
					 * to "eat" as many levels of parens as possible, the
					 * '(' a_expr ')' opt_indirection production above will
					 * fail to match a sub-SELECT with indirection decoration;
					 * the sub-SELECT won't be regarded as an a_expr as long
					 * as there are parens around it.  To support applying
					 * subscripting or field selection to a sub-SELECT result,
					 * we need this redundant-looking production.
					 */
					SubLink *n = makeNode(SubLink);
					A_Indirection *a = makeNode(A_Indirection);
					n->subLinkType = EXPR_SUBLINK;
					n->subLinkId = 0;
					n->testexpr = NULL;
					n->operName = NIL;
					n->subselect = $1;
					n->location = @1;
					a->arg = (Node *)n;
					a->indirection = check_indirection($2, yyscanner);
					$$ = (Node *)a;
				}
			| EXISTS select_with_parens
				{
					SubLink *n = makeNode(SubLink);
					n->subLinkType = EXISTS_SUBLINK;
					n->subLinkId = 0;
					n->testexpr = NULL;
					n->operName = NIL;
					n->subselect = $2;
					n->location = @1;
					$$ = (Node *)n;
				}
			| ARRAY select_with_parens
				{
					SubLink *n = makeNode(SubLink);
					n->subLinkType = ARRAY_SUBLINK;
					n->subLinkId = 0;
					n->testexpr = NULL;
					n->operName = NIL;
					n->subselect = $2;
					n->location = @1;
					$$ = (Node *)n;
				}
			| ARRAY array_expr
				{
					A_ArrayExpr *n = castNode(A_ArrayExpr, $2);
					/* point outermost A_ArrayExpr to the ARRAY keyword */
					n->location = @1;
					$$ = (Node *)n;
				}
			| explicit_row
				{
					RowExpr *r = makeNode(RowExpr);
					r->args = $1;
					r->row_typeid = InvalidOid;	/* not analyzed yet */
					r->colnames = NIL;	/* to be filled in during analysis */
					r->row_format = COERCE_EXPLICIT_CALL; /* abuse */
					r->location = @1;
					$$ = (Node *)r;
				}
			| implicit_row
				{
					RowExpr *r = makeNode(RowExpr);
					r->args = $1;
					r->row_typeid = InvalidOid;	/* not analyzed yet */
					r->colnames = NIL;	/* to be filled in during analysis */
					r->row_format = COERCE_IMPLICIT_CAST; /* abuse */
					r->location = @1;
					$$ = (Node *)r;
				}
			| GROUPING '(' expr_list ')'
			  {
				  GroupingFunc *g = makeNode(GroupingFunc);
				  g->args = $3;
				  g->location = @1;
				  $$ = (Node *)g;
			  }
		;

func_application: func_name '(' ')'
				{
					$$ = (Node *) makeFuncCall($1, NIL, @1);
				}
			| func_name '(' func_arg_list opt_sort_clause ')'
				{
					FuncCall *n = makeFuncCall($1, $3, @1);
					n->agg_order = $4;
					$$ = (Node *)n;
				}
			| func_name '(' VARIADIC func_arg_expr opt_sort_clause ')'
				{
					FuncCall *n = makeFuncCall($1, list_make1($4), @1);
					n->func_variadic = TRUE;
					n->agg_order = $5;
					$$ = (Node *)n;
				}
			| func_name '(' func_arg_list ',' VARIADIC func_arg_expr opt_sort_clause ')'
				{
					FuncCall *n = makeFuncCall($1, lappend($3, $6), @1);
					n->func_variadic = TRUE;
					n->agg_order = $7;
					$$ = (Node *)n;
				}
			| func_name '(' ALL func_arg_list opt_sort_clause ')'
				{
					FuncCall *n = makeFuncCall($1, $4, @1);
					n->agg_order = $5;
					/* Ideally we'd mark the FuncCall node to indicate
					 * "must be an aggregate", but there's no provision
					 * for that in FuncCall at the moment.
					 */
					$$ = (Node *)n;
				}
			| func_name '(' DISTINCT func_arg_list opt_sort_clause ')'
				{
					FuncCall *n = makeFuncCall($1, $4, @1);
					n->agg_order = $5;
					n->agg_distinct = TRUE;
					$$ = (Node *)n;
				}
			| func_name '(' '*' ')'
				{
					/*
					 * We consider AGGREGATE(*) to invoke a parameterless
					 * aggregate.  This does the right thing for COUNT(*),
					 * and there are no other aggregates in SQL that accept
					 * '*' as parameter.
					 *
					 * The FuncCall node is also marked agg_star = true,
					 * so that later processing can detect what the argument
					 * really was.
					 */
					FuncCall *n = makeFuncCall($1, NIL, @1);
					n->agg_star = TRUE;
					$$ = (Node *)n;
				}
		;


/*
 * func_expr and its cousin func_expr_windowless are split out from c_expr just
 * so that we have classifications for "everything that is a function call or
 * looks like one".  This isn't very important, but it saves us having to
 * document which variants are legal in places like "FROM function()" or the
 * backwards-compatible functional-index syntax for CREATE INDEX.
 * (Note that many of the special SQL functions wouldn't actually make any
 * sense as functional index entries, but we ignore that consideration here.)
 */
func_expr: func_application within_group_clause filter_clause over_clause
				{
					FuncCall *n = (FuncCall *) $1;
					/*
					 * The order clause for WITHIN GROUP and the one for
					 * plain-aggregate ORDER BY share a field, so we have to
					 * check here that at most one is present.  We also check
					 * for DISTINCT and VARIADIC here to give a better error
					 * location.  Other consistency checks are deferred to
					 * parse analysis.
					 */
					if ($2 != NIL)
					{
						if (n->agg_order != NIL)
							ereport(ERROR,
									(errcode(ERRCODE_SYNTAX_ERROR),
									 errmsg("cannot use multiple ORDER BY clauses with WITHIN GROUP"),
									 parser_errposition(@2)));
						if (n->agg_distinct)
							ereport(ERROR,
									(errcode(ERRCODE_SYNTAX_ERROR),
									 errmsg("cannot use DISTINCT with WITHIN GROUP"),
									 parser_errposition(@2)));
						if (n->func_variadic)
							ereport(ERROR,
									(errcode(ERRCODE_SYNTAX_ERROR),
									 errmsg("cannot use VARIADIC with WITHIN GROUP"),
									 parser_errposition(@2)));
						n->agg_order = $2;
						n->agg_within_group = TRUE;
					}
					n->agg_filter = $3;
					n->over = $4;
					$$ = (Node *) n;
				}
			| func_expr_common_subexpr
				{ $$ = $1; }
		;

/*
 * As func_expr but does not accept WINDOW functions directly
 * (but they can still be contained in arguments for functions etc).
 * Use this when window expressions are not allowed, where needed to
 * disambiguate the grammar (e.g. in CREATE INDEX).
 */
func_expr_windowless:
			func_application						{ $$ = $1; }
			| func_expr_common_subexpr				{ $$ = $1; }
		;

/*
 * Special expressions that are considered to be functions.
 */
func_expr_common_subexpr:
			COLLATION FOR '(' a_expr ')'
				{
					$$ = (Node *) makeFuncCall(SystemFuncName("pg_collation_for"),
											   list_make1($4),
											   @1);
				}
			| CURRENT_DATE
				{
					$$ = makeSQLValueFunction(SVFOP_CURRENT_DATE, -1, @1);
				}
			| CURRENT_TIME
				{
					$$ = makeSQLValueFunction(SVFOP_CURRENT_TIME, -1, @1);
				}
			| CURRENT_TIME '(' Iconst ')'
				{
					$$ = makeSQLValueFunction(SVFOP_CURRENT_TIME_N, $3, @1);
				}
			| CURRENT_TIMESTAMP
				{
					$$ = makeSQLValueFunction(SVFOP_CURRENT_TIMESTAMP, -1, @1);
				}
			| CURRENT_TIMESTAMP '(' Iconst ')'
				{
					$$ = makeSQLValueFunction(SVFOP_CURRENT_TIMESTAMP_N, $3, @1);
				}
			| LOCALTIME
				{
					$$ = makeSQLValueFunction(SVFOP_LOCALTIME, -1, @1);
				}
			| LOCALTIME '(' Iconst ')'
				{
					$$ = makeSQLValueFunction(SVFOP_LOCALTIME_N, $3, @1);
				}
			| LOCALTIMESTAMP
				{
					$$ = makeSQLValueFunction(SVFOP_LOCALTIMESTAMP, -1, @1);
				}
			| LOCALTIMESTAMP '(' Iconst ')'
				{
					$$ = makeSQLValueFunction(SVFOP_LOCALTIMESTAMP_N, $3, @1);
				}
			| CURRENT_ROLE
				{
					$$ = makeSQLValueFunction(SVFOP_CURRENT_ROLE, -1, @1);
				}
			| CURRENT_USER
				{
					$$ = makeSQLValueFunction(SVFOP_CURRENT_USER, -1, @1);
				}
			| SESSION_USER
				{
					$$ = makeSQLValueFunction(SVFOP_SESSION_USER, -1, @1);
				}
			| USER
				{
					$$ = makeSQLValueFunction(SVFOP_USER, -1, @1);
				}
			| CURRENT_CATALOG
				{
					$$ = makeSQLValueFunction(SVFOP_CURRENT_CATALOG, -1, @1);
				}
			| CURRENT_SCHEMA
				{
					$$ = makeSQLValueFunction(SVFOP_CURRENT_SCHEMA, -1, @1);
				}
			| CAST '(' a_expr AS Typename ')'
				{ $$ = makeTypeCast($3, $5, @1); }
			| EXTRACT '(' extract_list ')'
				{
					$$ = (Node *) makeFuncCall(SystemFuncName("date_part"), $3, @1);
				}
			| OVERLAY '(' overlay_list ')'
				{
					/* overlay(A PLACING B FROM C FOR D) is converted to
					 * overlay(A, B, C, D)
					 * overlay(A PLACING B FROM C) is converted to
					 * overlay(A, B, C)
					 */
					$$ = (Node *) makeFuncCall(SystemFuncName("overlay"), $3, @1);
				}
			| POSITION '(' position_list ')'
				{
					/* position(A in B) is converted to position(B, A) */
					$$ = (Node *) makeFuncCall(SystemFuncName("position"), $3, @1);
				}
			| SUBSTRING '(' substr_list ')'
				{
					/* substring(A from B for C) is converted to
					 * substring(A, B, C) - thomas 2000-11-28
					 */
					$$ = (Node *) makeFuncCall(SystemFuncName("substring"), $3, @1);
				}
			| TREAT '(' a_expr AS Typename ')'
				{
					/* TREAT(expr AS target) converts expr of a particular type to target,
					 * which is defined to be a subtype of the original expression.
					 * In SQL99, this is intended for use with structured UDTs,
					 * but let's make this a generally useful form allowing stronger
					 * coercions than are handled by implicit casting.
					 *
					 * Convert SystemTypeName() to SystemFuncName() even though
					 * at the moment they result in the same thing.
					 */
					$$ = (Node *) makeFuncCall(SystemFuncName(((Value *)llast($5->names))->val.str),
												list_make1($3),
												@1);
				}
			| TRIM '(' BOTH trim_list ')'
				{
					/* various trim expressions are defined in SQL
					 * - thomas 1997-07-19
					 */
					$$ = (Node *) makeFuncCall(SystemFuncName("btrim"), $4, @1);
				}
			| TRIM '(' LEADING trim_list ')'
				{
					$$ = (Node *) makeFuncCall(SystemFuncName("ltrim"), $4, @1);
				}
			| TRIM '(' TRAILING trim_list ')'
				{
					$$ = (Node *) makeFuncCall(SystemFuncName("rtrim"), $4, @1);
				}
			| TRIM '(' trim_list ')'
				{
					$$ = (Node *) makeFuncCall(SystemFuncName("btrim"), $3, @1);
				}
			| NULLIF '(' a_expr ',' a_expr ')'
				{
					$$ = (Node *) makeSimpleA_Expr(AEXPR_NULLIF, "=", $3, $5, @1);
				}
			| COALESCE '(' expr_list ')'
				{
					CoalesceExpr *c = makeNode(CoalesceExpr);
					c->args = $3;
					c->location = @1;
					$$ = (Node *)c;
				}
			| GREATEST '(' expr_list ')'
				{
					MinMaxExpr *v = makeNode(MinMaxExpr);
					v->args = $3;
					v->op = IS_GREATEST;
					v->location = @1;
					$$ = (Node *)v;
				}
			| LEAST '(' expr_list ')'
				{
					MinMaxExpr *v = makeNode(MinMaxExpr);
					v->args = $3;
					v->op = IS_LEAST;
					v->location = @1;
					$$ = (Node *)v;
				}
			| XMLCONCAT '(' expr_list ')'
				{
					$$ = makeXmlExpr(IS_XMLCONCAT, NULL, NIL, $3, @1);
				}
			| XMLELEMENT '(' NAME_P ColLabel ')'
				{
					$$ = makeXmlExpr(IS_XMLELEMENT, $4, NIL, NIL, @1);
				}
			| XMLELEMENT '(' NAME_P ColLabel ',' xml_attributes ')'
				{
					$$ = makeXmlExpr(IS_XMLELEMENT, $4, $6, NIL, @1);
				}
			| XMLELEMENT '(' NAME_P ColLabel ',' expr_list ')'
				{
					$$ = makeXmlExpr(IS_XMLELEMENT, $4, NIL, $6, @1);
				}
			| XMLELEMENT '(' NAME_P ColLabel ',' xml_attributes ',' expr_list ')'
				{
					$$ = makeXmlExpr(IS_XMLELEMENT, $4, $6, $8, @1);
				}
			| XMLEXISTS '(' c_expr xmlexists_argument ')'
				{
					/* xmlexists(A PASSING [BY REF] B [BY REF]) is
					 * converted to xmlexists(A, B)*/
					$$ = (Node *) makeFuncCall(SystemFuncName("xmlexists"), list_make2($3, $4), @1);
				}
			| XMLFOREST '(' xml_attribute_list ')'
				{
					$$ = makeXmlExpr(IS_XMLFOREST, NULL, $3, NIL, @1);
				}
			| XMLPARSE '(' document_or_content a_expr xml_whitespace_option ')'
				{
					XmlExpr *x = (XmlExpr *)
						makeXmlExpr(IS_XMLPARSE, NULL, NIL,
									list_make2($4, makeBoolAConst($5, -1)),
									@1);
					x->xmloption = $3;
					$$ = (Node *)x;
				}
			| XMLPI '(' NAME_P ColLabel ')'
				{
					$$ = makeXmlExpr(IS_XMLPI, $4, NULL, NIL, @1);
				}
			| XMLPI '(' NAME_P ColLabel ',' a_expr ')'
				{
					$$ = makeXmlExpr(IS_XMLPI, $4, NULL, list_make1($6), @1);
				}
			| XMLROOT '(' a_expr ',' xml_root_version opt_xml_root_standalone ')'
				{
					$$ = makeXmlExpr(IS_XMLROOT, NULL, NIL,
									 list_make3($3, $5, $6), @1);
				}
			| XMLSERIALIZE '(' document_or_content a_expr AS SimpleTypename ')'
				{
					XmlSerialize *n = makeNode(XmlSerialize);
					n->xmloption = $3;
					n->expr = $4;
					n->typeName = $6;
					n->location = @1;
					$$ = (Node *)n;
				}
		;

/*
 * SQL/XML support
 */
xml_root_version: VERSION_P a_expr
				{ $$ = $2; }
			| VERSION_P NO VALUE_P
				{ $$ = makeNullAConst(-1); }
		;

opt_xml_root_standalone: ',' STANDALONE_P YES_P
				{ $$ = makeIntConst(XML_STANDALONE_YES, -1); }
			| ',' STANDALONE_P NO
				{ $$ = makeIntConst(XML_STANDALONE_NO, -1); }
			| ',' STANDALONE_P NO VALUE_P
				{ $$ = makeIntConst(XML_STANDALONE_NO_VALUE, -1); }
			| /*EMPTY*/
				{ $$ = makeIntConst(XML_STANDALONE_OMITTED, -1); }
		;

xml_attributes: XMLATTRIBUTES '(' xml_attribute_list ')'	{ $$ = $3; }
		;

xml_attribute_list:	xml_attribute_el					{ $$ = list_make1($1); }
			| xml_attribute_list ',' xml_attribute_el	{ $$ = lappend($1, $3); }
		;

xml_attribute_el: a_expr AS ColLabel
				{
					$$ = makeNode(ResTarget);
					$$->name = $3;
					$$->indirection = NIL;
					$$->val = (Node *) $1;
					$$->location = @1;
				}
			| a_expr
				{
					$$ = makeNode(ResTarget);
					$$->name = NULL;
					$$->indirection = NIL;
					$$->val = (Node *) $1;
					$$->location = @1;
				}
		;

document_or_content: DOCUMENT_P						{ $$ = XMLOPTION_DOCUMENT; }
			| CONTENT_P								{ $$ = XMLOPTION_CONTENT; }
		;

xml_whitespace_option: PRESERVE WHITESPACE_P		{ $$ = TRUE; }
			| STRIP_P WHITESPACE_P					{ $$ = FALSE; }
			| /*EMPTY*/								{ $$ = FALSE; }
		;

/* We allow several variants for SQL and other compatibility. */
xmlexists_argument:
			PASSING c_expr
				{
					$$ = $2;
				}
			| PASSING c_expr BY REF
				{
					$$ = $2;
				}
			| PASSING BY REF c_expr
				{
					$$ = $4;
				}
			| PASSING BY REF c_expr BY REF
				{
					$$ = $4;
				}
		;


/*
 * Aggregate decoration clauses
 */
within_group_clause:
			WITHIN GROUP_P '(' sort_clause ')'		{ $$ = $4; }
			| /*EMPTY*/								{ $$ = NIL; }
		;

filter_clause:
			FILTER '(' WHERE a_expr ')'				{ $$ = $4; }
			| /*EMPTY*/								{ $$ = NULL; }
		;


/*
 * Window Definitions
 */
window_clause:
			WINDOW window_definition_list			{ $$ = $2; }
			| /*EMPTY*/								{ $$ = NIL; }
		;

window_definition_list:
			window_definition						{ $$ = list_make1($1); }
			| window_definition_list ',' window_definition
													{ $$ = lappend($1, $3); }
		;

window_definition:
			ColId AS window_specification
				{
					WindowDef *n = $3;
					n->name = $1;
					$$ = n;
				}
		;

over_clause: OVER window_specification
				{ $$ = $2; }
			| OVER ColId
				{
					WindowDef *n = makeNode(WindowDef);
					n->name = $2;
					n->refname = NULL;
					n->partitionClause = NIL;
					n->orderClause = NIL;
					n->frameOptions = FRAMEOPTION_DEFAULTS;
					n->startOffset = NULL;
					n->endOffset = NULL;
					n->location = @2;
					$$ = n;
				}
			| /*EMPTY*/
				{ $$ = NULL; }
		;

window_specification: '(' opt_existing_window_name opt_partition_clause
						opt_sort_clause opt_frame_clause ')'
				{
					WindowDef *n = makeNode(WindowDef);
					n->name = NULL;
					n->refname = $2;
					n->partitionClause = $3;
					n->orderClause = $4;
					/* copy relevant fields of opt_frame_clause */
					n->frameOptions = $5->frameOptions;
					n->startOffset = $5->startOffset;
					n->endOffset = $5->endOffset;
					n->location = @1;
					$$ = n;
				}
		;

/*
 * If we see PARTITION, RANGE, or ROWS as the first token after the '('
 * of a window_specification, we want the assumption to be that there is
 * no existing_window_name; but those keywords are unreserved and so could
 * be ColIds.  We fix this by making them have the same precedence as IDENT
 * and giving the empty production here a slightly higher precedence, so
 * that the shift/reduce conflict is resolved in favor of reducing the rule.
 * These keywords are thus precluded from being an existing_window_name but
 * are not reserved for any other purpose.
 */
opt_existing_window_name: ColId						{ $$ = $1; }
			| /*EMPTY*/				%prec Op		{ $$ = NULL; }
		;

opt_partition_clause: PARTITION BY expr_list		{ $$ = $3; }
			| /*EMPTY*/								{ $$ = NIL; }
		;

/*
 * For frame clauses, we return a WindowDef, but only some fields are used:
 * frameOptions, startOffset, and endOffset.
 *
 * This is only a subset of the full SQL:2008 frame_clause grammar.
 * We don't support <window frame exclusion> yet.
 */
opt_frame_clause:
			RANGE frame_extent
				{
					WindowDef *n = $2;
					n->frameOptions |= FRAMEOPTION_NONDEFAULT | FRAMEOPTION_RANGE;
					if (n->frameOptions & (FRAMEOPTION_START_VALUE_PRECEDING |
										   FRAMEOPTION_END_VALUE_PRECEDING))
						ereport(ERROR,
								(errcode(ERRCODE_FEATURE_NOT_SUPPORTED),
								 errmsg("RANGE PRECEDING is only supported with UNBOUNDED"),
								 parser_errposition(@1)));
					if (n->frameOptions & (FRAMEOPTION_START_VALUE_FOLLOWING |
										   FRAMEOPTION_END_VALUE_FOLLOWING))
						ereport(ERROR,
								(errcode(ERRCODE_FEATURE_NOT_SUPPORTED),
								 errmsg("RANGE FOLLOWING is only supported with UNBOUNDED"),
								 parser_errposition(@1)));
					$$ = n;
				}
			| ROWS frame_extent
				{
					WindowDef *n = $2;
					n->frameOptions |= FRAMEOPTION_NONDEFAULT | FRAMEOPTION_ROWS;
					$$ = n;
				}
			| /*EMPTY*/
				{
					WindowDef *n = makeNode(WindowDef);
					n->frameOptions = FRAMEOPTION_DEFAULTS;
					n->startOffset = NULL;
					n->endOffset = NULL;
					$$ = n;
				}
		;

frame_extent: frame_bound
				{
					WindowDef *n = $1;
					/* reject invalid cases */
					if (n->frameOptions & FRAMEOPTION_START_UNBOUNDED_FOLLOWING)
						ereport(ERROR,
								(errcode(ERRCODE_WINDOWING_ERROR),
								 errmsg("frame start cannot be UNBOUNDED FOLLOWING"),
								 parser_errposition(@1)));
					if (n->frameOptions & FRAMEOPTION_START_VALUE_FOLLOWING)
						ereport(ERROR,
								(errcode(ERRCODE_WINDOWING_ERROR),
								 errmsg("frame starting from following row cannot end with current row"),
								 parser_errposition(@1)));
					n->frameOptions |= FRAMEOPTION_END_CURRENT_ROW;
					$$ = n;
				}
			| BETWEEN frame_bound AND frame_bound
				{
					WindowDef *n1 = $2;
					WindowDef *n2 = $4;
					/* form merged options */
					int		frameOptions = n1->frameOptions;
					/* shift converts START_ options to END_ options */
					frameOptions |= n2->frameOptions << 1;
					frameOptions |= FRAMEOPTION_BETWEEN;
					/* reject invalid cases */
					if (frameOptions & FRAMEOPTION_START_UNBOUNDED_FOLLOWING)
						ereport(ERROR,
								(errcode(ERRCODE_WINDOWING_ERROR),
								 errmsg("frame start cannot be UNBOUNDED FOLLOWING"),
								 parser_errposition(@2)));
					if (frameOptions & FRAMEOPTION_END_UNBOUNDED_PRECEDING)
						ereport(ERROR,
								(errcode(ERRCODE_WINDOWING_ERROR),
								 errmsg("frame end cannot be UNBOUNDED PRECEDING"),
								 parser_errposition(@4)));
					if ((frameOptions & FRAMEOPTION_START_CURRENT_ROW) &&
						(frameOptions & FRAMEOPTION_END_VALUE_PRECEDING))
						ereport(ERROR,
								(errcode(ERRCODE_WINDOWING_ERROR),
								 errmsg("frame starting from current row cannot have preceding rows"),
								 parser_errposition(@4)));
					if ((frameOptions & FRAMEOPTION_START_VALUE_FOLLOWING) &&
						(frameOptions & (FRAMEOPTION_END_VALUE_PRECEDING |
										 FRAMEOPTION_END_CURRENT_ROW)))
						ereport(ERROR,
								(errcode(ERRCODE_WINDOWING_ERROR),
								 errmsg("frame starting from following row cannot have preceding rows"),
								 parser_errposition(@4)));
					n1->frameOptions = frameOptions;
					n1->endOffset = n2->startOffset;
					$$ = n1;
				}
		;

/*
 * This is used for both frame start and frame end, with output set up on
 * the assumption it's frame start; the frame_extent productions must reject
 * invalid cases.
 */
frame_bound:
			UNBOUNDED PRECEDING
				{
					WindowDef *n = makeNode(WindowDef);
					n->frameOptions = FRAMEOPTION_START_UNBOUNDED_PRECEDING;
					n->startOffset = NULL;
					n->endOffset = NULL;
					$$ = n;
				}
			| UNBOUNDED FOLLOWING
				{
					WindowDef *n = makeNode(WindowDef);
					n->frameOptions = FRAMEOPTION_START_UNBOUNDED_FOLLOWING;
					n->startOffset = NULL;
					n->endOffset = NULL;
					$$ = n;
				}
			| CURRENT_P ROW
				{
					WindowDef *n = makeNode(WindowDef);
					n->frameOptions = FRAMEOPTION_START_CURRENT_ROW;
					n->startOffset = NULL;
					n->endOffset = NULL;
					$$ = n;
				}
			| a_expr PRECEDING
				{
					WindowDef *n = makeNode(WindowDef);
					n->frameOptions = FRAMEOPTION_START_VALUE_PRECEDING;
					n->startOffset = $1;
					n->endOffset = NULL;
					$$ = n;
				}
			| a_expr FOLLOWING
				{
					WindowDef *n = makeNode(WindowDef);
					n->frameOptions = FRAMEOPTION_START_VALUE_FOLLOWING;
					n->startOffset = $1;
					n->endOffset = NULL;
					$$ = n;
				}
		;


/*
 * Supporting nonterminals for expressions.
 */

/* Explicit row production.
 *
 * SQL99 allows an optional ROW keyword, so we can now do single-element rows
 * without conflicting with the parenthesized a_expr production.  Without the
 * ROW keyword, there must be more than one a_expr inside the parens.
 */
row:		ROW '(' expr_list ')'					{ $$ = $3; }
			| ROW '(' ')'							{ $$ = NIL; }
			| '(' expr_list ',' a_expr ')'			{ $$ = lappend($2, $4); }
		;

explicit_row:	ROW '(' expr_list ')'				{ $$ = $3; }
			| ROW '(' ')'							{ $$ = NIL; }
		;

implicit_row:	'(' expr_list ',' a_expr ')'		{ $$ = lappend($2, $4); }
		;

sub_type:	ANY										{ $$ = ANY_SUBLINK; }
			| SOME									{ $$ = ANY_SUBLINK; }
			| ALL									{ $$ = ALL_SUBLINK; }
		;

all_Op:		Op										{ $$ = $1; }
			| MathOp								{ $$ = $1; }
		;

MathOp:		 '+'									{ $$ = "+"; }
			| '-'									{ $$ = "-"; }
			| '*'									{ $$ = "*"; }
			| '/'									{ $$ = "/"; }
			| '%'									{ $$ = "%"; }
			| '^'									{ $$ = "^"; }
			| '<'									{ $$ = "<"; }
			| '>'									{ $$ = ">"; }
			| '='									{ $$ = "="; }
			| LESS_EQUALS							{ $$ = "<="; }
			| GREATER_EQUALS						{ $$ = ">="; }
			| NOT_EQUALS							{ $$ = "<>"; }
		;

qual_Op:	Op
					{ $$ = list_make1(makeString($1)); }
			| OPERATOR '(' any_operator ')'
					{ $$ = $3; }
		;

qual_all_Op:
			all_Op
					{ $$ = list_make1(makeString($1)); }
			| OPERATOR '(' any_operator ')'
					{ $$ = $3; }
		;

subquery_Op:
			all_Op
					{ $$ = list_make1(makeString($1)); }
			| OPERATOR '(' any_operator ')'
					{ $$ = $3; }
			| LIKE
					{ $$ = list_make1(makeString("~~")); }
			| NOT_LA LIKE
					{ $$ = list_make1(makeString("!~~")); }
			| ILIKE
					{ $$ = list_make1(makeString("~~*")); }
			| NOT_LA ILIKE
					{ $$ = list_make1(makeString("!~~*")); }
/* cannot put SIMILAR TO here, because SIMILAR TO is a hack.
 * the regular expression is preprocessed by a function (similar_escape),
 * and the ~ operator for posix regular expressions is used.
 *        x SIMILAR TO y     ->    x ~ similar_escape(y)
 * this transformation is made on the fly by the parser upwards.
 * however the SubLink structure which handles any/some/all stuff
 * is not ready for such a thing.
 */
			;

expr_list:	a_expr
				{
					$$ = list_make1($1);
				}
			| expr_list ',' a_expr
				{
					$$ = lappend($1, $3);
				}
		;

/* function arguments can have names */
func_arg_list:  func_arg_expr
				{
					$$ = list_make1($1);
				}
			| func_arg_list ',' func_arg_expr
				{
					$$ = lappend($1, $3);
				}
		;

func_arg_expr:  a_expr
				{
					$$ = $1;
				}
			| param_name COLON_EQUALS a_expr
				{
					NamedArgExpr *na = makeNode(NamedArgExpr);
					na->name = $1;
					na->arg = (Expr *) $3;
					na->argnumber = -1;		/* until determined */
					na->location = @1;
					$$ = (Node *) na;
				}
			| param_name EQUALS_GREATER a_expr
				{
					NamedArgExpr *na = makeNode(NamedArgExpr);
					na->name = $1;
					na->arg = (Expr *) $3;
					na->argnumber = -1;		/* until determined */
					na->location = @1;
					$$ = (Node *) na;
				}
		;

type_list:	Typename								{ $$ = list_make1($1); }
			| type_list ',' Typename				{ $$ = lappend($1, $3); }
		;

array_expr: '[' expr_list ']'
				{
					$$ = makeAArrayExpr($2, @1);
				}
			| '[' array_expr_list ']'
				{
					$$ = makeAArrayExpr($2, @1);
				}
			| '[' ']'
				{
					$$ = makeAArrayExpr(NIL, @1);
				}
		;

array_expr_list: array_expr							{ $$ = list_make1($1); }
			| array_expr_list ',' array_expr		{ $$ = lappend($1, $3); }
		;


extract_list:
			extract_arg FROM a_expr
				{
					$$ = list_make2(makeStringConst($1, @1), $3);
				}
			| /*EMPTY*/								{ $$ = NIL; }
		;

/* Allow delimited string Sconst in extract_arg as an SQL extension.
 * - thomas 2001-04-12
 */
extract_arg:
			IDENT									{ $$ = $1; }
			| YEAR_P								{ $$ = "year"; }
			| MONTH_P								{ $$ = "month"; }
			| DAY_P									{ $$ = "day"; }
			| HOUR_P								{ $$ = "hour"; }
			| MINUTE_P								{ $$ = "minute"; }
			| SECOND_P								{ $$ = "second"; }
			| Sconst								{ $$ = $1; }
		;

/* OVERLAY() arguments
 * SQL99 defines the OVERLAY() function:
 * o overlay(text placing text from int for int)
 * o overlay(text placing text from int)
 * and similarly for binary strings
 */
overlay_list:
			a_expr overlay_placing substr_from substr_for
				{
					$$ = list_make4($1, $2, $3, $4);
				}
			| a_expr overlay_placing substr_from
				{
					$$ = list_make3($1, $2, $3);
				}
		;

overlay_placing:
			PLACING a_expr
				{ $$ = $2; }
		;

/* position_list uses b_expr not a_expr to avoid conflict with general IN */

position_list:
			b_expr IN_P b_expr						{ $$ = list_make2($3, $1); }
			| /*EMPTY*/								{ $$ = NIL; }
		;

/* SUBSTRING() arguments
 * SQL9x defines a specific syntax for arguments to SUBSTRING():
 * o substring(text from int for int)
 * o substring(text from int) get entire string from starting point "int"
 * o substring(text for int) get first "int" characters of string
 * o substring(text from pattern) get entire string matching pattern
 * o substring(text from pattern for escape) same with specified escape char
 * We also want to support generic substring functions which accept
 * the usual generic list of arguments. So we will accept both styles
 * here, and convert the SQL9x style to the generic list for further
 * processing. - thomas 2000-11-28
 */
substr_list:
			a_expr substr_from substr_for
				{
					$$ = list_make3($1, $2, $3);
				}
			| a_expr substr_for substr_from
				{
					/* not legal per SQL99, but might as well allow it */
					$$ = list_make3($1, $3, $2);
				}
			| a_expr substr_from
				{
					$$ = list_make2($1, $2);
				}
			| a_expr substr_for
				{
					/*
					 * Since there are no cases where this syntax allows
					 * a textual FOR value, we forcibly cast the argument
					 * to int4.  The possible matches in pg_proc are
					 * substring(text,int4) and substring(text,text),
					 * and we don't want the parser to choose the latter,
					 * which it is likely to do if the second argument
					 * is unknown or doesn't have an implicit cast to int4.
					 */
					$$ = list_make3($1, makeIntConst(1, -1),
									makeTypeCast($2,
												 SystemTypeName("int4"), -1));
				}
			| expr_list
				{
					$$ = $1;
				}
			| /*EMPTY*/
				{ $$ = NIL; }
		;

substr_from:
			FROM a_expr								{ $$ = $2; }
		;

substr_for: FOR a_expr								{ $$ = $2; }
		;

trim_list:	a_expr FROM expr_list					{ $$ = lappend($3, $1); }
			| FROM expr_list						{ $$ = $2; }
			| expr_list								{ $$ = $1; }
		;

in_expr:	select_with_parens
				{
					SubLink *n = makeNode(SubLink);
					n->subselect = $1;
					/* other fields will be filled later */
					$$ = (Node *)n;
				}
			| '(' expr_list ')'						{ $$ = (Node *)$2; }
		;

/*
 * Define SQL-style CASE clause.
 * - Full specification
 *	CASE WHEN a = b THEN c ... ELSE d END
 * - Implicit argument
 *	CASE a WHEN b THEN c ... ELSE d END
 */
case_expr:	CASE case_arg when_clause_list case_default END_P
				{
					CaseExpr *c = makeNode(CaseExpr);
					c->casetype = InvalidOid; /* not analyzed yet */
					c->arg = (Expr *) $2;
					c->args = $3;
					c->defresult = (Expr *) $4;
					c->location = @1;
					$$ = (Node *)c;
				}
		;

when_clause_list:
			/* There must be at least one */
			when_clause								{ $$ = list_make1($1); }
			| when_clause_list when_clause			{ $$ = lappend($1, $2); }
		;

when_clause:
			WHEN a_expr THEN a_expr
				{
					CaseWhen *w = makeNode(CaseWhen);
					w->expr = (Expr *) $2;
					w->result = (Expr *) $4;
					w->location = @1;
					$$ = (Node *)w;
				}
		;

case_default:
			ELSE a_expr								{ $$ = $2; }
			| /*EMPTY*/								{ $$ = NULL; }
		;

case_arg:	a_expr									{ $$ = $1; }
			| /*EMPTY*/								{ $$ = NULL; }
		;

columnref:	ColId
				{
					$$ = makeColumnRef($1, NIL, @1, yyscanner);
				}
			| ColId indirection
				{
					$$ = makeColumnRef($1, $2, @1, yyscanner);
				}
		;

indirection_el:
			'.' attr_name
				{
					$$ = (Node *) makeString($2);
				}
			| '.' '*'
				{
					$$ = (Node *) makeNode(A_Star);
				}
			| '[' a_expr ']'
				{
					A_Indices *ai = makeNode(A_Indices);
					ai->is_slice = false;
					ai->lidx = NULL;
					ai->uidx = $2;
					$$ = (Node *) ai;
				}
			| '[' opt_slice_bound ':' opt_slice_bound ']'
				{
					A_Indices *ai = makeNode(A_Indices);
					ai->is_slice = true;
					ai->lidx = $2;
					ai->uidx = $4;
					$$ = (Node *) ai;
				}
		;

opt_slice_bound:
			a_expr									{ $$ = $1; }
			| /*EMPTY*/								{ $$ = NULL; }
		;

indirection:
			indirection_el							{ $$ = list_make1($1); }
			| indirection indirection_el			{ $$ = lappend($1, $2); }
		;

opt_indirection:
			/*EMPTY*/								{ $$ = NIL; }
			| opt_indirection indirection_el		{ $$ = lappend($1, $2); }
		;

opt_asymmetric: ASYMMETRIC
			| /*EMPTY*/
		;


/*****************************************************************************
 *
 *	target list for SELECT
 *
 *****************************************************************************/

opt_target_list: target_list						{ $$ = $1; }
			| /* EMPTY */							{ $$ = NIL; }
		;

target_list:
			target_el								{ $$ = list_make1($1); }
			| target_list ',' target_el				{ $$ = lappend($1, $3); }
		;

target_el:	a_expr AS ColLabel
				{
					$$ = makeNode(ResTarget);
					$$->name = $3;
					$$->indirection = NIL;
					$$->val = (Node *)$1;
					$$->location = @1;
				}
			/*
			 * We support omitting AS only for column labels that aren't
			 * any known keyword.  There is an ambiguity against postfix
			 * operators: is "a ! b" an infix expression, or a postfix
			 * expression and a column label?  We prefer to resolve this
			 * as an infix expression, which we accomplish by assigning
			 * IDENT a precedence higher than POSTFIXOP.
			 */
			| a_expr IDENT
				{
					$$ = makeNode(ResTarget);
					$$->name = $2;
					$$->indirection = NIL;
					$$->val = (Node *)$1;
					$$->location = @1;
				}
			| a_expr
				{
					$$ = makeNode(ResTarget);
					$$->name = NULL;
					$$->indirection = NIL;
					$$->val = (Node *)$1;
					$$->location = @1;
				}
			| '*'
				{
					ColumnRef *n = makeNode(ColumnRef);
					n->fields = list_make1(makeNode(A_Star));
					n->location = @1;

					$$ = makeNode(ResTarget);
					$$->name = NULL;
					$$->indirection = NIL;
					$$->val = (Node *)n;
					$$->location = @1;
				}
		;


/*****************************************************************************
 *
 *	Names and constants
 *
 *****************************************************************************/

qualified_name_list:
			qualified_name							{ $$ = list_make1($1); }
			| qualified_name_list ',' qualified_name { $$ = lappend($1, $3); }
		;

/*
 * The production for a qualified relation name has to exactly match the
 * production for a qualified func_name, because in a FROM clause we cannot
 * tell which we are parsing until we see what comes after it ('(' for a
 * func_name, something else for a relation). Therefore we allow 'indirection'
 * which may contain subscripts, and reject that case in the C code.
 */
qualified_name:
			ColId
				{
					$$ = makeRangeVar(NULL, $1, @1);
				}
			| ColId indirection
				{
					check_qualified_name($2, yyscanner);
					$$ = makeRangeVar(NULL, NULL, @1);
					switch (list_length($2))
					{
						case 1:
							$$->catalogname = NULL;
							$$->schemaname = $1;
							$$->relname = strVal(linitial($2));
							break;
						case 2:
							$$->catalogname = $1;
							$$->schemaname = strVal(linitial($2));
							$$->relname = strVal(lsecond($2));
							break;
						default:
							ereport(ERROR,
									(errcode(ERRCODE_SYNTAX_ERROR),
									 errmsg("improper qualified name (too many dotted names): %s",
											NameListToString(lcons(makeString($1), $2))),
									 parser_errposition(@1)));
							break;
					}
				}
		;

name_list:	name
					{ $$ = list_make1(makeString($1)); }
			| name_list ',' name
					{ $$ = lappend($1, makeString($3)); }
		;


name:		ColId									{ $$ = $1; };

database_name:
			ColId									{ $$ = $1; };

access_method:
			ColId									{ $$ = $1; };

attr_name:	ColLabel								{ $$ = $1; };

index_name: ColId									{ $$ = $1; };

file_name:	Sconst									{ $$ = $1; };

/*
 * The production for a qualified func_name has to exactly match the
 * production for a qualified columnref, because we cannot tell which we
 * are parsing until we see what comes after it ('(' or Sconst for a func_name,
 * anything else for a columnref).  Therefore we allow 'indirection' which
 * may contain subscripts, and reject that case in the C code.  (If we
 * ever implement SQL99-like methods, such syntax may actually become legal!)
 */
func_name:	type_function_name
					{ $$ = list_make1(makeString($1)); }
			| ColId indirection
				{
					List *namelist = check_func_name(lcons(makeString($1), $2),
													 yyscanner);
					$$ = preserve_downcasing_type_func_namelist(namelist);
				}
		;


/*
 * Constants
 */
AexprConst: Iconst
				{
					$$ = makeIntConst($1, @1);
				}
			| FCONST
				{
					$$ = makeFloatConst($1, @1);
				}
			| Sconst
				{
					$$ = makeStringConst($1, @1);
				}
			| BCONST
				{
					$$ = makeBitStringConst($1, @1);
				}
			| XCONST
				{
					/* This is a bit constant per SQL99:
					 * Without Feature F511, "BIT data type",
					 * a <general literal> shall not be a
					 * <bit string literal> or a <hex string literal>.
					 */
					$$ = makeBitStringConst($1, @1);
				}
			| func_name Sconst
				{
					/* generic type 'literal' syntax */
					TypeName *t = makeTypeNameFromNameList($1);
					t->location = @1;
					$$ = makeStringConstCast($2, @2, t);
				}
			| func_name '(' func_arg_list opt_sort_clause ')' Sconst
				{
					/* generic syntax with a type modifier */
					TypeName *t = makeTypeNameFromNameList($1);
					ListCell *lc;

					/*
					 * We must use func_arg_list and opt_sort_clause in the
					 * production to avoid reduce/reduce conflicts, but we
					 * don't actually wish to allow NamedArgExpr in this
					 * context, nor ORDER BY.
					 */
					foreach(lc, $3)
					{
						NamedArgExpr *arg = (NamedArgExpr *) lfirst(lc);

						if (IsA(arg, NamedArgExpr))
							ereport(ERROR,
									(errcode(ERRCODE_SYNTAX_ERROR),
									 errmsg("type modifier cannot have parameter name"),
									 parser_errposition(arg->location)));
					}
					if ($4 != NIL)
							ereport(ERROR,
									(errcode(ERRCODE_SYNTAX_ERROR),
									 errmsg("type modifier cannot have ORDER BY"),
									 parser_errposition(@4)));

					t->typmods = $3;
					t->location = @1;
					$$ = makeStringConstCast($6, @6, t);
				}
			| ConstTypename Sconst
				{
					$$ = makeStringConstCast($2, @2, $1);
				}
			| ConstInterval Sconst opt_interval
				{
					TypeName *t = $1;
					t->typmods = $3;
					$$ = makeStringConstCast($2, @2, t);
				}
			| ConstInterval '(' Iconst ')' Sconst
				{
					TypeName *t = $1;
					t->typmods = list_make2(makeIntConst(INTERVAL_FULL_RANGE, -1),
											makeIntConst($3, @3));
					$$ = makeStringConstCast($5, @5, t);
				}
			| TRUE_P
				{
					$$ = makeBoolAConst(TRUE, @1);
				}
			| FALSE_P
				{
					$$ = makeBoolAConst(FALSE, @1);
				}
			| NULL_P
				{
					$$ = makeNullAConst(@1);
				}
		;

Iconst:		ICONST									{ $$ = $1; };
Sconst:		SCONST									{ $$ = $1; };

SignedIconst: Iconst								{ $$ = $1; }
			| '+' Iconst							{ $$ = + $2; }
			| '-' Iconst							{ $$ = - $2; }
		;

/* Role specifications */
RoleId:		RoleSpec
				{
					RoleSpec *spc = (RoleSpec *) $1;
					switch (spc->roletype)
					{
						case ROLESPEC_CSTRING:
							$$ = spc->rolename;
							break;
						case ROLESPEC_PUBLIC:
							ereport(ERROR,
									(errcode(ERRCODE_RESERVED_NAME),
									 errmsg("role name \"%s\" is reserved",
											"public"),
									 parser_errposition(@1)));
						case ROLESPEC_SESSION_USER:
							ereport(ERROR,
									(errcode(ERRCODE_RESERVED_NAME),
									 errmsg("%s cannot be used as a role name here",
											"SESSION_USER"),
									 parser_errposition(@1)));
						case ROLESPEC_CURRENT_USER:
							ereport(ERROR,
									(errcode(ERRCODE_RESERVED_NAME),
									 errmsg("%s cannot be used as a role name here",
											"CURRENT_USER"),
									 parser_errposition(@1)));
					}
				}
			;

RoleSpec:	NonReservedWord
					{
						/*
						 * "public" and "none" are not keywords, but they must
						 * be treated specially here.
						 */
						RoleSpec *n;
						if (strcmp($1, "public") == 0)
						{
							n = (RoleSpec *) makeRoleSpec(ROLESPEC_PUBLIC, @1);
							n->roletype = ROLESPEC_PUBLIC;
						}
						else if (strcmp($1, "none") == 0)
						{
							ereport(ERROR,
									(errcode(ERRCODE_RESERVED_NAME),
									 errmsg("role name \"%s\" is reserved",
											"none"),
									 parser_errposition(@1)));
						}
						else
						{
							n = makeRoleSpec(ROLESPEC_CSTRING, @1);
							n->rolename = pstrdup($1);
						}
						$$ = n;
					}
			| CURRENT_USER
					{
						$$ = makeRoleSpec(ROLESPEC_CURRENT_USER, @1);
					}
			| SESSION_USER
					{
						$$ = makeRoleSpec(ROLESPEC_SESSION_USER, @1);
					}
		;

role_list:	RoleSpec
					{ $$ = list_make1($1); }
			| role_list ',' RoleSpec
					{ $$ = lappend($1, $3); }
		;

/*
 * Name classification hierarchy.
 *
 * IDENT is the lexeme returned by the lexer for identifiers that match
 * no known keyword.  In most cases, we can accept certain keywords as
 * names, not only IDENTs.	We prefer to accept as many such keywords
 * as possible to minimize the impact of "reserved words" on programmers.
 * So, we divide names into several possible classes.  The classification
 * is chosen in part to make keywords acceptable as names wherever possible.
 */

/* Column identifier --- names that can be column, table, etc names.
 */
ColId:		IDENT									{ $$ = $1; }
			| unreserved_keyword					{ $$ = pstrdup($1); }
			| col_name_keyword						{ $$ = pstrdup($1); }
		;

/* Type/function identifier --- names that can be type or function names.
 */
type_function_name:	IDENT
					{ $$ = preserve_downcasing_type_func_name($1); }
			| unreserved_keyword
					{ $$ = preserve_downcasing_type_func_name(pstrdup($1)); }
			| type_func_name_keyword
					{ $$ = preserve_downcasing_type_func_name(pstrdup($1)); }
		;

/* Any not-fully-reserved word --- these names can be, eg, role names.
 */
NonReservedWord:	IDENT							{ $$ = $1; }
			| unreserved_keyword					{ $$ = pstrdup($1); }
			| col_name_keyword						{ $$ = pstrdup($1); }
			| type_func_name_keyword				{ $$ = pstrdup($1); }
		;

/* Column label --- allowed labels in "AS" clauses.
 * This presently includes *all* Postgres keywords.
 */
ColLabel:	IDENT									{ $$ = $1; }
			| unreserved_keyword					{ $$ = pstrdup($1); }
			| col_name_keyword						{ $$ = pstrdup($1); }
			| type_func_name_keyword				{ $$ = pstrdup($1); }
			| reserved_keyword						{ $$ = pstrdup($1); }
		;


/*
 * Keyword category lists.  Generally, every keyword present in
 * the Postgres grammar should appear in exactly one of these lists.
 *
 * Put a new keyword into the first list that it can go into without causing
 * shift or reduce conflicts.  The earlier lists define "less reserved"
 * categories of keywords.
 *
 * Make sure that each keyword's category in kwlist.h matches where
 * it is listed here.  (Someday we may be able to generate these lists and
 * kwlist.h's table from a common master list.)
 */

/* "Unreserved" keywords --- available for use as any kind of name.
 */
unreserved_keyword:
			  ABORT_P
			| ABSOLUTE_P
			| ACCESS
			| ACTION
			| ADD_P
			| ADMIN
			| AFTER
			| AGGREGATE
			| ALLSHORTESTPATHS
			| ALSO
			| ALTER
			| ALWAYS
			| ASSERT
			| ASSERTION
			| ASSIGNMENT
			| AT
			| ATTACH
			| ATTRIBUTE
			| BACKWARD
			| BEFORE
			| BEGIN_P
			| BY
			| CACHE
			| CALLED
			| CASCADE
			| CASCADED
			| CATALOG_P
			| CHAIN
			| CHARACTERISTICS
			| CHECKPOINT
			| CLASS
			| CLOSE
			| CLUSTER
			| COLUMNS
			| COMMENT
			| COMMENTS
			| COMMIT
			| COMMITTED
			| CONFIGURATION
			| CONFLICT
			| CONNECTION
			| CONSTRAINTS
			| CONTAINS
			| CONTENT_P
			| CONTINUE_P
			| CONVERSION_P
			| COPY
			| COST
			| CSV
			| CUBE
			| CURRENT_P
			| CURSOR
			| CYCLE
			| DATA_P
			| DATABASE
			| DAY_P
			| DEALLOCATE
			| DECLARE
			| DEFAULTS
			| DEFERRED
			| DEFINER
			| DELETE_P
			| DELIMITER
			| DELIMITERS
			| DEPENDS
			| DETACH
			| DICTIONARY
			| DIJKSTRA
			| DISABLE_P
			| DISCARD
			| DOCUMENT_P
			| DOMAIN_P
			| DOUBLE_P
			| DROP
			| EACH
			| ELABEL
			| ENABLE_P
			| ENCODING
			| ENCRYPTED
			| ENDS
			| ENUM_P
			| ESCAPE
			| EVENT
			| EXCLUDE
			| EXCLUDING
			| EXCLUSIVE
			| EXECUTE
			| EXPLAIN
			| EXTENSION
			| EXTERNAL
			| FAMILY
			| FILTER
			| FIRST_P
			| FOLLOWING
			| FORCE
			| FORWARD
			| FUNCTION
			| FUNCTIONS
			| GENERATED
			| GLOBAL
			| GRANTED
			| GRAPH
			| HANDLER
			| HEADER_P
			| HOLD
			| HOUR_P
			| IDENTITY_P
			| IF_P
			| IMMEDIATE
			| IMMUTABLE
			| IMPLICIT_P
			| IMPORT_P
			| INCLUDING
			| INCREMENT
			| INDEX
			| INDEXES
			| INHERIT
			| INHERITS
			| INLINE_P
			| INPUT_P
			| INSENSITIVE
			| INSERT
			| INSTEAD
			| INVOKER
			| ISOLATION
			| KEY
			| LABEL
			| LANGUAGE
			| LARGE_P
			| LAST_P
			| LEAKPROOF
			| LEVEL
			| LISTEN
			| LOAD
			| LOCAL
			| LOCATION
			| LOCK_P
			| LOCKED
			| LOGGED
			| MAPPING
			| MATERIALIZED
			| MAXVALUE
			| METHOD
			| MINUTE_P
			| MINVALUE
			| MODE
			| MONTH_P
			| MOVE
			| NAME_P
			| NAMES
			| NEW
			| NEXT
			| NO
			| NOTHING
			| NOTIFY
			| NOWAIT
			| NULLS_P
			| OBJECT_P
			| OF
			| OFF
			| OIDS
			| OLD
			| OPERATOR
			| OPTION
			| OPTIONAL_P
			| OPTIONS
			| ORDINALITY
			| OVER
			| OVERRIDING
			| OWNED
			| OWNER
			| PARALLEL
			| PARSER
			| PARTIAL
			| PARTITION
			| PASSING
			| PASSWORD
			| PLANS
			| POLICY
			| PRECEDING
			| PREPARE
			| PREPARED
			| PRESERVE
			| PRIOR
			| PRIVILEGES
			| PROCEDURAL
			| PROCEDURE
			| PROGRAM
<<<<<<< HEAD
			| PROPERTY
=======
			| PUBLICATION
>>>>>>> fdf521d6
			| QUOTE
			| RANGE
			| READ
			| REASSIGN
			| RECHECK
			| RECURSIVE
			| REF
			| REFERENCING
			| REFRESH
			| REINDEX
			| RELATIVE_P
			| RELEASE
			| REMOVE
			| RENAME
			| REPEATABLE
			| REPLACE
			| REPLICA
			| RESET
			| RESTART
			| RESTRICT
			| RETURNS
			| REVOKE
			| ROLE
			| ROLLBACK
			| ROLLUP
			| ROWS
			| RULE
			| SAVEPOINT
			| SCHEMA
			| SCHEMAS
			| SCROLL
			| SEARCH
			| SECOND_P
			| SECURITY
			| SEQUENCE
			| SEQUENCES
			| SERIALIZABLE
			| SERVER
			| SESSION
			| SET
			| SETS
			| SHARE
			| SHORTESTPATH
			| SHOW
			| SIMPLE
			| SINGLE
			| SIZE_P
			| SKIP
			| SNAPSHOT
			| SQL_P
			| STABLE
			| STANDALONE_P
			| START
			| STARTS
			| STATEMENT
			| STATISTICS
			| STDIN
			| STDOUT
			| STORAGE
			| STRICT_P
			| STRIP_P
			| SUBSCRIPTION
			| SYSID
			| SYSTEM_P
			| TABLES
			| TABLESPACE
			| TEMP
			| TEMPLATE
			| TEMPORARY
			| TEXT_P
			| TRANSACTION
			| TRANSFORM
			| TRIGGER
			| TRUNCATE
			| TRUSTED
			| TYPE_P
			| TYPES_P
			| UNBOUNDED
			| UNCOMMITTED
			| UNENCRYPTED
			| UNKNOWN
			| UNLISTEN
			| UNLOGGED
			| UNTIL
			| UPDATE
			| VACUUM
			| VALID
			| VALIDATE
			| VALIDATOR
			| VALUE_P
			| VARYING
			| VERSION_P
			| VIEW
			| VIEWS
			| VLABEL
			| VOLATILE
			| WHITESPACE_P
			| WITHIN
			| WITHOUT
			| WORK
			| WRAPPER
			| WRITE
			| XML_P
			| YEAR_P
			| YES_P
			| ZONE
		;

/* Column identifier --- keywords that can be column, table, etc names.
 *
 * Many of these keywords will in fact be recognized as type or function
 * names too; but they have special productions for the purpose, and so
 * can't be treated as "generic" type or function names.
 *
 * The type names appearing here are not usable as function names
 * because they can be followed by '(' in typename productions, which
 * looks too much like a function call for an LR(1) parser.
 */
col_name_keyword:
			  BETWEEN
			| BIGINT
			| BIT
			| BOOLEAN_P
			| CHAR_P
			| CHARACTER
			| COALESCE
			| DEC
			| DECIMAL_P
			| EXISTS
			| EXTRACT
			| FLOAT_P
			| GREATEST
			| GROUPING
			| INOUT
			| INT_P
			| INTEGER
			| INTERVAL
			| LEAST
			| NATIONAL
			| NCHAR
			| NONE
			| NULLIF
			| NUMERIC
			| OUT_P
			| OVERLAY
			| POSITION
			| PRECISION
			| REAL
			| ROW
			| SETOF
			| SMALLINT
			| SUBSTRING
			| TIME
			| TIMESTAMP
			| TREAT
			| TRIM
			| VALUES
			| VARCHAR
			| XMLATTRIBUTES
			| XMLCONCAT
			| XMLELEMENT
			| XMLEXISTS
			| XMLFOREST
			| XMLNAMESPACES
			| XMLPARSE
			| XMLPI
			| XMLROOT
			| XMLSERIALIZE
			| XMLTABLE
		;

/* Type/function identifier --- keywords that can be type or function names.
 *
 * Most of these are keywords that are used as operators in expressions;
 * in general such keywords can't be column names because they would be
 * ambiguous with variables, but they are unambiguous as function identifiers.
 *
 * Do not include POSITION, SUBSTRING, etc here since they have explicit
 * productions in a_expr to support the goofy SQL9x argument syntax.
 * - thomas 2000-11-28
 */
type_func_name_keyword:
			  AUTHORIZATION
			| BINARY
			| COLLATION
			| CONCURRENTLY
			| CROSS
			| CURRENT_SCHEMA
			| FREEZE
			| FULL
			| ILIKE
			| INNER_P
			| IS
			| ISNULL
			| JOIN
			| LEFT
			| LIKE
			| NATURAL
			| NOTNULL
			| OUTER_P
			| OVERLAPS
			| RIGHT
			| SIMILAR
			| TABLESAMPLE
			| VERBOSE
		;

/* Reserved keyword --- these keywords are usable only as a ColLabel.
 *
 * Keywords appear here if they could not be distinguished from variable,
 * type, or function names in some contexts.  Don't put things here unless
 * forced to.
 */
reserved_keyword:
			  ALL
			| ANALYSE
			| ANALYZE
			| AND
			| ANY
			| ARRAY
			| AS
			| ASC
			| ASYMMETRIC
			| BOTH
			| CASE
			| CAST
			| CHECK
			| COLLATE
			| COLUMN
			| CONSTRAINT
			| CREATE
			| CURRENT_CATALOG
			| CURRENT_DATE
			| CURRENT_ROLE
			| CURRENT_TIME
			| CURRENT_TIMESTAMP
			| CURRENT_USER
			| DEFAULT
			| DEFERRABLE
			| DESC
			| DISTINCT
			| DO
			| ELSE
			| END_P
			| EXCEPT
			| FALSE_P
			| FETCH
			| FOR
			| FOREIGN
			| FROM
			| GRANT
			| GROUP_P
			| HAVING
			| IN_P
			| INITIALLY
			| INTERSECT
			| INTO
			| LATERAL_P
			| LEADING
			| LIMIT
			| LOCALTIME
			| LOCALTIMESTAMP
			| MATCH
			| MERGE
			| NOT
			| NULL_P
			| OFFSET
			| ON
			| ONLY
			| OR
			| ORDER
			| PLACING
			| PRIMARY
			| REFERENCES
			| RETURN
			| RETURNING
			| SELECT
			| SESSION_USER
			| SOME
			| SYMMETRIC
			| TABLE
			| THEN
			| TO
			| TRAILING
			| TRUE_P
			| UNION
			| UNIQUE
			| USER
			| USING
			| VARIADIC
			| WHEN
			| WHERE
			| WINDOW
			| WITH
		;


/*
 * Agens Graph
 */

<<<<<<< HEAD
CreateGraphStmt:
			CREATE GRAPH ColId AUTHORIZATION RoleSpec
				{
					CreateGraphStmt *n = makeNode(CreateGraphStmt);
					n->graphname = $3;
					n->authrole = $5;
					n->if_not_exists = false;
					$$ = (Node *) n;
				}
			| CREATE GRAPH ColId
				{
					CreateGraphStmt *n = makeNode(CreateGraphStmt);
					n->graphname = $3;
					n->authrole = NULL;
					n->if_not_exists = false;
					$$ = (Node *) n;
				}
			| CREATE GRAPH IF_P NOT EXISTS ColId AUTHORIZATION RoleSpec
				{
					CreateGraphStmt *n = makeNode(CreateGraphStmt);
					n->graphname = $6;
					n->authrole = $8;
					n->if_not_exists = true;
					$$ = (Node *) n;
				}
			| CREATE GRAPH IF_P NOT EXISTS ColId
				{
					CreateGraphStmt *n = makeNode(CreateGraphStmt);
					n->graphname = $6;
					n->authrole = NULL;
					n->if_not_exists = true;
					$$ = (Node *) n;
				}
		;
=======
static RawStmt *
makeRawStmt(Node *stmt, int stmt_location)
{
	RawStmt    *rs = makeNode(RawStmt);

	rs->stmt = stmt;
	rs->stmt_location = stmt_location;
	rs->stmt_len = 0;			/* might get changed later */
	return rs;
}

/* Adjust a RawStmt to reflect that it doesn't run to the end of the string */
static void
updateRawStmtEnd(RawStmt *rs, int end_location)
{
	/*
	 * If we already set the length, don't change it.  This is for situations
	 * like "select foo ;; select bar" where the same statement will be last
	 * in the string for more than one semicolon.
	 */
	if (rs->stmt_len > 0)
		return;

	/* OK, update length of RawStmt */
	rs->stmt_len = end_location - rs->stmt_location;
}

static Node *
makeColumnRef(char *colname, List *indirection,
			  int location, core_yyscan_t yyscanner)
{
	/*
	 * Generate a ColumnRef node, with an A_Indirection node added if there
	 * is any subscripting in the specified indirection list.  However,
	 * any field selection at the start of the indirection list must be
	 * transposed into the "fields" part of the ColumnRef node.
	 */
	ColumnRef  *c = makeNode(ColumnRef);
	int		nfields = 0;
	ListCell *l;
>>>>>>> fdf521d6

CreateLabelStmt:
			CREATE OptNoLog VLABEL name opt_disable_index
			OptInherit opt_reloptions OptTableSpace
				{
					CreateLabelStmt *n = makeNode(CreateLabelStmt);
					n->labelKind = LABEL_VERTEX;
					n->relation = makeRangeVar(NULL, $4, -1);
					n->relation->relpersistence = $2;
					n->inhRelations = $6;
					n->options = $7;
					n->tablespacename = $8;
					n->if_not_exists = false;
					n->disable_index = $5;
					$$ = (Node *)n;
				}
			| CREATE OptNoLog VLABEL IF_P NOT EXISTS name opt_disable_index
			OptInherit opt_reloptions OptTableSpace
				{
					CreateLabelStmt *n = makeNode(CreateLabelStmt);
					n->labelKind = LABEL_VERTEX;
					n->relation = makeRangeVar(NULL, $7, -1);
					n->relation->relpersistence = $2;
					n->inhRelations = $9;
					n->options = $10;
					n->tablespacename = $11;
					n->if_not_exists = true;
					n->disable_index = $8;
					$$ = (Node *)n;
				}
			| CREATE OptNoLog ELABEL name opt_disable_index
			OptInherit opt_reloptions OptTableSpace
				{
					CreateLabelStmt *n = makeNode(CreateLabelStmt);
					n->labelKind = LABEL_EDGE;
					n->relation = makeRangeVar(NULL, $4, -1);
					n->relation->relpersistence = $2;
					n->inhRelations = $6;
					n->options = $7;
					n->tablespacename = $8;
					n->if_not_exists = false;
					n->disable_index = $5;
					$$ = (Node *)n;
				}
			| CREATE OptNoLog ELABEL IF_P NOT EXISTS name opt_disable_index
			OptInherit opt_reloptions OptTableSpace
				{
					CreateLabelStmt *n = makeNode(CreateLabelStmt);
					n->labelKind = LABEL_EDGE;
					n->relation = makeRangeVar(NULL, $7, -1);
					n->relation->relpersistence = $2;
					n->inhRelations = $9;
					n->options = $10;
					n->tablespacename = $11;
					n->if_not_exists = true;
					n->disable_index = $8;
					$$ = (Node *)n;
				}
		;

opt_disable_index:
			DISABLE_P INDEX							{ $$ = true; }
			| /*EMPTY*/								{ $$ = false; }
		;

AlterLabelStmt:
			ALTER VLABEL name alter_label_cmds
				{
					AlterLabelStmt *n = makeNode(AlterLabelStmt);
					n->relation = makeRangeVar(NULL, $3, -1);
					n->cmds = $4;
					n->relkind = OBJECT_VLABEL;
					n->missing_ok = false;
					$$ = (Node *)n;
				}
			| ALTER VLABEL IF_P EXISTS name alter_label_cmds
				{
					AlterLabelStmt *n = makeNode(AlterLabelStmt);
					n->relation = makeRangeVar(NULL, $5, -1);
					n->cmds = $6;
					n->relkind = OBJECT_VLABEL;
					n->missing_ok = true;
					$$ = (Node *)n;
				}
			| ALTER ELABEL name alter_label_cmds
				{
					AlterLabelStmt *n = makeNode(AlterLabelStmt);
					n->relation = makeRangeVar(NULL, $3, -1);
					n->cmds = $4;
					n->relkind = OBJECT_ELABEL;
					n->missing_ok = false;
					$$ = (Node *)n;
				}
			| ALTER ELABEL IF_P EXISTS name alter_label_cmds
				{
					AlterLabelStmt *n = makeNode(AlterLabelStmt);
					n->relation = makeRangeVar(NULL, $5, -1);
					n->cmds = $6;
					n->relkind = OBJECT_ELABEL;
					n->missing_ok = true;
					$$ = (Node *)n;
				}
		;

alter_label_cmds:
			alter_label_cmd							{ $$ = list_make1($1); }
			| alter_label_cmds ',' alter_label_cmd	{ $$ = lappend($1, $3); }
		;

alter_label_cmd:
			/* ALTER VLABEL <name> SET STORAGE <storagemode> */
			SET STORAGE ColId
				{
					AlterTableCmd *n = makeNode(AlterTableCmd);
					n->subtype = AT_SetStorage;
					n->name = NULL;
					n->def = (Node *) makeString($3);
					$$ = (Node *)n;
				}
			/* ALTER VLABEL <name> OWNER TO RoleSpec */
			| OWNER TO RoleSpec
				{
					AlterTableCmd *n = makeNode(AlterTableCmd);
					n->subtype = AT_ChangeOwner;
					n->newowner = $3;
					$$ = (Node *)n;
				}
			/* ALTER VLABEL <name> SET TABLESPACE <tablespacename> */
			| SET TABLESPACE name
				{
					AlterTableCmd *n = makeNode(AlterTableCmd);
					n->subtype = AT_SetTableSpace;
					n->name = $3;
					$$ = (Node *)n;
				}
			/* ALTER VLABEL <name> CLUSTER ON <indexname> */
			| CLUSTER ON name
				{
					AlterTableCmd *n = makeNode(AlterTableCmd);
					n->subtype = AT_ClusterOn;
					n->name = $3;
					$$ = (Node *)n;
				}
			/* ALTER VLABEL <name> SET WITHOUT CLUSTER */
			| SET WITHOUT CLUSTER
				{
					AlterTableCmd *n = makeNode(AlterTableCmd);
					n->subtype = AT_DropCluster;
					n->name = NULL;
					$$ = (Node *)n;
				}
			/* ALTER VLABEL <name> SET LOGGED  */
			| SET LOGGED
				{
					AlterTableCmd *n = makeNode(AlterTableCmd);
					n->subtype = AT_SetLogged;
					$$ = (Node *)n;
				}
			/* ALTER VLABEL <name> SET UNLOGGED  */
			| SET UNLOGGED
				{
					AlterTableCmd *n = makeNode(AlterTableCmd);
					n->subtype = AT_SetUnLogged;
					$$ = (Node *)n;
				}
			/* ALTER VLABEL <name> INHERIT <parent> */
			| INHERIT qualified_name
				{
					AlterTableCmd *n = makeNode(AlterTableCmd);
					n->subtype = AT_AddInherit;
					n->def = (Node *) $2;
					$$ = (Node *)n;
				}
			/* ALTER VLABEL <name> NO INHERIT <parent> */
			| NO INHERIT qualified_name
				{
					AlterTableCmd *n = makeNode(AlterTableCmd);
					n->subtype = AT_DropInherit;
					n->def = (Node *) $3;
					$$ = (Node *)n;
				}
			/* ALTER VLABEL <name> REPLICA IDENTITY  */
			| REPLICA IDENTITY_P replica_identity
				{
					AlterTableCmd *n = makeNode(AlterTableCmd);
					n->subtype = AT_ReplicaIdentity;
					n->def = $3;
					$$ = (Node *)n;
				}
			| DISABLE_P INDEX
				{
					AlterTableCmd *n = makeNode(AlterTableCmd);
					n->subtype = AT_DisableIndex;
					$$ = (Node *)n;
				}
		;

CreateConstraintStmt:
			CREATE CONSTRAINT opt_constraint_name ON ColId ASSERT cypher_expr
			IS UNIQUE
				{
					CreateConstraintStmt *n;

					n = makeNode(CreateConstraintStmt);
					n->graphlabel = makeRangeVar(NULL, $5, @5);
					n->conname = $3;
					n->contype = CONSTR_UNIQUE;
					n->expr = $7;
					$$ = (Node *) n;
				}
			| CREATE CONSTRAINT opt_constraint_name ON ColId ASSERT cypher_expr
				{
					CreateConstraintStmt *n;

					n = makeNode(CreateConstraintStmt);
					n->graphlabel = makeRangeVar(NULL, $5, @5);
					n->conname = $3;
					n->contype = CONSTR_CHECK;
					n->expr = $7;
					$$ = (Node *) n;
				}
		;

DropConstraintStmt:
			DROP CONSTRAINT name ON ColId
				{
					DropConstraintStmt *n = makeNode(DropConstraintStmt);
					n->graphlabel = makeRangeVar(NULL, $5, @5);
					n->conname = $3;
					$$ = (Node *)n;
				}
		;

opt_constraint_name:
			name									{ $$ = $1; }
			| /*EMPTY*/								{ $$ = NULL; }
		;

/*
 * Note: We cannot put TABLESPACE clause after WHERE clause unless we are
 *       willing to make TABLESPACE a fully reserved word.
 */
CreatePropertyIndexStmt:
			CREATE opt_unique PROPERTY INDEX opt_concurrently opt_index_name
			ON ColId access_method_clause '(' prop_idx_params ')'
			opt_reloptions OptTableSpace where_clause
				{
					CreatePropertyIndexStmt *n;

					n = makeNode(CreatePropertyIndexStmt);
					n->unique = $2;
					n->concurrent = $5;
					n->idxname = $6;
					n->relation = makeRangeVar(NULL, $8, @8);
					n->accessMethod = $9;
					n->indexParams = $11;
					n->options = $13;
					n->tableSpace = $14;
					n->whereClause = $15;
					n->excludeOpNames = NIL;
					n->idxcomment = NULL;
					n->indexOid = InvalidOid;
					n->oldNode = InvalidOid;
					n->primary = false;
					n->isconstraint = false;
					n->deferrable = false;
					n->initdeferred = false;
					n->transformed = false;
					n->if_not_exists = false;
					$$ = (Node *) n;
				}
			| CREATE opt_unique PROPERTY INDEX opt_concurrently IF_P NOT EXISTS
			index_name ON ColId access_method_clause '(' prop_idx_params ')'
			opt_reloptions OptTableSpace where_clause
				{
					CreatePropertyIndexStmt *n;

					n = makeNode(CreatePropertyIndexStmt);
					n->unique = $2;
					n->concurrent = $5;
					n->idxname = $9;
					n->relation = makeRangeVar(NULL, $11, @11);
					n->accessMethod = $12;
					n->indexParams = $14;
					n->options = $16;
					n->tableSpace = $17;
					n->whereClause = $18;
					n->excludeOpNames = NIL;
					n->idxcomment = NULL;
					n->indexOid = InvalidOid;
					n->oldNode = InvalidOid;
					n->primary = false;
					n->isconstraint = false;
					n->deferrable = false;
					n->initdeferred = false;
					n->transformed = false;
					n->if_not_exists = true;
					$$ = (Node *) n;
				}
		;

prop_idx_params:
			prop_idx_elem							{ $$ = list_make1($1); }
			| prop_idx_params ',' prop_idx_elem		{ $$ = lappend($1, $3); }
		;

/*
 * Property index attributes can be either simple column references,
 * or arbitrary expressions in parens.
 */
prop_idx_elem:
			cypher_expr_propref
			opt_collate opt_class opt_asc_desc opt_nulls_order
				{
					$$ = makeNode(IndexElem);
					$$->name = NULL;
					$$->expr = $1;
					$$->indexcolname = NULL;
					$$->collation = $2;
					$$->opclass = $3;
					$$->ordering = $4;
					$$->nulls_ordering = $5;
				}
			| '(' cypher_expr ')'
			opt_collate opt_class opt_asc_desc opt_nulls_order
				{
					$$ = makeNode(IndexElem);
					$$->name = NULL;
					$$->expr = $2;
					$$->indexcolname = NULL;
					$$->collation = $4;
					$$->opclass = $5;
					$$->ordering = $6;
					$$->nulls_ordering = $7;
				}
		;

/*
 * Cypher Query Language
 */

CypherStmt:
			cypher_no_parens
			| cypher_with_parens
		;

cypher_with_parens:
			'(' cypher_no_parens ')'			{ $$ = $2; }
			| '(' cypher_with_parens ')'		{ $$ = $2; }
		;

cypher_no_parens:
			cypher_clause_prev
				{
					CypherStmt *n;

					n = makeNode(CypherStmt);
					n->last = $1;
					$$ = (Node *) n;
				}
			| CypherStmt UNION all_or_distinct CypherStmt
					{ $$ = makeCypherSetOp(SETOP_UNION, $3, $1, $4); }
			| CypherStmt INTERSECT all_or_distinct CypherStmt
					{ $$ = makeCypherSetOp(SETOP_INTERSECT, $3, $1, $4); }
			| CypherStmt EXCEPT all_or_distinct CypherStmt
					{ $$ = makeCypherSetOp(SETOP_EXCEPT, $3, $1, $4); }
		;

cypher_clause_prev:
			cypher_clause_head
				{
					CypherClause *n;

					n = makeNode(CypherClause);
					n->detail = $1;
					$$ = (Node *) n;
				}
			| cypher_clause_prev cypher_clause
				{
					CypherClause *n;

					n = makeNode(CypherClause);
					n->detail = $2;
					n->prev = $1;
					$$ = (Node *) n;
				}
		;

cypher_clause_head:
			cypher_match
			| cypher_return
			| cypher_create
			| cypher_merge
			| cypher_load
		;

cypher_clause:
			cypher_clause_head
			| cypher_with
			| cypher_delete
			| cypher_set
			| cypher_remove
		;

cypher_read_opt_parens:
			cypher_read_stmt
			| cypher_read_with_parens
		;

cypher_read_with_parens:
			'(' cypher_read_stmt ')'				{ $$ = $2; }
			| '(' cypher_read_with_parens ')'		{ $$ = $2; }
		;

cypher_read_stmt:
			cypher_read_opt cypher_return
				{
					CypherClause *clause;
					CypherStmt *n;

					clause = makeNode(CypherClause);
					clause->detail = $2;
					clause->prev = $1;

					n = makeNode(CypherStmt);
					n->last = (Node *) clause;
					$$ = (Node *) n;
				}
			| cypher_read_opt_parens UNION all_or_distinct
			  cypher_read_opt_parens
					{ $$ = makeCypherSetOp(SETOP_UNION, $3, $1, $4); }
			| cypher_read_opt_parens INTERSECT all_or_distinct
			  cypher_read_opt_parens
					{ $$ = makeCypherSetOp(SETOP_INTERSECT, $3, $1, $4); }
			| cypher_read_opt_parens EXCEPT all_or_distinct
			  cypher_read_opt_parens
					{ $$ = makeCypherSetOp(SETOP_EXCEPT, $3, $1, $4); }
		;

cypher_read_opt:
			cypher_read
			| /* EMPTY */		{ $$ = NULL; }
		;

cypher_read:
			cypher_match
				{
					CypherClause *n;

					n = makeNode(CypherClause);
					n->detail = $1;
					$$ = (Node *) n;
				}
			| cypher_load
				{
					CypherClause *n;

					n = makeNode(CypherClause);
					n->detail = $1;
					$$ = (Node *) n;
				}
			| cypher_read cypher_read_clauses
				{
					CypherClause *n;

					n = makeNode(CypherClause);
					n->detail = $2;
					n->prev = $1;
					$$ = (Node *) n;
				}
		;

cypher_read_clauses:
			cypher_match
			| cypher_with
			| cypher_load
		;

cypher_expr:
			cypher_expr OR cypher_expr
					{ $$ = makeOrExpr($1, $3, @2); }
			| cypher_expr AND cypher_expr
					{ $$ = makeAndExpr($1, $3, @2); }
			| NOT cypher_expr
					{ $$ = makeNotExpr($2, @1); }
			| cypher_expr '=' cypher_expr
				{
					$$ = (Node *) makeSimpleA_Expr(AEXPR_OP, "=", $1, $3, @2);
				}
			| cypher_expr NOT_EQUALS cypher_expr
				{
					$$ = (Node *) makeSimpleA_Expr(AEXPR_OP, "<>", $1, $3, @2);
				}
			| cypher_expr '<' cypher_expr
				{
					$$ = (Node *) makeSimpleA_Expr(AEXPR_OP, "<", $1, $3, @2);
				}
			| cypher_expr '>' cypher_expr
				{
					$$ = (Node *) makeSimpleA_Expr(AEXPR_OP, ">", $1, $3, @2);
				}
			| cypher_expr LESS_EQUALS cypher_expr
				{
					$$ = (Node *) makeSimpleA_Expr(AEXPR_OP, "<=", $1, $3, @2);
				}
			| cypher_expr GREATER_EQUALS cypher_expr
				{
					$$ = (Node *) makeSimpleA_Expr(AEXPR_OP, ">=", $1, $3, @2);
				}
			| cypher_expr '+' cypher_expr
				{
					$$ = (Node *) makeSimpleA_Expr(AEXPR_OP, "`+`",
												   $1, $3, @2);
				}
			| cypher_expr '-' cypher_expr
				{
					$$ = (Node *) makeSimpleA_Expr(AEXPR_OP, "`-`",
												   $1, $3, @2);
				}
			| cypher_expr '*' cypher_expr
				{
					$$ = (Node *) makeSimpleA_Expr(AEXPR_OP, "`*`",
												   $1, $3, @2);
				}
			| cypher_expr '/' cypher_expr
				{
					$$ = (Node *) makeSimpleA_Expr(AEXPR_OP, "`/`",
												   $1, $3, @2);
				}
			| cypher_expr '%' cypher_expr
				{
					$$ = (Node *) makeSimpleA_Expr(AEXPR_OP, "`%`",
												   $1, $3, @2);
				}
			| cypher_expr '^' cypher_expr
				{
					$$ = (Node *) makeSimpleA_Expr(AEXPR_OP, "`^`",
												   $1, $3, @2);
				}
			| '+' cypher_expr								%prec UMINUS
				{
					$$ = (Node *) makeSimpleA_Expr(AEXPR_OP, "`+`",
												   NULL, $2, @1);
				}
			| '-' cypher_expr								%prec UMINUS
				{
					if (IsA($2, A_Const))
					{
						A_Const	   *con = (A_Const *) $2;

						if (con->val.type == T_Integer)
						{
							con->val.val.ival = -con->val.val.ival;
							con->location = @1;
							$$ = $2;
						}
						else if (con->val.type == T_Float)
						{
							doNegateFloat(&con->val);
							con->location = @1;
							$$ = $2;
						}
						else
						{
							$$ = (Node *) makeSimpleA_Expr(AEXPR_OP, "`-`",
														   NULL, $2, @1);
						}
					}
					else
					{
						$$ = (Node *) makeSimpleA_Expr(AEXPR_OP, "`-`",
													   NULL, $2, @1);
					}
				}
			| cypher_expr '[' cypher_expr ']'
				{
					A_Indices  *ind;
					A_Indirection *n;

					ind = makeNode(A_Indices);
					ind->is_slice = false;
					ind->lidx = NULL;
					ind->uidx = $3;

					if (IsA($1, A_Indirection))
					{
						n = (A_Indirection *) $1;
						n->indirection = lappend(n->indirection, ind);
						$$ = $1;
					}
					else
					{
						n = makeNode(A_Indirection);
						n->arg = $1;
						n->indirection = list_make1(ind);
						$$ = (Node *) n;
					}
				}
			| cypher_expr '[' cypher_expr_opt DOT_DOT cypher_expr_opt ']'
				{
					A_Indices  *ind;
					A_Indirection *n;

					ind = makeNode(A_Indices);
					ind->is_slice = true;
					ind->lidx = $3;
					ind->uidx = $5;

					if (IsA($1, A_Indirection))
					{
						n = (A_Indirection *) $1;
						n->indirection = lappend(n->indirection, ind);
						$$ = $1;
					}
					else
					{
						n = makeNode(A_Indirection);
						n->arg = $1;
						n->indirection = list_make1(ind);
						$$ = (Node *) n;
					}
				}
			| cypher_expr IN_P cypher_expr
				{
					$$ = (Node *) makeSimpleA_Expr(AEXPR_IN, "=", $1, $3, @2);
				}
			| cypher_expr STARTS WITH cypher_expr			%prec STARTS
				{
					$$ = (Node *) makeFuncCall(
										SystemFuncName("string_starts_with"),
										list_make2($1, $4), @2);
				}
			| cypher_expr ENDS WITH cypher_expr				%prec ENDS
				{
					$$ = (Node *) makeFuncCall(
										SystemFuncName("string_ends_with"),
										list_make2($1, $4), @2);
				}
			| cypher_expr CONTAINS cypher_expr
				{
					$$ = (Node *) makeFuncCall(
										SystemFuncName("string_contains"),
										list_make2($1, $3), @2);
				}
			| cypher_expr EQUALS_TILDE cypher_expr
				{
					$$ = (Node *) makeFuncCall(
										SystemFuncName("string_regex"),
										list_make2($1, $3), @2);
				}
			| cypher_expr IS NULL_P							%prec IS
				{
					NullTest   *n;

					n = makeNode(NullTest);
					n->arg = (Expr *) $1;
					n->nulltesttype = IS_NULL;
					n->location = @2;
					$$ = (Node *) n;
				}
			| cypher_expr IS NOT NULL_P						%prec IS
				{
					NullTest   *n;

					n = makeNode(NullTest);
					n->arg = (Expr *) $1;
					n->nulltesttype = IS_NOT_NULL;
					n->location = @2;
					$$ = (Node *) n;
				}
			| cypher_expr '.' cypher_expr_escaped_name
				{
					A_Indirection *n;

					if (IsA($1, A_Indirection))
					{
						n = (A_Indirection *) $1;
						n->indirection = lappend(n->indirection, $3);
						$$ = $1;
					}
					else
					{
						n = makeNode(A_Indirection);
						n->arg = $1;
						n->indirection = list_make1($3);
						$$ = (Node *) n;
					}
				}
			| cypher_expr '.' cypher_expr_name
				{
					A_Indirection *n;

					if (IsA($1, ColumnRef))
					{
						ColumnRef  *cref = (ColumnRef *) $1;

						cref->fields = lappend(cref->fields, $3);
						$$ = $1;
					}
					else if (IsA($1, A_Indirection))
					{
						n = (A_Indirection *) $1;
						n->indirection = lappend(n->indirection, $3);
						$$ = $1;
					}
					else
					{
						n = makeNode(A_Indirection);
						n->arg = $1;
						n->indirection = list_make1($3);
						$$ = (Node *) n;
					}
				}
			| cypher_c_expr
		;

cypher_i_expr:
			cypher_i_expr OR cypher_i_expr
					{ $$ = makeOrExpr($1, $3, @2); }
			| cypher_i_expr AND cypher_i_expr
					{ $$ = makeAndExpr($1, $3, @2); }
			| NOT cypher_i_expr
					{ $$ = makeNotExpr($2, @1); }
			| cypher_i_expr '=' cypher_i_expr
				{
					$$ = (Node *) makeSimpleA_Expr(AEXPR_OP, "=", $1, $3, @2);
				}
			| cypher_i_expr NOT_EQUALS cypher_i_expr
				{
					$$ = (Node *) makeSimpleA_Expr(AEXPR_OP, "<>", $1, $3, @2);
				}
			| cypher_i_expr '<' cypher_i_expr
				{
					$$ = (Node *) makeSimpleA_Expr(AEXPR_OP, "<", $1, $3, @2);
				}
			| cypher_i_expr '>' cypher_i_expr
				{
					$$ = (Node *) makeSimpleA_Expr(AEXPR_OP, ">", $1, $3, @2);
				}
			| cypher_i_expr LESS_EQUALS cypher_i_expr
				{
					$$ = (Node *) makeSimpleA_Expr(AEXPR_OP, "<=", $1, $3, @2);
				}
			| cypher_i_expr GREATER_EQUALS cypher_i_expr
				{
					$$ = (Node *) makeSimpleA_Expr(AEXPR_OP, ">=", $1, $3, @2);
				}
			| cypher_i_expr '+' cypher_i_expr
				{
					$$ = (Node *) makeSimpleA_Expr(AEXPR_OP, "`+`",
												   $1, $3, @2);
				}
			| cypher_i_expr '-' cypher_i_expr
				{
					$$ = (Node *) makeSimpleA_Expr(AEXPR_OP, "`-`",
												   $1, $3, @2);
				}
			| cypher_i_expr '*' cypher_i_expr
				{
					$$ = (Node *) makeSimpleA_Expr(AEXPR_OP, "`*`",
												   $1, $3, @2);
				}
			| cypher_i_expr '/' cypher_i_expr
				{
					$$ = (Node *) makeSimpleA_Expr(AEXPR_OP, "`/`",
												   $1, $3, @2);
				}
			| cypher_i_expr '%' cypher_i_expr
				{
					$$ = (Node *) makeSimpleA_Expr(AEXPR_OP, "`%`",
												   $1, $3, @2);
				}
			| cypher_i_expr '^' cypher_i_expr
				{
					$$ = (Node *) makeSimpleA_Expr(AEXPR_OP, "`^`",
												   $1, $3, @2);
				}
			| '+' cypher_i_expr								%prec UMINUS
				{
					$$ = (Node *) makeSimpleA_Expr(AEXPR_OP, "`+`",
												   NULL, $2, @1);
				}
			| '-' cypher_i_expr								%prec UMINUS
				{
					if (IsA($2, A_Const))
					{
						A_Const	   *con = (A_Const *) $2;

						if (con->val.type == T_Integer)
						{
							con->val.val.ival = -con->val.val.ival;
							con->location = @1;
							$$ = $2;
						}
						else if (con->val.type == T_Float)
						{
							doNegateFloat(&con->val);
							con->location = @1;
							$$ = $2;
						}
						else
						{
							$$ = (Node *) makeSimpleA_Expr(AEXPR_OP, "`-`",
														   NULL, $2, @1);
						}
					}
					else
					{
						$$ = (Node *) makeSimpleA_Expr(AEXPR_OP, "`-`",
													   NULL, $2, @1);
					}
				}
			| cypher_i_expr '[' cypher_expr ']'
				{
					A_Indices  *ind;
					A_Indirection *n;

					ind = makeNode(A_Indices);
					ind->is_slice = false;
					ind->lidx = NULL;
					ind->uidx = $3;

					if (IsA($1, A_Indirection))
					{
						n = (A_Indirection *) $1;
						n->indirection = lappend(n->indirection, ind);
						$$ = $1;
					}
					else
					{
						n = makeNode(A_Indirection);
						n->arg = $1;
						n->indirection = list_make1(ind);
						$$ = (Node *) n;
					}
				}
			| cypher_i_expr '[' cypher_expr_opt DOT_DOT cypher_expr_opt ']'
				{
					A_Indices  *ind;
					A_Indirection *n;

					ind = makeNode(A_Indices);
					ind->is_slice = true;
					ind->lidx = $3;
					ind->uidx = $5;

					if (IsA($1, A_Indirection))
					{
						n = (A_Indirection *) $1;
						n->indirection = lappend(n->indirection, ind);
						$$ = $1;
					}
					else
					{
						n = makeNode(A_Indirection);
						n->arg = $1;
						n->indirection = list_make1(ind);
						$$ = (Node *) n;
					}
				}
			| cypher_i_expr IS NULL_P						%prec IS
				{
					NullTest   *n;

					n = makeNode(NullTest);
					n->arg = (Expr *) $1;
					n->nulltesttype = IS_NULL;
					n->location = @2;
					$$ = (Node *) n;
				}
			| cypher_i_expr IS NOT NULL_P					%prec IS
				{
					NullTest   *n;

					n = makeNode(NullTest);
					n->arg = (Expr *) $1;
					n->nulltesttype = IS_NOT_NULL;
					n->location = @2;
					$$ = (Node *) n;
				}
			| cypher_i_expr '.' cypher_expr_escaped_name
				{
					A_Indirection *n;

					if (IsA($1, A_Indirection))
					{
						n = (A_Indirection *) $1;
						n->indirection = lappend(n->indirection, $3);
						$$ = $1;
					}
					else
					{
						n = makeNode(A_Indirection);
						n->arg = $1;
						n->indirection = list_make1($3);
						$$ = (Node *) n;
					}
				}
			| cypher_i_expr '.' cypher_expr_name
				{
					A_Indirection *n;

					if (IsA($1, ColumnRef))
					{
						ColumnRef  *cref = (ColumnRef *) $1;

						cref->fields = lappend(cref->fields, $3);
						$$ = $1;
					}
					else if (IsA($1, A_Indirection))
					{
						n = (A_Indirection *) $1;
						n->indirection = lappend(n->indirection, $3);
						$$ = $1;
					}
					else
					{
						n = makeNode(A_Indirection);
						n->arg = $1;
						n->indirection = list_make1($3);
						$$ = (Node *) n;
					}
				}
			| cypher_c_expr
		;

cypher_c_expr:
			'(' cypher_expr ')'
					{ $$ = $2; }
			| cypher_expr_atom
			| select_with_parens							%prec UMINUS
				{
					SubLink	   *n;

					n = makeNode(SubLink);
					n->subLinkType = EXPR_SUBLINK;
					n->subLinkId = 0;
					n->testexpr = NULL;
					n->operName = NIL;
					n->subselect = $1;
					n->location = @1;
					$$ = (Node *) n;
				}
		;

cypher_expr_opt:
			cypher_expr
			| /* EMPTY */		{ $$ = NULL; }
		;

cypher_expr_comma_list:
			cypher_expr
					{ $$ = list_make1($1); }
			| cypher_expr_comma_list ',' cypher_expr
					{ $$ = lappend($1, $3); }
		;

cypher_expr_name:
			ColLabel		{ $$ = makeString($1); }
		;

cypher_expr_filter:
			cypher_expr_varname IN_P cypher_expr cypher_where_opt
				{
					CypherListComp *lc;

					lc = makeNode(CypherListComp);
					lc->list = $3;
					lc->varname = $1;
					lc->cond = $4;
					$$ = (Node *) lc;
				}
		;

cypher_expr_atom:
			cypher_expr_literal
			| cypher_expr_param
			| cypher_expr_case
			| cypher_expr_func
			| cypher_expr_var
		;

cypher_expr_literal:
			Iconst					{ $$ = makeIntConst($1, @1); }
			| FCONST				{ $$ = makeFloatConst($1, @1); }
			| Sconst				{ $$ = makeStringConst($1, @1); }
			| TRUE_P				{ $$ = makeBoolAConst(TRUE, @1); }
			| FALSE_P				{ $$ = makeBoolAConst(FALSE, @1); }
			| NULL_P				{ $$ = makeNullAConst(@1); }
			| cypher_expr_map
			| cypher_expr_list
		;

cypher_expr_map:
			'{' cypher_expr_map_keyvals '}'
				{
					CypherMapExpr  *n;

					n = makeNode(CypherMapExpr);
					n->keyvals = $2;
					n->location = @1;
					$$ = (Node *) n;
				}
		;

cypher_expr_map_keyvals:
			cypher_expr_map_key ':' cypher_expr
					{ $$ = list_make2($1, $3); }
			| cypher_expr_map_keyvals ',' cypher_expr_map_key ':' cypher_expr
					{ $$ = lappend(lappend($1, $3), $5); }
			| /* EMPTY */
					{ $$ = NIL; }
		;

cypher_expr_map_key:
			cypher_expr_escaped_name
			| cypher_expr_name
		;

cypher_expr_escaped_name:
			Sconst		{ $$ = makeString($1); }
		;

cypher_expr_list:
			'[' cypher_expr_list_elems_opt ']'
				{
					CypherListExpr *n;

					n = makeNode(CypherListExpr);
					n->elems = $2;
					n->location = @1;
					$$ = (Node *) n;
				}
			| '[' cypher_expr_filter cypher_expr_lc_res_opt ']'
				{
					CypherListComp *lc = (CypherListComp *) $2;

					lc->elem = $3;
					lc->location = @1;
					$$ = $2;
				}
		;

cypher_expr_list_elems:
			cypher_i_expr
					{ $$ = list_make1($1); }
			| cypher_expr_list_elems ',' cypher_expr
					{ $$ = lappend($1, $3); }
		;

cypher_expr_list_elems_opt:
			cypher_expr_list_elems
			| /* EMPTY */				{ $$ = NIL; }
		;

cypher_expr_lc_res_opt:
			Op cypher_expr
				{
					/* scanner treats | as an operator */
					if (strcmp($1, "|") != 0)
						ereport(ERROR,
								(errcode(ERRCODE_SYNTAX_ERROR),
								 errmsg("syntax error: | expected"),
								 parser_errposition(@1)));

					$$ = $2;
				}
			| /* EMPTY */
					{ $$ = NULL; }
		;

cypher_expr_param:
			PARAM
				{
					ParamRef   *p;

					p = makeNode(ParamRef);
					p->number = $1;
					p->location = @1;
					$$ = (Node *) p;
				}
		;

cypher_expr_case:
			CASE cypher_expr_opt cypher_expr_case_when_list
			cypher_expr_case_default END_P
				{
					CaseExpr   *n;

					n = makeNode(CaseExpr);
					n->casetype = InvalidOid;
					n->arg = (Expr *) $2;
					n->args = $3;
					n->defresult = (Expr *) $4;
					n->location = @1;
					$$ = (Node *) n;
				}
		;

cypher_expr_case_when_list:
			cypher_expr_case_when
					{ $$ = list_make1($1); }
			| cypher_expr_case_when_list cypher_expr_case_when
					{ $$ = lappend($1, $2); }
		;

cypher_expr_case_when:
			WHEN cypher_expr THEN cypher_expr
				{
					CaseWhen   *n;

					n = makeNode(CaseWhen);
					n->expr = (Expr *) $2;
					n->result = (Expr *) $4;
					n->location = @1;
					$$ = (Node *) n;
				}
		;

cypher_expr_case_default:
			ELSE cypher_expr		{ $$ = $2; }
			| /* EMPTY */			{ $$ = NULL; }
		;

cypher_expr_func:
			cypher_expr_func_norm
			| cypher_expr_func_subexpr
		;

cypher_expr_func_norm:
			type_function_name '(' ')'
				{
					$$ = (Node *) makeFuncCall(list_make1(makeString($1)),
											   NIL, @1);
				}
			| type_function_name '(' cypher_expr_comma_list ')'
				{
					$$ = (Node *) makeFuncCall(list_make1(makeString($1)),
											   $3, @1);
				}
			| type_function_name '(' DISTINCT cypher_expr_comma_list ')'
				{
					FuncCall   *n;

					n = makeFuncCall(list_make1(makeString($1)), $4, @1);
					n->agg_distinct = TRUE;
					$$ = (Node *) n;
				}
			| type_function_name '(' '*' ')'
				{
					FuncCall   *n;

					n = makeFuncCall(list_make1(makeString($1)), NIL, @1);
					n->agg_star = TRUE;
					$$ = (Node *) n;
				}
		;

cypher_expr_func_subexpr:
			cypher_expr_shortestpath
				{
					CypherSubPattern *sub;
					SubLink	   *n;

					sub = makeNode(CypherSubPattern);
					sub->kind = CSP_FINDPATH;
					sub->pattern = list_make1($1);

					n = makeNode(SubLink);
					n->subLinkType = EXPR_SUBLINK;
					n->subLinkId = 0;
					n->testexpr = NULL;
					n->operName = NIL;
					n->subselect = (Node *) sub;
					n->location = @1;
					$$ = (Node *) n;
				}
			| ALL '(' cypher_expr_varname IN_P cypher_expr cypher_where ')'
				{
					CypherListComp *clc;
					FuncCall   *n;
					FuncCall   *m;

					clc = makeNode(CypherListComp);
					clc->list = $5;
					clc->varname = $3;
					clc->cond = $6;

					n = makeFuncCall(SystemFuncName("jsonb_array_length"),
									 list_make1(clc), @1);

					m = makeFuncCall(SystemFuncName("jsonb_array_length"),
									 list_make1($5), @1);

					$$ = (Node *) makeSimpleA_Expr(AEXPR_OP, "=",
												   (Node*) n, (Node*) m, @1);
				}
			| ANY '(' cypher_expr_varname IN_P cypher_expr cypher_where ')'
				{
					CypherListComp *clc;
					FuncCall   *n;

					clc = makeNode(CypherListComp);
					clc->list = $5;
					clc->varname = $3;
					clc->cond = $6;

					n = makeFuncCall(SystemFuncName("jsonb_array_length"),
									 list_make1(clc), @1);
					n = makeFuncCall(SystemFuncName("to_jsonb"), list_make1(n),
									 @1);

					$$ = (Node *) makeSimpleA_Expr(AEXPR_OP, ">", (Node*) n,
												   makeIntConst(0, -1), @1);
				}
			| COALESCE '(' cypher_expr_comma_list ')'
				{
					CoalesceExpr *c;

					c = makeNode(CoalesceExpr);
					c->args = $3;
					c->location = @1;
					$$ = (Node *) c;
				}
			| EXISTS '(' cypher_anon_pattern ')'
				{
					CypherSubPattern *sub;
					SubLink	   *n;

					sub = makeNode(CypherSubPattern);
					sub->kind = CSP_EXISTS;
					sub->pattern = $3;

					n = makeNode(SubLink);
					n->subLinkType = EXISTS_SUBLINK;
					n->subLinkId = 0;
					n->testexpr = NULL;
					n->operName = NIL;
					n->subselect = (Node *) sub;
					n->location = @1;
					$$ = (Node *) n;
				}
			| NONE '(' cypher_expr_varname IN_P cypher_expr cypher_where ')'
				{
					CypherListComp *clc;
					FuncCall   *n;

					clc = makeNode(CypherListComp);
					clc->list = $5;
					clc->varname = $3;
					clc->cond = $6;

					n = makeFuncCall(SystemFuncName("jsonb_array_length"),
									 list_make1(clc), @1);
					n = makeFuncCall(SystemFuncName("to_jsonb"), list_make1(n),
									 @1);

					$$ = (Node *) makeSimpleA_Expr(AEXPR_OP, "=", (Node*) n,
												   makeIntConst(0, -1), @1);
				}
			| SINGLE '(' cypher_expr_varname IN_P cypher_expr cypher_where ')'
				{
					CypherListComp *clc;
					FuncCall   *n;

					clc = makeNode(CypherListComp);
					clc->list = $5;
					clc->varname = $3;
					clc->cond = $6;

					n = makeFuncCall(SystemFuncName("jsonb_array_length"),
									 list_make1(clc), @1);
					n = makeFuncCall(SystemFuncName("to_jsonb"), list_make1(n),
									 @1);

					$$ = (Node *) makeSimpleA_Expr(AEXPR_OP, "=", (Node*) n,
												   makeIntConst(1, -1), @1);
				}
			| SIZE_P '(' cypher_anon_pattern ')'
				{
					CypherSubPattern *sub;
					SubLink	   *n;

					sub = makeNode(CypherSubPattern);
					sub->kind = CSP_SIZE;
					sub->pattern = $3;

					n = makeNode(SubLink);
					n->subLinkType = EXPR_SUBLINK;
					n->subLinkId = 0;
					n->testexpr = NULL;
					n->operName = NIL;
					n->subselect = (Node *) sub;
					n->location = @1;
					$$ = (Node *) n;
				}
			| SUBSTRING '(' cypher_expr_comma_list ')'
				{
					if (list_length($3) < 2 || list_length($3) > 3)
						ereport(ERROR,
								(errcode(ERRCODE_UNDEFINED_FUNCTION),
								 errmsg("No function matches the given name and argument types."),
								 parser_errposition(@1)));

					$$ = (Node *) makeFuncCall(SystemFuncName("substring"), $3,
											   @1);
				}
			| TRIM '(' cypher_expr ')'
				{
					$$ = (Node *) makeFuncCall(SystemFuncName("trim"),
											   list_make1($3), @1);
				}
		;

cypher_expr_shortestpath:
			cypher_shortestpath
			| cypher_dijkstra
		;

cypher_expr_var:
			cypher_expr_varname
				{
					ColumnRef  *n;

					n = makeNode(ColumnRef);
					n->fields = list_make1(makeString($1));
					n->location = @1;
					$$ = (Node *) n;
				}
		;

cypher_expr_varname:
			ColId
		;

cypher_expr_propref:
			cypher_expr_var cypher_expr_indir_opt
				{
					if ($2 == NIL)
					{
						$$ = $1;
					}
					else
					{
						A_Indirection *n;

						n = makeNode(A_Indirection);
						n->arg = $1;
						n->indirection = $2;
						$$ = (Node *) n;
					}
				}
		;

cypher_expr_indir_opt:
			cypher_expr_indir_opt cypher_expr_indir_elem
					{ $$ = lappend($1, $2); }
			| /* EMPTY */
					{ $$ = NIL; }
		;

cypher_expr_indir_elem:
			'.' cypher_expr_name
					{ $$ = (Node *) $2; }
			| '.' cypher_expr_escaped_name
					{ $$ = (Node *) $2; }
			| '[' cypher_expr ']'
				{
					A_Indices  *n;

					n = makeNode(A_Indices);
					n->is_slice = false;
					n->lidx = NULL;
					n->uidx = $2;
					$$ = (Node *) n;
				}
			| '[' cypher_expr_opt DOT_DOT cypher_expr_opt ']'
				{
					A_Indices  *n;

					n = makeNode(A_Indices);
					n->is_slice = true;
					n->lidx = $2;
					n->uidx = $4;
					$$ = (Node *) n;
				}
		;

cypher_pattern:
			cypher_pattern_part
					{ $$ = list_make1($1); }
			| cypher_pattern ',' cypher_pattern_part
					{ $$ = lappend($1, $3); }
		;

cypher_pattern_part:
			cypher_anon_pattern_part
			| cypher_pattern_var '=' cypher_anon_pattern_part
				{
					CypherPath *n = (CypherPath *) $3;

					n->variable = $1;
					$$ = (Node *) n;
				}
			| cypher_pattern_var '=' cypher_dijkstra
				{
					CypherPath *n = (CypherPath *) $3;

					n->variable = $1;
					$$ = (Node *) n;
				}
			| '(' cypher_pattern_var ',' cypher_var ')' '=' cypher_dijkstra
				{
					CypherPath *n = (CypherPath *) $7;

					n->variable = $2;
					n->weight_var = $4;
					$$ = (Node *) n;
				}
		;

cypher_pattern_var:
			cypher_pattern_varname
				{
					CypherName *n;

					n = makeNode(CypherName);
					n->name = $1;
					n->location = @1;
					$$ = (Node *) n;
				}
		;

cypher_pattern_varname:
			IDENT						{ $$ = $1; }
			| col_name_keyword			{ $$ = pstrdup($1); }
			| type_func_name_keyword	{ $$ = pstrdup($1); }
		;

cypher_anon_pattern:
			cypher_anon_pattern_part
					{ $$ = list_make1($1); }
			| cypher_anon_pattern ',' cypher_anon_pattern_part
					{ $$ = lappend($1, $3); }
		;

cypher_anon_pattern_part:
			cypher_path
				{
					CypherPath *n;

					n = makeNode(CypherPath);
					n->kind = CPATH_NORMAL;
					n->chain = $1;
					$$ = (Node *) n;
				}
			| cypher_shortestpath
		;

cypher_path:
			cypher_path_chain
			| '(' cypher_path_chain ')'
					{ $$ = $2; }
		;

cypher_shortestpath:
			SHORTESTPATH '(' cypher_path_chain ')'
				{
					CypherPath *n;

					if (list_length($3) != 3)
						ereport(ERROR,
								(errcode(ERRCODE_SYNTAX_ERROR),
								 errmsg("only one relationship is allowed"),
								 parser_errposition(@3)));

					n = makeNode(CypherPath);
					n->kind = CPATH_SHORTEST;
					n->chain = $3;
					$$ = (Node *) n;
				}
			| ALLSHORTESTPATHS '(' cypher_path_chain ')'
				{
					CypherPath *n;

					if (list_length($3) != 3)
						ereport(ERROR,
								(errcode(ERRCODE_SYNTAX_ERROR),
								 errmsg("only one relationship is allowed"),
								 parser_errposition(@3)));

					n = makeNode(CypherPath);
					n->kind = CPATH_SHORTEST_ALL;
					n->chain = $3;
					$$ = (Node *) n;
				}
		;

cypher_dijkstra:
			DIJKSTRA '(' cypher_path_chain ',' cypher_expr ')'
				{
					CypherPath *n;

					if (list_length($3) != 3)
						ereport(ERROR,
								(errcode(ERRCODE_SYNTAX_ERROR),
								 errmsg("only one relationship is allowed"),
								 parser_errposition(@3)));

					n = makeNode(CypherPath);
					n->kind = CPATH_DIJKSTRA;
					n->chain = $3;
					n->weight = $5;
					n->limit = makeIntConst(1, -1);
					$$ = (Node *) n;
				}
			| DIJKSTRA '(' cypher_path_chain ','
			cypher_expr ',' cypher_expr ')'
				{
					CypherPath *n;

					if (list_length($3) != 3)
						ereport(ERROR,
								(errcode(ERRCODE_SYNTAX_ERROR),
								 errmsg("only one relationship is allowed"),
								 parser_errposition(@3)));

					n = makeNode(CypherPath);
					n->kind = CPATH_DIJKSTRA;
					n->chain = $3;
					n->weight = $5;
					n->qual = $7;
					n->limit = makeIntConst(1, -1);
					$$ = (Node *) n;
				}
			| DIJKSTRA '(' cypher_path_chain ','
			cypher_expr ',' LIMIT cypher_expr ')'
				{
					CypherPath *n;

					if (list_length($3) != 3)
						ereport(ERROR,
								(errcode(ERRCODE_SYNTAX_ERROR),
								 errmsg("only one relationship is allowed"),
								 parser_errposition(@3)));

					n = makeNode(CypherPath);
					n->kind = CPATH_DIJKSTRA;
					n->chain = $3;
					n->weight = $5;
					n->limit = $8;
					$$ = (Node *) n;
				}
			| DIJKSTRA '(' cypher_path_chain ','
			cypher_expr ',' cypher_expr ',' LIMIT cypher_expr ')'
				{
					CypherPath *n;

					if (list_length($3) != 3)
						ereport(ERROR,
								(errcode(ERRCODE_SYNTAX_ERROR),
								 errmsg("only one relationship is allowed"),
								 parser_errposition(@3)));

					n = makeNode(CypherPath);
					n->kind = CPATH_DIJKSTRA;
					n->chain = $3;
					n->weight = $5;
					n->qual = $7;
					n->limit = $10;
					$$ = (Node *) n;
				}
		;

cypher_path_chain:
			cypher_node
					{ $$ = list_make1($1); }
			| cypher_path_chain cypher_rel cypher_node
					{ $$ = lappend(lappend($1, $2), $3); }
		;

cypher_node:
			'(' cypher_var_opt cypher_label_opt cypher_prop_map_opt ')'
				{
					CypherNode *n;

					n = makeNode(CypherNode);
					n->variable = $2;
					n->label = $3;
					n->only = false;
					n->prop_map = $4;
					$$ = (Node *) n;
				}
			| '(' cypher_var_opt cypher_label_opt ONLY cypher_prop_map_opt ')'
				{
					CypherNode *n;

					if ($3 == NULL)
						ereport(ERROR,
							(errcode(ERRCODE_FEATURE_NOT_SUPPORTED),
							 errmsg("ONLY must have one label preceding it"),
							 parser_errposition(@3)));

					n = makeNode(CypherNode);
					n->variable = $2;
					n->label = $3;
					n->only = true;
					n->prop_map = $5;
					$$ = (Node *) n;
				}
		;

cypher_rel:
			cypher_rel_left '[' cypher_var_opt
			cypher_types_opt cypher_varlen_opt cypher_prop_map_opt
			']' cypher_rel_right
				{
					CypherRel  *n;

					n = makeNode(CypherRel);
					if ($1)
						n->direction |= CYPHER_REL_DIR_LEFT;
					if ($8)
						n->direction |= CYPHER_REL_DIR_RIGHT;
					if ($1 && $8)
						n->direction = CYPHER_REL_DIR_NONE;
					n->variable = $3;
					n->types = $4;
					n->only = false;
					n->varlen = $5;
					n->prop_map = $6;
					$$ = (Node *) n;
				}
			| cypher_rel_left '[' cypher_var_opt
			cypher_types_opt ONLY cypher_varlen_opt cypher_prop_map_opt
			']' cypher_rel_right
				{
					CypherRel  *n;

					if ($4 == NULL)
						ereport(ERROR,
							(errcode(ERRCODE_FEATURE_NOT_SUPPORTED),
							 errmsg("ONLY must have one label preceding it"),
							 parser_errposition(@3)));

					n = makeNode(CypherRel);
					if ($1)
						n->direction |= CYPHER_REL_DIR_LEFT;
					if ($9)
						n->direction |= CYPHER_REL_DIR_RIGHT;
					if ($1 && $9)
						n->direction = CYPHER_REL_DIR_NONE;
					n->variable = $3;
					n->types = $4;
					n->only = true;
					n->varlen = $6;
					n->prop_map = $7;
					$$ = (Node *) n;
				}
		;

cypher_var:
			cypher_expr_varname
				{
					CypherName *n;

					n = makeNode(CypherName);
					n->name = $1;
					n->location = @1;
					$$ = (Node *) n;
				}
		;

cypher_var_opt:
			cypher_var
			| /* EMPTY */		{ $$ = NULL; }
		;

cypher_label_opt:
			':' cypher_labelname
				{
					CypherName *n;

					n = makeNode(CypherName);
					n->name = $2;
					n->location = @2;
					$$ = (Node *) n;
				}
			| /* EMPTY */
					{ $$ = NULL; }
		;

cypher_labelname:
			ColId
		;

cypher_rel_left:
			'-'				{ $$ = false; }
			| '<' '-'		{ $$ = true; }
		;

cypher_rel_right:
			'-'
					{ $$ = false; }
			| Op
				{
					/*
					 * This is tricky but the scanner treats -> as an operator.
					 */
					if (strcmp($1, "->") != 0)
						ereport(ERROR,
								(errcode(ERRCODE_SYNTAX_ERROR),
								 errmsg("syntax error: -> expected"),
								 parser_errposition(@1)));

					$$ = true;
				}
		;

cypher_types:
			':' cypher_labelname
				{
					CypherName *n;

					n = makeNode(CypherName);
					n->name = $2;
					n->location = @2;
					$$ = list_make1(n);
				}
			| cypher_types Op cypher_labelname
				{
					CypherName *n;

					/* this is also tricky */
					if (strcmp($2, "|") != 0)
						ereport(ERROR,
								(errcode(ERRCODE_SYNTAX_ERROR),
								 errmsg("syntax error: | expected"),
								 parser_errposition(@2)));

					n = makeNode(CypherName);
					n->name = $3;
					n->location = @3;
					$$ = lappend($1, n);
				}
		;

cypher_types_opt:
			cypher_types
			| /* EMPTY */		{ $$ = NIL; }
		;

cypher_varlen_opt:
			'*' cypher_range_opt
				{
					A_Indices *n = (A_Indices *) $2;

					if (n->lidx == NULL)
						n->lidx = makeIntConst(1, @2);

					if (n->uidx != NULL)
					{
						A_Const	   *lidx = (A_Const *) n->lidx;
						A_Const	   *uidx = (A_Const *) n->uidx;

						if (lidx->val.val.ival > uidx->val.val.ival)
							ereport(ERROR,
									(errcode(ERRCODE_SYNTAX_ERROR),
									 errmsg("invalid range"),
									 parser_errposition(@2)));
					}

					$$ = (Node *) n;
				}
			| /* EMPTY */
					{ $$ = NULL; }
		;

cypher_range_opt:
			cypher_range_idx
				{
					A_Indices  *n;

					n = makeNode(A_Indices);
					n->lidx = copyObject($1);
					n->uidx = $1;
					$$ = (Node *) n;
				}
			| cypher_range_idx_opt DOT_DOT cypher_range_idx_opt
				{
					A_Indices  *n;

					n = makeNode(A_Indices);
					n->lidx = $1;
					n->uidx = $3;
					$$ = (Node *) n;
				}
			| /* EMPTY */
					{ $$ = (Node *) makeNode(A_Indices); }
		;

cypher_range_idx:
			Iconst		{ $$ = makeIntConst($1, @1); }
		;

cypher_range_idx_opt:
			cypher_range_idx
			| /* EMPTY */			{ $$ = NULL; }
		;


cypher_prop_map_opt:
			cypher_expr_map
			| cypher_expr_param
			| '=' cypher_expr		{ $$ = $2; }
			| /* EMPTY */			{ $$ = NULL; }
		;

cypher_return:
			RETURN cypher_distinct_opt cypher_return_items
			cypher_order_by_opt cypher_skip_opt cypher_limit_opt
				{
					CypherProjection *n;

					n = makeNode(CypherProjection);
					n->kind = CP_RETURN;
					n->distinct = $2;
					n->items = $3;
					n->order = $4;
					n->skip = $5;
					n->limit = $6;
					$$ = (Node *) n;
				}
		;

cypher_with:
			WITH cypher_distinct_opt cypher_return_items
			cypher_order_by_opt cypher_skip_opt cypher_limit_opt
			cypher_where_opt
				{
					CypherProjection *n;

					n = makeNode(CypherProjection);
					n->kind = CP_WITH;
					n->distinct = $2;
					n->items = $3;
					n->order = $4;
					n->skip = $5;
					n->limit = $6;
					n->where = $7;
					$$ = (Node *) n;
				}
		;

cypher_return_items:
			cypher_return_item
					{ $$ = list_make1($1); }
			| cypher_return_items ',' cypher_return_item
					{ $$ = lappend($1, $3); }
		;

cypher_return_item:
			cypher_expr AS ColLabel
				{
					$$ = makeNode(ResTarget);
					$$->name = $3;
					$$->val = (Node *) $1;
					$$->location = @1;
				}
			| cypher_expr
				{
					$$ = makeNode(ResTarget);
					$$->val = (Node *) $1;
					$$->location = @1;
				}
			| '*'
				{
					ColumnRef  *cref;

					cref = makeNode(ColumnRef);
					cref->fields = list_make1(makeNode(A_Star));
					cref->location = @1;

					$$ = makeNode(ResTarget);
					$$->val = (Node *) cref;
					$$->location = @1;
				}
		;

cypher_distinct_opt:
			DISTINCT			{ $$ = list_make1(NIL); }
			| /* EMPTY */		{ $$ = NIL; }
		;

cypher_order_by_opt:
			ORDER BY cypher_sort_items		{ $$ = $3; }
			| /* EMPTY */					{ $$ = NIL; }
		;

cypher_sort_items:
			cypher_sort_item
					{ $$ = list_make1($1); }
			| cypher_sort_items ',' cypher_sort_item
					{ $$ = lappend($1, $3); }
		;

cypher_sort_item:
			cypher_expr opt_asc_desc opt_nulls_order
				{
					$$ = makeNode(SortBy);
					$$->node = $1;
					$$->sortby_dir = $2;
					$$->sortby_nulls = $3;
					$$->useOp = NIL;
					$$->location = -1;
				}
		;

cypher_skip_opt:
			SKIP cypher_expr		{ $$ = $2; }
			| /* EMPTY */			{ $$ = NULL; }
		;

cypher_limit_opt:
			LIMIT cypher_expr		{ $$ = $2; }
			| /* EMPTY */			{ $$ = NULL; }
		;

cypher_where:
			WHERE cypher_expr		{ $$ = $2; }
		;

cypher_where_opt:
			cypher_where
			| /*EMPTY*/			{ $$ = NULL; }
		;

cypher_match:
			cypher_optional_opt MATCH cypher_pattern cypher_where_opt
				{
					CypherMatchClause *n;

					n = makeNode(CypherMatchClause);
					n->pattern = $3;
					n->where = $4;
					n->optional = $1;
					$$ = (Node *) n;
				}
		;

cypher_optional_opt:
			OPTIONAL_P			{ $$ = true; }
			| /* EMPTY */		{ $$ = false; }
		;

cypher_create:
			CREATE cypher_pattern
				{
					CypherCreateClause *n;

					n = makeNode(CypherCreateClause);
					n->pattern = $2;
					$$ = (Node *) n;
				}
		;

cypher_delete:
			cypher_detach_opt DELETE_P cypher_expr_comma_list
				{
					CypherDeleteClause *n;

					n = makeNode(CypherDeleteClause);
					n->detach = $1;
					n->exprs = $3;
					$$ = (Node *) n;
				}
		;

cypher_detach_opt:
			DETACH				{ $$ = true; }
			| /* EMPTY */		{ $$ = false; }
		;

cypher_set:	SET cypher_setitem_list
				{
					CypherSetClause *n;

					n = makeNode(CypherSetClause);
					n->is_remove = false;
					n->kind = CSET_NORMAL;
					n->items = $2;
					$$ = (Node *) n;
				}
		;

cypher_setitem_list:
			cypher_setitem
					{ $$ = list_make1($1); }
			| cypher_setitem_list ',' cypher_setitem
					{ $$ = lappend($1, $3); }
		;

cypher_setitem:
			cypher_expr '=' cypher_expr
				{
					CypherSetProp *n;

					n = makeNode(CypherSetProp);
					n->prop = $1;
					n->expr = $3;
					n->add = false;
					$$ = (Node *) n;
				}
			| cypher_expr ADD_EQUALS cypher_expr
				{
					CypherSetProp *n;

					n = makeNode(CypherSetProp);
					n->prop = $1;
					n->expr = $3;
					n->add = true;
					$$ = (Node *) n;
				}
		;

cypher_remove:
			REMOVE cypher_rmitem_list
				{
					CypherSetClause *n;

					n = makeNode(CypherSetClause);
					n->is_remove = true;
					n->kind = CSET_NORMAL;
					n->items = $2;
					$$ = (Node *) n;
				}
		;

cypher_rmitem_list:
			cypher_rmitem
					{ $$ = list_make1($1); }
			| cypher_rmitem_list ',' cypher_rmitem
					{ $$ = lappend($1, $3); }
		;

cypher_rmitem:
			cypher_expr
				{
					CypherSetProp *n;

					n = makeNode(CypherSetProp);
					n->prop = $1;
					n->expr = makeNullAConst(-1);
					n->add = false;
					$$ = (Node *) n;
				}
		;

cypher_merge:
			MERGE cypher_pattern_part cypher_merge_sets_opt
				{
					CypherMergeClause *n;

					n = makeNode(CypherMergeClause);
					n->pattern = list_make1($2);
					n->sets = $3;
					$$ = (Node *) n;
				}
		;

cypher_merge_sets_opt:
			cypher_merge_set_list		{ $$ = $1; }
			| /* EMPTY */				{ $$ = NIL; }
		;

cypher_merge_set_list:
			cypher_merge_set
					{ $$ = list_make1($1); }
			| cypher_merge_set_list cypher_merge_set
					{ $$ = lappend($1, $2); }
		;

cypher_merge_set:
			ON CREATE SET cypher_setitem_list
				{
					CypherSetClause *n;

					n = makeNode(CypherSetClause);
					n->is_remove = false;
					n->kind = CSET_ON_CREATE;
					n->items = $4;
					$$ = (Node *) n;
				}
			| ON MATCH SET cypher_setitem_list
				{
					CypherSetClause *n;

					n = makeNode(CypherSetClause);
					n->is_remove = false;
					n->kind = CSET_ON_MATCH;
					n->items = $4;
					$$ = (Node *) n;
				}
		;

cypher_load:
			LOAD FROM qualified_name AS cypher_expr_varname
				{
					Alias	   *alias;
					CypherLoadClause *n;

					alias = makeNode(Alias);
					alias->aliasname = $5;

					n = makeNode(CypherLoadClause);
					n->relation = $3;
					n->relation->alias = alias;
					$$ = (Node *) n;
				}
		;

%%

/*
 * The signature of this function is required by bison.  However, we
 * ignore the passed yylloc and instead use the last token position
 * available from the scanner.
 */
static void
base_yyerror(YYLTYPE *yylloc, core_yyscan_t yyscanner, const char *msg)
{
	parser_yyerror(msg);
}

static Node *
makeColumnRef(char *colname, List *indirection,
			  int location, core_yyscan_t yyscanner)
{
	/*
	 * Generate a ColumnRef node, with an A_Indirection node added if there
	 * is any subscripting in the specified indirection list.  However,
	 * any field selection at the start of the indirection list must be
	 * transposed into the "fields" part of the ColumnRef node.
	 */
	ColumnRef  *c = makeNode(ColumnRef);
	int		nfields = 0;
	ListCell *l;

	c->location = location;
	foreach(l, indirection)
	{
		if (IsA(lfirst(l), A_Indices))
		{
			A_Indirection *i = makeNode(A_Indirection);

			if (nfields == 0)
			{
				/* easy case - all indirection goes to A_Indirection */
				c->fields = list_make1(makeString(colname));
				i->indirection = check_indirection(indirection, yyscanner);
			}
			else
			{
				/* got to split the list in two */
				i->indirection = check_indirection(list_copy_tail(indirection,
																  nfields),
												   yyscanner);
				indirection = list_truncate(indirection, nfields);
				c->fields = lcons(makeString(colname), indirection);
			}
			i->arg = (Node *) c;
			return (Node *) i;
		}
		else if (IsA(lfirst(l), A_Star))
		{
			/* We only allow '*' at the end of a ColumnRef */
			if (lnext(l) != NULL)
				parser_yyerror("improper use of \"*\"");
		}
		nfields++;
	}
	/* No subscripting, so all indirection gets added to field list */
	c->fields = lcons(makeString(colname), indirection);
	return (Node *) c;
}

static Node *
makeTypeCast(Node *arg, TypeName *typename, int location)
{
	TypeCast *n = makeNode(TypeCast);
	n->arg = arg;
	n->typeName = typename;
	n->location = location;
	return (Node *) n;
}

static Node *
makeStringConst(char *str, int location)
{
	A_Const *n = makeNode(A_Const);

	n->val.type = T_String;
	n->val.val.str = str;
	n->location = location;

	return (Node *)n;
}

static Node *
makeStringConstCast(char *str, int location, TypeName *typename)
{
	Node *s = makeStringConst(str, location);

	return makeTypeCast(s, typename, -1);
}

static Node *
makeIntConst(int val, int location)
{
	A_Const *n = makeNode(A_Const);

	n->val.type = T_Integer;
	n->val.val.ival = val;
	n->location = location;

	return (Node *)n;
}

static Node *
makeFloatConst(char *str, int location)
{
	A_Const *n = makeNode(A_Const);

	n->val.type = T_Float;
	n->val.val.str = str;
	n->location = location;

	return (Node *)n;
}

static Node *
makeBitStringConst(char *str, int location)
{
	A_Const *n = makeNode(A_Const);

	n->val.type = T_BitString;
	n->val.val.str = str;
	n->location = location;

	return (Node *)n;
}

static Node *
makeNullAConst(int location)
{
	A_Const *n = makeNode(A_Const);

	n->val.type = T_Null;
	n->location = location;

	return (Node *)n;
}

static Node *
makeAConst(Value *v, int location)
{
	Node *n;

	switch (v->type)
	{
		case T_Float:
			n = makeFloatConst(v->val.str, location);
			break;

		case T_Integer:
			n = makeIntConst(v->val.ival, location);
			break;

		case T_String:
		default:
			n = makeStringConst(v->val.str, location);
			break;
	}

	return n;
}

/* makeBoolAConst()
 * Create an A_Const string node and put it inside a boolean cast.
 */
static Node *
makeBoolAConst(bool state, int location)
{
	A_Const *n = makeNode(A_Const);

	n->val.type = T_String;
	n->val.val.str = (state ? "t" : "f");
	n->location = location;

	return makeTypeCast((Node *)n, SystemTypeName("bool"), -1);
}

/* makeRoleSpec
 * Create a RoleSpec with the given type
 */
static RoleSpec *
makeRoleSpec(RoleSpecType type, int location)
{
	RoleSpec *spec = makeNode(RoleSpec);

	spec->roletype = type;
	spec->location = location;

	return spec;
}

/* check_qualified_name --- check the result of qualified_name production
 *
 * It's easiest to let the grammar production for qualified_name allow
 * subscripts and '*', which we then must reject here.
 */
static void
check_qualified_name(List *names, core_yyscan_t yyscanner)
{
	ListCell   *i;

	foreach(i, names)
	{
		if (!IsA(lfirst(i), String))
			parser_yyerror("syntax error");
	}
}

/* check_func_name --- check the result of func_name production
 *
 * It's easiest to let the grammar production for func_name allow subscripts
 * and '*', which we then must reject here.
 */
static List *
check_func_name(List *names, core_yyscan_t yyscanner)
{
	ListCell   *i;

	foreach(i, names)
	{
		if (!IsA(lfirst(i), String))
			parser_yyerror("syntax error");
	}
	return names;
}

/* check_indirection --- check the result of indirection production
 *
 * We only allow '*' at the end of the list, but it's hard to enforce that
 * in the grammar, so do it here.
 */
static List *
check_indirection(List *indirection, core_yyscan_t yyscanner)
{
	ListCell *l;

	foreach(l, indirection)
	{
		if (IsA(lfirst(l), A_Star))
		{
			if (lnext(l) != NULL)
				parser_yyerror("improper use of \"*\"");
		}
	}
	return indirection;
}

/* extractArgTypes()
 * Given a list of FunctionParameter nodes, extract a list of just the
 * argument types (TypeNames) for input parameters only.  This is what
 * is needed to look up an existing function, which is what is wanted by
 * the productions that use this call.
 */
static List *
extractArgTypes(List *parameters)
{
	List	   *result = NIL;
	ListCell   *i;

	foreach(i, parameters)
	{
		FunctionParameter *p = (FunctionParameter *) lfirst(i);

		if (p->mode != FUNC_PARAM_OUT && p->mode != FUNC_PARAM_TABLE)
			result = lappend(result, p->argType);
	}
	return result;
}

/* extractAggrArgTypes()
 * As above, but work from the output of the aggr_args production.
 */
static List *
extractAggrArgTypes(List *aggrargs)
{
	Assert(list_length(aggrargs) == 2);
	return extractArgTypes((List *) linitial(aggrargs));
}

/* makeOrderedSetArgs()
 * Build the result of the aggr_args production (which see the comments for).
 * This handles only the case where both given lists are nonempty, so that
 * we have to deal with multiple VARIADIC arguments.
 */
static List *
makeOrderedSetArgs(List *directargs, List *orderedargs,
				   core_yyscan_t yyscanner)
{
	FunctionParameter *lastd = (FunctionParameter *) llast(directargs);
	int			ndirectargs;

	/* No restriction unless last direct arg is VARIADIC */
	if (lastd->mode == FUNC_PARAM_VARIADIC)
	{
		FunctionParameter *firsto = (FunctionParameter *) linitial(orderedargs);

		/*
		 * We ignore the names, though the aggr_arg production allows them;
		 * it doesn't allow default values, so those need not be checked.
		 */
		if (list_length(orderedargs) != 1 ||
			firsto->mode != FUNC_PARAM_VARIADIC ||
			!equal(lastd->argType, firsto->argType))
			ereport(ERROR,
					(errcode(ERRCODE_FEATURE_NOT_SUPPORTED),
					 errmsg("an ordered-set aggregate with a VARIADIC direct argument must have one VARIADIC aggregated argument of the same data type"),
					 parser_errposition(exprLocation((Node *) firsto))));

		/* OK, drop the duplicate VARIADIC argument from the internal form */
		orderedargs = NIL;
	}

	/* don't merge into the next line, as list_concat changes directargs */
	ndirectargs = list_length(directargs);

	return list_make2(list_concat(directargs, orderedargs),
					  makeInteger(ndirectargs));
}

/* insertSelectOptions()
 * Insert ORDER BY, etc into an already-constructed SelectStmt.
 *
 * This routine is just to avoid duplicating code in SelectStmt productions.
 */
static void
insertSelectOptions(SelectStmt *stmt,
					List *sortClause, List *lockingClause,
					Node *limitOffset, Node *limitCount,
					WithClause *withClause,
					core_yyscan_t yyscanner)
{
	Assert(IsA(stmt, SelectStmt));

	/*
	 * Tests here are to reject constructs like
	 *	(SELECT foo ORDER BY bar) ORDER BY baz
	 */
	if (sortClause)
	{
		if (stmt->sortClause)
			ereport(ERROR,
					(errcode(ERRCODE_SYNTAX_ERROR),
					 errmsg("multiple ORDER BY clauses not allowed"),
					 parser_errposition(exprLocation((Node *) sortClause))));
		stmt->sortClause = sortClause;
	}
	/* We can handle multiple locking clauses, though */
	stmt->lockingClause = list_concat(stmt->lockingClause, lockingClause);
	if (limitOffset)
	{
		if (stmt->limitOffset)
			ereport(ERROR,
					(errcode(ERRCODE_SYNTAX_ERROR),
					 errmsg("multiple OFFSET clauses not allowed"),
					 parser_errposition(exprLocation(limitOffset))));
		stmt->limitOffset = limitOffset;
	}
	if (limitCount)
	{
		if (stmt->limitCount)
			ereport(ERROR,
					(errcode(ERRCODE_SYNTAX_ERROR),
					 errmsg("multiple LIMIT clauses not allowed"),
					 parser_errposition(exprLocation(limitCount))));
		stmt->limitCount = limitCount;
	}
	if (withClause)
	{
		if (stmt->withClause)
			ereport(ERROR,
					(errcode(ERRCODE_SYNTAX_ERROR),
					 errmsg("multiple WITH clauses not allowed"),
					 parser_errposition(exprLocation((Node *) withClause))));
		stmt->withClause = withClause;
	}
}

static Node *
makeSetOp(SetOperation op, bool all, Node *larg, Node *rarg)
{
	SelectStmt *n = makeNode(SelectStmt);

	n->op = op;
	n->all = all;
	n->larg = (SelectStmt *) larg;
	n->rarg = (SelectStmt *) rarg;
	return (Node *) n;
}

/* SystemFuncName()
 * Build a properly-qualified reference to a built-in function.
 */
List *
SystemFuncName(char *name)
{
	return list_make2(makeString("pg_catalog"), makeString(name));
}

/* SystemTypeName()
 * Build a properly-qualified reference to a built-in type.
 *
 * typmod is defaulted, but may be changed afterwards by caller.
 * Likewise for the location.
 */
TypeName *
SystemTypeName(char *name)
{
	return makeTypeNameFromNameList(list_make2(makeString("pg_catalog"),
											   makeString(name)));
}

/* doNegate()
 * Handle negation of a numeric constant.
 *
 * Formerly, we did this here because the optimizer couldn't cope with
 * indexquals that looked like "var = -4" --- it wants "var = const"
 * and a unary minus operator applied to a constant didn't qualify.
 * As of Postgres 7.0, that problem doesn't exist anymore because there
 * is a constant-subexpression simplifier in the optimizer.  However,
 * there's still a good reason for doing this here, which is that we can
 * postpone committing to a particular internal representation for simple
 * negative constants.	It's better to leave "-123.456" in string form
 * until we know what the desired type is.
 */
static Node *
doNegate(Node *n, int location)
{
	if (IsA(n, A_Const))
	{
		A_Const *con = (A_Const *)n;

		/* report the constant's location as that of the '-' sign */
		con->location = location;

		if (con->val.type == T_Integer)
		{
			con->val.val.ival = -con->val.val.ival;
			return n;
		}
		if (con->val.type == T_Float)
		{
			doNegateFloat(&con->val);
			return n;
		}
	}

	return (Node *) makeSimpleA_Expr(AEXPR_OP, "-", NULL, n, location);
}

static void
doNegateFloat(Value *v)
{
	char   *oldval = v->val.str;

	Assert(IsA(v, Float));
	if (*oldval == '+')
		oldval++;
	if (*oldval == '-')
		v->val.str = oldval+1;	/* just strip the '-' */
	else
		v->val.str = psprintf("-%s", oldval);
}

static Node *
makeAndExpr(Node *lexpr, Node *rexpr, int location)
{
	Node	   *lexp = lexpr;

	/* Look through AEXPR_PAREN nodes so they don't affect flattening */
	while (IsA(lexp, A_Expr) &&
		   ((A_Expr *) lexp)->kind == AEXPR_PAREN)
		lexp = ((A_Expr *) lexp)->lexpr;
	/* Flatten "a AND b AND c ..." to a single BoolExpr on sight */
	if (IsA(lexp, BoolExpr))
	{
		BoolExpr *blexpr = (BoolExpr *) lexp;

		if (blexpr->boolop == AND_EXPR)
		{
			blexpr->args = lappend(blexpr->args, rexpr);
			return (Node *) blexpr;
		}
	}
	return (Node *) makeBoolExpr(AND_EXPR, list_make2(lexpr, rexpr), location);
}

static Node *
makeOrExpr(Node *lexpr, Node *rexpr, int location)
{
	Node	   *lexp = lexpr;

	/* Look through AEXPR_PAREN nodes so they don't affect flattening */
	while (IsA(lexp, A_Expr) &&
		   ((A_Expr *) lexp)->kind == AEXPR_PAREN)
		lexp = ((A_Expr *) lexp)->lexpr;
	/* Flatten "a OR b OR c ..." to a single BoolExpr on sight */
	if (IsA(lexp, BoolExpr))
	{
		BoolExpr *blexpr = (BoolExpr *) lexp;

		if (blexpr->boolop == OR_EXPR)
		{
			blexpr->args = lappend(blexpr->args, rexpr);
			return (Node *) blexpr;
		}
	}
	return (Node *) makeBoolExpr(OR_EXPR, list_make2(lexpr, rexpr), location);
}

static Node *
makeNotExpr(Node *expr, int location)
{
	return (Node *) makeBoolExpr(NOT_EXPR, list_make1(expr), location);
}

static Node *
makeAArrayExpr(List *elements, int location)
{
	A_ArrayExpr *n = makeNode(A_ArrayExpr);

	n->elements = elements;
	n->location = location;
	return (Node *) n;
}

static Node *
makeSQLValueFunction(SQLValueFunctionOp op, int32 typmod, int location)
{
	SQLValueFunction *svf = makeNode(SQLValueFunction);

	svf->op = op;
	/* svf->type will be filled during parse analysis */
	svf->typmod = typmod;
	svf->location = location;
	return (Node *) svf;
}

static Node *
makeXmlExpr(XmlExprOp op, char *name, List *named_args, List *args,
			int location)
{
	XmlExpr		*x = makeNode(XmlExpr);

	x->op = op;
	x->name = name;
	/*
	 * named_args is a list of ResTarget; it'll be split apart into separate
	 * expression and name lists in transformXmlExpr().
	 */
	x->named_args = named_args;
	x->arg_names = NIL;
	x->args = args;
	/* xmloption, if relevant, must be filled in by caller */
	/* type and typmod will be filled in during parse analysis */
	x->type = InvalidOid;			/* marks the node as not analyzed */
	x->location = location;
	return (Node *) x;
}

/*
 * Merge the input and output parameters of a table function.
 */
static List *
mergeTableFuncParameters(List *func_args, List *columns)
{
	ListCell   *lc;

	/* Explicit OUT and INOUT parameters shouldn't be used in this syntax */
	foreach(lc, func_args)
	{
		FunctionParameter *p = (FunctionParameter *) lfirst(lc);

		if (p->mode != FUNC_PARAM_IN && p->mode != FUNC_PARAM_VARIADIC)
			ereport(ERROR,
					(errcode(ERRCODE_SYNTAX_ERROR),
					 errmsg("OUT and INOUT arguments aren't allowed in TABLE functions")));
	}

	return list_concat(func_args, columns);
}

/*
 * Determine return type of a TABLE function.  A single result column
 * returns setof that column's type; otherwise return setof record.
 */
static TypeName *
TableFuncTypeName(List *columns)
{
	TypeName *result;

	if (list_length(columns) == 1)
	{
		FunctionParameter *p = (FunctionParameter *) linitial(columns);

		result = copyObject(p->argType);
	}
	else
		result = SystemTypeName("record");

	result->setof = true;

	return result;
}

/*
 * Convert a list of (dotted) names to a RangeVar (like
 * makeRangeVarFromNameList, but with position support).  The
 * "AnyName" refers to the any_name production in the grammar.
 */
static RangeVar *
makeRangeVarFromAnyName(List *names, int position, core_yyscan_t yyscanner)
{
	RangeVar *r = makeNode(RangeVar);

	switch (list_length(names))
	{
		case 1:
			r->catalogname = NULL;
			r->schemaname = NULL;
			r->relname = strVal(linitial(names));
			break;
		case 2:
			r->catalogname = NULL;
			r->schemaname = strVal(linitial(names));
			r->relname = strVal(lsecond(names));
			break;
		case 3:
			r->catalogname = strVal(linitial(names));
			r->schemaname = strVal(lsecond(names));
			r->relname = strVal(lthird(names));
			break;
		default:
			ereport(ERROR,
					(errcode(ERRCODE_SYNTAX_ERROR),
					 errmsg("improper qualified name (too many dotted names): %s",
							NameListToString(names)),
					 parser_errposition(position)));
			break;
	}

	r->relpersistence = RELPERSISTENCE_PERMANENT;
	r->location = position;

	return r;
}

/* Separate Constraint nodes from COLLATE clauses in a ColQualList */
static void
SplitColQualList(List *qualList,
				 List **constraintList, CollateClause **collClause,
				 core_yyscan_t yyscanner)
{
	ListCell   *cell;
	ListCell   *prev;
	ListCell   *next;

	*collClause = NULL;
	prev = NULL;
	for (cell = list_head(qualList); cell; cell = next)
	{
		Node   *n = (Node *) lfirst(cell);

		next = lnext(cell);
		if (IsA(n, Constraint))
		{
			/* keep it in list */
			prev = cell;
			continue;
		}
		if (IsA(n, CollateClause))
		{
			CollateClause *c = (CollateClause *) n;

			if (*collClause)
				ereport(ERROR,
						(errcode(ERRCODE_SYNTAX_ERROR),
						 errmsg("multiple COLLATE clauses not allowed"),
						 parser_errposition(c->location)));
			*collClause = c;
		}
		else
			elog(ERROR, "unexpected node type %d", (int) n->type);
		/* remove non-Constraint nodes from qualList */
		qualList = list_delete_cell(qualList, cell, prev);
	}
	*constraintList = qualList;
}

/*
 * Process result of ConstraintAttributeSpec, and set appropriate bool flags
 * in the output command node.  Pass NULL for any flags the particular
 * command doesn't support.
 */
static void
processCASbits(int cas_bits, int location, const char *constrType,
			   bool *deferrable, bool *initdeferred, bool *not_valid,
			   bool *no_inherit, core_yyscan_t yyscanner)
{
	/* defaults */
	if (deferrable)
		*deferrable = false;
	if (initdeferred)
		*initdeferred = false;
	if (not_valid)
		*not_valid = false;

	if (cas_bits & (CAS_DEFERRABLE | CAS_INITIALLY_DEFERRED))
	{
		if (deferrable)
			*deferrable = true;
		else
			ereport(ERROR,
					(errcode(ERRCODE_FEATURE_NOT_SUPPORTED),
					 /* translator: %s is CHECK, UNIQUE, or similar */
					 errmsg("%s constraints cannot be marked DEFERRABLE",
							constrType),
					 parser_errposition(location)));
	}

	if (cas_bits & CAS_INITIALLY_DEFERRED)
	{
		if (initdeferred)
			*initdeferred = true;
		else
			ereport(ERROR,
					(errcode(ERRCODE_FEATURE_NOT_SUPPORTED),
					 /* translator: %s is CHECK, UNIQUE, or similar */
					 errmsg("%s constraints cannot be marked DEFERRABLE",
							constrType),
					 parser_errposition(location)));
	}

	if (cas_bits & CAS_NOT_VALID)
	{
		if (not_valid)
			*not_valid = true;
		else
			ereport(ERROR,
					(errcode(ERRCODE_FEATURE_NOT_SUPPORTED),
					 /* translator: %s is CHECK, UNIQUE, or similar */
					 errmsg("%s constraints cannot be marked NOT VALID",
							constrType),
					 parser_errposition(location)));
	}

	if (cas_bits & CAS_NO_INHERIT)
	{
		if (no_inherit)
			*no_inherit = true;
		else
			ereport(ERROR,
					(errcode(ERRCODE_FEATURE_NOT_SUPPORTED),
					 /* translator: %s is CHECK, UNIQUE, or similar */
					 errmsg("%s constraints cannot be marked NO INHERIT",
							constrType),
					 parser_errposition(location)));
	}
}

/*----------
 * Recursive view transformation
 *
 * Convert
 *
 *     CREATE RECURSIVE VIEW relname (aliases) AS query
 *
 * to
 *
 *     CREATE VIEW relname (aliases) AS
 *         WITH RECURSIVE relname (aliases) AS (query)
 *         SELECT aliases FROM relname
 *
 * Actually, just the WITH ... part, which is then inserted into the original
 * view definition as the query.
 * ----------
 */
static Node *
makeRecursiveViewSelect(char *relname, List *aliases, Node *query)
{
	SelectStmt *s = makeNode(SelectStmt);
	WithClause *w = makeNode(WithClause);
	CommonTableExpr *cte = makeNode(CommonTableExpr);
	List	   *tl = NIL;
	ListCell   *lc;

	/* create common table expression */
	cte->ctename = relname;
	cte->aliascolnames = aliases;
	cte->ctequery = query;
	cte->location = -1;

	/* create WITH clause and attach CTE */
	w->recursive = true;
	w->ctes = list_make1(cte);
	w->location = -1;

	/* create target list for the new SELECT from the alias list of the
	 * recursive view specification */
	foreach (lc, aliases)
	{
		ResTarget *rt = makeNode(ResTarget);

		rt->name = NULL;
		rt->indirection = NIL;
		rt->val = makeColumnRef(strVal(lfirst(lc)), NIL, -1, 0);
		rt->location = -1;

		tl = lappend(tl, rt);
	}

	/* create new SELECT combining WITH clause, target list, and fake FROM
	 * clause */
	s->withClause = w;
	s->targetList = tl;
	s->fromClause = list_make1(makeRangeVar(NULL, relname, -1));

	return (Node *) s;
}

static Node *
makeCypherSetOp(SetOperation op, bool all, Node *larg, Node *rarg)
{
	if (IsA(larg, CypherStmt))
		larg = wrapCypherWithSelect(larg);
	if (IsA(rarg, CypherStmt))
		rarg = wrapCypherWithSelect(rarg);

	return makeSetOp(op, all, larg, rarg);
}

static Node *
wrapCypherWithSelect(Node *stmt)
{
	ColumnRef  *colref;
	ResTarget  *target;
	RangeSubselect *sub;
	SelectStmt *select;

	AssertArg(IsA(stmt, CypherStmt));

	colref = makeNode(ColumnRef);
	colref->fields = list_make1(makeNode(A_Star));
	colref->location = -1;

	target = makeNode(ResTarget);
	target->val = (Node *) colref;
	target->location = -1;

	sub = makeNode(RangeSubselect);
	sub->subquery = stmt;
	/* CYPHER_SUBQUERY_ALIAS */
	sub->alias = makeAlias("_", NIL);

	select = makeNode(SelectStmt);
	select->targetList = list_make1(target);
	select->fromClause = list_make1(sub);

	return (Node *) select;
}

static List *
downcase_namelist(List *namelist)
{
	Value	   *objstrval = llast(namelist);
	char	   *objname = strVal(objstrval);

	objname = downcase_identifier(objname, strlen(objname), false, false);
	objstrval->val.str = objname;

	return namelist;
}

/* downcase identifier for user convenience if case_sensitive_ident is on */
static char *
preserve_downcasing_ident(char *ident)
{
	if (case_sensitive_ident)
		ident = downcase_identifier(ident, strlen(ident), false, false);

	return ident;
}

/* downcase name list for user convenience if case_sensitive_ident is on */
static List *
preserve_downcasing_namelist(List *namelist)
{
	if (case_sensitive_ident)
		downcase_namelist(namelist);

	return namelist;
}

/*
 * downcase type/function name for user convenience
 * if case_sensitive_ident and case_compat_type_func is on
 */
static char *
preserve_downcasing_type_func_name(char *name)
{
	if (case_sensitive_ident && case_compat_type_func)
		name = downcase_identifier(name, strlen(name), false, false);

	return name;
}

/*
 * downcase type/function name list for user convenience
 * if case_sensitive_ident and case_compat_type_func is on
 */
static List *
preserve_downcasing_type_func_namelist(List *namelist)
{
	if (case_sensitive_ident && case_compat_type_func)
		downcase_namelist(namelist);

	return namelist;
}

/* parser_init()
 * Initialize to parse one query string
 */
void
parser_init(base_yy_extra_type *yyext)
{
	yyext->parsetree = NIL;		/* in case grammar forgets to set it */
}<|MERGE_RESOLUTION|>--- conflicted
+++ resolved
@@ -677,13 +677,9 @@
  * same lexer.  If you add/change tokens here, fix PL/pgSQL to match!
  *
  * DOT_DOT is unused in the core SQL grammar, and so will always provoke
-<<<<<<< HEAD
- * parse errors.  It is needed by PL/pgsql.
+ * parse errors.  It is needed by PL/pgSQL.
  *
  * ADD_EQUALS is for Cypher SET clause.
-=======
- * parse errors.  It is needed by PL/pgSQL.
->>>>>>> fdf521d6
  */
 %token <str>	IDENT FCONST SCONST BCONST XCONST Op
 %token <ival>	ICONST PARAM
@@ -700,14 +696,9 @@
 
 /* ordinary key words in alphabetical order */
 %token <keyword> ABORT_P ABSOLUTE_P ACCESS ACTION ADD_P ADMIN AFTER
-<<<<<<< HEAD
 	AGGREGATE ALL ALLSHORTESTPATHS ALSO ALTER ALWAYS ANALYSE ANALYZE AND ANY
 	ARRAY AS ASC
-	ASSERT ASSERTION ASSIGNMENT ASYMMETRIC AT ATTRIBUTE AUTHORIZATION
-=======
-	AGGREGATE ALL ALSO ALTER ALWAYS ANALYSE ANALYZE AND ANY ARRAY AS ASC
-	ASSERTION ASSIGNMENT ASYMMETRIC AT ATTACH ATTRIBUTE AUTHORIZATION
->>>>>>> fdf521d6
+	ASSERT ASSERTION ASSIGNMENT ASYMMETRIC AT ATTACH ATTRIBUTE AUTHORIZATION
 
 	BACKWARD BEFORE BEGIN_P BETWEEN BIGINT BINARY BIT
 	BOOLEAN_P BOTH BY
@@ -722,13 +713,8 @@
 	CURRENT_TIME CURRENT_TIMESTAMP CURRENT_USER CURSOR CYCLE
 
 	DATA_P DATABASE DAY_P DEALLOCATE DEC DECIMAL_P DECLARE DEFAULT DEFAULTS
-<<<<<<< HEAD
-	DEFERRABLE DEFERRED DEFINER DELETE_P DELIMITER DELIMITERS DEPENDS DESC DETACH
-	DICTIONARY DIJKSTRA DISABLE_P DISCARD DISTINCT DO DOCUMENT_P DOMAIN_P
-=======
 	DEFERRABLE DEFERRED DEFINER DELETE_P DELIMITER DELIMITERS DEPENDS DESC
-	DETACH DICTIONARY DISABLE_P DISCARD DISTINCT DO DOCUMENT_P DOMAIN_P
->>>>>>> fdf521d6
+	DETACH DICTIONARY DIJKSTRA DISABLE_P DISCARD DISTINCT DO DOCUMENT_P DOMAIN_P
 	DOUBLE_P DROP
 
 	EACH ELABEL ELSE ENABLE_P ENCODING ENCRYPTED END_P ENDS ENUM_P ESCAPE EVENT
@@ -738,11 +724,7 @@
 	FALSE_P FAMILY FETCH FILTER FIRST_P FLOAT_P FOLLOWING FOR
 	FORCE FOREIGN FORWARD FREEZE FROM FULL FUNCTION FUNCTIONS
 
-<<<<<<< HEAD
-	GLOBAL GRANT GRANTED GRAPH GREATEST GROUP_P GROUPING
-=======
-	GENERATED GLOBAL GRANT GRANTED GREATEST GROUP_P GROUPING
->>>>>>> fdf521d6
+	GENERATED GLOBAL GRANT GRANTED GRAPH GREATEST GROUP_P GROUPING
 
 	HANDLER HAVING HEADER_P HOLD HOUR_P
 
@@ -766,48 +748,26 @@
 	NOT NOTHING NOTIFY NOTNULL NOWAIT NULL_P NULLIF
 	NULLS_P NUMERIC
 
-<<<<<<< HEAD
-	OBJECT_P OF OFF OFFSET OIDS ON ONLY OPERATOR OPTION OPTIONAL_P OPTIONS OR
-	ORDER ORDINALITY OUT_P OUTER_P OVER OVERLAPS OVERLAY OWNED OWNER
+	OBJECT_P OF OFF OFFSET OIDS OLD ON ONLY OPERATOR OPTION OPTIONAL_P OPTIONS OR
+	ORDER ORDINALITY OUT_P OUTER_P OVER OVERLAPS OVERLAY OVERRIDING OWNED OWNER
 
 	PARALLEL PARSER PARTIAL PARTITION PASSING PASSWORD PLACING PLANS POLICY
 	POSITION PRECEDING PRECISION PRESERVE PREPARE PREPARED PRIMARY
-	PRIOR PRIVILEGES PROCEDURAL PROCEDURE PROGRAM PROPERTY
+	PRIOR PRIVILEGES PROCEDURAL PROCEDURE PROGRAM PROPERTY PUBLICATION
 
 	QUOTE
 
-	RANGE READ REAL REASSIGN RECHECK RECURSIVE REF REFERENCES REFRESH REINDEX
-	RELATIVE_P RELEASE REMOVE RENAME REPEATABLE REPLACE REPLICA
+	RANGE READ REAL REASSIGN RECHECK RECURSIVE REF REFERENCES REFERENCING
+	REFRESH REINDEX RELATIVE_P RELEASE REMOVE RENAME REPEATABLE REPLACE REPLICA
 	RESET RESTART RESTRICT RETURN RETURNING RETURNS REVOKE RIGHT ROLE ROLLBACK
 	ROLLUP ROW ROWS RULE
 
-	SAVEPOINT SCHEMA SCROLL SEARCH SECOND_P SECURITY SELECT SEQUENCE SEQUENCES
+	SAVEPOINT SCHEMA SCHEMAS SCROLL SEARCH SECOND_P SECURITY SELECT SEQUENCE SEQUENCES
 	SERIALIZABLE SERVER SESSION SESSION_USER SET SETS SETOF SHARE SHORTESTPATH
 	SHOW SIMILAR
 	SIMPLE SINGLE SIZE_P SKIP SMALLINT SNAPSHOT SOME SQL_P STABLE STANDALONE_P
 	START STARTS STATEMENT STATISTICS STDIN STDOUT STORAGE STRICT_P STRIP_P
-	SUBSTRING SYMMETRIC SYSID SYSTEM_P
-=======
-	OBJECT_P OF OFF OFFSET OIDS OLD ON ONLY OPERATOR OPTION OPTIONS OR
-	ORDER ORDINALITY OUT_P OUTER_P OVER OVERLAPS OVERLAY OVERRIDING OWNED OWNER
-
-	PARALLEL PARSER PARTIAL PARTITION PASSING PASSWORD PLACING PLANS POLICY
-	POSITION PRECEDING PRECISION PRESERVE PREPARE PREPARED PRIMARY
-	PRIOR PRIVILEGES PROCEDURAL PROCEDURE PROGRAM PUBLICATION
-
-	QUOTE
-
-	RANGE READ REAL REASSIGN RECHECK RECURSIVE REF REFERENCES REFERENCING
-	REFRESH REINDEX RELATIVE_P RELEASE RENAME REPEATABLE REPLACE REPLICA
-	RESET RESTART RESTRICT RETURNING RETURNS REVOKE RIGHT ROLE ROLLBACK ROLLUP
-	ROW ROWS RULE
-
-	SAVEPOINT SCHEMA SCHEMAS SCROLL SEARCH SECOND_P SECURITY SELECT SEQUENCE SEQUENCES
-	SERIALIZABLE SERVER SESSION SESSION_USER SET SETS SETOF SHARE SHOW
-	SIMILAR SIMPLE SKIP SMALLINT SNAPSHOT SOME SQL_P STABLE STANDALONE_P
-	START STATEMENT STATISTICS STDIN STDOUT STORAGE STRICT_P STRIP_P
 	SUBSCRIPTION SUBSTRING SYMMETRIC SYSID SYSTEM_P
->>>>>>> fdf521d6
 
 	TABLE TABLES TABLESAMPLE TABLESPACE TEMP TEMPLATE TEMPORARY TEXT_P THEN
 	TIME TIMESTAMP TO TRAILING TRANSACTION TRANSFORM TREAT TRIGGER TRIM TRUE_P
@@ -884,13 +844,9 @@
  * SHORTESTPATH, SIZE_P and SKIP must be the same as that of IDENT.
  */
 %nonassoc	UNBOUNDED		/* ideally should have same precedence as IDENT */
-<<<<<<< HEAD
-%nonassoc	IDENT NULL_P PARTITION RANGE ROWS PRECEDING FOLLOWING CUBE ROLLUP
+%nonassoc	IDENT GENERATED NULL_P PARTITION RANGE ROWS PRECEDING FOLLOWING CUBE ROLLUP
 			ALLSHORTESTPATHS DELETE_P DETACH DIJKSTRA LOAD OPTIONAL_P REMOVE
 			SHORTESTPATH SINGLE SIZE_P SKIP
-=======
-%nonassoc	IDENT GENERATED NULL_P PARTITION RANGE ROWS PRECEDING FOLLOWING CUBE ROLLUP
->>>>>>> fdf521d6
 %left		Op OPERATOR		/* multi-character ops and user-defined operators */
 %left		'+' '-'
 %left		'*' '/' '%'
@@ -1042,13 +998,6 @@
 			| DoStmt
 			| DropAssertStmt
 			| DropCastStmt
-<<<<<<< HEAD
-			| DropConstraintStmt
-			| DropFdwStmt
-			| DropForeignServerStmt
-			| DropGroupStmt
-=======
->>>>>>> fdf521d6
 			| DropOpClassStmt
 			| DropOpFamilyStmt
 			| DropOwnedStmt
@@ -1189,59 +1138,31 @@
 					 * the following special-case codes, to avoid bloating the
 					 * size of the main parser.
 					 */
-<<<<<<< HEAD
 					if (strcmp(ident, "superuser") == 0)
-						$$ = makeDefElem("superuser", (Node *)makeInteger(TRUE));
+						$$ = makeDefElem("superuser", (Node *)makeInteger(TRUE), @1);
 					else if (strcmp(ident, "nosuperuser") == 0)
-						$$ = makeDefElem("superuser", (Node *)makeInteger(FALSE));
+						$$ = makeDefElem("superuser", (Node *)makeInteger(FALSE), @1);
 					else if (strcmp(ident, "createrole") == 0)
-						$$ = makeDefElem("createrole", (Node *)makeInteger(TRUE));
+						$$ = makeDefElem("createrole", (Node *)makeInteger(TRUE), @1);
 					else if (strcmp(ident, "nocreaterole") == 0)
-						$$ = makeDefElem("createrole", (Node *)makeInteger(FALSE));
+						$$ = makeDefElem("createrole", (Node *)makeInteger(FALSE), @1);
 					else if (strcmp(ident, "replication") == 0)
-						$$ = makeDefElem("isreplication", (Node *)makeInteger(TRUE));
+						$$ = makeDefElem("isreplication", (Node *)makeInteger(TRUE), @1);
 					else if (strcmp(ident, "noreplication") == 0)
-						$$ = makeDefElem("isreplication", (Node *)makeInteger(FALSE));
+						$$ = makeDefElem("isreplication", (Node *)makeInteger(FALSE), @1);
 					else if (strcmp(ident, "createdb") == 0)
-						$$ = makeDefElem("createdb", (Node *)makeInteger(TRUE));
+						$$ = makeDefElem("createdb", (Node *)makeInteger(TRUE), @1);
 					else if (strcmp(ident, "nocreatedb") == 0)
-						$$ = makeDefElem("createdb", (Node *)makeInteger(FALSE));
+						$$ = makeDefElem("createdb", (Node *)makeInteger(FALSE), @1);
 					else if (strcmp(ident, "login") == 0)
-						$$ = makeDefElem("canlogin", (Node *)makeInteger(TRUE));
+						$$ = makeDefElem("canlogin", (Node *)makeInteger(TRUE), @1);
 					else if (strcmp(ident, "nologin") == 0)
-						$$ = makeDefElem("canlogin", (Node *)makeInteger(FALSE));
+						$$ = makeDefElem("canlogin", (Node *)makeInteger(FALSE), @1);
 					else if (strcmp(ident, "bypassrls") == 0)
-						$$ = makeDefElem("bypassrls", (Node *)makeInteger(TRUE));
+						$$ = makeDefElem("bypassrls", (Node *)makeInteger(TRUE), @1);
 					else if (strcmp(ident, "nobypassrls") == 0)
-						$$ = makeDefElem("bypassrls", (Node *)makeInteger(FALSE));
+						$$ = makeDefElem("bypassrls", (Node *)makeInteger(FALSE), @1);
 					else if (strcmp(ident, "noinherit") == 0)
-=======
-					if (strcmp($1, "superuser") == 0)
-						$$ = makeDefElem("superuser", (Node *)makeInteger(TRUE), @1);
-					else if (strcmp($1, "nosuperuser") == 0)
-						$$ = makeDefElem("superuser", (Node *)makeInteger(FALSE), @1);
-					else if (strcmp($1, "createrole") == 0)
-						$$ = makeDefElem("createrole", (Node *)makeInteger(TRUE), @1);
-					else if (strcmp($1, "nocreaterole") == 0)
-						$$ = makeDefElem("createrole", (Node *)makeInteger(FALSE), @1);
-					else if (strcmp($1, "replication") == 0)
-						$$ = makeDefElem("isreplication", (Node *)makeInteger(TRUE), @1);
-					else if (strcmp($1, "noreplication") == 0)
-						$$ = makeDefElem("isreplication", (Node *)makeInteger(FALSE), @1);
-					else if (strcmp($1, "createdb") == 0)
-						$$ = makeDefElem("createdb", (Node *)makeInteger(TRUE), @1);
-					else if (strcmp($1, "nocreatedb") == 0)
-						$$ = makeDefElem("createdb", (Node *)makeInteger(FALSE), @1);
-					else if (strcmp($1, "login") == 0)
-						$$ = makeDefElem("canlogin", (Node *)makeInteger(TRUE), @1);
-					else if (strcmp($1, "nologin") == 0)
-						$$ = makeDefElem("canlogin", (Node *)makeInteger(FALSE), @1);
-					else if (strcmp($1, "bypassrls") == 0)
-						$$ = makeDefElem("bypassrls", (Node *)makeInteger(TRUE), @1);
-					else if (strcmp($1, "nobypassrls") == 0)
-						$$ = makeDefElem("bypassrls", (Node *)makeInteger(FALSE), @1);
-					else if (strcmp($1, "noinherit") == 0)
->>>>>>> fdf521d6
 					{
 						/*
 						 * Note that INHERIT is a keyword, so it's handled by main parser, but
@@ -3194,12 +3115,8 @@
 copy_generic_opt_elem:
 			ColLabel copy_generic_opt_arg
 				{
-<<<<<<< HEAD
 					char *name = preserve_downcasing_ident($1);
-					$$ = makeDefElem(name, $2);
-=======
-					$$ = makeDefElem($1, $2, @1);
->>>>>>> fdf521d6
+					$$ = makeDefElem(name, $2, @1);
 				}
 		;
 
@@ -3279,12 +3196,8 @@
 					n->relation = $4;
 					n->tableElts = $7;
 					n->inhRelations = NIL;
-<<<<<<< HEAD
+					n->partspec = $8;
 					n->ofTypename = makeTypeNameFromNameList(preserve_downcasing_type_func_namelist($6));
-=======
-					n->partspec = $8;
-					n->ofTypename = makeTypeNameFromNameList($6);
->>>>>>> fdf521d6
 					n->ofTypename->location = @6;
 					n->constraints = NIL;
 					n->options = $9;
@@ -3302,12 +3215,8 @@
 					n->relation = $7;
 					n->tableElts = $10;
 					n->inhRelations = NIL;
-<<<<<<< HEAD
+					n->partspec = $11;
 					n->ofTypename = makeTypeNameFromNameList(preserve_downcasing_type_func_namelist($9));
-=======
-					n->partspec = $11;
-					n->ofTypename = makeTypeNameFromNameList($9);
->>>>>>> fdf521d6
 					n->ofTypename->location = @9;
 					n->constraints = NIL;
 					n->options = $12;
@@ -4404,12 +4313,7 @@
 				{
 					DropStmt *n = makeNode(DropStmt);
 					n->removeType = OBJECT_LANGUAGE;
-<<<<<<< HEAD
-					n->objects = list_make1(list_make1(makeString(preserve_downcasing_ident($4))));
-					n->arguments = NIL;
-=======
 					n->objects = list_make1(makeString($4));
->>>>>>> fdf521d6
 					n->behavior = $5;
 					n->missing_ok = false;
 					n->concurrent = false;
@@ -4419,11 +4323,7 @@
 				{
 					DropStmt *n = makeNode(DropStmt);
 					n->removeType = OBJECT_LANGUAGE;
-<<<<<<< HEAD
-					n->objects = list_make1(list_make1(makeString(preserve_downcasing_ident($6))));
-=======
 					n->objects = list_make1(makeString($6));
->>>>>>> fdf521d6
 					n->behavior = $7;
 					n->missing_ok = true;
 					n->concurrent = false;
@@ -4578,17 +4478,10 @@
 					n->extname = $3;
 					n->action = $4;
 					n->objtype = OBJECT_ACCESS_METHOD;
-<<<<<<< HEAD
-					n->objname = list_make1(makeString($7));
-					$$ = (Node *)n;
-				}
-			| ALTER EXTENSION name add_drop AGGREGATE func_name aggr_args
-=======
 					n->object = (Node *) makeString($7);
 					$$ = (Node *)n;
 				}
 			| ALTER EXTENSION name add_drop AGGREGATE aggregate_with_argtypes
->>>>>>> fdf521d6
 				{
 					AlterExtensionContentsStmt *n = makeNode(AlterExtensionContentsStmt);
 					n->extname = $3;
@@ -4648,11 +4541,7 @@
 					n->extname = $3;
 					n->action = $4;
 					n->objtype = OBJECT_LANGUAGE;
-<<<<<<< HEAD
-					n->objname = list_make1(makeString(preserve_downcasing_ident($7)));
-=======
 					n->object = (Node *) makeString($7);
->>>>>>> fdf521d6
 					$$ = (Node *)n;
 				}
 			| ALTER EXTENSION name add_drop OPERATOR operator_with_argtypes
@@ -4805,12 +4694,7 @@
 					n->extname = $3;
 					n->action = $4;
 					n->objtype = OBJECT_TRANSFORM;
-<<<<<<< HEAD
-					n->objname = list_make1($7);
-					n->objargs = list_make1(makeString(preserve_downcasing_ident($9)));
-=======
-					n->object = (Node *) list_make2($7, makeString($9));
->>>>>>> fdf521d6
+					n->object = (Node *) list_make2($7, makeString(preserve_downcasing_ident($9)));
 					$$ = (Node *)n;
 				}
 			| ALTER EXTENSION name add_drop TYPE_P Typename
@@ -5660,11 +5544,7 @@
 
 event_trigger_when_item:
 		ColId IN_P '(' event_trigger_value_list ')'
-<<<<<<< HEAD
-			{ $$ = makeDefElem(preserve_downcasing_ident($1), (Node *) $4); }
-=======
-			{ $$ = makeDefElem($1, (Node *) $4, @1); }
->>>>>>> fdf521d6
+			{ $$ = makeDefElem(preserve_downcasing_ident($1), (Node *) $4, @1); }
 		;
 
 event_trigger_value_list:
@@ -5958,12 +5838,8 @@
 		ALTER TYPE_P any_name ADD_P VALUE_P opt_if_not_exists Sconst
 			{
 				AlterEnumStmt *n = makeNode(AlterEnumStmt);
-<<<<<<< HEAD
 				n->typeName = preserve_downcasing_type_func_namelist($3);
-=======
-				n->typeName = $3;
 				n->oldVal = NULL;
->>>>>>> fdf521d6
 				n->newVal = $7;
 				n->newValNeighbor = NULL;
 				n->newValIsAfter = true;
@@ -5973,12 +5849,8 @@
 		 | ALTER TYPE_P any_name ADD_P VALUE_P opt_if_not_exists Sconst BEFORE Sconst
 			{
 				AlterEnumStmt *n = makeNode(AlterEnumStmt);
-<<<<<<< HEAD
 				n->typeName = preserve_downcasing_type_func_namelist($3);
-=======
-				n->typeName = $3;
 				n->oldVal = NULL;
->>>>>>> fdf521d6
 				n->newVal = $7;
 				n->newValNeighbor = $9;
 				n->newValIsAfter = false;
@@ -5988,12 +5860,8 @@
 		 | ALTER TYPE_P any_name ADD_P VALUE_P opt_if_not_exists Sconst AFTER Sconst
 			{
 				AlterEnumStmt *n = makeNode(AlterEnumStmt);
-<<<<<<< HEAD
 				n->typeName = preserve_downcasing_type_func_namelist($3);
-=======
-				n->typeName = $3;
 				n->oldVal = NULL;
->>>>>>> fdf521d6
 				n->newVal = $7;
 				n->newValNeighbor = $9;
 				n->newValIsAfter = true;
@@ -6601,12 +6469,7 @@
 				{
 					CommentStmt *n = makeNode(CommentStmt);
 					n->objtype = OBJECT_TRANSFORM;
-<<<<<<< HEAD
-					n->objname = list_make1($5);
-					n->objargs = list_make1(makeString(preserve_downcasing_ident($7)));
-=======
-					n->object = (Node *) list_make2($5, makeString($7));
->>>>>>> fdf521d6
+					n->object = (Node *) list_make2($5, makeString(preserve_downcasing_ident($7)));
 					n->comment = $9;
 					$$ = (Node *) n;
 				}
@@ -6650,18 +6513,6 @@
 					n->comment = $10;
 					$$ = (Node *) n;
 				}
-<<<<<<< HEAD
-			| COMMENT ON opt_procedural LANGUAGE any_name IS comment_text
-				{
-					CommentStmt *n = makeNode(CommentStmt);
-					n->objtype = OBJECT_LANGUAGE;
-					n->objname = preserve_downcasing_namelist($5);
-					n->objargs = NIL;
-					n->comment = $7;
-					$$ = (Node *) n;
-				}
-=======
->>>>>>> fdf521d6
 		;
 
 /* object types taking any_name */
@@ -6782,14 +6633,8 @@
 				{
 					SecLabelStmt *n = makeNode(SecLabelStmt);
 					n->provider = $3;
-<<<<<<< HEAD
-					n->objtype = OBJECT_LANGUAGE;
-					n->objname = preserve_downcasing_namelist($7);
-					n->objargs = NIL;
-=======
 					n->objtype = OBJECT_LARGEOBJECT;
 					n->object = (Node *) $7;
->>>>>>> fdf521d6
 					n->label = $9;
 					$$ = (Node *) n;
 				}
@@ -7958,11 +7803,7 @@
 				}
 			| LANGUAGE NonReservedWord_or_Sconst
 				{
-<<<<<<< HEAD
-					$$ = makeDefElem("language", (Node *)makeString(preserve_downcasing_ident($2)));
-=======
-					$$ = makeDefElem("language", (Node *)makeString($2), @1);
->>>>>>> fdf521d6
+					$$ = makeDefElem("language", (Node *)makeString(preserve_downcasing_ident($2), @1));
 				}
 			| TRANSFORM transform_type_list
 				{
@@ -8196,11 +8037,7 @@
 				}
 			| LANGUAGE NonReservedWord_or_Sconst
 				{
-<<<<<<< HEAD
-					$$ = makeDefElem("language", (Node *)makeString(preserve_downcasing_ident($2)));
-=======
-					$$ = makeDefElem("language", (Node *)makeString($2), @1);
->>>>>>> fdf521d6
+					$$ = makeDefElem("language", (Node *)makeString(preserve_downcasing_ident($2), @1));
 				}
 		;
 
@@ -8309,12 +8146,7 @@
 				{
 					DropStmt *n = makeNode(DropStmt);
 					n->removeType = OBJECT_TRANSFORM;
-<<<<<<< HEAD
-					n->objects = list_make1(list_make1($5));
-					n->arguments = list_make1(list_make1(makeString(preserve_downcasing_ident($7))));
-=======
-					n->objects = list_make1(list_make2($5, makeString($7)));
->>>>>>> fdf521d6
+					n->objects = list_make1(list_make2($5, makeString(preserve_downcasing_ident($7))));
 					n->behavior = $8;
 					n->missing_ok = $3;
 					$$ = (Node *)n;
@@ -8524,13 +8356,8 @@
 				{
 					RenameStmt *n = makeNode(RenameStmt);
 					n->renameType = OBJECT_LANGUAGE;
-<<<<<<< HEAD
-					n->object = list_make1(makeString(preserve_downcasing_ident($4)));
-					n->newname = preserve_downcasing_ident($7);
-=======
 					n->object = (Node *) makeString($4);
 					n->newname = $7;
->>>>>>> fdf521d6
 					n->missing_ok = false;
 					$$ = (Node *)n;
 				}
@@ -8918,13 +8745,8 @@
 				{
 					RenameStmt *n = makeNode(RenameStmt);
 					n->renameType = OBJECT_TYPE;
-<<<<<<< HEAD
-					n->object = preserve_downcasing_type_func_namelist($3);
-					n->newname = preserve_downcasing_type_func_name($6);
-=======
 					n->object = (Node *) $3;
 					n->newname = $6;
->>>>>>> fdf521d6
 					n->missing_ok = false;
 					$$ = (Node *)n;
 				}
@@ -9268,11 +9090,7 @@
 				{
 					AlterObjectSchemaStmt *n = makeNode(AlterObjectSchemaStmt);
 					n->objectType = OBJECT_TYPE;
-<<<<<<< HEAD
-					n->object = preserve_downcasing_type_func_namelist($3);
-=======
 					n->object = (Node *) $3;
->>>>>>> fdf521d6
 					n->newschema = $6;
 					n->missing_ok = false;
 					$$ = (Node *)n;
@@ -9372,11 +9190,7 @@
 				{
 					AlterOwnerStmt *n = makeNode(AlterOwnerStmt);
 					n->objectType = OBJECT_LANGUAGE;
-<<<<<<< HEAD
-					n->object = list_make1(makeString(preserve_downcasing_ident($4)));
-=======
 					n->object = (Node *) makeString($4);
->>>>>>> fdf521d6
 					n->newowner = $7;
 					$$ = (Node *)n;
 				}
@@ -9424,11 +9238,7 @@
 				{
 					AlterOwnerStmt *n = makeNode(AlterOwnerStmt);
 					n->objectType = OBJECT_TYPE;
-<<<<<<< HEAD
-					n->object = preserve_downcasing_type_func_namelist($3);
-=======
 					n->object = (Node *) $3;
->>>>>>> fdf521d6
 					n->newowner = $6;
 					$$ = (Node *)n;
 				}
@@ -9501,6 +9311,14 @@
 					AlterOwnerStmt *n = makeNode(AlterOwnerStmt);
 					n->objectType = OBJECT_SUBSCRIPTION;
 					n->object = (Node *) makeString($3);
+					n->newowner = $6;
+					$$ = (Node *)n;
+				}
+			| ALTER GRAPH name OWNER TO RoleSpec
+				{
+					AlterOwnerStmt *n = makeNode(AlterOwnerStmt);
+					n->objectType = OBJECT_GRAPH;
+					n->object = list_make1(makeString($3));
 					n->newowner = $6;
 					$$ = (Node *)n;
 				}
@@ -9690,14 +9508,6 @@
 					n->subname = $3;
 					n->options = list_make1(makeDefElem("enabled",
 											(Node *)makeInteger(FALSE), @1));
-					$$ = (Node *)n;
-				}
-			| ALTER GRAPH name OWNER TO RoleSpec
-				{
-					AlterOwnerStmt *n = makeNode(AlterOwnerStmt);
-					n->objectType = OBJECT_GRAPH;
-					n->object = list_make1(makeString($3));
-					n->newowner = $6;
 					$$ = (Node *)n;
 				}
 		;
@@ -15219,11 +15029,8 @@
 			| PROCEDURAL
 			| PROCEDURE
 			| PROGRAM
-<<<<<<< HEAD
 			| PROPERTY
-=======
 			| PUBLICATION
->>>>>>> fdf521d6
 			| QUOTE
 			| RANGE
 			| READ
@@ -15525,7 +15332,6 @@
  * Agens Graph
  */
 
-<<<<<<< HEAD
 CreateGraphStmt:
 			CREATE GRAPH ColId AUTHORIZATION RoleSpec
 				{
@@ -15560,48 +15366,6 @@
 					$$ = (Node *) n;
 				}
 		;
-=======
-static RawStmt *
-makeRawStmt(Node *stmt, int stmt_location)
-{
-	RawStmt    *rs = makeNode(RawStmt);
-
-	rs->stmt = stmt;
-	rs->stmt_location = stmt_location;
-	rs->stmt_len = 0;			/* might get changed later */
-	return rs;
-}
-
-/* Adjust a RawStmt to reflect that it doesn't run to the end of the string */
-static void
-updateRawStmtEnd(RawStmt *rs, int end_location)
-{
-	/*
-	 * If we already set the length, don't change it.  This is for situations
-	 * like "select foo ;; select bar" where the same statement will be last
-	 * in the string for more than one semicolon.
-	 */
-	if (rs->stmt_len > 0)
-		return;
-
-	/* OK, update length of RawStmt */
-	rs->stmt_len = end_location - rs->stmt_location;
-}
-
-static Node *
-makeColumnRef(char *colname, List *indirection,
-			  int location, core_yyscan_t yyscanner)
-{
-	/*
-	 * Generate a ColumnRef node, with an A_Indirection node added if there
-	 * is any subscripting in the specified indirection list.  However,
-	 * any field selection at the start of the indirection list must be
-	 * transposed into the "fields" part of the ColumnRef node.
-	 */
-	ColumnRef  *c = makeNode(ColumnRef);
-	int		nfields = 0;
-	ListCell *l;
->>>>>>> fdf521d6
 
 CreateLabelStmt:
 			CREATE OptNoLog VLABEL name opt_disable_index
@@ -17734,6 +17498,33 @@
 base_yyerror(YYLTYPE *yylloc, core_yyscan_t yyscanner, const char *msg)
 {
 	parser_yyerror(msg);
+}
+
+static RawStmt *
+makeRawStmt(Node *stmt, int stmt_location)
+{
+	RawStmt    *rs = makeNode(RawStmt);
+
+	rs->stmt = stmt;
+	rs->stmt_location = stmt_location;
+	rs->stmt_len = 0;			/* might get changed later */
+	return rs;
+}
+
+/* Adjust a RawStmt to reflect that it doesn't run to the end of the string */
+static void
+updateRawStmtEnd(RawStmt *rs, int end_location)
+{
+	/*
+	 * If we already set the length, don't change it.  This is for situations
+	 * like "select foo ;; select bar" where the same statement will be last
+	 * in the string for more than one semicolon.
+	 */
+	if (rs->stmt_len > 0)
+		return;
+
+	/* OK, update length of RawStmt */
+	rs->stmt_len = end_location - rs->stmt_location;
 }
 
 static Node *
