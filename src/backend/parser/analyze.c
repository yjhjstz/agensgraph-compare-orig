/*-------------------------------------------------------------------------
 *
 * analyze.c
 *	  transform the raw parse tree into a query tree
 *
 * For optimizable statements, we are careful to obtain a suitable lock on
 * each referenced table, and other modules of the backend preserve or
 * re-obtain these locks before depending on the results.  It is therefore
 * okay to do significant semantic analysis of these statements.  For
 * utility commands, no locks are obtained here (and if they were, we could
 * not be sure we'd still have them at execution).  Hence the general rule
 * for utility commands is to just dump them into a Query node untransformed.
 * DECLARE CURSOR, EXPLAIN, and CREATE TABLE AS are exceptions because they
 * contain optimizable statements, which we should transform.
 *
 *
 * Portions Copyright (c) 1996-2017, PostgreSQL Global Development Group
 * Portions Copyright (c) 1994, Regents of the University of California
 *
 *	src/backend/parser/analyze.c
 *
 *-------------------------------------------------------------------------
 */

#include "postgres.h"

#include "access/sysattr.h"
#include "catalog/ag_graph_fn.h"
#include "catalog/pg_type.h"
#include "catalog/objectaddress.h"
#include "commands/graphcmds.h"
#include "miscadmin.h"
#include "nodes/makefuncs.h"
#include "nodes/nodeFuncs.h"
#include "optimizer/var.h"
#include "parser/analyze.h"
#include "parser/parse_agg.h"
#include "parser/parse_clause.h"
#include "parser/parse_coerce.h"
#include "parser/parse_collate.h"
#include "parser/parse_cte.h"
#include "parser/parse_cypher_expr.h"
#include "parser/parse_graph.h"
#include "parser/parse_oper.h"
#include "parser/parse_param.h"
#include "parser/parse_relation.h"
#include "parser/parse_target.h"
#include "parser/parsetree.h"
#include "rewrite/rewriteManip.h"
#include "utils/rel.h"


/* Hook for plugins to get control at end of parse analysis */
post_parse_analyze_hook_type post_parse_analyze_hook = NULL;

static Query *transformOptionalSelectInto(ParseState *pstate, Node *parseTree);
static Query *transformDeleteStmt(ParseState *pstate, DeleteStmt *stmt);
static Query *transformInsertStmt(ParseState *pstate, InsertStmt *stmt);
static List *transformInsertRow(ParseState *pstate, List *exprlist,
				   List *stmtcols, List *icolumns, List *attrnos,
				   bool strip_indirection);
static OnConflictExpr *transformOnConflictClause(ParseState *pstate,
						  OnConflictClause *onConflictClause);
static int	count_rowexpr_columns(ParseState *pstate, Node *expr);
static Query *transformSelectStmt(ParseState *pstate, SelectStmt *stmt);
static Query *transformValuesClause(ParseState *pstate, SelectStmt *stmt);
static Query *transformSetOperationStmt(ParseState *pstate, SelectStmt *stmt);
static Node *transformSetOperationTree(ParseState *pstate, SelectStmt *stmt,
						  bool isTopLevel, List **targetlist);
static void determineRecursiveColTypes(ParseState *pstate,
						   Node *larg, List *nrtargetlist);
static Query *transformUpdateStmt(ParseState *pstate, UpdateStmt *stmt);
static List *transformReturningList(ParseState *pstate, List *returningList);
static List *transformUpdateTargetList(ParseState *pstate,
						  List *targetList);
static Query *transformDeclareCursorStmt(ParseState *pstate,
						   DeclareCursorStmt *stmt);
static Query *transformExplainStmt(ParseState *pstate,
					 ExplainStmt *stmt);
static Query *transformCreateTableAsStmt(ParseState *pstate,
						   CreateTableAsStmt *stmt);
static void transformLockingClause(ParseState *pstate, Query *qry,
					   LockingClause *lc, bool pushedDown);
static Query *transformCypherStmt(ParseState *pstate, CypherStmt *stmt);
static Query *transformCypherClause(ParseState *pstate, CypherClause *clause);
#ifdef RAW_EXPRESSION_COVERAGE_TEST
static bool test_raw_expression_coverage(Node *node, void *context);
#endif


/*
 * parse_analyze
 *		Analyze a raw parse tree and transform it to Query form.
 *
 * Optionally, information about $n parameter types can be supplied.
 * References to $n indexes not defined by paramTypes[] are disallowed.
 *
 * The result is a Query node.  Optimizable statements require considerable
 * transformation, while utility-type statements are simply hung off
 * a dummy CMD_UTILITY Query node.
 */
Query *
parse_analyze(RawStmt *parseTree, const char *sourceText,
			  Oid *paramTypes, int numParams,
			  QueryEnvironment *queryEnv)
{
	ParseState *pstate = make_parsestate(NULL);
	Query	   *query;

	Assert(sourceText != NULL); /* required as of 8.4 */

	pstate->p_sourcetext = sourceText;

	if (numParams > 0)
		parse_fixed_parameters(pstate, paramTypes, numParams);

	pstate->p_queryEnv = queryEnv;

	query = transformTopLevelStmt(pstate, parseTree);

	if (post_parse_analyze_hook)
		(*post_parse_analyze_hook) (pstate, query);

	free_parsestate(pstate);

	return query;
}

/*
 * parse_analyze_varparams
 *
 * This variant is used when it's okay to deduce information about $n
 * symbol datatypes from context.  The passed-in paramTypes[] array can
 * be modified or enlarged (via repalloc).
 */
Query *
parse_analyze_varparams(RawStmt *parseTree, const char *sourceText,
						Oid **paramTypes, int *numParams)
{
	ParseState *pstate = make_parsestate(NULL);
	Query	   *query;

	Assert(sourceText != NULL); /* required as of 8.4 */

	pstate->p_sourcetext = sourceText;

	parse_variable_parameters(pstate, paramTypes, numParams);

	query = transformTopLevelStmt(pstate, parseTree);

	/* make sure all is well with parameter types */
	check_variable_parameters(pstate, query);

	if (post_parse_analyze_hook)
		(*post_parse_analyze_hook) (pstate, query);

	free_parsestate(pstate);

	return query;
}

/*
 * parse_sub_analyze
 *		Entry point for recursively analyzing a sub-statement.
 */
Query *
parse_sub_analyze(Node *parseTree, ParseState *parentParseState,
				  CommonTableExpr *parentCTE,
				  bool locked_from_parent,
				  bool resolve_unknowns)
{
	ParseState *pstate = make_parsestate(parentParseState);
	Query	   *query;

	pstate->p_parent_cte = parentCTE;
	pstate->p_locked_from_parent = locked_from_parent;
	pstate->p_resolve_unknowns = resolve_unknowns;

	query = transformStmt(pstate, parseTree);

	free_parsestate(pstate);

	return query;
}

/*
 * transformTopLevelStmt -
 *	  transform a Parse tree into a Query tree.
 *
 * This function is just responsible for transferring statement location data
 * from the RawStmt into the finished Query.
 */
Query *
transformTopLevelStmt(ParseState *pstate, RawStmt *parseTree)
{
	Query	   *result;

	/* We're at top level, so allow SELECT INTO */
	result = transformOptionalSelectInto(pstate, parseTree->stmt);

	result->stmt_location = parseTree->stmt_location;
	result->stmt_len = parseTree->stmt_len;

	return result;
}

/*
 * transformOptionalSelectInto -
 *	  If SELECT has INTO, convert it to CREATE TABLE AS.
 *
 * The only thing we do here that we don't do in transformStmt() is to
 * convert SELECT ... INTO into CREATE TABLE AS.  Since utility statements
 * aren't allowed within larger statements, this is only allowed at the top
 * of the parse tree, and so we only try it before entering the recursive
 * transformStmt() processing.
 */
static Query *
transformOptionalSelectInto(ParseState *pstate, Node *parseTree)
{
	if (IsA(parseTree, SelectStmt))
	{
		SelectStmt *stmt = (SelectStmt *) parseTree;

		/* If it's a set-operation tree, drill down to leftmost SelectStmt */
		while (stmt && stmt->op != SETOP_NONE)
			stmt = stmt->larg;
		Assert(stmt && IsA(stmt, SelectStmt) &&stmt->larg == NULL);

		if (stmt->intoClause)
		{
			CreateTableAsStmt *ctas = makeNode(CreateTableAsStmt);

			ctas->query = parseTree;
			ctas->into = stmt->intoClause;
			ctas->relkind = OBJECT_TABLE;
			ctas->is_select_into = true;

			/*
			 * Remove the intoClause from the SelectStmt.  This makes it safe
			 * for transformSelectStmt to complain if it finds intoClause set
			 * (implying that the INTO appeared in a disallowed place).
			 */
			stmt->intoClause = NULL;

			parseTree = (Node *) ctas;
		}
	}

	return transformStmt(pstate, parseTree);
}

/*
 * transformStmt -
 *	  recursively transform a Parse tree into a Query tree.
 */
Query *
transformStmt(ParseState *pstate, Node *parseTree)
{
	Query	   *result;

	/*
	 * We apply RAW_EXPRESSION_COVERAGE_TEST testing to basic DML statements;
	 * we can't just run it on everything because raw_expression_tree_walker()
	 * doesn't claim to handle utility statements.
	 */
#ifdef RAW_EXPRESSION_COVERAGE_TEST
	switch (nodeTag(parseTree))
	{
		case T_SelectStmt:
		case T_InsertStmt:
		case T_UpdateStmt:
		case T_DeleteStmt:
			(void) test_raw_expression_coverage(parseTree, NULL);
			break;
		default:
			break;
	}
#endif							/* RAW_EXPRESSION_COVERAGE_TEST */

	switch (nodeTag(parseTree))
	{
			/*
			 * Optimizable statements
			 */
		case T_InsertStmt:
			result = transformInsertStmt(pstate, (InsertStmt *) parseTree);
			break;

		case T_DeleteStmt:
			result = transformDeleteStmt(pstate, (DeleteStmt *) parseTree);
			break;

		case T_UpdateStmt:
			result = transformUpdateStmt(pstate, (UpdateStmt *) parseTree);
			break;

		case T_SelectStmt:
			{
				SelectStmt *n = (SelectStmt *) parseTree;

				if (n->valuesLists)
					result = transformValuesClause(pstate, n);
				else if (n->op == SETOP_NONE)
					result = transformSelectStmt(pstate, n);
				else
					result = transformSetOperationStmt(pstate, n);
			}
			break;

		case T_CypherStmt:
			result = transformCypherStmt(pstate, (CypherStmt *) parseTree);
			break;
		case T_CypherSubPattern:
			result = transformCypherSubPattern(pstate,
											   (CypherSubPattern *) parseTree);
			break;
		case T_CypherClause:
			/* Cypher clauses are transformed into a Query recursively */
			result = transformCypherClause(pstate, (CypherClause *) parseTree);
			break;

			/*
			 * Special cases
			 */
		case T_DeclareCursorStmt:
			result = transformDeclareCursorStmt(pstate,
												(DeclareCursorStmt *) parseTree);
			break;

		case T_ExplainStmt:
			result = transformExplainStmt(pstate,
										  (ExplainStmt *) parseTree);
			break;

		case T_CreateTableAsStmt:
			result = transformCreateTableAsStmt(pstate,
												(CreateTableAsStmt *) parseTree);
			break;

		default:

			/*
			 * other statements don't require any transformation; just return
			 * the original parsetree with a Query node plastered on top.
			 */
			result = makeNode(Query);
			result->commandType = CMD_UTILITY;
			result->utilityStmt = (Node *) parseTree;
			break;
	}

	/* Mark as original query until we learn differently */
	result->querySource = QSRC_ORIGINAL;
	result->canSetTag = true;

	return result;
}

/*
 * analyze_requires_snapshot
 *		Returns true if a snapshot must be set before doing parse analysis
 *		on the given raw parse tree.
 *
 * Classification here should match transformStmt().
 */
bool
analyze_requires_snapshot(RawStmt *parseTree)
{
	bool		result;

	switch (nodeTag(parseTree->stmt))
	{
			/*
			 * Optimizable statements
			 */
		case T_InsertStmt:
		case T_DeleteStmt:
		case T_UpdateStmt:
		case T_SelectStmt:
			result = true;
			break;

		case T_CypherStmt:
			result = true;
			break;

			/*
			 * Special cases
			 */
		case T_DeclareCursorStmt:
		case T_ExplainStmt:
		case T_CreateTableAsStmt:
			/* yes, because we must analyze the contained statement */
			result = true;
			break;

		default:
			/* other utility statements don't have any real parse analysis */
			result = false;
			break;
	}

	return result;
}

/*
 * transformDeleteStmt -
 *	  transforms a Delete Statement
 */
static Query *
transformDeleteStmt(ParseState *pstate, DeleteStmt *stmt)
{
	Query	   *qry = makeNode(Query);
	ParseNamespaceItem *nsitem;
	Node	   *qual;

	qry->commandType = CMD_DELETE;

	if (RangeVarIsLabel(stmt->relation) && DisableGraphDML)
		elog(ERROR, "DML query to graph objects is not allowed");

	/* process the WITH clause independently of all else */
	if (stmt->withClause)
	{
		qry->hasRecursive = stmt->withClause->recursive;
		qry->cteList = transformWithClause(pstate, stmt->withClause);
		qry->hasModifyingCTE = pstate->p_hasModifyingCTE;
	}

	/* set up range table with just the result rel */
	qry->resultRelation = setTargetTable(pstate, stmt->relation,
										 stmt->relation->inh,
										 true,
										 ACL_DELETE);

	/* grab the namespace item made by setTargetTable */
	nsitem = (ParseNamespaceItem *) llast(pstate->p_namespace);

	/* there's no DISTINCT in DELETE */
	qry->distinctClause = NIL;

	/* subqueries in USING cannot access the result relation */
	nsitem->p_lateral_only = true;
	nsitem->p_lateral_ok = false;

	/*
	 * The USING clause is non-standard SQL syntax, and is equivalent in
	 * functionality to the FROM list that can be specified for UPDATE. The
	 * USING keyword is used rather than FROM because FROM is already a
	 * keyword in the DELETE syntax.
	 */
	transformFromClause(pstate, stmt->usingClause);

	/* remaining clauses can reference the result relation normally */
	nsitem->p_lateral_only = false;
	nsitem->p_lateral_ok = true;

	qual = transformWhereClause(pstate, stmt->whereClause,
								EXPR_KIND_WHERE, "WHERE");

	qry->returningList = transformReturningList(pstate, stmt->returningList);

	/* done building the range table and jointree */
	qry->rtable = pstate->p_rtable;
	qry->jointree = makeFromExpr(pstate->p_joinlist, qual);

	qry->hasSubLinks = pstate->p_hasSubLinks;
	qry->hasWindowFuncs = pstate->p_hasWindowFuncs;
	qry->hasTargetSRFs = pstate->p_hasTargetSRFs;
	qry->hasAggs = pstate->p_hasAggs;
	if (pstate->p_hasAggs)
		parseCheckAggregates(pstate, qry);

	assign_query_collations(pstate, qry);

	return qry;
}

/*
 * transformInsertStmt -
 *	  transform an Insert Statement
 */
static Query *
transformInsertStmt(ParseState *pstate, InsertStmt *stmt)
{
	Query	   *qry = makeNode(Query);
	SelectStmt *selectStmt = (SelectStmt *) stmt->selectStmt;
	List	   *exprList = NIL;
	bool		isGeneralSelect;
	List	   *sub_rtable;
	List	   *sub_namespace;
	List	   *icolumns;
	List	   *attrnos;
	RangeTblEntry *rte;
	RangeTblRef *rtr;
	ListCell   *icols;
	ListCell   *attnos;
	ListCell   *lc;
	bool		isOnConflictUpdate;
	AclMode		targetPerms;

	if (RangeVarIsLabel(stmt->relation) && DisableGraphDML)
		elog(ERROR, "DML query to graph objects is not allowed");

	/* There can't be any outer WITH to worry about */
	Assert(pstate->p_ctenamespace == NIL);

	qry->commandType = CMD_INSERT;
	pstate->p_is_insert = true;

	/* process the WITH clause independently of all else */
	if (stmt->withClause)
	{
		qry->hasRecursive = stmt->withClause->recursive;
		qry->cteList = transformWithClause(pstate, stmt->withClause);
		qry->hasModifyingCTE = pstate->p_hasModifyingCTE;
	}

	qry->override = stmt->override;

	isOnConflictUpdate = (stmt->onConflictClause &&
						  stmt->onConflictClause->action == ONCONFLICT_UPDATE);

	/*
	 * We have three cases to deal with: DEFAULT VALUES (selectStmt == NULL),
	 * VALUES list, or general SELECT input.  We special-case VALUES, both for
	 * efficiency and so we can handle DEFAULT specifications.
	 *
	 * The grammar allows attaching ORDER BY, LIMIT, FOR UPDATE, or WITH to a
	 * VALUES clause.  If we have any of those, treat it as a general SELECT;
	 * so it will work, but you can't use DEFAULT items together with those.
	 */
	isGeneralSelect = (selectStmt && (selectStmt->valuesLists == NIL ||
									  selectStmt->sortClause != NIL ||
									  selectStmt->limitOffset != NULL ||
									  selectStmt->limitCount != NULL ||
									  selectStmt->lockingClause != NIL ||
									  selectStmt->withClause != NULL));

	/*
	 * If a non-nil rangetable/namespace was passed in, and we are doing
	 * INSERT/SELECT, arrange to pass the rangetable/namespace down to the
	 * SELECT.  This can only happen if we are inside a CREATE RULE, and in
	 * that case we want the rule's OLD and NEW rtable entries to appear as
	 * part of the SELECT's rtable, not as outer references for it.  (Kluge!)
	 * The SELECT's joinlist is not affected however.  We must do this before
	 * adding the target table to the INSERT's rtable.
	 */
	if (isGeneralSelect)
	{
		sub_rtable = pstate->p_rtable;
		pstate->p_rtable = NIL;
		sub_namespace = pstate->p_namespace;
		pstate->p_namespace = NIL;
	}
	else
	{
		sub_rtable = NIL;		/* not used, but keep compiler quiet */
		sub_namespace = NIL;
	}

	/*
	 * Must get write lock on INSERT target table before scanning SELECT, else
	 * we will grab the wrong kind of initial lock if the target table is also
	 * mentioned in the SELECT part.  Note that the target table is not added
	 * to the joinlist or namespace.
	 */
	targetPerms = ACL_INSERT;
	if (isOnConflictUpdate)
		targetPerms |= ACL_UPDATE;
	qry->resultRelation = setTargetTable(pstate, stmt->relation,
										 false, false, targetPerms);

	/* Validate stmt->cols list, or build default list if no list given */
	icolumns = checkInsertTargets(pstate, stmt->cols, &attrnos);
	Assert(list_length(icolumns) == list_length(attrnos));

	/*
	 * Determine which variant of INSERT we have.
	 */
	if (selectStmt == NULL)
	{
		/*
		 * We have INSERT ... DEFAULT VALUES.  We can handle this case by
		 * emitting an empty targetlist --- all columns will be defaulted when
		 * the planner expands the targetlist.
		 */
		exprList = NIL;
	}
	else if (isGeneralSelect)
	{
		/*
		 * We make the sub-pstate a child of the outer pstate so that it can
		 * see any Param definitions supplied from above.  Since the outer
		 * pstate's rtable and namespace are presently empty, there are no
		 * side-effects of exposing names the sub-SELECT shouldn't be able to
		 * see.
		 */
		ParseState *sub_pstate = make_parsestate(pstate);
		Query	   *selectQuery;

		/*
		 * Process the source SELECT.
		 *
		 * It is important that this be handled just like a standalone SELECT;
		 * otherwise the behavior of SELECT within INSERT might be different
		 * from a stand-alone SELECT. (Indeed, Postgres up through 6.5 had
		 * bugs of just that nature...)
		 *
		 * The sole exception is that we prevent resolving unknown-type
		 * outputs as TEXT.  This does not change the semantics since if the
		 * column type matters semantically, it would have been resolved to
		 * something else anyway.  Doing this lets us resolve such outputs as
		 * the target column's type, which we handle below.
		 */
		sub_pstate->p_rtable = sub_rtable;
		sub_pstate->p_joinexprs = NIL;	/* sub_rtable has no joins */
		sub_pstate->p_namespace = sub_namespace;
		sub_pstate->p_resolve_unknowns = false;

		selectQuery = transformStmt(sub_pstate, stmt->selectStmt);

		free_parsestate(sub_pstate);

		/* The grammar should have produced a SELECT */
		if (!IsA(selectQuery, Query) ||
			selectQuery->commandType != CMD_SELECT)
			elog(ERROR, "unexpected non-SELECT command in INSERT ... SELECT");

		/*
		 * Make the source be a subquery in the INSERT's rangetable, and add
		 * it to the INSERT's joinlist.
		 */
		rte = addRangeTableEntryForSubquery(pstate,
											selectQuery,
											makeAlias("*SELECT*", NIL),
											false,
											false);
		rtr = makeNode(RangeTblRef);
		/* assume new rte is at end */
		rtr->rtindex = list_length(pstate->p_rtable);
		Assert(rte == rt_fetch(rtr->rtindex, pstate->p_rtable));
		pstate->p_joinlist = lappend(pstate->p_joinlist, rtr);

		/*----------
		 * Generate an expression list for the INSERT that selects all the
		 * non-resjunk columns from the subquery.  (INSERT's tlist must be
		 * separate from the subquery's tlist because we may add columns,
		 * insert datatype coercions, etc.)
		 *
		 * HACK: unknown-type constants and params in the SELECT's targetlist
		 * are copied up as-is rather than being referenced as subquery
		 * outputs.  This is to ensure that when we try to coerce them to
		 * the target column's datatype, the right things happen (see
		 * special cases in coerce_type).  Otherwise, this fails:
		 *		INSERT INTO foo SELECT 'bar', ... FROM baz
		 *----------
		 */
		exprList = NIL;
		foreach(lc, selectQuery->targetList)
		{
			TargetEntry *tle = (TargetEntry *) lfirst(lc);
			Expr	   *expr;

			if (tle->resjunk)
				continue;
			if (tle->expr &&
				(IsA(tle->expr, Const) ||IsA(tle->expr, Param)) &&
				exprType((Node *) tle->expr) == UNKNOWNOID)
				expr = tle->expr;
			else
			{
				Var		   *var = makeVarFromTargetEntry(rtr->rtindex, tle);

				var->location = exprLocation((Node *) tle->expr);
				expr = (Expr *) var;
			}
			exprList = lappend(exprList, expr);
		}

		/* Prepare row for assignment to target table */
		exprList = transformInsertRow(pstate, exprList,
									  stmt->cols,
									  icolumns, attrnos,
									  false);
	}
	else if (list_length(selectStmt->valuesLists) > 1)
	{
		/*
		 * Process INSERT ... VALUES with multiple VALUES sublists. We
		 * generate a VALUES RTE holding the transformed expression lists, and
		 * build up a targetlist containing Vars that reference the VALUES
		 * RTE.
		 */
		List	   *exprsLists = NIL;
		List	   *coltypes = NIL;
		List	   *coltypmods = NIL;
		List	   *colcollations = NIL;
		int			sublist_length = -1;
		bool		lateral = false;

		Assert(selectStmt->intoClause == NULL);

		foreach(lc, selectStmt->valuesLists)
		{
			List	   *sublist = (List *) lfirst(lc);

			/*
			 * Do basic expression transformation (same as a ROW() expr, but
			 * allow SetToDefault at top level)
			 */
			sublist = transformExpressionList(pstate, sublist,
											  EXPR_KIND_VALUES, true);

			/*
			 * All the sublists must be the same length, *after*
			 * transformation (which might expand '*' into multiple items).
			 * The VALUES RTE can't handle anything different.
			 */
			if (sublist_length < 0)
			{
				/* Remember post-transformation length of first sublist */
				sublist_length = list_length(sublist);
			}
			else if (sublist_length != list_length(sublist))
			{
				ereport(ERROR,
						(errcode(ERRCODE_SYNTAX_ERROR),
						 errmsg("VALUES lists must all be the same length"),
						 parser_errposition(pstate,
											exprLocation((Node *) sublist))));
			}

			/*
			 * Prepare row for assignment to target table.  We process any
			 * indirection on the target column specs normally but then strip
			 * off the resulting field/array assignment nodes, since we don't
			 * want the parsed statement to contain copies of those in each
			 * VALUES row.  (It's annoying to have to transform the
			 * indirection specs over and over like this, but avoiding it
			 * would take some really messy refactoring of
			 * transformAssignmentIndirection.)
			 */
			sublist = transformInsertRow(pstate, sublist,
										 stmt->cols,
										 icolumns, attrnos,
										 true);

			/*
			 * We must assign collations now because assign_query_collations
			 * doesn't process rangetable entries.  We just assign all the
			 * collations independently in each row, and don't worry about
			 * whether they are consistent vertically.  The outer INSERT query
			 * isn't going to care about the collations of the VALUES columns,
			 * so it's not worth the effort to identify a common collation for
			 * each one here.  (But note this does have one user-visible
			 * consequence: INSERT ... VALUES won't complain about conflicting
			 * explicit COLLATEs in a column, whereas the same VALUES
			 * construct in another context would complain.)
			 */
			assign_list_collations(pstate, sublist);

			exprsLists = lappend(exprsLists, sublist);
		}

		/*
		 * Construct column type/typmod/collation lists for the VALUES RTE.
		 * Every expression in each column has been coerced to the type/typmod
		 * of the corresponding target column or subfield, so it's sufficient
		 * to look at the exprType/exprTypmod of the first row.  We don't care
		 * about the collation labeling, so just fill in InvalidOid for that.
		 */
		foreach(lc, (List *) linitial(exprsLists))
		{
			Node	   *val = (Node *) lfirst(lc);

			coltypes = lappend_oid(coltypes, exprType(val));
			coltypmods = lappend_int(coltypmods, exprTypmod(val));
			colcollations = lappend_oid(colcollations, InvalidOid);
		}

		/*
		 * Ordinarily there can't be any current-level Vars in the expression
		 * lists, because the namespace was empty ... but if we're inside
		 * CREATE RULE, then NEW/OLD references might appear.  In that case we
		 * have to mark the VALUES RTE as LATERAL.
		 */
		if (list_length(pstate->p_rtable) != 1 &&
			contain_vars_of_level((Node *) exprsLists, 0))
			lateral = true;

		/*
		 * Generate the VALUES RTE
		 */
		rte = addRangeTableEntryForValues(pstate, exprsLists,
										  coltypes, coltypmods, colcollations,
										  NULL, lateral, true);
		rtr = makeNode(RangeTblRef);
		/* assume new rte is at end */
		rtr->rtindex = list_length(pstate->p_rtable);
		Assert(rte == rt_fetch(rtr->rtindex, pstate->p_rtable));
		pstate->p_joinlist = lappend(pstate->p_joinlist, rtr);

		/*
		 * Generate list of Vars referencing the RTE
		 */
		expandRTE(rte, rtr->rtindex, 0, -1, false, NULL, &exprList);

		/*
		 * Re-apply any indirection on the target column specs to the Vars
		 */
		exprList = transformInsertRow(pstate, exprList,
									  stmt->cols,
									  icolumns, attrnos,
									  false);
	}
	else
	{
		/*
		 * Process INSERT ... VALUES with a single VALUES sublist.  We treat
		 * this case separately for efficiency.  The sublist is just computed
		 * directly as the Query's targetlist, with no VALUES RTE.  So it
		 * works just like a SELECT without any FROM.
		 */
		List	   *valuesLists = selectStmt->valuesLists;

		Assert(list_length(valuesLists) == 1);
		Assert(selectStmt->intoClause == NULL);

		/*
		 * Do basic expression transformation (same as a ROW() expr, but allow
		 * SetToDefault at top level)
		 */
		exprList = transformExpressionList(pstate,
										   (List *) linitial(valuesLists),
										   EXPR_KIND_VALUES_SINGLE,
										   true);

		/* Prepare row for assignment to target table */
		exprList = transformInsertRow(pstate, exprList,
									  stmt->cols,
									  icolumns, attrnos,
									  false);
	}

	/*
	 * Generate query's target list using the computed list of expressions.
	 * Also, mark all the target columns as needing insert permissions.
	 */
	rte = pstate->p_target_rangetblentry;
	qry->targetList = NIL;
	icols = list_head(icolumns);
	attnos = list_head(attrnos);
	foreach(lc, exprList)
	{
		Expr	   *expr = (Expr *) lfirst(lc);
		ResTarget  *col;
		AttrNumber	attr_num;
		TargetEntry *tle;

		col = lfirst_node(ResTarget, icols);
		attr_num = (AttrNumber) lfirst_int(attnos);

		tle = makeTargetEntry(expr,
							  attr_num,
							  col->name,
							  false);
		qry->targetList = lappend(qry->targetList, tle);

		rte->insertedCols = bms_add_member(rte->insertedCols,
										   attr_num - FirstLowInvalidHeapAttributeNumber);

		icols = lnext(icols);
		attnos = lnext(attnos);
	}

	/* Process ON CONFLICT, if any. */
	if (stmt->onConflictClause)
	{
		/* Bail out if target relation is partitioned table */
		if (pstate->p_target_rangetblentry->relkind == RELKIND_PARTITIONED_TABLE)
			ereport(ERROR,
					(errcode(ERRCODE_FEATURE_NOT_SUPPORTED),
					 errmsg("ON CONFLICT clause is not supported with partitioned tables")));

		qry->onConflict = transformOnConflictClause(pstate,
													stmt->onConflictClause);
	}

	/*
	 * If we have a RETURNING clause, we need to add the target relation to
	 * the query namespace before processing it, so that Var references in
	 * RETURNING will work.  Also, remove any namespace entries added in a
	 * sub-SELECT or VALUES list.
	 */
	if (stmt->returningList)
	{
		pstate->p_namespace = NIL;
		addRTEtoQuery(pstate, pstate->p_target_rangetblentry,
					  false, true, true);
		qry->returningList = transformReturningList(pstate,
													stmt->returningList);
	}

	/* done building the range table and jointree */
	qry->rtable = pstate->p_rtable;
	qry->jointree = makeFromExpr(pstate->p_joinlist, NULL);

	qry->hasTargetSRFs = pstate->p_hasTargetSRFs;
	qry->hasSubLinks = pstate->p_hasSubLinks;

	assign_query_collations(pstate, qry);

	return qry;
}

/*
 * Prepare an INSERT row for assignment to the target table.
 *
 * exprlist: transformed expressions for source values; these might come from
 * a VALUES row, or be Vars referencing a sub-SELECT or VALUES RTE output.
 * stmtcols: original target-columns spec for INSERT (we just test for NIL)
 * icolumns: effective target-columns spec (list of ResTarget)
 * attrnos: integer column numbers (must be same length as icolumns)
 * strip_indirection: if true, remove any field/array assignment nodes
 */
static List *
transformInsertRow(ParseState *pstate, List *exprlist,
				   List *stmtcols, List *icolumns, List *attrnos,
				   bool strip_indirection)
{
	List	   *result;
	ListCell   *lc;
	ListCell   *icols;
	ListCell   *attnos;

	/*
	 * Check length of expr list.  It must not have more expressions than
	 * there are target columns.  We allow fewer, but only if no explicit
	 * columns list was given (the remaining columns are implicitly
	 * defaulted).  Note we must check this *after* transformation because
	 * that could expand '*' into multiple items.
	 */
	if (list_length(exprlist) > list_length(icolumns))
		ereport(ERROR,
				(errcode(ERRCODE_SYNTAX_ERROR),
				 errmsg("INSERT has more expressions than target columns"),
				 parser_errposition(pstate,
									exprLocation(list_nth(exprlist,
														  list_length(icolumns))))));
	if (stmtcols != NIL &&
		list_length(exprlist) < list_length(icolumns))
	{
		/*
		 * We can get here for cases like INSERT ... SELECT (a,b,c) FROM ...
		 * where the user accidentally created a RowExpr instead of separate
		 * columns.  Add a suitable hint if that seems to be the problem,
		 * because the main error message is quite misleading for this case.
		 * (If there's no stmtcols, you'll get something about data type
		 * mismatch, which is less misleading so we don't worry about giving a
		 * hint in that case.)
		 */
		ereport(ERROR,
				(errcode(ERRCODE_SYNTAX_ERROR),
				 errmsg("INSERT has more target columns than expressions"),
				 ((list_length(exprlist) == 1 &&
				   count_rowexpr_columns(pstate, linitial(exprlist)) ==
				   list_length(icolumns)) ?
				  errhint("The insertion source is a row expression containing the same number of columns expected by the INSERT. Did you accidentally use extra parentheses?") : 0),
				 parser_errposition(pstate,
									exprLocation(list_nth(icolumns,
														  list_length(exprlist))))));
	}

	/*
	 * Prepare columns for assignment to target table.
	 */
	result = NIL;
	icols = list_head(icolumns);
	attnos = list_head(attrnos);
	foreach(lc, exprlist)
	{
		Expr	   *expr = (Expr *) lfirst(lc);
		ResTarget  *col;

		col = lfirst_node(ResTarget, icols);

		expr = transformAssignedExpr(pstate, expr,
									 EXPR_KIND_INSERT_TARGET,
									 col->name,
									 lfirst_int(attnos),
									 col->indirection,
									 col->location);

		if (strip_indirection)
		{
			while (expr)
			{
				if (IsA(expr, FieldStore))
				{
					FieldStore *fstore = (FieldStore *) expr;

					expr = (Expr *) linitial(fstore->newvals);
				}
				else if (IsA(expr, ArrayRef))
				{
					ArrayRef   *aref = (ArrayRef *) expr;

					if (aref->refassgnexpr == NULL)
						break;
					expr = aref->refassgnexpr;
				}
				else
					break;
			}
		}

		result = lappend(result, expr);

		icols = lnext(icols);
		attnos = lnext(attnos);
	}

	return result;
}

/*
 * transformOnConflictClause -
 *	  transforms an OnConflictClause in an INSERT
 */
static OnConflictExpr *
transformOnConflictClause(ParseState *pstate,
						  OnConflictClause *onConflictClause)
{
	List	   *arbiterElems;
	Node	   *arbiterWhere;
	Oid			arbiterConstraint;
	List	   *onConflictSet = NIL;
	Node	   *onConflictWhere = NULL;
	RangeTblEntry *exclRte = NULL;
	int			exclRelIndex = 0;
	List	   *exclRelTlist = NIL;
	OnConflictExpr *result;

	/* Process the arbiter clause, ON CONFLICT ON (...) */
	transformOnConflictArbiter(pstate, onConflictClause, &arbiterElems,
							   &arbiterWhere, &arbiterConstraint);

	/* Process DO UPDATE */
	if (onConflictClause->action == ONCONFLICT_UPDATE)
	{
		Relation	targetrel = pstate->p_target_relation;
		Var		   *var;
		TargetEntry *te;
		int			attno;

		/*
		 * All INSERT expressions have been parsed, get ready for potentially
		 * existing SET statements that need to be processed like an UPDATE.
		 */
		pstate->p_is_insert = false;

		/*
		 * Add range table entry for the EXCLUDED pseudo relation; relkind is
		 * set to composite to signal that we're not dealing with an actual
		 * relation.
		 */
		exclRte = addRangeTableEntryForRelation(pstate,
												targetrel,
												makeAlias("excluded", NIL),
												false, false);
		exclRte->relkind = RELKIND_COMPOSITE_TYPE;
		exclRelIndex = list_length(pstate->p_rtable);

		/*
		 * Build a targetlist representing the columns of the EXCLUDED pseudo
		 * relation.  Have to be careful to use resnos that correspond to
		 * attnos of the underlying relation.
		 */
		for (attno = 0; attno < targetrel->rd_rel->relnatts; attno++)
		{
			Form_pg_attribute attr = targetrel->rd_att->attrs[attno];
			char	   *name;

			if (attr->attisdropped)
			{
				/*
				 * can't use atttypid here, but it doesn't really matter what
				 * type the Const claims to be.
				 */
				var = (Var *) makeNullConst(INT4OID, -1, InvalidOid);
				name = "";
			}
			else
			{
				var = makeVar(exclRelIndex, attno + 1,
							  attr->atttypid, attr->atttypmod,
							  attr->attcollation,
							  0);
				name = pstrdup(NameStr(attr->attname));
			}

			te = makeTargetEntry((Expr *) var,
								 attno + 1,
								 name,
								 false);

			/* don't require select access yet */
			exclRelTlist = lappend(exclRelTlist, te);
		}

		/*
		 * Add a whole-row-Var entry to support references to "EXCLUDED.*".
		 * Like the other entries in exclRelTlist, its resno must match the
		 * Var's varattno, else the wrong things happen while resolving
		 * references in setrefs.c.  This is against normal conventions for
		 * targetlists, but it's okay since we don't use this as a real tlist.
		 */
		var = makeVar(exclRelIndex, InvalidAttrNumber,
					  targetrel->rd_rel->reltype,
					  -1, InvalidOid, 0);
		te = makeTargetEntry((Expr *) var, InvalidAttrNumber, NULL, true);
		exclRelTlist = lappend(exclRelTlist, te);

		/*
		 * Add EXCLUDED and the target RTE to the namespace, so that they can
		 * be used in the UPDATE statement.
		 */
		addRTEtoQuery(pstate, exclRte, false, true, true);
		addRTEtoQuery(pstate, pstate->p_target_rangetblentry,
					  false, true, true);

		onConflictSet =
			transformUpdateTargetList(pstate, onConflictClause->targetList);

		onConflictWhere = transformWhereClause(pstate,
											   onConflictClause->whereClause,
											   EXPR_KIND_WHERE, "WHERE");
	}

	/* Finally, build ON CONFLICT DO [NOTHING | UPDATE] expression */
	result = makeNode(OnConflictExpr);

	result->action = onConflictClause->action;
	result->arbiterElems = arbiterElems;
	result->arbiterWhere = arbiterWhere;
	result->constraint = arbiterConstraint;
	result->onConflictSet = onConflictSet;
	result->onConflictWhere = onConflictWhere;
	result->exclRelIndex = exclRelIndex;
	result->exclRelTlist = exclRelTlist;

	return result;
}


/*
 * count_rowexpr_columns -
 *	  get number of columns contained in a ROW() expression;
 *	  return -1 if expression isn't a RowExpr or a Var referencing one.
 *
 * This is currently used only for hint purposes, so we aren't terribly
 * tense about recognizing all possible cases.  The Var case is interesting
 * because that's what we'll get in the INSERT ... SELECT (...) case.
 */
static int
count_rowexpr_columns(ParseState *pstate, Node *expr)
{
	if (expr == NULL)
		return -1;
	if (IsA(expr, RowExpr))
		return list_length(((RowExpr *) expr)->args);
	if (IsA(expr, Var))
	{
		Var		   *var = (Var *) expr;
		AttrNumber	attnum = var->varattno;

		if (attnum > 0 && var->vartype == RECORDOID)
		{
			RangeTblEntry *rte;

			rte = GetRTEByRangeTablePosn(pstate, var->varno, var->varlevelsup);
			if (rte->rtekind == RTE_SUBQUERY)
			{
				/* Subselect-in-FROM: examine sub-select's output expr */
				TargetEntry *ste = get_tle_by_resno(rte->subquery->targetList,
													attnum);

				if (ste == NULL || ste->resjunk)
					return -1;
				expr = (Node *) ste->expr;
				if (IsA(expr, RowExpr))
					return list_length(((RowExpr *) expr)->args);
			}
		}
	}
	return -1;
}


/*
 * transformSelectStmt -
 *	  transforms a Select Statement
 *
 * Note: this covers only cases with no set operations and no VALUES lists;
 * see below for the other cases.
 */
static Query *
transformSelectStmt(ParseState *pstate, SelectStmt *stmt)
{
	Query	   *qry = makeNode(Query);
	Node	   *qual;
	ListCell   *l;

	qry->commandType = CMD_SELECT;

	/* process the WITH clause independently of all else */
	if (stmt->withClause)
	{
		qry->hasRecursive = stmt->withClause->recursive;
		qry->cteList = transformWithClause(pstate, stmt->withClause);
		qry->hasModifyingCTE = pstate->p_hasModifyingCTE;
	}

	/* Complain if we get called from someplace where INTO is not allowed */
	if (stmt->intoClause)
		ereport(ERROR,
				(errcode(ERRCODE_SYNTAX_ERROR),
				 errmsg("SELECT ... INTO is not allowed here"),
				 parser_errposition(pstate,
									exprLocation((Node *) stmt->intoClause))));

	/* make FOR UPDATE/FOR SHARE info available to addRangeTableEntry */
	pstate->p_locking_clause = stmt->lockingClause;

	/* make WINDOW info available for window functions, too */
	pstate->p_windowdefs = stmt->windowClause;

	/* process the FROM clause */
	transformFromClause(pstate, stmt->fromClause);

	/* transform targetlist */
	qry->targetList = transformTargetList(pstate, stmt->targetList,
										  EXPR_KIND_SELECT_TARGET);
	wrapEdgeRefTargetList(pstate, qry->targetList);

	/* mark column origins */
	markTargetListOrigins(pstate, qry->targetList);

	/* transform WHERE */
	qual = transformWhereClause(pstate, stmt->whereClause,
								EXPR_KIND_WHERE, "WHERE");

	/* initial processing of HAVING clause is much like WHERE clause */
	qry->havingQual = transformWhereClause(pstate, stmt->havingClause,
										   EXPR_KIND_HAVING, "HAVING");

	/*
	 * Transform sorting/grouping stuff.  Do ORDER BY first because both
	 * transformGroupClause and transformDistinctClause need the results. Note
	 * that these functions can also change the targetList, so it's passed to
	 * them by reference.
	 */
	qry->sortClause = transformSortClause(pstate,
										  stmt->sortClause,
										  &qry->targetList,
										  EXPR_KIND_ORDER_BY,
										  false /* allow SQL92 rules */ );

	qry->groupClause = transformGroupClause(pstate,
											stmt->groupClause,
											&qry->groupingSets,
											&qry->targetList,
											qry->sortClause,
											EXPR_KIND_GROUP_BY,
											false /* allow SQL92 rules */ );

	if (stmt->distinctClause == NIL)
	{
		qry->distinctClause = NIL;
		qry->hasDistinctOn = false;
	}
	else if (linitial(stmt->distinctClause) == NULL)
	{
		/* We had SELECT DISTINCT */
		qry->distinctClause = transformDistinctClause(pstate,
													  &qry->targetList,
													  qry->sortClause,
													  false);
		qry->hasDistinctOn = false;
	}
	else
	{
		/* We had SELECT DISTINCT ON */
		qry->distinctClause = transformDistinctOnClause(pstate,
														stmt->distinctClause,
														&qry->targetList,
														qry->sortClause);
		qry->hasDistinctOn = true;
	}

	/* transform LIMIT */
	qry->limitOffset = transformLimitClause(pstate, stmt->limitOffset,
											EXPR_KIND_OFFSET, "OFFSET");
	qry->limitCount = transformLimitClause(pstate, stmt->limitCount,
										   EXPR_KIND_LIMIT, "LIMIT");

	/* transform window clauses after we have seen all window functions */
	qry->windowClause = transformWindowDefinitions(pstate,
												   pstate->p_windowdefs,
												   &qry->targetList);

<<<<<<< HEAD
	if (pstate->parentParseState != NULL)
		unwrapEdgeRefTargetList(qry->targetList);
=======
	/* resolve any still-unresolved output columns as being type text */
	if (pstate->p_resolve_unknowns)
		resolveTargetListUnknowns(pstate, qry->targetList);
>>>>>>> fdf521d6

	qry->rtable = pstate->p_rtable;
	qry->jointree = makeFromExpr(pstate->p_joinlist, qual);

	qry->hasSubLinks = pstate->p_hasSubLinks;
	qry->hasWindowFuncs = pstate->p_hasWindowFuncs;
	qry->hasTargetSRFs = pstate->p_hasTargetSRFs;
	qry->hasAggs = pstate->p_hasAggs;
	if (pstate->p_hasAggs || qry->groupClause || qry->groupingSets || qry->havingQual)
		parseCheckAggregates(pstate, qry);

	foreach(l, stmt->lockingClause)
	{
		transformLockingClause(pstate, qry,
							   (LockingClause *) lfirst(l), false);
	}

	assign_query_collations(pstate, qry);

	return qry;
}

/*
 * transformValuesClause -
 *	  transforms a VALUES clause that's being used as a standalone SELECT
 *
 * We build a Query containing a VALUES RTE, rather as if one had written
 *			SELECT * FROM (VALUES ...) AS "*VALUES*"
 */
static Query *
transformValuesClause(ParseState *pstate, SelectStmt *stmt)
{
	Query	   *qry = makeNode(Query);
	List	   *exprsLists;
	List	   *coltypes = NIL;
	List	   *coltypmods = NIL;
	List	   *colcollations = NIL;
	List	  **colexprs = NULL;
	int			sublist_length = -1;
	bool		lateral = false;
	RangeTblEntry *rte;
	int			rtindex;
	ListCell   *lc;
	ListCell   *lc2;
	int			i;

	qry->commandType = CMD_SELECT;

	/* Most SELECT stuff doesn't apply in a VALUES clause */
	Assert(stmt->distinctClause == NIL);
	Assert(stmt->intoClause == NULL);
	Assert(stmt->targetList == NIL);
	Assert(stmt->fromClause == NIL);
	Assert(stmt->whereClause == NULL);
	Assert(stmt->groupClause == NIL);
	Assert(stmt->havingClause == NULL);
	Assert(stmt->windowClause == NIL);
	Assert(stmt->op == SETOP_NONE);

	/* process the WITH clause independently of all else */
	if (stmt->withClause)
	{
		qry->hasRecursive = stmt->withClause->recursive;
		qry->cteList = transformWithClause(pstate, stmt->withClause);
		qry->hasModifyingCTE = pstate->p_hasModifyingCTE;
	}

	/*
	 * For each row of VALUES, transform the raw expressions.
	 *
	 * Note that the intermediate representation we build is column-organized
	 * not row-organized.  That simplifies the type and collation processing
	 * below.
	 */
	foreach(lc, stmt->valuesLists)
	{
		List	   *sublist = (List *) lfirst(lc);

		/*
		 * Do basic expression transformation (same as a ROW() expr, but here
		 * we disallow SetToDefault)
		 */
		sublist = transformExpressionList(pstate, sublist,
										  EXPR_KIND_VALUES, false);

		/*
		 * All the sublists must be the same length, *after* transformation
		 * (which might expand '*' into multiple items).  The VALUES RTE can't
		 * handle anything different.
		 */
		if (sublist_length < 0)
		{
			/* Remember post-transformation length of first sublist */
			sublist_length = list_length(sublist);
			/* and allocate array for per-column lists */
			colexprs = (List **) palloc0(sublist_length * sizeof(List *));
		}
		else if (sublist_length != list_length(sublist))
		{
			ereport(ERROR,
					(errcode(ERRCODE_SYNTAX_ERROR),
					 errmsg("VALUES lists must all be the same length"),
					 parser_errposition(pstate,
										exprLocation((Node *) sublist))));
		}

		/* Build per-column expression lists */
		i = 0;
		foreach(lc2, sublist)
		{
			Node	   *col = (Node *) lfirst(lc2);

			colexprs[i] = lappend(colexprs[i], col);
			i++;
		}

		/* Release sub-list's cells to save memory */
		list_free(sublist);
	}

	/*
	 * Now resolve the common types of the columns, and coerce everything to
	 * those types.  Then identify the common typmod and common collation, if
	 * any, of each column.
	 *
	 * We must do collation processing now because (1) assign_query_collations
	 * doesn't process rangetable entries, and (2) we need to label the VALUES
	 * RTE with column collations for use in the outer query.  We don't
	 * consider conflict of implicit collations to be an error here; instead
	 * the column will just show InvalidOid as its collation, and you'll get a
	 * failure later if that results in failure to resolve a collation.
	 *
	 * Note we modify the per-column expression lists in-place.
	 */
	for (i = 0; i < sublist_length; i++)
	{
		Oid			coltype;
		int32		coltypmod = -1;
		Oid			colcoll;
		bool		first = true;

		coltype = select_common_type(pstate, colexprs[i], "VALUES", NULL);

		foreach(lc, colexprs[i])
		{
			Node	   *col = (Node *) lfirst(lc);

			col = coerce_to_common_type(pstate, col, coltype, "VALUES");
			lfirst(lc) = (void *) col;
			if (first)
			{
				coltypmod = exprTypmod(col);
				first = false;
			}
			else
			{
				/* As soon as we see a non-matching typmod, fall back to -1 */
				if (coltypmod >= 0 && coltypmod != exprTypmod(col))
					coltypmod = -1;
			}
		}

		colcoll = select_common_collation(pstate, colexprs[i], true);

		coltypes = lappend_oid(coltypes, coltype);
		coltypmods = lappend_int(coltypmods, coltypmod);
		colcollations = lappend_oid(colcollations, colcoll);
	}

	/*
	 * Finally, rearrange the coerced expressions into row-organized lists.
	 */
	exprsLists = NIL;
	foreach(lc, colexprs[0])
	{
		Node	   *col = (Node *) lfirst(lc);
		List	   *sublist;

		sublist = list_make1(col);
		exprsLists = lappend(exprsLists, sublist);
	}
	list_free(colexprs[0]);
	for (i = 1; i < sublist_length; i++)
	{
		forboth(lc, colexprs[i], lc2, exprsLists)
		{
			Node	   *col = (Node *) lfirst(lc);
			List	   *sublist = lfirst(lc2);

			/* sublist pointer in exprsLists won't need adjustment */
			(void) lappend(sublist, col);
		}
		list_free(colexprs[i]);
	}

	/*
	 * Ordinarily there can't be any current-level Vars in the expression
	 * lists, because the namespace was empty ... but if we're inside CREATE
	 * RULE, then NEW/OLD references might appear.  In that case we have to
	 * mark the VALUES RTE as LATERAL.
	 */
	if (pstate->p_rtable != NIL &&
		contain_vars_of_level((Node *) exprsLists, 0))
		lateral = true;

	/*
	 * Generate the VALUES RTE
	 */
	rte = addRangeTableEntryForValues(pstate, exprsLists,
									  coltypes, coltypmods, colcollations,
									  NULL, lateral, true);
	addRTEtoQuery(pstate, rte, true, true, true);

	/* assume new rte is at end */
	rtindex = list_length(pstate->p_rtable);
	Assert(rte == rt_fetch(rtindex, pstate->p_rtable));

	/*
	 * Generate a targetlist as though expanding "*"
	 */
	Assert(pstate->p_next_resno == 1);
	qry->targetList = expandRelAttrs(pstate, rte, rtindex, 0, -1);

	/*
	 * The grammar allows attaching ORDER BY, LIMIT, and FOR UPDATE to a
	 * VALUES, so cope.
	 */
	qry->sortClause = transformSortClause(pstate,
										  stmt->sortClause,
										  &qry->targetList,
										  EXPR_KIND_ORDER_BY,
										  false /* allow SQL92 rules */ );

	qry->limitOffset = transformLimitClause(pstate, stmt->limitOffset,
											EXPR_KIND_OFFSET, "OFFSET");
	qry->limitCount = transformLimitClause(pstate, stmt->limitCount,
										   EXPR_KIND_LIMIT, "LIMIT");

	if (stmt->lockingClause)
		ereport(ERROR,
				(errcode(ERRCODE_FEATURE_NOT_SUPPORTED),
		/*------
		  translator: %s is a SQL row locking clause such as FOR UPDATE */
				 errmsg("%s cannot be applied to VALUES",
						LCS_asString(((LockingClause *)
									  linitial(stmt->lockingClause))->strength))));

	qry->rtable = pstate->p_rtable;
	qry->jointree = makeFromExpr(pstate->p_joinlist, NULL);

	qry->hasSubLinks = pstate->p_hasSubLinks;

	assign_query_collations(pstate, qry);

	return qry;
}

/*
 * transformSetOperationStmt -
 *	  transforms a set-operations tree
 *
 * A set-operation tree is just a SELECT, but with UNION/INTERSECT/EXCEPT
 * structure to it.  We must transform each leaf SELECT and build up a top-
 * level Query that contains the leaf SELECTs as subqueries in its rangetable.
 * The tree of set operations is converted into the setOperations field of
 * the top-level Query.
 */
static Query *
transformSetOperationStmt(ParseState *pstate, SelectStmt *stmt)
{
	Query	   *qry = makeNode(Query);
	SelectStmt *leftmostSelect;
	int			leftmostRTI;
	Query	   *leftmostQuery;
	SetOperationStmt *sostmt;
	List	   *sortClause;
	Node	   *limitOffset;
	Node	   *limitCount;
	List	   *lockingClause;
	WithClause *withClause;
	Node	   *node;
	ListCell   *left_tlist,
			   *lct,
			   *lcm,
			   *lcc,
			   *l;
	List	   *targetvars,
			   *targetnames,
			   *sv_namespace;
	int			sv_rtable_length;
	RangeTblEntry *jrte;
	int			tllen;

	qry->commandType = CMD_SELECT;

	/*
	 * Find leftmost leaf SelectStmt.  We currently only need to do this in
	 * order to deliver a suitable error message if there's an INTO clause
	 * there, implying the set-op tree is in a context that doesn't allow
	 * INTO.  (transformSetOperationTree would throw error anyway, but it
	 * seems worth the trouble to throw a different error for non-leftmost
	 * INTO, so we produce that error in transformSetOperationTree.)
	 */
	leftmostSelect = stmt->larg;
	while (leftmostSelect && leftmostSelect->op != SETOP_NONE)
		leftmostSelect = leftmostSelect->larg;
	Assert(leftmostSelect && IsA(leftmostSelect, SelectStmt) &&
		   leftmostSelect->larg == NULL);
	if (leftmostSelect->intoClause)
		ereport(ERROR,
				(errcode(ERRCODE_SYNTAX_ERROR),
				 errmsg("SELECT ... INTO is not allowed here"),
				 parser_errposition(pstate,
									exprLocation((Node *) leftmostSelect->intoClause))));

	/*
	 * We need to extract ORDER BY and other top-level clauses here and not
	 * let transformSetOperationTree() see them --- else it'll just recurse
	 * right back here!
	 */
	sortClause = stmt->sortClause;
	limitOffset = stmt->limitOffset;
	limitCount = stmt->limitCount;
	lockingClause = stmt->lockingClause;
	withClause = stmt->withClause;

	stmt->sortClause = NIL;
	stmt->limitOffset = NULL;
	stmt->limitCount = NULL;
	stmt->lockingClause = NIL;
	stmt->withClause = NULL;

	/* We don't support FOR UPDATE/SHARE with set ops at the moment. */
	if (lockingClause)
		ereport(ERROR,
				(errcode(ERRCODE_FEATURE_NOT_SUPPORTED),
		/*------
		  translator: %s is a SQL row locking clause such as FOR UPDATE */
				 errmsg("%s is not allowed with UNION/INTERSECT/EXCEPT",
						LCS_asString(((LockingClause *)
									  linitial(lockingClause))->strength))));

	/* Process the WITH clause independently of all else */
	if (withClause)
	{
		qry->hasRecursive = withClause->recursive;
		qry->cteList = transformWithClause(pstate, withClause);
		qry->hasModifyingCTE = pstate->p_hasModifyingCTE;
	}

	/*
	 * Recursively transform the components of the tree.
	 */
	sostmt = castNode(SetOperationStmt,
					  transformSetOperationTree(pstate, stmt, true, NULL));
	Assert(sostmt);
	qry->setOperations = (Node *) sostmt;

	/*
	 * Re-find leftmost SELECT (now it's a sub-query in rangetable)
	 */
	node = sostmt->larg;
	while (node && IsA(node, SetOperationStmt))
		node = ((SetOperationStmt *) node)->larg;
	Assert(node && IsA(node, RangeTblRef));
	leftmostRTI = ((RangeTblRef *) node)->rtindex;
	leftmostQuery = rt_fetch(leftmostRTI, pstate->p_rtable)->subquery;
	Assert(leftmostQuery != NULL);

	/*
	 * Generate dummy targetlist for outer query using column names of
	 * leftmost select and common datatypes/collations of topmost set
	 * operation.  Also make lists of the dummy vars and their names for use
	 * in parsing ORDER BY.
	 *
	 * Note: we use leftmostRTI as the varno of the dummy variables. It
	 * shouldn't matter too much which RT index they have, as long as they
	 * have one that corresponds to a real RT entry; else funny things may
	 * happen when the tree is mashed by rule rewriting.
	 */
	qry->targetList = NIL;
	targetvars = NIL;
	targetnames = NIL;
	left_tlist = list_head(leftmostQuery->targetList);

	forthree(lct, sostmt->colTypes,
			 lcm, sostmt->colTypmods,
			 lcc, sostmt->colCollations)
	{
		Oid			colType = lfirst_oid(lct);
		int32		colTypmod = lfirst_int(lcm);
		Oid			colCollation = lfirst_oid(lcc);
		TargetEntry *lefttle = (TargetEntry *) lfirst(left_tlist);
		char	   *colName;
		TargetEntry *tle;
		Var		   *var;

		Assert(!lefttle->resjunk);
		colName = pstrdup(lefttle->resname);
		var = makeVar(leftmostRTI,
					  lefttle->resno,
					  colType,
					  colTypmod,
					  colCollation,
					  0);
		var->location = exprLocation((Node *) lefttle->expr);
		tle = makeTargetEntry((Expr *) var,
							  (AttrNumber) pstate->p_next_resno++,
							  colName,
							  false);
		qry->targetList = lappend(qry->targetList, tle);
		targetvars = lappend(targetvars, var);
		targetnames = lappend(targetnames, makeString(colName));
		left_tlist = lnext(left_tlist);
	}

	wrapEdgeRefTargetList(pstate, qry->targetList);

	/*
	 * As a first step towards supporting sort clauses that are expressions
	 * using the output columns, generate a namespace entry that makes the
	 * output columns visible.  A Join RTE node is handy for this, since we
	 * can easily control the Vars generated upon matches.
	 *
	 * Note: we don't yet do anything useful with such cases, but at least
	 * "ORDER BY upper(foo)" will draw the right error message rather than
	 * "foo not found".
	 */
	sv_rtable_length = list_length(pstate->p_rtable);

	jrte = addRangeTableEntryForJoin(pstate,
									 targetnames,
									 JOIN_INNER,
									 targetvars,
									 NULL,
									 false);

	sv_namespace = pstate->p_namespace;
	pstate->p_namespace = NIL;

	/* add jrte to column namespace only */
	addRTEtoQuery(pstate, jrte, false, false, true);

	/*
	 * For now, we don't support resjunk sort clauses on the output of a
	 * setOperation tree --- you can only use the SQL92-spec options of
	 * selecting an output column by name or number.  Enforce by checking that
	 * transformSortClause doesn't add any items to tlist.
	 */
	tllen = list_length(qry->targetList);

	qry->sortClause = transformSortClause(pstate,
										  sortClause,
										  &qry->targetList,
										  EXPR_KIND_ORDER_BY,
										  false /* allow SQL92 rules */ );

	if (pstate->parentParseState != NULL)
		unwrapEdgeRefTargetList(qry->targetList);

	/* restore namespace, remove jrte from rtable */
	pstate->p_namespace = sv_namespace;
	pstate->p_rtable = list_truncate(pstate->p_rtable, sv_rtable_length);

	if (tllen != list_length(qry->targetList))
		ereport(ERROR,
				(errcode(ERRCODE_FEATURE_NOT_SUPPORTED),
				 errmsg("invalid UNION/INTERSECT/EXCEPT ORDER BY clause"),
				 errdetail("Only result column names can be used, not expressions or functions."),
				 errhint("Add the expression/function to every SELECT, or move the UNION into a FROM clause."),
				 parser_errposition(pstate,
									exprLocation(list_nth(qry->targetList, tllen)))));

	qry->limitOffset = transformLimitClause(pstate, limitOffset,
											EXPR_KIND_OFFSET, "OFFSET");
	qry->limitCount = transformLimitClause(pstate, limitCount,
										   EXPR_KIND_LIMIT, "LIMIT");

	qry->rtable = pstate->p_rtable;
	qry->jointree = makeFromExpr(pstate->p_joinlist, NULL);

	qry->hasSubLinks = pstate->p_hasSubLinks;
	qry->hasWindowFuncs = pstate->p_hasWindowFuncs;
	qry->hasTargetSRFs = pstate->p_hasTargetSRFs;
	qry->hasAggs = pstate->p_hasAggs;
	if (pstate->p_hasAggs || qry->groupClause || qry->groupingSets || qry->havingQual)
		parseCheckAggregates(pstate, qry);

	foreach(l, lockingClause)
	{
		transformLockingClause(pstate, qry,
							   (LockingClause *) lfirst(l), false);
	}

	assign_query_collations(pstate, qry);

	return qry;
}

/*
 * transformSetOperationTree
 *		Recursively transform leaves and internal nodes of a set-op tree
 *
 * In addition to returning the transformed node, if targetlist isn't NULL
 * then we return a list of its non-resjunk TargetEntry nodes.  For a leaf
 * set-op node these are the actual targetlist entries; otherwise they are
 * dummy entries created to carry the type, typmod, collation, and location
 * (for error messages) of each output column of the set-op node.  This info
 * is needed only during the internal recursion of this function, so outside
 * callers pass NULL for targetlist.  Note: the reason for passing the
 * actual targetlist entries of a leaf node is so that upper levels can
 * replace UNKNOWN Consts with properly-coerced constants.
 */
static Node *
transformSetOperationTree(ParseState *pstate, SelectStmt *stmt,
						  bool isTopLevel, List **targetlist)
{
	bool		isLeaf;

	Assert(stmt && IsA(stmt, SelectStmt));

	/* Guard against stack overflow due to overly complex set-expressions */
	check_stack_depth();

	/*
	 * Validity-check both leaf and internal SELECTs for disallowed ops.
	 */
	if (stmt->intoClause)
		ereport(ERROR,
				(errcode(ERRCODE_SYNTAX_ERROR),
				 errmsg("INTO is only allowed on first SELECT of UNION/INTERSECT/EXCEPT"),
				 parser_errposition(pstate,
									exprLocation((Node *) stmt->intoClause))));

	/* We don't support FOR UPDATE/SHARE with set ops at the moment. */
	if (stmt->lockingClause)
		ereport(ERROR,
				(errcode(ERRCODE_FEATURE_NOT_SUPPORTED),
		/*------
		  translator: %s is a SQL row locking clause such as FOR UPDATE */
				 errmsg("%s is not allowed with UNION/INTERSECT/EXCEPT",
						LCS_asString(((LockingClause *)
									  linitial(stmt->lockingClause))->strength))));

	/*
	 * If an internal node of a set-op tree has ORDER BY, LIMIT, FOR UPDATE,
	 * or WITH clauses attached, we need to treat it like a leaf node to
	 * generate an independent sub-Query tree.  Otherwise, it can be
	 * represented by a SetOperationStmt node underneath the parent Query.
	 */
	if (stmt->op == SETOP_NONE)
	{
		Assert(stmt->larg == NULL && stmt->rarg == NULL);
		isLeaf = true;
	}
	else
	{
		Assert(stmt->larg != NULL && stmt->rarg != NULL);
		if (stmt->sortClause || stmt->limitOffset || stmt->limitCount ||
			stmt->lockingClause || stmt->withClause)
			isLeaf = true;
		else
			isLeaf = false;
	}

	if (isLeaf)
	{
		/* Process leaf SELECT */
		Query	   *selectQuery;
		char		selectName[32];
		RangeTblEntry *rte PG_USED_FOR_ASSERTS_ONLY;
		RangeTblRef *rtr;
		ListCell   *tl;

		/*
		 * Transform SelectStmt into a Query.
		 *
		 * This works the same as SELECT transformation normally would, except
		 * that we prevent resolving unknown-type outputs as TEXT.  This does
		 * not change the subquery's semantics since if the column type
		 * matters semantically, it would have been resolved to something else
		 * anyway.  Doing this lets us resolve such outputs using
		 * select_common_type(), below.
		 *
		 * Note: previously transformed sub-queries don't affect the parsing
		 * of this sub-query, because they are not in the toplevel pstate's
		 * namespace list.
		 */
		selectQuery = parse_sub_analyze((Node *) stmt, pstate,
										NULL, false, false);

		/*
		 * Check for bogus references to Vars on the current query level (but
		 * upper-level references are okay). Normally this can't happen
		 * because the namespace will be empty, but it could happen if we are
		 * inside a rule.
		 */
		if (pstate->p_namespace)
		{
			if (contain_vars_of_level((Node *) selectQuery, 1))
				ereport(ERROR,
						(errcode(ERRCODE_INVALID_COLUMN_REFERENCE),
						 errmsg("UNION/INTERSECT/EXCEPT member statement cannot refer to other relations of same query level"),
						 parser_errposition(pstate,
											locate_var_of_level((Node *) selectQuery, 1))));
		}

		/*
		 * Extract a list of the non-junk TLEs for upper-level processing.
		 */
		if (targetlist)
		{
			*targetlist = NIL;
			foreach(tl, selectQuery->targetList)
			{
				TargetEntry *tle = (TargetEntry *) lfirst(tl);

				if (!tle->resjunk)
					*targetlist = lappend(*targetlist, tle);
			}
		}

		/*
		 * Make the leaf query be a subquery in the top-level rangetable.
		 */
		snprintf(selectName, sizeof(selectName), "*SELECT* %d",
				 list_length(pstate->p_rtable) + 1);
		rte = addRangeTableEntryForSubquery(pstate,
											selectQuery,
											makeAlias(selectName, NIL),
											false,
											false);

		/*
		 * Return a RangeTblRef to replace the SelectStmt in the set-op tree.
		 */
		rtr = makeNode(RangeTblRef);
		/* assume new rte is at end */
		rtr->rtindex = list_length(pstate->p_rtable);
		Assert(rte == rt_fetch(rtr->rtindex, pstate->p_rtable));
		return (Node *) rtr;
	}
	else
	{
		/* Process an internal node (set operation node) */
		SetOperationStmt *op = makeNode(SetOperationStmt);
		List	   *ltargetlist;
		List	   *rtargetlist;
		ListCell   *ltl;
		ListCell   *rtl;
		const char *context;

		context = (stmt->op == SETOP_UNION ? "UNION" :
				   (stmt->op == SETOP_INTERSECT ? "INTERSECT" :
					"EXCEPT"));

		op->op = stmt->op;
		op->all = stmt->all;

		/*
		 * Recursively transform the left child node.
		 */
		op->larg = transformSetOperationTree(pstate, stmt->larg,
											 false,
											 &ltargetlist);

		/*
		 * If we are processing a recursive union query, now is the time to
		 * examine the non-recursive term's output columns and mark the
		 * containing CTE as having those result columns.  We should do this
		 * only at the topmost setop of the CTE, of course.
		 */
		if (isTopLevel &&
			pstate->p_parent_cte &&
			pstate->p_parent_cte->cterecursive)
		{
			determineRecursiveColTypes(pstate, op->larg, ltargetlist);
			op->maxDepth = pstate->p_parent_cte->maxdepth;
			op->shortestpath = pstate->p_parent_cte->ctestop;
		}

		/*
		 * Recursively transform the right child node.
		 */
		op->rarg = transformSetOperationTree(pstate, stmt->rarg,
											 false,
											 &rtargetlist);

		/*
		 * Verify that the two children have the same number of non-junk
		 * columns, and determine the types of the merged output columns.
		 */
		if (list_length(ltargetlist) != list_length(rtargetlist))
			ereport(ERROR,
					(errcode(ERRCODE_SYNTAX_ERROR),
					 errmsg("each %s query must have the same number of columns",
							context),
					 parser_errposition(pstate,
										exprLocation((Node *) rtargetlist))));

		if (targetlist)
			*targetlist = NIL;
		op->colTypes = NIL;
		op->colTypmods = NIL;
		op->colCollations = NIL;
		op->groupClauses = NIL;
		forboth(ltl, ltargetlist, rtl, rtargetlist)
		{
			TargetEntry *ltle = (TargetEntry *) lfirst(ltl);
			TargetEntry *rtle = (TargetEntry *) lfirst(rtl);
			Node	   *lcolnode = (Node *) ltle->expr;
			Node	   *rcolnode = (Node *) rtle->expr;
			Oid			lcoltype = exprType(lcolnode);
			Oid			rcoltype = exprType(rcolnode);
			int32		lcoltypmod = exprTypmod(lcolnode);
			int32		rcoltypmod = exprTypmod(rcolnode);
			Node	   *bestexpr;
			int			bestlocation;
			Oid			rescoltype;
			int32		rescoltypmod;
			Oid			rescolcoll;

			/* select common type, same as CASE et al */
			rescoltype = select_common_type(pstate,
											list_make2(lcolnode, rcolnode),
											context,
											&bestexpr);
			bestlocation = exprLocation(bestexpr);
			/* if same type and same typmod, use typmod; else default */
			if (lcoltype == rcoltype && lcoltypmod == rcoltypmod)
				rescoltypmod = lcoltypmod;
			else
				rescoltypmod = -1;

			/*
			 * Verify the coercions are actually possible.  If not, we'd fail
			 * later anyway, but we want to fail now while we have sufficient
			 * context to produce an error cursor position.
			 *
			 * For all non-UNKNOWN-type cases, we verify coercibility but we
			 * don't modify the child's expression, for fear of changing the
			 * child query's semantics.
			 *
			 * If a child expression is an UNKNOWN-type Const or Param, we
			 * want to replace it with the coerced expression.  This can only
			 * happen when the child is a leaf set-op node.  It's safe to
			 * replace the expression because if the child query's semantics
			 * depended on the type of this output column, it'd have already
			 * coerced the UNKNOWN to something else.  We want to do this
			 * because (a) we want to verify that a Const is valid for the
			 * target type, or resolve the actual type of an UNKNOWN Param,
			 * and (b) we want to avoid unnecessary discrepancies between the
			 * output type of the child query and the resolved target type.
			 * Such a discrepancy would disable optimization in the planner.
			 *
			 * If it's some other UNKNOWN-type node, eg a Var, we do nothing
			 * (knowing that coerce_to_common_type would fail).  The planner
			 * is sometimes able to fold an UNKNOWN Var to a constant before
			 * it has to coerce the type, so failing now would just break
			 * cases that might work.
			 */
			if (lcoltype != UNKNOWNOID)
				lcolnode = coerce_to_common_type(pstate, lcolnode,
												 rescoltype, context);
			else if (IsA(lcolnode, Const) ||
					 IsA(lcolnode, Param))
			{
				lcolnode = coerce_to_common_type(pstate, lcolnode,
												 rescoltype, context);
				ltle->expr = (Expr *) lcolnode;
			}

			if (rcoltype != UNKNOWNOID)
				rcolnode = coerce_to_common_type(pstate, rcolnode,
												 rescoltype, context);
			else if (IsA(rcolnode, Const) ||
					 IsA(rcolnode, Param))
			{
				rcolnode = coerce_to_common_type(pstate, rcolnode,
												 rescoltype, context);
				rtle->expr = (Expr *) rcolnode;
			}

			/*
			 * Select common collation.  A common collation is required for
			 * all set operators except UNION ALL; see SQL:2008 7.13 <query
			 * expression> Syntax Rule 15c.  (If we fail to identify a common
			 * collation for a UNION ALL column, the curCollations element
			 * will be set to InvalidOid, which may result in a runtime error
			 * if something at a higher query level wants to use the column's
			 * collation.)
			 */
			rescolcoll = select_common_collation(pstate,
												 list_make2(lcolnode, rcolnode),
												 (op->op == SETOP_UNION && op->all));

			/* emit results */
			op->colTypes = lappend_oid(op->colTypes, rescoltype);
			op->colTypmods = lappend_int(op->colTypmods, rescoltypmod);
			op->colCollations = lappend_oid(op->colCollations, rescolcoll);

			/*
			 * For all cases except UNION ALL, identify the grouping operators
			 * (and, if available, sorting operators) that will be used to
			 * eliminate duplicates.
			 */
			if (op->op != SETOP_UNION || !op->all)
			{
				SortGroupClause *grpcl = makeNode(SortGroupClause);
				Oid			sortop;
				Oid			eqop;
				bool		hashable;
				ParseCallbackState pcbstate;

				setup_parser_errposition_callback(&pcbstate, pstate,
												  bestlocation);

				/* determine the eqop and optional sortop */
				get_sort_group_operators(rescoltype,
										 false, true, false,
										 &sortop, &eqop, NULL,
										 &hashable);

				cancel_parser_errposition_callback(&pcbstate);

				/* we don't have a tlist yet, so can't assign sortgrouprefs */
				grpcl->tleSortGroupRef = 0;
				grpcl->eqop = eqop;
				grpcl->sortop = sortop;
				grpcl->nulls_first = false; /* OK with or without sortop */
				grpcl->hashable = hashable;

				op->groupClauses = lappend(op->groupClauses, grpcl);
			}

			/*
			 * Construct a dummy tlist entry to return.  We use a SetToDefault
			 * node for the expression, since it carries exactly the fields
			 * needed, but any other expression node type would do as well.
			 */
			if (targetlist)
			{
				SetToDefault *rescolnode = makeNode(SetToDefault);
				TargetEntry *restle;

				rescolnode->typeId = rescoltype;
				rescolnode->typeMod = rescoltypmod;
				rescolnode->collation = rescolcoll;
				rescolnode->location = bestlocation;
				restle = makeTargetEntry((Expr *) rescolnode,
										 0, /* no need to set resno */
										 NULL,
										 false);
				*targetlist = lappend(*targetlist, restle);
			}
		}

		return (Node *) op;
	}
}

/*
 * Process the outputs of the non-recursive term of a recursive union
 * to set up the parent CTE's columns
 */
static void
determineRecursiveColTypes(ParseState *pstate, Node *larg, List *nrtargetlist)
{
	Node	   *node;
	int			leftmostRTI;
	Query	   *leftmostQuery;
	List	   *targetList;
	ListCell   *left_tlist;
	ListCell   *nrtl;
	int			next_resno;

	/*
	 * Find leftmost leaf SELECT
	 */
	node = larg;
	while (node && IsA(node, SetOperationStmt))
		node = ((SetOperationStmt *) node)->larg;
	Assert(node && IsA(node, RangeTblRef));
	leftmostRTI = ((RangeTblRef *) node)->rtindex;
	leftmostQuery = rt_fetch(leftmostRTI, pstate->p_rtable)->subquery;
	Assert(leftmostQuery != NULL);

	/*
	 * Generate dummy targetlist using column names of leftmost select and
	 * dummy result expressions of the non-recursive term.
	 */
	targetList = NIL;
	left_tlist = list_head(leftmostQuery->targetList);
	next_resno = 1;

	foreach(nrtl, nrtargetlist)
	{
		TargetEntry *nrtle = (TargetEntry *) lfirst(nrtl);
		TargetEntry *lefttle = (TargetEntry *) lfirst(left_tlist);
		char	   *colName;
		TargetEntry *tle;

		Assert(!lefttle->resjunk);
		colName = pstrdup(lefttle->resname);
		tle = makeTargetEntry(nrtle->expr,
							  next_resno++,
							  colName,
							  false);
		targetList = lappend(targetList, tle);
		left_tlist = lnext(left_tlist);
	}

	/* Now build CTE's output column info using dummy targetlist */
	analyzeCTETargetList(pstate, pstate->p_parent_cte, targetList);
}


/*
 * transformUpdateStmt -
 *	  transforms an update statement
 */
static Query *
transformUpdateStmt(ParseState *pstate, UpdateStmt *stmt)
{
	Query	   *qry = makeNode(Query);
	ParseNamespaceItem *nsitem;
	Node	   *qual;

	if (RangeVarIsLabel(stmt->relation) && DisableGraphDML)
		elog(ERROR, "DML query to graph objects is not allowed");

	qry->commandType = CMD_UPDATE;
	pstate->p_is_insert = false;

	/* process the WITH clause independently of all else */
	if (stmt->withClause)
	{
		qry->hasRecursive = stmt->withClause->recursive;
		qry->cteList = transformWithClause(pstate, stmt->withClause);
		qry->hasModifyingCTE = pstate->p_hasModifyingCTE;
	}

	qry->resultRelation = setTargetTable(pstate, stmt->relation,
										 stmt->relation->inh,
										 true,
										 ACL_UPDATE);

	/* grab the namespace item made by setTargetTable */
	nsitem = (ParseNamespaceItem *) llast(pstate->p_namespace);

	/* subqueries in FROM cannot access the result relation */
	nsitem->p_lateral_only = true;
	nsitem->p_lateral_ok = false;

	/*
	 * the FROM clause is non-standard SQL syntax. We used to be able to do
	 * this with REPLACE in POSTQUEL so we keep the feature.
	 */
	transformFromClause(pstate, stmt->fromClause);

	/* remaining clauses can reference the result relation normally */
	nsitem->p_lateral_only = false;
	nsitem->p_lateral_ok = true;

	qual = transformWhereClause(pstate, stmt->whereClause,
								EXPR_KIND_WHERE, "WHERE");

	qry->returningList = transformReturningList(pstate, stmt->returningList);

	/*
	 * Now we are done with SELECT-like processing, and can get on with
	 * transforming the target list to match the UPDATE target columns.
	 */
	qry->targetList = transformUpdateTargetList(pstate, stmt->targetList);

	qry->rtable = pstate->p_rtable;
	qry->jointree = makeFromExpr(pstate->p_joinlist, qual);

	qry->hasTargetSRFs = pstate->p_hasTargetSRFs;
	qry->hasSubLinks = pstate->p_hasSubLinks;

	assign_query_collations(pstate, qry);

	return qry;
}

/*
 * transformUpdateTargetList -
 *	handle SET clause in UPDATE/INSERT ... ON CONFLICT UPDATE
 */
static List *
transformUpdateTargetList(ParseState *pstate, List *origTlist)
{
	List	   *tlist = NIL;
	RangeTblEntry *target_rte;
	ListCell   *orig_tl;
	ListCell   *tl;

	tlist = transformTargetList(pstate, origTlist,
								EXPR_KIND_UPDATE_SOURCE);
	wrapEdgeRefTargetList(pstate, tlist);

	/* Prepare to assign non-conflicting resnos to resjunk attributes */
	if (pstate->p_next_resno <= pstate->p_target_relation->rd_rel->relnatts)
		pstate->p_next_resno = pstate->p_target_relation->rd_rel->relnatts + 1;

	/* Prepare non-junk columns for assignment to target table */
	target_rte = pstate->p_target_rangetblentry;
	orig_tl = list_head(origTlist);

	foreach(tl, tlist)
	{
		TargetEntry *tle = (TargetEntry *) lfirst(tl);
		ResTarget  *origTarget;
		int			attrno;

		if (tle->resjunk)
		{
			/*
			 * Resjunk nodes need no additional processing, but be sure they
			 * have resnos that do not match any target columns; else rewriter
			 * or planner might get confused.  They don't need a resname
			 * either.
			 */
			tle->resno = (AttrNumber) pstate->p_next_resno++;
			tle->resname = NULL;
			continue;
		}
		if (orig_tl == NULL)
			elog(ERROR, "UPDATE target count mismatch --- internal error");
		origTarget = lfirst_node(ResTarget, orig_tl);

		attrno = attnameAttNum(pstate->p_target_relation,
							   origTarget->name, true);
		if (attrno == InvalidAttrNumber)
			ereport(ERROR,
					(errcode(ERRCODE_UNDEFINED_COLUMN),
					 errmsg("column \"%s\" of relation \"%s\" does not exist",
							origTarget->name,
							RelationGetRelationName(pstate->p_target_relation)),
					 parser_errposition(pstate, origTarget->location)));

		updateTargetListEntry(pstate, tle, origTarget->name,
							  attrno,
							  origTarget->indirection,
							  origTarget->location);

		/* Mark the target column as requiring update permissions */
		target_rte->updatedCols = bms_add_member(target_rte->updatedCols,
												 attrno - FirstLowInvalidHeapAttributeNumber);

		orig_tl = lnext(orig_tl);
	}
	if (orig_tl != NULL)
		elog(ERROR, "UPDATE target count mismatch --- internal error");

	return tlist;
}

/*
 * transformReturningList -
 *	handle a RETURNING clause in INSERT/UPDATE/DELETE
 */
static List *
transformReturningList(ParseState *pstate, List *returningList)
{
	List	   *rlist;
	int			save_next_resno;

	if (returningList == NIL)
		return NIL;				/* nothing to do */

	/*
	 * We need to assign resnos starting at one in the RETURNING list. Save
	 * and restore the main tlist's value of p_next_resno, just in case
	 * someone looks at it later (probably won't happen).
	 */
	save_next_resno = pstate->p_next_resno;
	pstate->p_next_resno = 1;

	/* transform RETURNING identically to a SELECT targetlist */
	rlist = transformTargetList(pstate, returningList, EXPR_KIND_RETURNING);
	wrapEdgeRefTargetList(pstate, rlist);

	/*
	 * Complain if the nonempty tlist expanded to nothing (which is possible
	 * if it contains only a star-expansion of a zero-column table).  If we
	 * allow this, the parsed Query will look like it didn't have RETURNING,
	 * with results that would probably surprise the user.
	 */
	if (rlist == NIL)
		ereport(ERROR,
				(errcode(ERRCODE_SYNTAX_ERROR),
				 errmsg("RETURNING must have at least one column"),
				 parser_errposition(pstate,
									exprLocation(linitial(returningList)))));

	/* mark column origins */
	markTargetListOrigins(pstate, rlist);

	/* resolve any still-unresolved output columns as being type text */
	if (pstate->p_resolve_unknowns)
		resolveTargetListUnknowns(pstate, rlist);

	/* restore state */
	pstate->p_next_resno = save_next_resno;

	return rlist;
}


/*
 * transformDeclareCursorStmt -
 *	transform a DECLARE CURSOR Statement
 *
 * DECLARE CURSOR is like other utility statements in that we emit it as a
 * CMD_UTILITY Query node; however, we must first transform the contained
 * query.  We used to postpone that until execution, but it's really necessary
 * to do it during the normal parse analysis phase to ensure that side effects
 * of parser hooks happen at the expected time.
 */
static Query *
transformDeclareCursorStmt(ParseState *pstate, DeclareCursorStmt *stmt)
{
	Query	   *result;
	Query	   *query;

	/*
	 * Don't allow both SCROLL and NO SCROLL to be specified
	 */
	if ((stmt->options & CURSOR_OPT_SCROLL) &&
		(stmt->options & CURSOR_OPT_NO_SCROLL))
		ereport(ERROR,
				(errcode(ERRCODE_INVALID_CURSOR_DEFINITION),
				 errmsg("cannot specify both SCROLL and NO SCROLL")));

	/* Transform contained query, not allowing SELECT INTO */
	query = transformStmt(pstate, stmt->query);
	stmt->query = (Node *) query;

	/* Grammar should not have allowed anything but SELECT */
	if (!IsA(query, Query) ||
		query->commandType != CMD_SELECT)
		elog(ERROR, "unexpected non-SELECT command in DECLARE CURSOR");

	/*
	 * We also disallow data-modifying WITH in a cursor.  (This could be
	 * allowed, but the semantics of when the updates occur might be
	 * surprising.)
	 */
	if (query->hasModifyingCTE)
		ereport(ERROR,
				(errcode(ERRCODE_FEATURE_NOT_SUPPORTED),
				 errmsg("DECLARE CURSOR must not contain data-modifying statements in WITH")));

	/* FOR UPDATE and WITH HOLD are not compatible */
	if (query->rowMarks != NIL && (stmt->options & CURSOR_OPT_HOLD))
		ereport(ERROR,
				(errcode(ERRCODE_FEATURE_NOT_SUPPORTED),
		/*------
		  translator: %s is a SQL row locking clause such as FOR UPDATE */
				 errmsg("DECLARE CURSOR WITH HOLD ... %s is not supported",
						LCS_asString(((RowMarkClause *)
									  linitial(query->rowMarks))->strength)),
				 errdetail("Holdable cursors must be READ ONLY.")));

	/* FOR UPDATE and SCROLL are not compatible */
	if (query->rowMarks != NIL && (stmt->options & CURSOR_OPT_SCROLL))
		ereport(ERROR,
				(errcode(ERRCODE_FEATURE_NOT_SUPPORTED),
		/*------
		  translator: %s is a SQL row locking clause such as FOR UPDATE */
				 errmsg("DECLARE SCROLL CURSOR ... %s is not supported",
						LCS_asString(((RowMarkClause *)
									  linitial(query->rowMarks))->strength)),
				 errdetail("Scrollable cursors must be READ ONLY.")));

	/* FOR UPDATE and INSENSITIVE are not compatible */
	if (query->rowMarks != NIL && (stmt->options & CURSOR_OPT_INSENSITIVE))
		ereport(ERROR,
				(errcode(ERRCODE_FEATURE_NOT_SUPPORTED),
		/*------
		  translator: %s is a SQL row locking clause such as FOR UPDATE */
				 errmsg("DECLARE INSENSITIVE CURSOR ... %s is not supported",
						LCS_asString(((RowMarkClause *)
									  linitial(query->rowMarks))->strength)),
				 errdetail("Insensitive cursors must be READ ONLY.")));

	/* represent the command as a utility Query */
	result = makeNode(Query);
	result->commandType = CMD_UTILITY;
	result->utilityStmt = (Node *) stmt;

	return result;
}


/*
 * transformExplainStmt -
 *	transform an EXPLAIN Statement
 *
 * EXPLAIN is like other utility statements in that we emit it as a
 * CMD_UTILITY Query node; however, we must first transform the contained
 * query.  We used to postpone that until execution, but it's really necessary
 * to do it during the normal parse analysis phase to ensure that side effects
 * of parser hooks happen at the expected time.
 */
static Query *
transformExplainStmt(ParseState *pstate, ExplainStmt *stmt)
{
	Query	   *result;

	/* transform contained query, allowing SELECT INTO */
	stmt->query = (Node *) transformOptionalSelectInto(pstate, stmt->query);

	/* represent the command as a utility Query */
	result = makeNode(Query);
	result->commandType = CMD_UTILITY;
	result->utilityStmt = (Node *) stmt;

	return result;
}


/*
 * transformCreateTableAsStmt -
 *	transform a CREATE TABLE AS, SELECT ... INTO, or CREATE MATERIALIZED VIEW
 *	Statement
 *
 * As with DECLARE CURSOR and EXPLAIN, transform the contained statement now.
 */
static Query *
transformCreateTableAsStmt(ParseState *pstate, CreateTableAsStmt *stmt)
{
	Query	   *result;
	Query	   *query;

	/* transform contained query, not allowing SELECT INTO */
	query = transformStmt(pstate, stmt->query);
	stmt->query = (Node *) query;

	/* additional work needed for CREATE MATERIALIZED VIEW */
	if (stmt->relkind == OBJECT_MATVIEW)
	{
		/*
		 * Prohibit a data-modifying CTE in the query used to create a
		 * materialized view. It's not sufficiently clear what the user would
		 * want to happen if the MV is refreshed or incrementally maintained.
		 */
		if (query->hasModifyingCTE)
			ereport(ERROR,
					(errcode(ERRCODE_FEATURE_NOT_SUPPORTED),
					 errmsg("materialized views must not use data-modifying statements in WITH")));

		/*
		 * Check whether any temporary database objects are used in the
		 * creation query. It would be hard to refresh data or incrementally
		 * maintain it if a source disappeared.
		 */
		if (isQueryUsingTempRelation(query))
			ereport(ERROR,
					(errcode(ERRCODE_FEATURE_NOT_SUPPORTED),
					 errmsg("materialized views must not use temporary tables or views")));

		/*
		 * A materialized view would either need to save parameters for use in
		 * maintaining/loading the data or prohibit them entirely.  The latter
		 * seems safer and more sane.
		 */
		if (query_contains_extern_params(query))
			ereport(ERROR,
					(errcode(ERRCODE_FEATURE_NOT_SUPPORTED),
					 errmsg("materialized views may not be defined using bound parameters")));

		/*
		 * For now, we disallow unlogged materialized views, because it seems
		 * like a bad idea for them to just go to empty after a crash. (If we
		 * could mark them as unpopulated, that would be better, but that
		 * requires catalog changes which crash recovery can't presently
		 * handle.)
		 */
		if (stmt->into->rel->relpersistence == RELPERSISTENCE_UNLOGGED)
			ereport(ERROR,
					(errcode(ERRCODE_FEATURE_NOT_SUPPORTED),
					 errmsg("materialized views cannot be UNLOGGED")));

		/*
		 * At runtime, we'll need a copy of the parsed-but-not-rewritten Query
		 * for purposes of creating the view's ON SELECT rule.  We stash that
		 * in the IntoClause because that's where intorel_startup() can
		 * conveniently get it from.
		 */
		stmt->into->viewQuery = (Node *) copyObject(query);
	}

	/* represent the command as a utility Query */
	result = makeNode(Query);
	result->commandType = CMD_UTILITY;
	result->utilityStmt = (Node *) stmt;

	return result;
}


/*
 * Produce a string representation of a LockClauseStrength value.
 * This should only be applied to valid values (not LCS_NONE).
 */
const char *
LCS_asString(LockClauseStrength strength)
{
	switch (strength)
	{
		case LCS_NONE:
			Assert(false);
			break;
		case LCS_FORKEYSHARE:
			return "FOR KEY SHARE";
		case LCS_FORSHARE:
			return "FOR SHARE";
		case LCS_FORNOKEYUPDATE:
			return "FOR NO KEY UPDATE";
		case LCS_FORUPDATE:
			return "FOR UPDATE";
	}
	return "FOR some";			/* shouldn't happen */
}

/*
 * Check for features that are not supported with FOR [KEY] UPDATE/SHARE.
 *
 * exported so planner can check again after rewriting, query pullup, etc
 */
void
CheckSelectLocking(Query *qry, LockClauseStrength strength)
{
	Assert(strength != LCS_NONE);	/* else caller error */

	if (qry->setOperations)
		ereport(ERROR,
				(errcode(ERRCODE_FEATURE_NOT_SUPPORTED),
		/*------
		  translator: %s is a SQL row locking clause such as FOR UPDATE */
				 errmsg("%s is not allowed with UNION/INTERSECT/EXCEPT",
						LCS_asString(strength))));
	if (qry->distinctClause != NIL)
		ereport(ERROR,
				(errcode(ERRCODE_FEATURE_NOT_SUPPORTED),
		/*------
		  translator: %s is a SQL row locking clause such as FOR UPDATE */
				 errmsg("%s is not allowed with DISTINCT clause",
						LCS_asString(strength))));
	if (qry->groupClause != NIL)
		ereport(ERROR,
				(errcode(ERRCODE_FEATURE_NOT_SUPPORTED),
		/*------
		  translator: %s is a SQL row locking clause such as FOR UPDATE */
				 errmsg("%s is not allowed with GROUP BY clause",
						LCS_asString(strength))));
	if (qry->havingQual != NULL)
		ereport(ERROR,
				(errcode(ERRCODE_FEATURE_NOT_SUPPORTED),
		/*------
		  translator: %s is a SQL row locking clause such as FOR UPDATE */
				 errmsg("%s is not allowed with HAVING clause",
						LCS_asString(strength))));
	if (qry->hasAggs)
		ereport(ERROR,
				(errcode(ERRCODE_FEATURE_NOT_SUPPORTED),
		/*------
		  translator: %s is a SQL row locking clause such as FOR UPDATE */
				 errmsg("%s is not allowed with aggregate functions",
						LCS_asString(strength))));
	if (qry->hasWindowFuncs)
		ereport(ERROR,
				(errcode(ERRCODE_FEATURE_NOT_SUPPORTED),
		/*------
		  translator: %s is a SQL row locking clause such as FOR UPDATE */
				 errmsg("%s is not allowed with window functions",
						LCS_asString(strength))));
	if (qry->hasTargetSRFs)
		ereport(ERROR,
				(errcode(ERRCODE_FEATURE_NOT_SUPPORTED),
		/*------
		  translator: %s is a SQL row locking clause such as FOR UPDATE */
				 errmsg("%s is not allowed with set-returning functions in the target list",
						LCS_asString(strength))));
}

/*
 * Transform a FOR [KEY] UPDATE/SHARE clause
 *
 * This basically involves replacing names by integer relids.
 *
 * NB: if you need to change this, see also markQueryForLocking()
 * in rewriteHandler.c, and isLockedRefname() in parse_relation.c.
 */
static void
transformLockingClause(ParseState *pstate, Query *qry, LockingClause *lc,
					   bool pushedDown)
{
	List	   *lockedRels = lc->lockedRels;
	ListCell   *l;
	ListCell   *rt;
	Index		i;
	LockingClause *allrels;

	CheckSelectLocking(qry, lc->strength);

	/* make a clause we can pass down to subqueries to select all rels */
	allrels = makeNode(LockingClause);
	allrels->lockedRels = NIL;	/* indicates all rels */
	allrels->strength = lc->strength;
	allrels->waitPolicy = lc->waitPolicy;

	if (lockedRels == NIL)
	{
		/* all regular tables used in query */
		i = 0;
		foreach(rt, qry->rtable)
		{
			RangeTblEntry *rte = (RangeTblEntry *) lfirst(rt);

			++i;
			switch (rte->rtekind)
			{
				case RTE_RELATION:
					applyLockingClause(qry, i, lc->strength, lc->waitPolicy,
									   pushedDown);
					rte->requiredPerms |= ACL_SELECT_FOR_UPDATE;
					break;
				case RTE_SUBQUERY:
					applyLockingClause(qry, i, lc->strength, lc->waitPolicy,
									   pushedDown);

					/*
					 * FOR UPDATE/SHARE of subquery is propagated to all of
					 * subquery's rels, too.  We could do this later (based on
					 * the marking of the subquery RTE) but it is convenient
					 * to have local knowledge in each query level about which
					 * rels need to be opened with RowShareLock.
					 */
					transformLockingClause(pstate, rte->subquery,
										   allrels, true);
					break;
				default:
					/* ignore JOIN, SPECIAL, FUNCTION, VALUES, CTE RTEs */
					break;
			}
		}
	}
	else
	{
		/* just the named tables */
		foreach(l, lockedRels)
		{
			RangeVar   *thisrel = (RangeVar *) lfirst(l);

			/* For simplicity we insist on unqualified alias names here */
			if (thisrel->catalogname || thisrel->schemaname)
				ereport(ERROR,
						(errcode(ERRCODE_SYNTAX_ERROR),
				/*------
				  translator: %s is a SQL row locking clause such as FOR UPDATE */
						 errmsg("%s must specify unqualified relation names",
								LCS_asString(lc->strength)),
						 parser_errposition(pstate, thisrel->location)));

			i = 0;
			foreach(rt, qry->rtable)
			{
				RangeTblEntry *rte = (RangeTblEntry *) lfirst(rt);

				++i;
				if (strcmp(rte->eref->aliasname, thisrel->relname) == 0)
				{
					switch (rte->rtekind)
					{
						case RTE_RELATION:
							applyLockingClause(qry, i, lc->strength,
											   lc->waitPolicy, pushedDown);
							rte->requiredPerms |= ACL_SELECT_FOR_UPDATE;
							break;
						case RTE_SUBQUERY:
							applyLockingClause(qry, i, lc->strength,
											   lc->waitPolicy, pushedDown);
							/* see comment above */
							transformLockingClause(pstate, rte->subquery,
												   allrels, true);
							break;
						case RTE_JOIN:
							ereport(ERROR,
									(errcode(ERRCODE_FEATURE_NOT_SUPPORTED),
							/*------
							  translator: %s is a SQL row locking clause such as FOR UPDATE */
									 errmsg("%s cannot be applied to a join",
											LCS_asString(lc->strength)),
									 parser_errposition(pstate, thisrel->location)));
							break;
						case RTE_FUNCTION:
							ereport(ERROR,
									(errcode(ERRCODE_FEATURE_NOT_SUPPORTED),
							/*------
							  translator: %s is a SQL row locking clause such as FOR UPDATE */
									 errmsg("%s cannot be applied to a function",
											LCS_asString(lc->strength)),
									 parser_errposition(pstate, thisrel->location)));
							break;
						case RTE_TABLEFUNC:
							ereport(ERROR,
									(errcode(ERRCODE_FEATURE_NOT_SUPPORTED),
							/*------
							  translator: %s is a SQL row locking clause such as FOR UPDATE */
									 errmsg("%s cannot be applied to a table function",
											LCS_asString(lc->strength)),
									 parser_errposition(pstate, thisrel->location)));
							break;
						case RTE_VALUES:
							ereport(ERROR,
									(errcode(ERRCODE_FEATURE_NOT_SUPPORTED),
							/*------
							  translator: %s is a SQL row locking clause such as FOR UPDATE */
									 errmsg("%s cannot be applied to VALUES",
											LCS_asString(lc->strength)),
									 parser_errposition(pstate, thisrel->location)));
							break;
						case RTE_CTE:
							ereport(ERROR,
									(errcode(ERRCODE_FEATURE_NOT_SUPPORTED),
							/*------
							  translator: %s is a SQL row locking clause such as FOR UPDATE */
									 errmsg("%s cannot be applied to a WITH query",
											LCS_asString(lc->strength)),
									 parser_errposition(pstate, thisrel->location)));
							break;
						case RTE_NAMEDTUPLESTORE:
							ereport(ERROR,
									(errcode(ERRCODE_FEATURE_NOT_SUPPORTED),
							/*------
							  translator: %s is a SQL row locking clause such as FOR UPDATE */
									 errmsg("%s cannot be applied to a named tuplestore",
											LCS_asString(lc->strength)),
									 parser_errposition(pstate, thisrel->location)));
							break;
						default:
							elog(ERROR, "unrecognized RTE type: %d",
								 (int) rte->rtekind);
							break;
					}
					break;		/* out of foreach loop */
				}
			}
			if (rt == NULL)
				ereport(ERROR,
						(errcode(ERRCODE_UNDEFINED_TABLE),
				/*------
				  translator: %s is a SQL row locking clause such as FOR UPDATE */
						 errmsg("relation \"%s\" in %s clause not found in FROM clause",
								thisrel->relname,
								LCS_asString(lc->strength)),
						 parser_errposition(pstate, thisrel->location)));
		}
	}
}

/*
 * Record locking info for a single rangetable item
 */
void
applyLockingClause(Query *qry, Index rtindex,
				   LockClauseStrength strength, LockWaitPolicy waitPolicy,
				   bool pushedDown)
{
	RowMarkClause *rc;

	Assert(strength != LCS_NONE);	/* else caller error */

	/* If it's an explicit clause, make sure hasForUpdate gets set */
	if (!pushedDown)
		qry->hasForUpdate = true;

	/* Check for pre-existing entry for same rtindex */
	if ((rc = get_parse_rowmark(qry, rtindex)) != NULL)
	{
		/*
		 * If the same RTE is specified with more than one locking strength,
		 * use the strongest.  (Reasonable, since you can't take both a shared
		 * and exclusive lock at the same time; it'll end up being exclusive
		 * anyway.)
		 *
		 * Similarly, if the same RTE is specified with more than one lock
		 * wait policy, consider that NOWAIT wins over SKIP LOCKED, which in
		 * turn wins over waiting for the lock (the default).  This is a bit
		 * more debatable but raising an error doesn't seem helpful. (Consider
		 * for instance SELECT FOR UPDATE NOWAIT from a view that internally
		 * contains a plain FOR UPDATE spec.)  Having NOWAIT win over SKIP
		 * LOCKED is reasonable since the former throws an error in case of
		 * coming across a locked tuple, which may be undesirable in some
		 * cases but it seems better than silently returning inconsistent
		 * results.
		 *
		 * And of course pushedDown becomes false if any clause is explicit.
		 */
		rc->strength = Max(rc->strength, strength);
		rc->waitPolicy = Max(rc->waitPolicy, waitPolicy);
		rc->pushedDown &= pushedDown;
		return;
	}

	/* Make a new RowMarkClause */
	rc = makeNode(RowMarkClause);
	rc->rti = rtindex;
	rc->strength = strength;
	rc->waitPolicy = waitPolicy;
	rc->pushedDown = pushedDown;
	qry->rowMarks = lappend(qry->rowMarks, rc);
}

/*
 * Coverage testing for raw_expression_tree_walker().
 *
 * When enabled, we run raw_expression_tree_walker() over every DML statement
 * submitted to parse analysis.  Without this provision, that function is only
 * applied in limited cases involving CTEs, and we don't really want to have
 * to test everything inside as well as outside a CTE.
 */
#ifdef RAW_EXPRESSION_COVERAGE_TEST

static bool
test_raw_expression_coverage(Node *node, void *context)
{
	if (node == NULL)
		return false;
	return raw_expression_tree_walker(node,
									  test_raw_expression_coverage,
									  context);
}

<<<<<<< HEAD
#endif   /* RAW_EXPRESSION_COVERAGE_TEST */


/*
 * transformCypherStmt - transforms a Cypher statement
 */
static Query *
transformCypherStmt(ParseState *pstate, CypherStmt *stmt)
{
	CypherClause *clause;
	NodeTag		type;
	bool		valid = true;
	NodeTag		update_type = T_Invalid;
	bool		read = false;

	clause = (CypherClause *) stmt->last;
	type = cypherClauseTag(clause);
	switch (type)
	{
		case T_CypherProjection:
			if (cypherProjectionKind(clause->detail) != CP_RETURN)
				valid = false;
			break;
		case T_CypherCreateClause:
		case T_CypherDeleteClause:
		case T_CypherSetClause:
		case T_CypherMergeClause:
			update_type = type;
			break;
		default:
			valid = false;
			break;
	}

	if (!valid)
		ereport(ERROR,
				(errcode(ERRCODE_SYNTAX_ERROR),
				 errmsg("Cypher query must end with RETURN or update clause")));

	clause = (CypherClause *) clause->prev;
	while (clause != NULL)
	{
		type = cypherClauseTag(clause);
		switch (type)
		{
			case T_CypherMatchClause:
				read = true;
				break;
			case T_CypherProjection:
				if (cypherProjectionKind(clause->detail) == CP_RETURN)
				{
					ereport(ERROR,
							(errcode(ERRCODE_SYNTAX_ERROR),
							 errmsg("RETURN must be at the end of the query")));
				}
				else
				{
					/* CP_WITH */
					if (update_type != T_Invalid &&
						update_type != T_CypherCreateClause)
						read = true;
				}
				break;
			case T_CypherCreateClause:
				if (update_type == T_Invalid ||
					update_type == T_CypherMergeClause)
					update_type = T_CypherCreateClause;
				if (read)
					ereport(ERROR,
							(errcode(ERRCODE_SYNTAX_ERROR),
							 errmsg("Cypher read clauses cannot follow update clauses")));
				break;
			case T_CypherDeleteClause:
			case T_CypherSetClause:
				if (read)
					ereport(ERROR,
							(errcode(ERRCODE_SYNTAX_ERROR),
							 errmsg("Cypher read clauses cannot follow update clauses")));
				break;
			case T_CypherMergeClause:
				if (update_type == T_Invalid ||
					update_type == T_CypherCreateClause)
				{
					update_type = T_CypherMergeClause;
				}
				else if (update_type == T_CypherMergeClause)
				{
					CypherMergeClause *detail = (CypherMergeClause *) clause->detail;

					if (detail->sets != NIL)
						ereport(ERROR,
								(errcode(ERRCODE_SYNTAX_ERROR),
								 errmsg("ON CREATE/MATCH SET between MERGE clauses is not allowed")));
				}
				if (read)
					ereport(ERROR,
							(errcode(ERRCODE_SYNTAX_ERROR),
							 errmsg("Cypher read clauses cannot follow update clauses")));
				break;
			case T_CypherLoadClause:
				read = true;
				break;
			default:
				elog(ERROR, "unrecognized Cypher clause type: %d", type);
				break;
		}

		clause = (CypherClause *) clause->prev;
	}

	return transformStmt(pstate, stmt->last);
}

static Query *
transformCypherClause(ParseState *pstate, CypherClause *clause)
{
	Query *qry;

	switch (cypherClauseTag(clause))
	{
		case T_CypherProjection:
			qry = transformCypherProjection(pstate, clause);
			break;
		case T_CypherMatchClause:
			qry = transformCypherMatchClause(pstate, clause);
			break;
		case T_CypherCreateClause:
			qry = transformCypherCreateClause(pstate, clause);
			break;
		case T_CypherDeleteClause:
			qry = transformCypherDeleteClause(pstate, clause);
			break;
		case T_CypherSetClause:
			qry = transformCypherSetClause(pstate, clause);
			break;
		case T_CypherMergeClause:
			qry = transformCypherMergeClause(pstate, clause);
			break;
		case T_CypherLoadClause:
			qry = transformCypherLoadClause(pstate, clause);
			break;
		default:
			elog(ERROR, "unrecognized Cypher clause type: %d",
				 cypherClauseTag(clause));
	}

	return qry;
}
=======
#endif							/* RAW_EXPRESSION_COVERAGE_TEST */
>>>>>>> fdf521d6
<|MERGE_RESOLUTION|>--- conflicted
+++ resolved
@@ -1310,14 +1310,12 @@
 												   pstate->p_windowdefs,
 												   &qry->targetList);
 
-<<<<<<< HEAD
-	if (pstate->parentParseState != NULL)
-		unwrapEdgeRefTargetList(qry->targetList);
-=======
 	/* resolve any still-unresolved output columns as being type text */
 	if (pstate->p_resolve_unknowns)
 		resolveTargetListUnknowns(pstate, qry->targetList);
->>>>>>> fdf521d6
+
+	if (pstate->parentParseState != NULL)
+		unwrapEdgeRefTargetList(qry->targetList);
 
 	qry->rtable = pstate->p_rtable;
 	qry->jointree = makeFromExpr(pstate->p_joinlist, qual);
@@ -2956,8 +2954,7 @@
 									  context);
 }
 
-<<<<<<< HEAD
-#endif   /* RAW_EXPRESSION_COVERAGE_TEST */
+#endif							/* RAW_EXPRESSION_COVERAGE_TEST */
 
 
 /*
@@ -3104,7 +3101,4 @@
 	}
 
 	return qry;
-}
-=======
-#endif							/* RAW_EXPRESSION_COVERAGE_TEST */
->>>>>>> fdf521d6
+}