--- conflicted
+++ resolved
@@ -2356,64 +2356,6 @@
 				}
 			}
 			break;
-<<<<<<< HEAD
-		case RTE_VALUES:
-			{
-				/* Values RTE */
-				ListCell   *aliasp_item = list_head(rte->eref->colnames);
-				int32	   *coltypmods;
-				ListCell   *lcv;
-				ListCell   *lcc;
-
-				/*
-				 * It's okay to extract column types from the expressions in
-				 * the first row, since all rows will have been coerced to the
-				 * same types.  Their typmods might not be the same though, so
-				 * we potentially need to examine all rows to compute those.
-				 * Column collations are pre-computed in values_collations.
-				 */
-				if (colvars)
-					coltypmods = getValuesTypmods(rte);
-				else
-					coltypmods = NULL;
-
-				varattno = 0;
-				forboth(lcv, (List *) linitial(rte->values_lists),
-						lcc, rte->values_collations)
-				{
-					Node	   *col = (Node *) lfirst(lcv);
-					Oid			colcollation = lfirst_oid(lcc);
-
-					varattno++;
-					if (colnames)
-					{
-						/* Assume there is one alias per column */
-						char	   *label = strVal(lfirst(aliasp_item));
-
-						*colnames = lappend(*colnames,
-											makeString(pstrdup(label)));
-						aliasp_item = lnext(aliasp_item);
-					}
-
-					if (colvars)
-					{
-						Var		   *varnode;
-
-						varnode = makeVar(rtindex, varattno,
-										  exprType(col),
-										  coltypmods[varattno - 1],
-										  colcollation,
-										  sublevels_up);
-						varnode->location = location;
-						*colvars = lappend(*colvars, varnode);
-					}
-				}
-				if (coltypmods)
-					pfree(coltypmods);
-			}
-			break;
-=======
->>>>>>> fdf521d6
 		case RTE_JOIN:
 			{
 				/* Join RTE */
@@ -2528,21 +2470,12 @@
 						{
 							Var		   *varnode;
 
-<<<<<<< HEAD
-						varnode = makeVar(rtindex, varattno,
-										  coltype, coltypmod, colcoll,
-										  sublevels_up);
-						varnode->location = location;
-
-						*colvars = lappend(*colvars, varnode);
-=======
 							varnode = makeVar(rtindex, varattno,
 											  coltype, coltypmod, colcoll,
 											  sublevels_up);
 							varnode->location = location;
 
-							*colvars = lappend(*colvars, varnode);
-						}
+						*colvars = lappend(*colvars, varnode);}
 						else if (include_dropped)
 						{
 							/*
@@ -2553,7 +2486,6 @@
 											   makeNullConst(INT4OID, -1,
 															 InvalidOid));
 						}
->>>>>>> fdf521d6
 					}
 				}
 			}
@@ -2979,32 +2911,6 @@
 								rte->eref->aliasname)));
 			}
 			break;
-<<<<<<< HEAD
-		case RTE_VALUES:
-			{
-				/*
-				 * Values RTE --- we can get type info from first sublist, but
-				 * typmod may require scanning all sublists, and collation is
-				 * stored separately.  Using getValuesTypmods() is overkill,
-				 * but this path is taken so seldom for VALUES that it's not
-				 * worth writing extra code.
-				 */
-				List	   *collist = (List *) linitial(rte->values_lists);
-				Node	   *col;
-				int32	   *coltypmods = getValuesTypmods(rte);
-
-				if (attnum < 1 || attnum > list_length(collist))
-					elog(ERROR, "values list %s does not have attribute %d",
-						 rte->eref->aliasname, attnum);
-				col = (Node *) list_nth(collist, attnum - 1);
-				*vartype = exprType(col);
-				*vartypmod = coltypmods[attnum - 1];
-				*varcollid = list_nth_oid(rte->values_collations, attnum - 1);
-				pfree(coltypmods);
-			}
-			break;
-=======
->>>>>>> fdf521d6
 		case RTE_JOIN:
 			{
 				/*
