--- conflicted
+++ resolved
@@ -3067,11 +3067,7 @@
 
 	for (i = 0; i < NBuffers; ++i)
 	{
-<<<<<<< HEAD
-		volatile BufferDesc *buf = GetBufferDescriptor(i);
-=======
 		BufferDesc *buf = GetBufferDescriptor(i);
->>>>>>> e77ea9db
 		Buffer		b = BufferDescriptorGetBuffer(buf);
 
 		/* theoretically we should lock the bufhdr here */
@@ -3094,11 +3090,7 @@
 
 	for (i = 0; i < NBuffers; ++i)
 	{
-<<<<<<< HEAD
-		volatile BufferDesc *buf = GetBufferDescriptor(i);
-=======
 		BufferDesc *buf = GetBufferDescriptor(i);
->>>>>>> e77ea9db
 		Buffer		b = BufferDescriptorGetBuffer(buf);
 
 		if (GetPrivateRefCount(b) > 0)
@@ -3279,11 +3271,7 @@
 void
 FlushOneBuffer(Buffer buffer)
 {
-<<<<<<< HEAD
-	volatile BufferDesc *bufHdr;
-=======
 	BufferDesc *bufHdr;
->>>>>>> e77ea9db
 
 	/* currently not needed, but no fundamental reason not to support */
 	Assert(!BufferIsLocal(buffer));
@@ -3292,11 +3280,7 @@
 
 	bufHdr = GetBufferDescriptor(buffer - 1);
 
-<<<<<<< HEAD
-	Assert(LWLockHeldByMe(bufHdr->content_lock));
-=======
 	Assert(LWLockHeldByMe(BufferDescriptorGetContentLock(bufHdr)));
->>>>>>> e77ea9db
 
 	FlushBuffer(bufHdr, NULL);
 }
