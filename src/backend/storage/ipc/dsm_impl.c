/*-------------------------------------------------------------------------
 *
 * dsm_impl.c
 *	  manage dynamic shared memory segments
 *
 * This file provides low-level APIs for creating and destroying shared
 * memory segments using several different possible techniques.  We refer
 * to these segments as dynamic because they can be created, altered, and
 * destroyed at any point during the server life cycle.  This is unlike
 * the main shared memory segment, of which there is always exactly one
 * and which is always mapped at a fixed address in every PostgreSQL
 * background process.
 *
 * Because not all systems provide the same primitives in this area, nor
 * do all primitives behave the same way on all systems, we provide
 * several implementations of this facility.  Many systems implement
 * POSIX shared memory (shm_open etc.), which is well-suited to our needs
 * in this area, with the exception that shared memory identifiers live
 * in a flat system-wide namespace, raising the uncomfortable prospect of
 * name collisions with other processes (including other copies of
 * PostgreSQL) running on the same system.  Some systems only support
 * the older System V shared memory interface (shmget etc.) which is
 * also usable; however, the default allocation limits are often quite
 * small, and the namespace is even more restricted.
 *
 * We also provide an mmap-based shared memory implementation.  This may
 * be useful on systems that provide shared memory via a special-purpose
 * filesystem; by opting for this implementation, the user can even
 * control precisely where their shared memory segments are placed.  It
 * can also be used as a fallback for systems where shm_open and shmget
 * are not available or can't be used for some reason.  Of course,
 * mapping a file residing on an actual spinning disk is a fairly poor
 * approximation for shared memory because writeback may hurt performance
 * substantially, but there should be few systems where we must make do
 * with such poor tools.
 *
 * As ever, Windows requires its own implementation.
 *
 * Portions Copyright (c) 1996-2017, PostgreSQL Global Development Group
 * Portions Copyright (c) 1994, Regents of the University of California
 *
 *
 * IDENTIFICATION
 *	  src/backend/storage/ipc/dsm_impl.c
 *
 *-------------------------------------------------------------------------
 */

#include "postgres.h"

#include <fcntl.h>
#include <unistd.h>
#ifndef WIN32
#include <sys/mman.h>
#endif
#include <sys/stat.h>
#ifdef HAVE_SYS_IPC_H
#include <sys/ipc.h>
#endif
#ifdef HAVE_SYS_SHM_H
#include <sys/shm.h>
#endif
#include "pgstat.h"

#include "portability/mem.h"
#include "storage/dsm_impl.h"
#include "storage/fd.h"
#include "utils/guc.h"
#include "utils/memutils.h"
#include "postmaster/postmaster.h"

#ifdef USE_DSM_POSIX
static bool dsm_impl_posix(dsm_op op, dsm_handle handle, Size request_size,
			   void **impl_private, void **mapped_address,
			   Size *mapped_size, int elevel);
static int	dsm_impl_posix_resize(int fd, off_t size);
#endif
#ifdef USE_DSM_SYSV
static bool dsm_impl_sysv(dsm_op op, dsm_handle handle, Size request_size,
			  void **impl_private, void **mapped_address,
			  Size *mapped_size, int elevel);
#endif
#ifdef USE_DSM_WINDOWS
static bool dsm_impl_windows(dsm_op op, dsm_handle handle, Size request_size,
				 void **impl_private, void **mapped_address,
				 Size *mapped_size, int elevel);
#endif
#ifdef USE_DSM_MMAP
static bool dsm_impl_mmap(dsm_op op, dsm_handle handle, Size request_size,
			  void **impl_private, void **mapped_address,
			  Size *mapped_size, int elevel);
#endif
static int	errcode_for_dynamic_shared_memory(void);

const struct config_enum_entry dynamic_shared_memory_options[] = {
#ifdef USE_DSM_POSIX
	{"posix", DSM_IMPL_POSIX, false},
#endif
#ifdef USE_DSM_SYSV
	{"sysv", DSM_IMPL_SYSV, false},
#endif
#ifdef USE_DSM_WINDOWS
	{"windows", DSM_IMPL_WINDOWS, false},
#endif
#ifdef USE_DSM_MMAP
	{"mmap", DSM_IMPL_MMAP, false},
#endif
	{"none", DSM_IMPL_NONE, false},
	{NULL, 0, false}
};

/* Implementation selector. */
int			dynamic_shared_memory_type;

/* Size of buffer to be used for zero-filling. */
#define ZBUFFER_SIZE				8192

#define SEGMENT_NAME_PREFIX			"Global/PostgreSQL"

/*------
 * Perform a low-level shared memory operation in a platform-specific way,
 * as dictated by the selected implementation.  Each implementation is
 * required to implement the following primitives.
 *
 * DSM_OP_CREATE.  Create a segment whose size is the request_size and
 * map it.
 *
 * DSM_OP_ATTACH.  Map the segment, whose size must be the request_size.
 * The segment may already be mapped; any existing mapping should be removed
 * before creating a new one.
 *
 * DSM_OP_DETACH.  Unmap the segment.
 *
 * DSM_OP_RESIZE.  Resize the segment to the given request_size and
 * remap the segment at that new size.
 *
 * DSM_OP_DESTROY.  Unmap the segment, if it is mapped.  Destroy the
 * segment.
 *
 * Arguments:
 *	 op: The operation to be performed.
 *	 handle: The handle of an existing object, or for DSM_OP_CREATE, the
 *	   a new handle the caller wants created.
 *	 request_size: For DSM_OP_CREATE, the requested size.  For DSM_OP_RESIZE,
 *	   the new size.  Otherwise, 0.
 *	 impl_private: Private, implementation-specific data.  Will be a pointer
 *	   to NULL for the first operation on a shared memory segment within this
 *	   backend; thereafter, it will point to the value to which it was set
 *	   on the previous call.
 *	 mapped_address: Pointer to start of current mapping; pointer to NULL
 *	   if none.  Updated with new mapping address.
 *	 mapped_size: Pointer to size of current mapping; pointer to 0 if none.
 *	   Updated with new mapped size.
 *	 elevel: Level at which to log errors.
 *
 * Return value: true on success, false on failure.  When false is returned,
 * a message should first be logged at the specified elevel, except in the
 * case where DSM_OP_CREATE experiences a name collision, which should
 * silently return false.
 *-----
 */
bool
dsm_impl_op(dsm_op op, dsm_handle handle, Size request_size,
			void **impl_private, void **mapped_address, Size *mapped_size,
			int elevel)
{
	Assert(op == DSM_OP_CREATE || op == DSM_OP_RESIZE || request_size == 0);
	Assert((op != DSM_OP_CREATE && op != DSM_OP_ATTACH) ||
		   (*mapped_address == NULL && *mapped_size == 0));

	switch (dynamic_shared_memory_type)
	{
#ifdef USE_DSM_POSIX
		case DSM_IMPL_POSIX:
			return dsm_impl_posix(op, handle, request_size, impl_private,
								  mapped_address, mapped_size, elevel);
#endif
#ifdef USE_DSM_SYSV
		case DSM_IMPL_SYSV:
			return dsm_impl_sysv(op, handle, request_size, impl_private,
								 mapped_address, mapped_size, elevel);
#endif
#ifdef USE_DSM_WINDOWS
		case DSM_IMPL_WINDOWS:
			return dsm_impl_windows(op, handle, request_size, impl_private,
									mapped_address, mapped_size, elevel);
#endif
#ifdef USE_DSM_MMAP
		case DSM_IMPL_MMAP:
			return dsm_impl_mmap(op, handle, request_size, impl_private,
								 mapped_address, mapped_size, elevel);
#endif
		default:
			elog(ERROR, "unexpected dynamic shared memory type: %d",
				 dynamic_shared_memory_type);
			return false;
	}
}

/*
 * Does the current dynamic shared memory implementation support resizing
 * segments?  (The answer here could be platform-dependent in the future,
 * since AIX allows shmctl(shmid, SHM_RESIZE, &buffer), though you apparently
 * can't resize segments to anything larger than 256MB that way.  For now,
 * we keep it simple.)
 */
bool
dsm_impl_can_resize(void)
{
	switch (dynamic_shared_memory_type)
	{
		case DSM_IMPL_NONE:
			return false;
		case DSM_IMPL_POSIX:
			return true;
		case DSM_IMPL_SYSV:
			return false;
		case DSM_IMPL_WINDOWS:
			return false;
		case DSM_IMPL_MMAP:
			return true;
		default:
			return false;		/* should not happen */
	}
}

#ifdef USE_DSM_POSIX
/*
 * Operating system primitives to support POSIX shared memory.
 *
 * POSIX shared memory segments are created and attached using shm_open()
 * and shm_unlink(); other operations, such as sizing or mapping the
 * segment, are performed as if the shared memory segments were files.
 *
 * Indeed, on some platforms, they may be implemented that way.  While
 * POSIX shared memory segments seem intended to exist in a flat namespace,
 * some operating systems may implement them as files, even going so far
 * to treat a request for /xyz as a request to create a file by that name
 * in the root directory.  Users of such broken platforms should select
 * a different shared memory implementation.
 */
static bool
dsm_impl_posix(dsm_op op, dsm_handle handle, Size request_size,
			   void **impl_private, void **mapped_address, Size *mapped_size,
			   int elevel)
{
	char		name[64];
	int			flags;
	int			fd;
	char	   *address;

	snprintf(name, 64, "/PostgreSQL.%u", handle);

	/* Handle teardown cases. */
	if (op == DSM_OP_DETACH || op == DSM_OP_DESTROY)
	{
		if (*mapped_address != NULL
			&& munmap(*mapped_address, *mapped_size) != 0)
		{
			ereport(elevel,
					(errcode_for_dynamic_shared_memory(),
					 errmsg("could not unmap shared memory segment \"%s\": %m",
							name)));
			return false;
		}
		*mapped_address = NULL;
		*mapped_size = 0;
		if (op == DSM_OP_DESTROY && shm_unlink(name) != 0)
		{
			ereport(elevel,
					(errcode_for_dynamic_shared_memory(),
					 errmsg("could not remove shared memory segment \"%s\": %m",
							name)));
			return false;
		}
		return true;
	}

	/*
	 * Create new segment or open an existing one for attach or resize.
	 *
	 * Even though we're not going through fd.c, we should be safe against
	 * running out of file descriptors, because of NUM_RESERVED_FDS.  We're
	 * only opening one extra descriptor here, and we'll close it before
	 * returning.
	 */
	flags = O_RDWR | (op == DSM_OP_CREATE ? O_CREAT | O_EXCL : 0);
	if ((fd = shm_open(name, flags, 0600)) == -1)
	{
		if (errno != EEXIST)
			ereport(elevel,
					(errcode_for_dynamic_shared_memory(),
					 errmsg("could not open shared memory segment \"%s\": %m",
							name)));
		return false;
	}

	/*
	 * If we're attaching the segment, determine the current size; if we are
	 * creating or resizing the segment, set the size to the requested value.
	 */
	if (op == DSM_OP_ATTACH)
	{
		struct stat st;

		if (fstat(fd, &st) != 0)
		{
			int			save_errno;

			/* Back out what's already been done. */
			save_errno = errno;
			close(fd);
			errno = save_errno;

			ereport(elevel,
					(errcode_for_dynamic_shared_memory(),
					 errmsg("could not stat shared memory segment \"%s\": %m",
							name)));
			return false;
		}
		request_size = st.st_size;
	}
	else if (*mapped_size != request_size &&
			 dsm_impl_posix_resize(fd, request_size) != 0)
	{
		int			save_errno;

		/* Back out what's already been done. */
		save_errno = errno;
		close(fd);
		if (op == DSM_OP_CREATE)
			shm_unlink(name);
		errno = save_errno;

		ereport(elevel,
				(errcode_for_dynamic_shared_memory(),
				 errmsg("could not resize shared memory segment \"%s\" to %zu bytes: %m",
						name, request_size)));
		return false;
	}

	/*
	 * If we're reattaching or resizing, we must remove any existing mapping,
	 * unless we've already got the right thing mapped.
	 */
	if (*mapped_address != NULL)
	{
		if (*mapped_size == request_size)
			return true;
		if (munmap(*mapped_address, *mapped_size) != 0)
		{
			int			save_errno;

			/* Back out what's already been done. */
			save_errno = errno;
			close(fd);
			if (op == DSM_OP_CREATE)
				shm_unlink(name);
			errno = save_errno;

			ereport(elevel,
					(errcode_for_dynamic_shared_memory(),
					 errmsg("could not unmap shared memory segment \"%s\": %m",
							name)));
			return false;
		}
		*mapped_address = NULL;
		*mapped_size = 0;
	}

	/* Map it. */
	address = mmap(NULL, request_size, PROT_READ | PROT_WRITE,
				   MAP_SHARED | MAP_HASSEMAPHORE | MAP_NOSYNC, fd, 0);
	if (address == MAP_FAILED)
	{
		int			save_errno;

		/* Back out what's already been done. */
		save_errno = errno;
		close(fd);
		if (op == DSM_OP_CREATE)
			shm_unlink(name);
		errno = save_errno;

		ereport(elevel,
				(errcode_for_dynamic_shared_memory(),
				 errmsg("could not map shared memory segment \"%s\": %m",
						name)));
		return false;
	}
	*mapped_address = address;
	*mapped_size = request_size;
	close(fd);

	return true;
}

/*
 * Set the size of a virtual memory region associated with a file descriptor.
 * If necessary, also ensure that virtual memory is actually allocated by the
 * operating system, to avoid nasty surprises later.
 *
 * Returns non-zero if either truncation or allocation fails, and sets errno.
 */
static int
dsm_impl_posix_resize(int fd, off_t size)
{
	int			rc;

	/* Truncate (or extend) the file to the requested size. */
	rc = ftruncate(fd, size);

	/*
	 * On Linux, a shm_open fd is backed by a tmpfs file.  After resizing with
	 * ftruncate, the file may contain a hole.  Accessing memory backed by a
	 * hole causes tmpfs to allocate pages, which fails with SIGBUS if there
	 * is no more tmpfs space available.  So we ask tmpfs to allocate pages
	 * here, so we can fail gracefully with ENOSPC now rather than risking
	 * SIGBUS later.
	 */
#if defined(HAVE_POSIX_FALLOCATE) && defined(__linux__)
	if (rc == 0)
	{
		/* We may get interrupted, if so just retry. */
		do
		{
			rc = posix_fallocate(fd, 0, size);
		} while (rc == EINTR);

		/*
		 * The caller expects errno to be set, but posix_fallocate() doesn't
		 * set it.  Instead it returns error numbers directly.  So set errno,
		 * even though we'll also return rc to indicate success or failure.
		 */
		errno = rc;
	}
#endif							/* HAVE_POSIX_FALLOCATE && __linux__ */

	return rc;
}

#endif							/* USE_DSM_POSIX */

#ifdef USE_DSM_SYSV
/*
 * Operating system primitives to support System V shared memory.
 *
 * System V shared memory segments are manipulated using shmget(), shmat(),
 * shmdt(), and shmctl().  There's no portable way to resize such
 * segments.  As the default allocation limits for System V shared memory
 * are usually quite low, the POSIX facilities may be preferable; but
 * those are not supported everywhere.
 */
static bool
dsm_impl_sysv(dsm_op op, dsm_handle handle, Size request_size,
			  void **impl_private, void **mapped_address, Size *mapped_size,
			  int elevel)
{
	key_t		key;
	int			ident;
	char	   *address;
	char		name[64];
	int		   *ident_cache;

	/* Resize is not supported for System V shared memory. */
	if (op == DSM_OP_RESIZE)
	{
		elog(elevel, "System V shared memory segments cannot be resized");
		return false;
	}

	/* Since resize isn't supported, reattach is a no-op. */
	if (op == DSM_OP_ATTACH && *mapped_address != NULL)
		return true;

	/*
	 * POSIX shared memory and mmap-based shared memory identify segments with
	 * names.  To avoid needless error message variation, we use the handle as
	 * the name.
	 */
	snprintf(name, 64, "%u", handle);

	/*
	 * The System V shared memory namespace is very restricted; names are of
	 * type key_t, which is expected to be some sort of integer data type, but
	 * not necessarily the same one as dsm_handle.  Since we use dsm_handle to
	 * identify shared memory segments across processes, this might seem like
	 * a problem, but it's really not.  If dsm_handle is bigger than key_t,
	 * the cast below might truncate away some bits from the handle the
	 * user-provided, but it'll truncate exactly the same bits away in exactly
	 * the same fashion every time we use that handle, which is all that
	 * really matters.  Conversely, if dsm_handle is smaller than key_t, we
	 * won't use the full range of available key space, but that's no big deal
	 * either.
	 *
	 * We do make sure that the key isn't negative, because that might not be
	 * portable.
	 */
	key = (key_t) handle;
	if (key < 1)				/* avoid compiler warning if type is unsigned */
		key = -key;

	/*
	 * There's one special key, IPC_PRIVATE, which can't be used.  If we end
	 * up with that value by chance during a create operation, just pretend it
	 * already exists, so that caller will retry.  If we run into it anywhere
	 * else, the caller has passed a handle that doesn't correspond to
	 * anything we ever created, which should not happen.
	 */
	if (key == IPC_PRIVATE)
	{
		if (op != DSM_OP_CREATE)
			elog(DEBUG4, "System V shared memory key may not be IPC_PRIVATE");
		errno = EEXIST;
		return false;
	}

	/*
	 * Before we can do anything with a shared memory segment, we have to map
	 * the shared memory key to a shared memory identifier using shmget(). To
	 * avoid repeated lookups, we store the key using impl_private.
	 */
	if (*impl_private != NULL)
	{
		ident_cache = *impl_private;
		ident = *ident_cache;
	}
	else
	{
		int			flags = IPCProtection;
		size_t		segsize;

		/*
		 * Allocate the memory BEFORE acquiring the resource, so that we don't
		 * leak the resource if memory allocation fails.
		 */
		ident_cache = MemoryContextAlloc(TopMemoryContext, sizeof(int));

		/*
		 * When using shmget to find an existing segment, we must pass the
		 * size as 0.  Passing a non-zero size which is greater than the
		 * actual size will result in EINVAL.
		 */
		segsize = 0;

		if (op == DSM_OP_CREATE)
		{
			flags |= IPC_CREAT | IPC_EXCL;
			segsize = request_size;
		}

		if ((ident = shmget(key, segsize, flags)) == -1)
		{
			if (errno != EEXIST)
			{
				int			save_errno = errno;

				pfree(ident_cache);
				errno = save_errno;
				ereport(elevel,
						(errcode_for_dynamic_shared_memory(),
						 errmsg("could not get shared memory segment: %m")));
			}
			return false;
		}

		*ident_cache = ident;
		*impl_private = ident_cache;
	}

	/* Handle teardown cases. */
	if (op == DSM_OP_DETACH || op == DSM_OP_DESTROY)
	{
		pfree(ident_cache);
		*impl_private = NULL;
		if (*mapped_address != NULL && shmdt(*mapped_address) != 0)
		{
			ereport(elevel,
					(errcode_for_dynamic_shared_memory(),
					 errmsg("could not unmap shared memory segment \"%s\": %m",
							name)));
			return false;
		}
		*mapped_address = NULL;
		*mapped_size = 0;
		if (op == DSM_OP_DESTROY && shmctl(ident, IPC_RMID, NULL) < 0)
		{
			ereport(elevel,
					(errcode_for_dynamic_shared_memory(),
					 errmsg("could not remove shared memory segment \"%s\": %m",
							name)));
			return false;
		}
		return true;
	}

	/* If we're attaching it, we must use IPC_STAT to determine the size. */
	if (op == DSM_OP_ATTACH)
	{
		struct shmid_ds shm;

		if (shmctl(ident, IPC_STAT, &shm) != 0)
		{
			ereport(elevel,
					(errcode_for_dynamic_shared_memory(),
					 errmsg("could not stat shared memory segment \"%s\": %m",
							name)));
			return false;
		}
		request_size = shm.shm_segsz;
	}

	/* Map it. */
	address = shmat(ident, NULL, PG_SHMAT_FLAGS);
	if (address == (void *) -1)
	{
		int			save_errno;

		/* Back out what's already been done. */
		save_errno = errno;
		if (op == DSM_OP_CREATE)
			shmctl(ident, IPC_RMID, NULL);
		errno = save_errno;

		ereport(elevel,
				(errcode_for_dynamic_shared_memory(),
				 errmsg("could not map shared memory segment \"%s\": %m",
						name)));
		return false;
	}
	*mapped_address = address;
	*mapped_size = request_size;

	return true;
}
#endif

#ifdef USE_DSM_WINDOWS
/*
 * Operating system primitives to support Windows shared memory.
 *
 * Windows shared memory implementation is done using file mapping
 * which can be backed by either physical file or system paging file.
 * Current implementation uses system paging file as other effects
 * like performance are not clear for physical file and it is used in similar
 * way for main shared memory in windows.
 *
 * A memory mapping object is a kernel object - they always get deleted when
 * the last reference to them goes away, either explicitly via a CloseHandle or
 * when the process containing the reference exits.
 */
static bool
dsm_impl_windows(dsm_op op, dsm_handle handle, Size request_size,
				 void **impl_private, void **mapped_address,
				 Size *mapped_size, int elevel)
{
	char	   *address;
	HANDLE		hmap;
	char		name[64];
	MEMORY_BASIC_INFORMATION info;

	/* Resize is not supported for Windows shared memory. */
	if (op == DSM_OP_RESIZE)
	{
		elog(elevel, "Windows shared memory segments cannot be resized");
		return false;
	}

	/* Since resize isn't supported, reattach is a no-op. */
	if (op == DSM_OP_ATTACH && *mapped_address != NULL)
		return true;

	/*
	 * Storing the shared memory segment in the Global\ namespace, can allow
	 * any process running in any session to access that file mapping object
	 * provided that the caller has the required access rights. But to avoid
	 * issues faced in main shared memory, we are using the naming convention
	 * similar to main shared memory. We can change here once issue mentioned
	 * in GetSharedMemName is resolved.
	 */
	snprintf(name, 64, "%s.%u", SEGMENT_NAME_PREFIX, handle);

	/*
	 * Handle teardown cases.  Since Windows automatically destroys the object
	 * when no references reamin, we can treat it the same as detach.
	 */
	if (op == DSM_OP_DETACH || op == DSM_OP_DESTROY)
	{
		if (*mapped_address != NULL
			&& UnmapViewOfFile(*mapped_address) == 0)
		{
			_dosmaperr(GetLastError());
			ereport(elevel,
					(errcode_for_dynamic_shared_memory(),
					 errmsg("could not unmap shared memory segment \"%s\": %m",
							name)));
			return false;
		}
		if (*impl_private != NULL
			&& CloseHandle(*impl_private) == 0)
		{
			_dosmaperr(GetLastError());
			ereport(elevel,
					(errcode_for_dynamic_shared_memory(),
					 errmsg("could not remove shared memory segment \"%s\": %m",
							name)));
			return false;
		}

		*impl_private = NULL;
		*mapped_address = NULL;
		*mapped_size = 0;
		return true;
	}

	/* Create new segment or open an existing one for attach. */
	if (op == DSM_OP_CREATE)
	{
		DWORD		size_high;
		DWORD		size_low;
		DWORD		errcode;

		/* Shifts >= the width of the type are undefined. */
#ifdef _WIN64
		size_high = request_size >> 32;
#else
		size_high = 0;
#endif
		size_low = (DWORD) request_size;

		/* CreateFileMapping might not clear the error code on success */
		SetLastError(0);

		hmap = CreateFileMapping(INVALID_HANDLE_VALUE,	/* Use the pagefile */
								 NULL,	/* Default security attrs */
								 PAGE_READWRITE,	/* Memory is read/write */
								 size_high, /* Upper 32 bits of size */
								 size_low,	/* Lower 32 bits of size */
								 name);

		errcode = GetLastError();
		if (errcode == ERROR_ALREADY_EXISTS || errcode == ERROR_ACCESS_DENIED)
		{
			/*
			 * On Windows, when the segment already exists, a handle for the
			 * existing segment is returned.  We must close it before
			 * returning.  However, if the existing segment is created by a
			 * service, then it returns ERROR_ACCESS_DENIED. We don't do
			 * _dosmaperr here, so errno won't be modified.
			 */
			if (hmap)
				CloseHandle(hmap);
			return false;
		}

		if (!hmap)
		{
			_dosmaperr(errcode);
			ereport(elevel,
					(errcode_for_dynamic_shared_memory(),
<<<<<<< HEAD
				  errmsg("could not create shared memory segment \"%s\": %m",
						 name)));
=======
					 errmsg("could not create shared memory segment \"%s\": %m",
							name)));
>>>>>>> fdf521d6
			return false;
		}
	}
	else
	{
		hmap = OpenFileMapping(FILE_MAP_WRITE | FILE_MAP_READ,
							   FALSE,	/* do not inherit the name */
							   name);	/* name of mapping object */
		if (!hmap)
		{
			_dosmaperr(GetLastError());
			ereport(elevel,
					(errcode_for_dynamic_shared_memory(),
					 errmsg("could not open shared memory segment \"%s\": %m",
							name)));
			return false;
		}
	}

	/* Map it. */
	address = MapViewOfFile(hmap, FILE_MAP_WRITE | FILE_MAP_READ,
							0, 0, 0);
	if (!address)
	{
		int			save_errno;

		_dosmaperr(GetLastError());
		/* Back out what's already been done. */
		save_errno = errno;
		CloseHandle(hmap);
		errno = save_errno;

		ereport(elevel,
				(errcode_for_dynamic_shared_memory(),
				 errmsg("could not map shared memory segment \"%s\": %m",
						name)));
		return false;
	}

	/*
	 * VirtualQuery gives size in page_size units, which is 4K for Windows. We
	 * need size only when we are attaching, but it's better to get the size
	 * when creating new segment to keep size consistent both for
	 * DSM_OP_CREATE and DSM_OP_ATTACH.
	 */
	if (VirtualQuery(address, &info, sizeof(info)) == 0)
	{
		int			save_errno;

		_dosmaperr(GetLastError());
		/* Back out what's already been done. */
		save_errno = errno;
		UnmapViewOfFile(address);
		CloseHandle(hmap);
		errno = save_errno;

		ereport(elevel,
				(errcode_for_dynamic_shared_memory(),
				 errmsg("could not stat shared memory segment \"%s\": %m",
						name)));
		return false;
	}

	*mapped_address = address;
	*mapped_size = info.RegionSize;
	*impl_private = hmap;

	return true;
}
#endif

#ifdef USE_DSM_MMAP
/*
 * Operating system primitives to support mmap-based shared memory.
 *
 * Calling this "shared memory" is somewhat of a misnomer, because what
 * we're really doing is creating a bunch of files and mapping them into
 * our address space.  The operating system may feel obliged to
 * synchronize the contents to disk even if nothing is being paged out,
 * which will not serve us well.  The user can relocate the pg_dynshmem
 * directory to a ramdisk to avoid this problem, if available.
 */
static bool
dsm_impl_mmap(dsm_op op, dsm_handle handle, Size request_size,
			  void **impl_private, void **mapped_address, Size *mapped_size,
			  int elevel)
{
	char		name[64];
	int			flags;
	int			fd;
	char	   *address;

	snprintf(name, 64, PG_DYNSHMEM_DIR "/" PG_DYNSHMEM_MMAP_FILE_PREFIX "%u",
			 handle);

	/* Handle teardown cases. */
	if (op == DSM_OP_DETACH || op == DSM_OP_DESTROY)
	{
		if (*mapped_address != NULL
			&& munmap(*mapped_address, *mapped_size) != 0)
		{
			ereport(elevel,
					(errcode_for_dynamic_shared_memory(),
					 errmsg("could not unmap shared memory segment \"%s\": %m",
							name)));
			return false;
		}
		*mapped_address = NULL;
		*mapped_size = 0;
		if (op == DSM_OP_DESTROY && unlink(name) != 0)
		{
			ereport(elevel,
					(errcode_for_dynamic_shared_memory(),
					 errmsg("could not remove shared memory segment \"%s\": %m",
							name)));
			return false;
		}
		return true;
	}

	/* Create new segment or open an existing one for attach or resize. */
	flags = O_RDWR | (op == DSM_OP_CREATE ? O_CREAT | O_EXCL : 0);
	if ((fd = OpenTransientFile(name, flags, 0600)) == -1)
	{
		if (errno != EEXIST)
			ereport(elevel,
					(errcode_for_dynamic_shared_memory(),
					 errmsg("could not open shared memory segment \"%s\": %m",
							name)));
		return false;
	}

	/*
	 * If we're attaching the segment, determine the current size; if we are
	 * creating or resizing the segment, set the size to the requested value.
	 */
	if (op == DSM_OP_ATTACH)
	{
		struct stat st;

		if (fstat(fd, &st) != 0)
		{
			int			save_errno;

			/* Back out what's already been done. */
			save_errno = errno;
			CloseTransientFile(fd);
			errno = save_errno;

			ereport(elevel,
					(errcode_for_dynamic_shared_memory(),
					 errmsg("could not stat shared memory segment \"%s\": %m",
							name)));
			return false;
		}
		request_size = st.st_size;
	}
	else if (*mapped_size > request_size && ftruncate(fd, request_size))
	{
		int			save_errno;

		/* Back out what's already been done. */
		save_errno = errno;
		close(fd);
		if (op == DSM_OP_CREATE)
			unlink(name);
		errno = save_errno;

		ereport(elevel,
				(errcode_for_dynamic_shared_memory(),
				 errmsg("could not resize shared memory segment \"%s\" to %zu bytes: %m",
						name, request_size)));
		return false;
	}
	else if (*mapped_size < request_size)
	{
		/*
		 * Allocate a buffer full of zeros.
		 *
		 * Note: palloc zbuffer, instead of just using a local char array, to
		 * ensure it is reasonably well-aligned; this may save a few cycles
		 * transferring data to the kernel.
		 */
		char	   *zbuffer = (char *) palloc0(ZBUFFER_SIZE);
		uint32		remaining = request_size;
		bool		success = true;

		/*
		 * Zero-fill the file. We have to do this the hard way to ensure that
		 * all the file space has really been allocated, so that we don't
		 * later seg fault when accessing the memory mapping.  This is pretty
		 * pessimal.
		 */
		while (success && remaining > 0)
		{
			Size		goal = remaining;

			if (goal > ZBUFFER_SIZE)
				goal = ZBUFFER_SIZE;
			pgstat_report_wait_start(WAIT_EVENT_DSM_FILL_ZERO_WRITE);
			if (write(fd, zbuffer, goal) == goal)
				remaining -= goal;
			else
				success = false;
			pgstat_report_wait_end();
		}

		if (!success)
		{
			int			save_errno;

			/* Back out what's already been done. */
			save_errno = errno;
			CloseTransientFile(fd);
			if (op == DSM_OP_CREATE)
				unlink(name);
			errno = save_errno ? save_errno : ENOSPC;

			ereport(elevel,
					(errcode_for_dynamic_shared_memory(),
					 errmsg("could not resize shared memory segment \"%s\" to %zu bytes: %m",
							name, request_size)));
			return false;
		}
	}

	/*
	 * If we're reattaching or resizing, we must remove any existing mapping,
	 * unless we've already got the right thing mapped.
	 */
	if (*mapped_address != NULL)
	{
		if (*mapped_size == request_size)
			return true;
		if (munmap(*mapped_address, *mapped_size) != 0)
		{
			int			save_errno;

			/* Back out what's already been done. */
			save_errno = errno;
			CloseTransientFile(fd);
			if (op == DSM_OP_CREATE)
				unlink(name);
			errno = save_errno;

			ereport(elevel,
					(errcode_for_dynamic_shared_memory(),
					 errmsg("could not unmap shared memory segment \"%s\": %m",
							name)));
			return false;
		}
		*mapped_address = NULL;
		*mapped_size = 0;
	}

	/* Map it. */
	address = mmap(NULL, request_size, PROT_READ | PROT_WRITE,
				   MAP_SHARED | MAP_HASSEMAPHORE | MAP_NOSYNC, fd, 0);
	if (address == MAP_FAILED)
	{
		int			save_errno;

		/* Back out what's already been done. */
		save_errno = errno;
		CloseTransientFile(fd);
		if (op == DSM_OP_CREATE)
			unlink(name);
		errno = save_errno;

		ereport(elevel,
				(errcode_for_dynamic_shared_memory(),
				 errmsg("could not map shared memory segment \"%s\": %m",
						name)));
		return false;
	}
	*mapped_address = address;
	*mapped_size = request_size;
	CloseTransientFile(fd);

	return true;
}
#endif

/*
 * Implementation-specific actions that must be performed when a segment is to
 * be preserved even when no backend has it attached.
 *
 * Except on Windows, we don't need to do anything at all.  But since Windows
 * cleans up segments automatically when no references remain, we duplicate
 * the segment handle into the postmaster process.  The postmaster needn't
 * do anything to receive the handle; Windows transfers it automatically.
 */
void
dsm_impl_pin_segment(dsm_handle handle, void *impl_private,
					 void **impl_private_pm_handle)
{
	switch (dynamic_shared_memory_type)
	{
#ifdef USE_DSM_WINDOWS
		case DSM_IMPL_WINDOWS:
			{
				HANDLE		hmap;

				if (!DuplicateHandle(GetCurrentProcess(), impl_private,
									 PostmasterHandle, &hmap, 0, FALSE,
									 DUPLICATE_SAME_ACCESS))
				{
					char		name[64];

					snprintf(name, 64, "%s.%u", SEGMENT_NAME_PREFIX, handle);
					_dosmaperr(GetLastError());
					ereport(ERROR,
							(errcode_for_dynamic_shared_memory(),
							 errmsg("could not duplicate handle for \"%s\": %m",
									name)));
				}

				/*
				 * Here, we remember the handle that we created in the
				 * postmaster process.  This handle isn't actually usable in
				 * any process other than the postmaster, but that doesn't
				 * matter.  We're just holding onto it so that, if the segment
				 * is unpinned, dsm_impl_unpin_segment can close it.
				 */
				*impl_private_pm_handle = hmap;
				break;
			}
#endif
		default:
			break;
	}
}

/*
 * Implementation-specific actions that must be performed when a segment is no
 * longer to be preserved, so that it will be cleaned up when all backends
 * have detached from it.
 *
 * Except on Windows, we don't need to do anything at all.  For Windows, we
 * close the extra handle that dsm_impl_pin_segment created in the
 * postmaster's process space.
 */
void
dsm_impl_unpin_segment(dsm_handle handle, void **impl_private)
{
	switch (dynamic_shared_memory_type)
	{
#ifdef USE_DSM_WINDOWS
		case DSM_IMPL_WINDOWS:
			{
				if (*impl_private &&
					!DuplicateHandle(PostmasterHandle, *impl_private,
									 NULL, NULL, 0, FALSE,
									 DUPLICATE_CLOSE_SOURCE))
				{
					char		name[64];

					snprintf(name, 64, "%s.%u", SEGMENT_NAME_PREFIX, handle);
					_dosmaperr(GetLastError());
					ereport(ERROR,
							(errcode_for_dynamic_shared_memory(),
							 errmsg("could not duplicate handle for \"%s\": %m",
									name)));
				}

				*impl_private = NULL;
				break;
			}
#endif
		default:
			break;
	}
}

static int
errcode_for_dynamic_shared_memory(void)
{
	if (errno == EFBIG || errno == ENOMEM)
		return errcode(ERRCODE_OUT_OF_MEMORY);
	else
		return errcode_for_file_access();
}<|MERGE_RESOLUTION|>--- conflicted
+++ resolved
@@ -758,13 +758,8 @@
 			_dosmaperr(errcode);
 			ereport(elevel,
 					(errcode_for_dynamic_shared_memory(),
-<<<<<<< HEAD
-				  errmsg("could not create shared memory segment \"%s\": %m",
-						 name)));
-=======
 					 errmsg("could not create shared memory segment \"%s\": %m",
 							name)));
->>>>>>> fdf521d6
 			return false;
 		}
 	}
