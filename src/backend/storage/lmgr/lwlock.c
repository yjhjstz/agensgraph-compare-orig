/*-------------------------------------------------------------------------
 *
 * lwlock.c
 *	  Lightweight lock manager
 *
 * Lightweight locks are intended primarily to provide mutual exclusion of
 * access to shared-memory data structures.  Therefore, they offer both
 * exclusive and shared lock modes (to support read/write and read-only
 * access to a shared object).  There are few other frammishes.  User-level
 * locking should be done with the full lock manager --- which depends on
 * LWLocks to protect its shared state.
 *
 * In addition to exclusive and shared modes, lightweight locks can be used to
 * wait until a variable changes value.  The variable is initially not set
 * when the lock is acquired with LWLockAcquire, i.e. it remains set to the
 * value it was set to when the lock was released last, and can be updated
 * without releasing the lock by calling LWLockUpdateVar.  LWLockWaitForVar
 * waits for the variable to be updated, or until the lock is free.  When
 * releasing the lock with LWLockReleaseClearVar() the value can be set to an
 * appropriate value for a free lock.  The meaning of the variable is up to
 * the caller, the lightweight lock code just assigns and compares it.
 *
 * Portions Copyright (c) 1996-2016, PostgreSQL Global Development Group
 * Portions Copyright (c) 1994, Regents of the University of California
 *
 * IDENTIFICATION
 *	  src/backend/storage/lmgr/lwlock.c
 *
 * NOTES:
 *
 * This used to be a pretty straight forward reader-writer lock
 * implementation, in which the internal state was protected by a
 * spinlock. Unfortunately the overhead of taking the spinlock proved to be
 * too high for workloads/locks that were taken in shared mode very
 * frequently. Often we were spinning in the (obviously exclusive) spinlock,
 * while trying to acquire a shared lock that was actually free.
 *
 * Thus a new implementation was devised that provides wait-free shared lock
 * acquisition for locks that aren't exclusively locked.
 *
 * The basic idea is to have a single atomic variable 'lockcount' instead of
 * the formerly separate shared and exclusive counters and to use atomic
 * operations to acquire the lock. That's fairly easy to do for plain
 * rw-spinlocks, but a lot harder for something like LWLocks that want to wait
 * in the OS.
 *
 * For lock acquisition we use an atomic compare-and-exchange on the lockcount
 * variable. For exclusive lock we swap in a sentinel value
 * (LW_VAL_EXCLUSIVE), for shared locks we count the number of holders.
 *
 * To release the lock we use an atomic decrement to release the lock. If the
 * new value is zero (we get that atomically), we know we can/have to release
 * waiters.
 *
 * Obviously it is important that the sentinel value for exclusive locks
 * doesn't conflict with the maximum number of possible share lockers -
 * luckily MAX_BACKENDS makes that easily possible.
 *
 *
 * The attentive reader might have noticed that naively doing the above has a
 * glaring race condition: We try to lock using the atomic operations and
 * notice that we have to wait. Unfortunately by the time we have finished
 * queuing, the former locker very well might have already finished it's
 * work. That's problematic because we're now stuck waiting inside the OS.

 * To mitigate those races we use a two phased attempt at locking:
 *	 Phase 1: Try to do it atomically, if we succeed, nice
 *	 Phase 2: Add ourselves to the waitqueue of the lock
 *	 Phase 3: Try to grab the lock again, if we succeed, remove ourselves from
 *			  the queue
 *	 Phase 4: Sleep till wake-up, goto Phase 1
 *
 * This protects us against the problem from above as nobody can release too
 *	  quick, before we're queued, since after Phase 2 we're already queued.
 * -------------------------------------------------------------------------
 */
#include "postgres.h"

#include "miscadmin.h"
#include "pgstat.h"
#include "pg_trace.h"
#include "postmaster/postmaster.h"
#include "replication/slot.h"
#include "storage/ipc.h"
#include "storage/predicate.h"
#include "storage/proc.h"
#include "storage/spin.h"
#include "utils/memutils.h"

#ifdef LWLOCK_STATS
#include "utils/hsearch.h"
#endif


/* We use the ShmemLock spinlock to protect LWLockCounter */
extern slock_t *ShmemLock;

#define LW_FLAG_HAS_WAITERS			((uint32) 1 << 30)
#define LW_FLAG_RELEASE_OK			((uint32) 1 << 29)
#define LW_FLAG_LOCKED				((uint32) 1 << 28)

#define LW_VAL_EXCLUSIVE			((uint32) 1 << 24)
#define LW_VAL_SHARED				1

#define LW_LOCK_MASK				((uint32) ((1 << 25)-1))
/* Must be greater than MAX_BACKENDS - which is 2^23-1, so we're fine. */
#define LW_SHARED_MASK				((uint32) ((1 << 24)-1))

/*
 * This is indexed by tranche ID and stores metadata for all tranches known
 * to the current backend.
 */
static LWLockTranche **LWLockTrancheArray = NULL;
static int	LWLockTranchesAllocated = 0;

#define T_NAME(lock) \
	(LWLockTrancheArray[(lock)->tranche]->name)
#define T_ID(lock) \
	((int) ((((char *) lock) - \
		((char *) LWLockTrancheArray[(lock)->tranche]->array_base)) / \
		LWLockTrancheArray[(lock)->tranche]->array_stride))

/*
 * This points to the main array of LWLocks in shared memory.  Backends inherit
 * the pointer by fork from the postmaster (except in the EXEC_BACKEND case,
 * where we have special measures to pass it down).
 */
LWLockPadded *MainLWLockArray = NULL;
static LWLockTranche MainLWLockTranche;
static LWLockTranche BufMappingLWLockTranche;
static LWLockTranche LockManagerLWLockTranche;
static LWLockTranche PredicateLockManagerLWLockTranche;

/*
 * We use this structure to keep track of locked LWLocks for release
 * during error recovery.  Normally, only a few will be held at once, but
 * occasionally the number can be much higher; for example, the pg_buffercache
 * extension locks all buffer partitions simultaneously.
 */
#define MAX_SIMUL_LWLOCKS	200

/* struct representing the LWLocks we're holding */
typedef struct LWLockHandle
{
	LWLock	   *lock;
	LWLockMode	mode;
} LWLockHandle;

static int	num_held_lwlocks = 0;
static LWLockHandle held_lwlocks[MAX_SIMUL_LWLOCKS];

/* struct representing the LWLock tranche request for named tranche */
typedef struct NamedLWLockTrancheRequest
{
	char		tranche_name[NAMEDATALEN];
	int			num_lwlocks;
} NamedLWLockTrancheRequest;

NamedLWLockTrancheRequest *NamedLWLockTrancheRequestArray = NULL;
static int	NamedLWLockTrancheRequestsAllocated = 0;
int			NamedLWLockTrancheRequests = 0;

NamedLWLockTranche *NamedLWLockTrancheArray = NULL;

static bool lock_named_request_allowed = true;

static void InitializeLWLocks(void);
static void RegisterLWLockTranches(void);

<<<<<<< HEAD
=======
static inline void LWLockReportWaitStart(LWLock *lock);
static inline void LWLockReportWaitEnd(void);

>>>>>>> e77ea9db
#ifdef LWLOCK_STATS
typedef struct lwlock_stats_key
{
	int			tranche;
	int			instance;
}	lwlock_stats_key;

typedef struct lwlock_stats
{
	lwlock_stats_key key;
	int			sh_acquire_count;
	int			ex_acquire_count;
	int			block_count;
	int			dequeue_self_count;
	int			spin_delay_count;
}	lwlock_stats;

static HTAB *lwlock_stats_htab;
static lwlock_stats lwlock_stats_dummy;
#endif

#ifdef LOCK_DEBUG
bool		Trace_lwlocks = false;

inline static void
PRINT_LWDEBUG(const char *where, LWLock *lock, LWLockMode mode)
{
	/* hide statement & context here, otherwise the log is just too verbose */
	if (Trace_lwlocks)
	{
		uint32		state = pg_atomic_read_u32(&lock->state);
<<<<<<< HEAD

		ereport(LOG,
				(errhidestmt(true),
				 errhidecontext(true),
				 errmsg_internal("%d: %s(%s %d): excl %u shared %u haswaiters %u waiters %u rOK %d",
						MyProcPid,
						where, T_NAME(lock), T_ID(lock),
						!!(state & LW_VAL_EXCLUSIVE),
						state & LW_SHARED_MASK,
						!!(state & LW_FLAG_HAS_WAITERS),
						pg_atomic_read_u32(&lock->nwaiters),
						!!(state & LW_FLAG_RELEASE_OK))));
=======
		int			id = T_ID(lock);

		if (lock->tranche == 0 && id < NUM_INDIVIDUAL_LWLOCKS)
			ereport(LOG,
					(errhidestmt(true),
					 errhidecontext(true),
					 errmsg_internal("%d: %s(%s): excl %u shared %u haswaiters %u waiters %u rOK %d",
									 MyProcPid,
									 where, MainLWLockNames[id],
									 (state & LW_VAL_EXCLUSIVE) != 0,
									 state & LW_SHARED_MASK,
									 (state & LW_FLAG_HAS_WAITERS) != 0,
									 pg_atomic_read_u32(&lock->nwaiters),
									 (state & LW_FLAG_RELEASE_OK) != 0)));
		else
			ereport(LOG,
					(errhidestmt(true),
					 errhidecontext(true),
					 errmsg_internal("%d: %s(%s %d): excl %u shared %u haswaiters %u waiters %u rOK %d",
									 MyProcPid,
									 where, T_NAME(lock), id,
									 (state & LW_VAL_EXCLUSIVE) != 0,
									 state & LW_SHARED_MASK,
									 (state & LW_FLAG_HAS_WAITERS) != 0,
									 pg_atomic_read_u32(&lock->nwaiters),
									 (state & LW_FLAG_RELEASE_OK) != 0)));
>>>>>>> e77ea9db
	}
}

inline static void
LOG_LWDEBUG(const char *where, LWLock *lock, const char *msg)
{
	/* hide statement & context here, otherwise the log is just too verbose */
	if (Trace_lwlocks)
	{
<<<<<<< HEAD
		ereport(LOG,
				(errhidestmt(true),
				 errhidecontext(true),
				 errmsg_internal("%s(%s %d): %s", where,
						T_NAME(lock), T_ID(lock), msg)));
=======
		int			id = T_ID(lock);

		if (lock->tranche == 0 && id < NUM_INDIVIDUAL_LWLOCKS)
			ereport(LOG,
					(errhidestmt(true),
					 errhidecontext(true),
					 errmsg_internal("%s(%s): %s", where,
									 MainLWLockNames[id], msg)));
		else
			ereport(LOG,
					(errhidestmt(true),
					 errhidecontext(true),
					 errmsg_internal("%s(%s %d): %s", where,
									 T_NAME(lock), id, msg)));
>>>>>>> e77ea9db
	}
}

#else							/* not LOCK_DEBUG */
#define PRINT_LWDEBUG(a,b,c) ((void)0)
#define LOG_LWDEBUG(a,b,c) ((void)0)
#endif   /* LOCK_DEBUG */

#ifdef LWLOCK_STATS

static void init_lwlock_stats(void);
static void print_lwlock_stats(int code, Datum arg);
static lwlock_stats *get_lwlock_stats_entry(LWLock *lockid);

static void
init_lwlock_stats(void)
{
	HASHCTL		ctl;
	static MemoryContext lwlock_stats_cxt = NULL;
	static bool exit_registered = false;

	if (lwlock_stats_cxt != NULL)
		MemoryContextDelete(lwlock_stats_cxt);

	/*
	 * The LWLock stats will be updated within a critical section, which
	 * requires allocating new hash entries. Allocations within a critical
	 * section are normally not allowed because running out of memory would
	 * lead to a PANIC, but LWLOCK_STATS is debugging code that's not normally
	 * turned on in production, so that's an acceptable risk. The hash entries
	 * are small, so the risk of running out of memory is minimal in practice.
	 */
	lwlock_stats_cxt = AllocSetContextCreate(TopMemoryContext,
											 "LWLock stats",
											 ALLOCSET_DEFAULT_SIZES);
	MemoryContextAllowInCriticalSection(lwlock_stats_cxt, true);

	MemSet(&ctl, 0, sizeof(ctl));
	ctl.keysize = sizeof(lwlock_stats_key);
	ctl.entrysize = sizeof(lwlock_stats);
	ctl.hcxt = lwlock_stats_cxt;
	lwlock_stats_htab = hash_create("lwlock stats", 16384, &ctl,
									HASH_ELEM | HASH_BLOBS | HASH_CONTEXT);
	if (!exit_registered)
	{
		on_shmem_exit(print_lwlock_stats, 0);
		exit_registered = true;
	}
}

static void
print_lwlock_stats(int code, Datum arg)
{
	HASH_SEQ_STATUS scan;
	lwlock_stats *lwstats;

	hash_seq_init(&scan, lwlock_stats_htab);

	/* Grab an LWLock to keep different backends from mixing reports */
	LWLockAcquire(&MainLWLockArray[0].lock, LW_EXCLUSIVE);

	while ((lwstats = (lwlock_stats *) hash_seq_search(&scan)) != NULL)
	{
		fprintf(stderr,
				"PID %d lwlock %s %d: shacq %u exacq %u blk %u spindelay %u dequeue self %u\n",
				MyProcPid, LWLockTrancheArray[lwstats->key.tranche]->name,
				lwstats->key.instance, lwstats->sh_acquire_count,
				lwstats->ex_acquire_count, lwstats->block_count,
				lwstats->spin_delay_count, lwstats->dequeue_self_count);
	}

	LWLockRelease(&MainLWLockArray[0].lock);
}

static lwlock_stats *
get_lwlock_stats_entry(LWLock *lock)
{
	lwlock_stats_key key;
	lwlock_stats *lwstats;
	bool		found;

	/*
	 * During shared memory initialization, the hash table doesn't exist yet.
	 * Stats of that phase aren't very interesting, so just collect operations
	 * on all locks in a single dummy entry.
	 */
	if (lwlock_stats_htab == NULL)
		return &lwlock_stats_dummy;

	/* Fetch or create the entry. */
	key.tranche = lock->tranche;
	key.instance = T_ID(lock);
	lwstats = hash_search(lwlock_stats_htab, &key, HASH_ENTER, &found);
	if (!found)
	{
		lwstats->sh_acquire_count = 0;
		lwstats->ex_acquire_count = 0;
		lwstats->block_count = 0;
		lwstats->dequeue_self_count = 0;
		lwstats->spin_delay_count = 0;
	}
	return lwstats;
}
#endif   /* LWLOCK_STATS */


/*
 * Compute number of LWLocks required by named tranches.  These will be
 * allocated in the main array.
 */
static int
NumLWLocksByNamedTranches(void)
{
	int			numLocks = 0;
	int			i;

	for (i = 0; i < NamedLWLockTrancheRequests; i++)
		numLocks += NamedLWLockTrancheRequestArray[i].num_lwlocks;

	return numLocks;
}

/*
 * Compute shmem space needed for LWLocks and named tranches.
 */
Size
LWLockShmemSize(void)
{
	Size		size;
	int			i;
	int			numLocks = NUM_FIXED_LWLOCKS;

	numLocks += NumLWLocksByNamedTranches();

	/* Space for the LWLock array. */
	size = mul_size(numLocks, sizeof(LWLockPadded));

	/* Space for dynamic allocation counter, plus room for alignment. */
	size = add_size(size, sizeof(int) + LWLOCK_PADDED_SIZE);

	/* space for named tranches. */
	size = add_size(size, mul_size(NamedLWLockTrancheRequests, sizeof(NamedLWLockTranche)));

	/* space for name of each tranche. */
	for (i = 0; i < NamedLWLockTrancheRequests; i++)
		size = add_size(size, strlen(NamedLWLockTrancheRequestArray[i].tranche_name) + 1);

	/* Disallow named LWLocks' requests after startup */
	lock_named_request_allowed = false;

	return size;
}

/*
 * Allocate shmem space for the main LWLock array and all tranches and
 * initialize it.  We also register all the LWLock tranches here.
 */
void
CreateLWLocks(void)
{
	StaticAssertExpr(LW_VAL_EXCLUSIVE > (uint32) MAX_BACKENDS,
					 "MAX_BACKENDS too big for lwlock.c");

	StaticAssertExpr(sizeof(LWLock) <= LWLOCK_MINIMAL_SIZE &&
					 sizeof(LWLock) <= LWLOCK_PADDED_SIZE,
					 "Miscalculated LWLock padding");

	if (!IsUnderPostmaster)
	{
		Size		spaceLocks = LWLockShmemSize();
		int		   *LWLockCounter;
		char	   *ptr;

		/* Allocate space */
		ptr = (char *) ShmemAlloc(spaceLocks);

		/* Leave room for dynamic allocation of tranches */
		ptr += sizeof(int);

		/* Ensure desired alignment of LWLock array */
		ptr += LWLOCK_PADDED_SIZE - ((uintptr_t) ptr) % LWLOCK_PADDED_SIZE;

		MainLWLockArray = (LWLockPadded *) ptr;

		/*
		 * Initialize the dynamic-allocation counter for tranches, which is
		 * stored just before the first LWLock.
		 */
		LWLockCounter = (int *) ((char *) MainLWLockArray - sizeof(int));
		*LWLockCounter = LWTRANCHE_FIRST_USER_DEFINED;

		/* Initialize all LWLocks */
		InitializeLWLocks();
	}

	/* Register all LWLock tranches */
	RegisterLWLockTranches();
}

/*
 * Initialize LWLocks that are fixed and those belonging to named tranches.
 */
static void
InitializeLWLocks(void)
{
	int			numNamedLocks = NumLWLocksByNamedTranches();
	int			id;
	int			i;
	int			j;
	LWLockPadded *lock;

	/* Initialize all individual LWLocks in main array */
	for (id = 0, lock = MainLWLockArray; id < NUM_INDIVIDUAL_LWLOCKS; id++, lock++)
		LWLockInitialize(&lock->lock, LWTRANCHE_MAIN);

	/* Initialize buffer mapping LWLocks in main array */
	lock = MainLWLockArray + NUM_INDIVIDUAL_LWLOCKS;
	for (id = 0; id < NUM_BUFFER_PARTITIONS; id++, lock++)
		LWLockInitialize(&lock->lock, LWTRANCHE_BUFFER_MAPPING);

	/* Initialize lmgrs' LWLocks in main array */
	lock = MainLWLockArray + NUM_INDIVIDUAL_LWLOCKS + NUM_BUFFER_PARTITIONS;
	for (id = 0; id < NUM_LOCK_PARTITIONS; id++, lock++)
		LWLockInitialize(&lock->lock, LWTRANCHE_LOCK_MANAGER);

	/* Initialize predicate lmgrs' LWLocks in main array */
	lock = MainLWLockArray + NUM_INDIVIDUAL_LWLOCKS +
		NUM_BUFFER_PARTITIONS + NUM_LOCK_PARTITIONS;
	for (id = 0; id < NUM_PREDICATELOCK_PARTITIONS; id++, lock++)
		LWLockInitialize(&lock->lock, LWTRANCHE_PREDICATE_LOCK_MANAGER);

	/* Initialize named tranches. */
	if (NamedLWLockTrancheRequests > 0)
	{
		char	   *trancheNames;

		NamedLWLockTrancheArray = (NamedLWLockTranche *)
			&MainLWLockArray[NUM_FIXED_LWLOCKS + numNamedLocks];

		trancheNames = (char *) NamedLWLockTrancheArray +
			(NamedLWLockTrancheRequests * sizeof(NamedLWLockTranche));
		lock = &MainLWLockArray[NUM_FIXED_LWLOCKS];

		for (i = 0; i < NamedLWLockTrancheRequests; i++)
		{
			NamedLWLockTrancheRequest *request;
			NamedLWLockTranche *tranche;
			char	   *name;

			request = &NamedLWLockTrancheRequestArray[i];
			tranche = &NamedLWLockTrancheArray[i];

			name = trancheNames;
			trancheNames += strlen(request->tranche_name) + 1;
			strcpy(name, request->tranche_name);
			tranche->lwLockTranche.name = name;
			tranche->trancheId = LWLockNewTrancheId();
			tranche->lwLockTranche.array_base = lock;
			tranche->lwLockTranche.array_stride = sizeof(LWLockPadded);

			for (j = 0; j < request->num_lwlocks; j++, lock++)
				LWLockInitialize(&lock->lock, tranche->trancheId);
		}
	}
}

/*
 * Register named tranches and tranches for fixed LWLocks.
 */
static void
RegisterLWLockTranches(void)
{
	int			i;

	if (LWLockTrancheArray == NULL)
	{
		LWLockTranchesAllocated = 32;
		LWLockTrancheArray = (LWLockTranche **)
			MemoryContextAllocZero(TopMemoryContext,
						  LWLockTranchesAllocated * sizeof(LWLockTranche *));
		Assert(LWLockTranchesAllocated >= LWTRANCHE_FIRST_USER_DEFINED);
	}

	MainLWLockTranche.name = "main";
	MainLWLockTranche.array_base = MainLWLockArray;
	MainLWLockTranche.array_stride = sizeof(LWLockPadded);
	LWLockRegisterTranche(LWTRANCHE_MAIN, &MainLWLockTranche);

	BufMappingLWLockTranche.name = "buffer_mapping";
	BufMappingLWLockTranche.array_base = MainLWLockArray + NUM_INDIVIDUAL_LWLOCKS;
	BufMappingLWLockTranche.array_stride = sizeof(LWLockPadded);
	LWLockRegisterTranche(LWTRANCHE_BUFFER_MAPPING, &BufMappingLWLockTranche);

	LockManagerLWLockTranche.name = "lock_manager";
	LockManagerLWLockTranche.array_base = MainLWLockArray + NUM_INDIVIDUAL_LWLOCKS +
		NUM_BUFFER_PARTITIONS;
	LockManagerLWLockTranche.array_stride = sizeof(LWLockPadded);
	LWLockRegisterTranche(LWTRANCHE_LOCK_MANAGER, &LockManagerLWLockTranche);

	PredicateLockManagerLWLockTranche.name = "predicate_lock_manager";
	PredicateLockManagerLWLockTranche.array_base = MainLWLockArray + NUM_INDIVIDUAL_LWLOCKS +
		NUM_BUFFER_PARTITIONS + NUM_LOCK_PARTITIONS;
	PredicateLockManagerLWLockTranche.array_stride = sizeof(LWLockPadded);
	LWLockRegisterTranche(LWTRANCHE_PREDICATE_LOCK_MANAGER, &PredicateLockManagerLWLockTranche);

	/* Register named tranches. */
	for (i = 0; i < NamedLWLockTrancheRequests; i++)
		LWLockRegisterTranche(NamedLWLockTrancheArray[i].trancheId,
							  &NamedLWLockTrancheArray[i].lwLockTranche);
}

/*
 * InitLWLockAccess - initialize backend-local state needed to hold LWLocks
 */
void
InitLWLockAccess(void)
{
#ifdef LWLOCK_STATS
	init_lwlock_stats();
#endif
}

/*
 * GetNamedLWLockTranche - returns the base address of LWLock from the
 *		specified tranche.
 *
 * Caller needs to retrieve the requested number of LWLocks starting from
 * the base lock address returned by this API.  This can be used for
 * tranches that are requested by using RequestNamedLWLockTranche() API.
 */
LWLockPadded *
GetNamedLWLockTranche(const char *tranche_name)
{
	int			lock_pos;
	int			i;

	/*
	 * Obtain the position of base address of LWLock belonging to requested
	 * tranche_name in MainLWLockArray.  LWLocks for named tranches are placed
	 * in MainLWLockArray after fixed locks.
	 */
	lock_pos = NUM_FIXED_LWLOCKS;
	for (i = 0; i < NamedLWLockTrancheRequests; i++)
	{
		if (strcmp(NamedLWLockTrancheRequestArray[i].tranche_name,
				   tranche_name) == 0)
			return &MainLWLockArray[lock_pos];

		lock_pos += NamedLWLockTrancheRequestArray[i].num_lwlocks;
	}

	if (i >= NamedLWLockTrancheRequests)
		elog(ERROR, "requested tranche is not registered");

	/* just to keep compiler quiet */
	return NULL;
}

/*
 * Allocate a new tranche ID.
 */
int
LWLockNewTrancheId(void)
{
	int			result;
	int		   *LWLockCounter;

	LWLockCounter = (int *) ((char *) MainLWLockArray - sizeof(int));
	SpinLockAcquire(ShmemLock);
	result = (*LWLockCounter)++;
	SpinLockRelease(ShmemLock);

	return result;
}

/*
 * Register a tranche ID in the lookup table for the current process.  This
 * routine will save a pointer to the tranche object passed as an argument,
 * so that object should be allocated in a backend-lifetime context
 * (TopMemoryContext, static variable, or similar).
 */
void
LWLockRegisterTranche(int tranche_id, LWLockTranche *tranche)
{
	Assert(LWLockTrancheArray != NULL);

	if (tranche_id >= LWLockTranchesAllocated)
	{
		int			i = LWLockTranchesAllocated;
		int			j = LWLockTranchesAllocated;

		while (i <= tranche_id)
			i *= 2;

		LWLockTrancheArray = (LWLockTranche **)
			repalloc(LWLockTrancheArray,
					 i * sizeof(LWLockTranche *));
		LWLockTranchesAllocated = i;
		while (j < LWLockTranchesAllocated)
			LWLockTrancheArray[j++] = NULL;
	}

	LWLockTrancheArray[tranche_id] = tranche;
}

/*
 * RequestNamedLWLockTranche
 *		Request that extra LWLocks be allocated during postmaster
 *		startup.
 *
 * This is only useful for extensions if called from the _PG_init hook
 * of a library that is loaded into the postmaster via
 * shared_preload_libraries.  Once shared memory has been allocated, calls
 * will be ignored.  (We could raise an error, but it seems better to make
 * it a no-op, so that libraries containing such calls can be reloaded if
 * needed.)
 */
void
RequestNamedLWLockTranche(const char *tranche_name, int num_lwlocks)
{
	NamedLWLockTrancheRequest *request;

	if (IsUnderPostmaster || !lock_named_request_allowed)
		return;					/* too late */

	if (NamedLWLockTrancheRequestArray == NULL)
	{
		NamedLWLockTrancheRequestsAllocated = 16;
		NamedLWLockTrancheRequestArray = (NamedLWLockTrancheRequest *)
			MemoryContextAlloc(TopMemoryContext,
							   NamedLWLockTrancheRequestsAllocated
							   * sizeof(NamedLWLockTrancheRequest));
	}

	if (NamedLWLockTrancheRequests >= NamedLWLockTrancheRequestsAllocated)
	{
		int			i = NamedLWLockTrancheRequestsAllocated;

		while (i <= NamedLWLockTrancheRequests)
			i *= 2;

		NamedLWLockTrancheRequestArray = (NamedLWLockTrancheRequest *)
			repalloc(NamedLWLockTrancheRequestArray,
					 i * sizeof(NamedLWLockTrancheRequest));
		NamedLWLockTrancheRequestsAllocated = i;
	}

	request = &NamedLWLockTrancheRequestArray[NamedLWLockTrancheRequests];
	Assert(strlen(tranche_name) + 1 < NAMEDATALEN);
	StrNCpy(request->tranche_name, tranche_name, NAMEDATALEN);
	request->num_lwlocks = num_lwlocks;
	NamedLWLockTrancheRequests++;
}

/*
 * LWLockInitialize - initialize a new lwlock; it's initially unlocked
 */
void
LWLockInitialize(LWLock *lock, int tranche_id)
{
	pg_atomic_init_u32(&lock->state, LW_FLAG_RELEASE_OK);
#ifdef LOCK_DEBUG
	pg_atomic_init_u32(&lock->nwaiters, 0);
#endif
	lock->tranche = tranche_id;
	dlist_init(&lock->waiters);
}

/*
 * Report start of wait event for light-weight locks.
 *
 * This function will be used by all the light-weight lock calls which
 * needs to wait to acquire the lock.  This function distinguishes wait
 * event based on tranche and lock id.
 */
static inline void
LWLockReportWaitStart(LWLock *lock)
{
	int			lockId = T_ID(lock);

	if (lock->tranche == 0)
		pgstat_report_wait_start(WAIT_LWLOCK_NAMED, (uint16) lockId);
	else
		pgstat_report_wait_start(WAIT_LWLOCK_TRANCHE, lock->tranche);
}

/*
 * Report end of wait event for light-weight locks.
 */
static inline void
LWLockReportWaitEnd(void)
{
	pgstat_report_wait_end();
}

/*
 * Return an identifier for an LWLock based on the wait class and event.
 */
const char *
GetLWLockIdentifier(uint8 classId, uint16 eventId)
{
	if (classId == WAIT_LWLOCK_NAMED)
		return MainLWLockNames[eventId];

	Assert(classId == WAIT_LWLOCK_TRANCHE);

	/*
	 * It is quite possible that user has registered tranche in one of the
	 * backends (e.g. by allocating lwlocks in dynamic shared memory) but not
	 * all of them, so we can't assume the tranche is registered here.
	 */
	if (eventId >= LWLockTranchesAllocated ||
		LWLockTrancheArray[eventId]->name == NULL)
		return "extension";

	return LWLockTrancheArray[eventId]->name;
}

/*
 * Internal function that tries to atomically acquire the lwlock in the passed
 * in mode.
 *
 * This function will not block waiting for a lock to become free - that's the
 * callers job.
 *
 * Returns true if the lock isn't free and we need to wait.
 */
static bool
LWLockAttemptLock(LWLock *lock, LWLockMode mode)
{
	uint32		old_state;

	AssertArg(mode == LW_EXCLUSIVE || mode == LW_SHARED);

	/*
	 * Read once outside the loop, later iterations will get the newer value
	 * via compare & exchange.
	 */
	old_state = pg_atomic_read_u32(&lock->state);

	/* loop until we've determined whether we could acquire the lock or not */
	while (true)
	{
		uint32		desired_state;
		bool		lock_free;

		desired_state = old_state;

		if (mode == LW_EXCLUSIVE)
		{
			lock_free = (old_state & LW_LOCK_MASK) == 0;
			if (lock_free)
				desired_state += LW_VAL_EXCLUSIVE;
		}
		else
		{
			lock_free = (old_state & LW_VAL_EXCLUSIVE) == 0;
			if (lock_free)
				desired_state += LW_VAL_SHARED;
		}

		/*
		 * Attempt to swap in the state we are expecting. If we didn't see
		 * lock to be free, that's just the old value. If we saw it as free,
		 * we'll attempt to mark it acquired. The reason that we always swap
		 * in the value is that this doubles as a memory barrier. We could try
		 * to be smarter and only swap in values if we saw the lock as free,
		 * but benchmark haven't shown it as beneficial so far.
		 *
		 * Retry if the value changed since we last looked at it.
		 */
		if (pg_atomic_compare_exchange_u32(&lock->state,
										   &old_state, desired_state))
		{
			if (lock_free)
			{
				/* Great! Got the lock. */
#ifdef LOCK_DEBUG
				if (mode == LW_EXCLUSIVE)
					lock->owner = MyProc;
#endif
				return false;
			}
			else
				return true;	/* someobdy else has the lock */
		}
	}
	pg_unreachable();
}

/*
 * Lock the LWLock's wait list against concurrent activity.
 *
 * NB: even though the wait list is locked, non-conflicting lock operations
 * may still happen concurrently.
 *
 * Time spent holding mutex should be short!
 */
static void
LWLockWaitListLock(LWLock *lock)
{
	uint32		old_state;
#ifdef LWLOCK_STATS
	lwlock_stats *lwstats;
	uint32		delays = 0;

	lwstats = get_lwlock_stats_entry(lock);
#endif

	while (true)
	{
		/* always try once to acquire lock directly */
		old_state = pg_atomic_fetch_or_u32(&lock->state, LW_FLAG_LOCKED);
		if (!(old_state & LW_FLAG_LOCKED))
			break;				/* got lock */

		/* and then spin without atomic operations until lock is released */
		{
			SpinDelayStatus delayStatus;

			init_local_spin_delay(&delayStatus);

			while (old_state & LW_FLAG_LOCKED)
			{
				perform_spin_delay(&delayStatus);
				old_state = pg_atomic_read_u32(&lock->state);
			}
#ifdef LWLOCK_STATS
			delays += delayStatus.delays;
#endif
			finish_spin_delay(&delayStatus);
		}

		/*
		 * Retry. The lock might obviously already be re-acquired by the time
		 * we're attempting to get it again.
		 */
	}

#ifdef LWLOCK_STATS
	lwstats->spin_delay_count += delays;
#endif
}

/*
 * Unlock the LWLock's wait list.
 *
 * Note that it can be more efficient to manipulate flags and release the
 * locks in a single atomic operation.
 */
static void
LWLockWaitListUnlock(LWLock *lock)
{
	uint32 old_state PG_USED_FOR_ASSERTS_ONLY;

	old_state = pg_atomic_fetch_and_u32(&lock->state, ~LW_FLAG_LOCKED);

	Assert(old_state & LW_FLAG_LOCKED);
}

/*
 * Wakeup all the lockers that currently have a chance to acquire the lock.
 */
static void
LWLockWakeup(LWLock *lock)
{
	bool		new_release_ok;
	bool		wokeup_somebody = false;
	dlist_head	wakeup;
	dlist_mutable_iter iter;

	dlist_init(&wakeup);

	new_release_ok = true;

	/* lock wait list while collecting backends to wake up */
	LWLockWaitListLock(lock);

	dlist_foreach_modify(iter, &lock->waiters)
	{
		PGPROC	   *waiter = dlist_container(PGPROC, lwWaitLink, iter.cur);

		if (wokeup_somebody && waiter->lwWaitMode == LW_EXCLUSIVE)
			continue;

		dlist_delete(&waiter->lwWaitLink);
		dlist_push_tail(&wakeup, &waiter->lwWaitLink);

		if (waiter->lwWaitMode != LW_WAIT_UNTIL_FREE)
		{
			/*
			 * Prevent additional wakeups until retryer gets to run. Backends
			 * that are just waiting for the lock to become free don't retry
			 * automatically.
			 */
			new_release_ok = false;

			/*
			 * Don't wakeup (further) exclusive locks.
			 */
			wokeup_somebody = true;
		}

		/*
		 * Once we've woken up an exclusive lock, there's no point in waking
		 * up anybody else.
		 */
		if (waiter->lwWaitMode == LW_EXCLUSIVE)
			break;
	}

	Assert(dlist_is_empty(&wakeup) || pg_atomic_read_u32(&lock->state) & LW_FLAG_HAS_WAITERS);

	/* unset required flags, and release lock, in one fell swoop */
	{
		uint32		old_state;
		uint32		desired_state;

		old_state = pg_atomic_read_u32(&lock->state);
		while (true)
		{
			desired_state = old_state;

			/* compute desired flags */

			if (new_release_ok)
				desired_state |= LW_FLAG_RELEASE_OK;
			else
				desired_state &= ~LW_FLAG_RELEASE_OK;

			if (dlist_is_empty(&wakeup))
				desired_state &= ~LW_FLAG_HAS_WAITERS;

			desired_state &= ~LW_FLAG_LOCKED;	/* release lock */

			if (pg_atomic_compare_exchange_u32(&lock->state, &old_state,
											   desired_state))
				break;
		}
	}

	/* Awaken any waiters I removed from the queue. */
	dlist_foreach_modify(iter, &wakeup)
	{
		PGPROC	   *waiter = dlist_container(PGPROC, lwWaitLink, iter.cur);

		LOG_LWDEBUG("LWLockRelease", lock, "release waiter");
		dlist_delete(&waiter->lwWaitLink);

		/*
		 * Guarantee that lwWaiting being unset only becomes visible once the
		 * unlink from the link has completed. Otherwise the target backend
		 * could be woken up for other reason and enqueue for a new lock - if
		 * that happens before the list unlink happens, the list would end up
		 * being corrupted.
		 *
		 * The barrier pairs with the LWLockWaitListLock() when enqueing for
		 * another lock.
		 */
		pg_write_barrier();
		waiter->lwWaiting = false;
		PGSemaphoreUnlock(&waiter->sem);
	}
}

/*
 * Add ourselves to the end of the queue.
 *
 * NB: Mode can be LW_WAIT_UNTIL_FREE here!
 */
static void
LWLockQueueSelf(LWLock *lock, LWLockMode mode)
{
	/*
	 * If we don't have a PGPROC structure, there's no way to wait. This
	 * should never occur, since MyProc should only be null during shared
	 * memory initialization.
	 */
	if (MyProc == NULL)
		elog(PANIC, "cannot wait without a PGPROC structure");

	if (MyProc->lwWaiting)
		elog(PANIC, "queueing for lock while waiting on another one");

	LWLockWaitListLock(lock);

	/* setting the flag is protected by the spinlock */
	pg_atomic_fetch_or_u32(&lock->state, LW_FLAG_HAS_WAITERS);

	MyProc->lwWaiting = true;
	MyProc->lwWaitMode = mode;

	/* LW_WAIT_UNTIL_FREE waiters are always at the front of the queue */
	if (mode == LW_WAIT_UNTIL_FREE)
		dlist_push_head(&lock->waiters, &MyProc->lwWaitLink);
	else
		dlist_push_tail(&lock->waiters, &MyProc->lwWaitLink);

	/* Can release the mutex now */
	LWLockWaitListUnlock(lock);

#ifdef LOCK_DEBUG
	pg_atomic_fetch_add_u32(&lock->nwaiters, 1);
#endif

}

/*
 * Remove ourselves from the waitlist.
 *
 * This is used if we queued ourselves because we thought we needed to sleep
 * but, after further checking, we discovered that we don't actually need to
 * do so.
 */
static void
LWLockDequeueSelf(LWLock *lock)
{
	bool		found = false;
	dlist_mutable_iter iter;

#ifdef LWLOCK_STATS
	lwlock_stats *lwstats;

	lwstats = get_lwlock_stats_entry(lock);

	lwstats->dequeue_self_count++;
#endif

	LWLockWaitListLock(lock);

	/*
	 * Can't just remove ourselves from the list, but we need to iterate over
	 * all entries as somebody else could have unqueued us.
	 */
	dlist_foreach_modify(iter, &lock->waiters)
	{
		PGPROC	   *proc = dlist_container(PGPROC, lwWaitLink, iter.cur);

		if (proc == MyProc)
		{
			found = true;
			dlist_delete(&proc->lwWaitLink);
			break;
		}
	}

	if (dlist_is_empty(&lock->waiters) &&
		(pg_atomic_read_u32(&lock->state) & LW_FLAG_HAS_WAITERS) != 0)
	{
		pg_atomic_fetch_and_u32(&lock->state, ~LW_FLAG_HAS_WAITERS);
	}

	/* XXX: combine with fetch_and above? */
	LWLockWaitListUnlock(lock);

	/* clear waiting state again, nice for debugging */
	if (found)
		MyProc->lwWaiting = false;
	else
	{
		int			extraWaits = 0;

		/*
		 * Somebody else dequeued us and has or will wake us up. Deal with the
		 * superfluous absorption of a wakeup.
		 */

		/*
		 * Reset releaseOk if somebody woke us before we removed ourselves -
		 * they'll have set it to false.
		 */
		pg_atomic_fetch_or_u32(&lock->state, LW_FLAG_RELEASE_OK);

		/*
		 * Now wait for the scheduled wakeup, otherwise our ->lwWaiting would
		 * get reset at some inconvenient point later. Most of the time this
		 * will immediately return.
		 */
		for (;;)
		{
			PGSemaphoreLock(&MyProc->sem);
			if (!MyProc->lwWaiting)
				break;
			extraWaits++;
		}

		/*
		 * Fix the process wait semaphore's count for any absorbed wakeups.
		 */
		while (extraWaits-- > 0)
			PGSemaphoreUnlock(&MyProc->sem);
	}

#ifdef LOCK_DEBUG
	{
		/* not waiting anymore */
		uint32 nwaiters PG_USED_FOR_ASSERTS_ONLY = pg_atomic_fetch_sub_u32(&lock->nwaiters, 1);

		Assert(nwaiters < MAX_BACKENDS);
	}
#endif
}

/*
 * LWLockAcquire - acquire a lightweight lock in the specified mode
 *
 * If the lock is not available, sleep until it is.  Returns true if the lock
 * was available immediately, false if we had to sleep.
 *
 * Side effect: cancel/die interrupts are held off until lock release.
 */
bool
LWLockAcquire(LWLock *lock, LWLockMode mode)
{
	PGPROC	   *proc = MyProc;
	bool		result = true;
	int			extraWaits = 0;
#ifdef LWLOCK_STATS
	lwlock_stats *lwstats;

	lwstats = get_lwlock_stats_entry(lock);
#endif

	AssertArg(mode == LW_SHARED || mode == LW_EXCLUSIVE);

	PRINT_LWDEBUG("LWLockAcquire", lock, mode);

#ifdef LWLOCK_STATS
	/* Count lock acquisition attempts */
	if (mode == LW_EXCLUSIVE)
		lwstats->ex_acquire_count++;
	else
		lwstats->sh_acquire_count++;
#endif   /* LWLOCK_STATS */

	/*
	 * We can't wait if we haven't got a PGPROC.  This should only occur
	 * during bootstrap or shared memory initialization.  Put an Assert here
	 * to catch unsafe coding practices.
	 */
	Assert(!(proc == NULL && IsUnderPostmaster));

	/* Ensure we will have room to remember the lock */
	if (num_held_lwlocks >= MAX_SIMUL_LWLOCKS)
		elog(ERROR, "too many LWLocks taken");

	/*
	 * Lock out cancel/die interrupts until we exit the code section protected
	 * by the LWLock.  This ensures that interrupts will not interfere with
	 * manipulations of data structures in shared memory.
	 */
	HOLD_INTERRUPTS();

	/*
	 * Loop here to try to acquire lock after each time we are signaled by
	 * LWLockRelease.
	 *
	 * NOTE: it might seem better to have LWLockRelease actually grant us the
	 * lock, rather than retrying and possibly having to go back to sleep. But
	 * in practice that is no good because it means a process swap for every
	 * lock acquisition when two or more processes are contending for the same
	 * lock.  Since LWLocks are normally used to protect not-very-long
	 * sections of computation, a process needs to be able to acquire and
	 * release the same lock many times during a single CPU time slice, even
	 * in the presence of contention.  The efficiency of being able to do that
	 * outweighs the inefficiency of sometimes wasting a process dispatch
	 * cycle because the lock is not free when a released waiter finally gets
	 * to run.  See pgsql-hackers archives for 29-Dec-01.
	 */
	for (;;)
	{
		bool		mustwait;

		/*
		 * Try to grab the lock the first time, we're not in the waitqueue
		 * yet/anymore.
		 */
		mustwait = LWLockAttemptLock(lock, mode);

		if (!mustwait)
		{
			LOG_LWDEBUG("LWLockAcquire", lock, "immediately acquired lock");
			break;				/* got the lock */
		}

		/*
		 * Ok, at this point we couldn't grab the lock on the first try. We
		 * cannot simply queue ourselves to the end of the list and wait to be
		 * woken up because by now the lock could long have been released.
		 * Instead add us to the queue and try to grab the lock again. If we
		 * succeed we need to revert the queuing and be happy, otherwise we
		 * recheck the lock. If we still couldn't grab it, we know that the
		 * other lock will see our queue entries when releasing since they
		 * existed before we checked for the lock.
		 */

		/* add to the queue */
		LWLockQueueSelf(lock, mode);

		/* we're now guaranteed to be woken up if necessary */
		mustwait = LWLockAttemptLock(lock, mode);

		/* ok, grabbed the lock the second time round, need to undo queueing */
		if (!mustwait)
		{
			LOG_LWDEBUG("LWLockAcquire", lock, "acquired, undoing queue");

			LWLockDequeueSelf(lock);
			break;
		}

		/*
		 * Wait until awakened.
		 *
		 * Since we share the process wait semaphore with the regular lock
		 * manager and ProcWaitForSignal, and we may need to acquire an LWLock
		 * while one of those is pending, it is possible that we get awakened
		 * for a reason other than being signaled by LWLockRelease. If so,
		 * loop back and wait again.  Once we've gotten the LWLock,
		 * re-increment the sema by the number of additional signals received,
		 * so that the lock manager or signal manager will see the received
		 * signal when it next waits.
		 */
		LOG_LWDEBUG("LWLockAcquire", lock, "waiting");

#ifdef LWLOCK_STATS
		lwstats->block_count++;
#endif

		LWLockReportWaitStart(lock);
		TRACE_POSTGRESQL_LWLOCK_WAIT_START(T_NAME(lock), T_ID(lock), mode);

		for (;;)
		{
			PGSemaphoreLock(&proc->sem);
			if (!proc->lwWaiting)
				break;
			extraWaits++;
		}

		/* Retrying, allow LWLockRelease to release waiters again. */
		pg_atomic_fetch_or_u32(&lock->state, LW_FLAG_RELEASE_OK);

#ifdef LOCK_DEBUG
		{
			/* not waiting anymore */
			uint32 nwaiters PG_USED_FOR_ASSERTS_ONLY = pg_atomic_fetch_sub_u32(&lock->nwaiters, 1);

			Assert(nwaiters < MAX_BACKENDS);
		}
#endif

		TRACE_POSTGRESQL_LWLOCK_WAIT_DONE(T_NAME(lock), T_ID(lock), mode);
		LWLockReportWaitEnd();

		LOG_LWDEBUG("LWLockAcquire", lock, "awakened");

		/* Now loop back and try to acquire lock again. */
		result = false;
	}

	TRACE_POSTGRESQL_LWLOCK_ACQUIRE(T_NAME(lock), T_ID(lock), mode);

	/* Add lock to list of locks held by this backend */
	held_lwlocks[num_held_lwlocks].lock = lock;
	held_lwlocks[num_held_lwlocks++].mode = mode;

	/*
	 * Fix the process wait semaphore's count for any absorbed wakeups.
	 */
	while (extraWaits-- > 0)
		PGSemaphoreUnlock(&proc->sem);

	return result;
}

/*
 * LWLockConditionalAcquire - acquire a lightweight lock in the specified mode
 *
 * If the lock is not available, return FALSE with no side-effects.
 *
 * If successful, cancel/die interrupts are held off until lock release.
 */
bool
LWLockConditionalAcquire(LWLock *lock, LWLockMode mode)
{
	bool		mustwait;

	AssertArg(mode == LW_SHARED || mode == LW_EXCLUSIVE);

	PRINT_LWDEBUG("LWLockConditionalAcquire", lock, mode);

	/* Ensure we will have room to remember the lock */
	if (num_held_lwlocks >= MAX_SIMUL_LWLOCKS)
		elog(ERROR, "too many LWLocks taken");

	/*
	 * Lock out cancel/die interrupts until we exit the code section protected
	 * by the LWLock.  This ensures that interrupts will not interfere with
	 * manipulations of data structures in shared memory.
	 */
	HOLD_INTERRUPTS();

	/* Check for the lock */
	mustwait = LWLockAttemptLock(lock, mode);

	if (mustwait)
	{
		/* Failed to get lock, so release interrupt holdoff */
		RESUME_INTERRUPTS();

		LOG_LWDEBUG("LWLockConditionalAcquire", lock, "failed");
		TRACE_POSTGRESQL_LWLOCK_CONDACQUIRE_FAIL(T_NAME(lock), T_ID(lock), mode);
	}
	else
	{
		/* Add lock to list of locks held by this backend */
		held_lwlocks[num_held_lwlocks].lock = lock;
		held_lwlocks[num_held_lwlocks++].mode = mode;
		TRACE_POSTGRESQL_LWLOCK_CONDACQUIRE(T_NAME(lock), T_ID(lock), mode);
	}
	return !mustwait;
}

/*
 * LWLockAcquireOrWait - Acquire lock, or wait until it's free
 *
 * The semantics of this function are a bit funky.  If the lock is currently
 * free, it is acquired in the given mode, and the function returns true.  If
 * the lock isn't immediately free, the function waits until it is released
 * and returns false, but does not acquire the lock.
 *
 * This is currently used for WALWriteLock: when a backend flushes the WAL,
 * holding WALWriteLock, it can flush the commit records of many other
 * backends as a side-effect.  Those other backends need to wait until the
 * flush finishes, but don't need to acquire the lock anymore.  They can just
 * wake up, observe that their records have already been flushed, and return.
 */
bool
LWLockAcquireOrWait(LWLock *lock, LWLockMode mode)
{
	PGPROC	   *proc = MyProc;
	bool		mustwait;
	int			extraWaits = 0;
#ifdef LWLOCK_STATS
	lwlock_stats *lwstats;

	lwstats = get_lwlock_stats_entry(lock);
#endif

	Assert(mode == LW_SHARED || mode == LW_EXCLUSIVE);

	PRINT_LWDEBUG("LWLockAcquireOrWait", lock, mode);

	/* Ensure we will have room to remember the lock */
	if (num_held_lwlocks >= MAX_SIMUL_LWLOCKS)
		elog(ERROR, "too many LWLocks taken");

	/*
	 * Lock out cancel/die interrupts until we exit the code section protected
	 * by the LWLock.  This ensures that interrupts will not interfere with
	 * manipulations of data structures in shared memory.
	 */
	HOLD_INTERRUPTS();

	/*
	 * NB: We're using nearly the same twice-in-a-row lock acquisition
	 * protocol as LWLockAcquire(). Check its comments for details.
	 */
	mustwait = LWLockAttemptLock(lock, mode);

	if (mustwait)
	{
		LWLockQueueSelf(lock, LW_WAIT_UNTIL_FREE);

		mustwait = LWLockAttemptLock(lock, mode);

		if (mustwait)
		{
			/*
			 * Wait until awakened.  Like in LWLockAcquire, be prepared for
			 * bogus wakeups, because we share the semaphore with
			 * ProcWaitForSignal.
			 */
			LOG_LWDEBUG("LWLockAcquireOrWait", lock, "waiting");

#ifdef LWLOCK_STATS
			lwstats->block_count++;
#endif

			LWLockReportWaitStart(lock);
			TRACE_POSTGRESQL_LWLOCK_WAIT_START(T_NAME(lock), T_ID(lock), mode);

			for (;;)
			{
				PGSemaphoreLock(&proc->sem);
				if (!proc->lwWaiting)
					break;
				extraWaits++;
			}

#ifdef LOCK_DEBUG
			{
				/* not waiting anymore */
				uint32 nwaiters PG_USED_FOR_ASSERTS_ONLY = pg_atomic_fetch_sub_u32(&lock->nwaiters, 1);

				Assert(nwaiters < MAX_BACKENDS);
			}
#endif
			TRACE_POSTGRESQL_LWLOCK_WAIT_DONE(T_NAME(lock), T_ID(lock), mode);
			LWLockReportWaitEnd();

			LOG_LWDEBUG("LWLockAcquireOrWait", lock, "awakened");
		}
		else
		{
			LOG_LWDEBUG("LWLockAcquireOrWait", lock, "acquired, undoing queue");

			/*
			 * Got lock in the second attempt, undo queueing. We need to treat
			 * this as having successfully acquired the lock, otherwise we'd
			 * not necessarily wake up people we've prevented from acquiring
			 * the lock.
			 */
			LWLockDequeueSelf(lock);
		}
	}

	/*
	 * Fix the process wait semaphore's count for any absorbed wakeups.
	 */
	while (extraWaits-- > 0)
		PGSemaphoreUnlock(&proc->sem);

	if (mustwait)
	{
		/* Failed to get lock, so release interrupt holdoff */
		RESUME_INTERRUPTS();
		LOG_LWDEBUG("LWLockAcquireOrWait", lock, "failed");
		TRACE_POSTGRESQL_LWLOCK_ACQUIRE_OR_WAIT_FAIL(T_NAME(lock), T_ID(lock),
													 mode);
	}
	else
	{
		LOG_LWDEBUG("LWLockAcquireOrWait", lock, "succeeded");
		/* Add lock to list of locks held by this backend */
		held_lwlocks[num_held_lwlocks].lock = lock;
		held_lwlocks[num_held_lwlocks++].mode = mode;
		TRACE_POSTGRESQL_LWLOCK_ACQUIRE_OR_WAIT(T_NAME(lock), T_ID(lock), mode);
	}

	return !mustwait;
}

/*
 * Does the lwlock in its current state need to wait for the variable value to
 * change?
 *
 * If we don't need to wait, and it's because the value of the variable has
 * changed, store the current value in newval.
 *
 * *result is set to true if the lock was free, and false otherwise.
 */
static bool
LWLockConflictsWithVar(LWLock *lock,
					   uint64 *valptr, uint64 oldval, uint64 *newval,
					   bool *result)
{
	bool		mustwait;
	uint64		value;
<<<<<<< HEAD
#ifdef LWLOCK_STATS
	lwlock_stats *lwstats;

	lwstats = get_lwlock_stats_entry(lock);
#endif
=======
>>>>>>> e77ea9db

	/*
	 * Test first to see if it the slot is free right now.
	 *
	 * XXX: the caller uses a spinlock before this, so we don't need a memory
	 * barrier here as far as the current usage is concerned.  But that might
	 * not be safe in general.
	 */
	mustwait = (pg_atomic_read_u32(&lock->state) & LW_VAL_EXCLUSIVE) != 0;

	if (!mustwait)
	{
		*result = true;
		return false;
	}

	*result = false;

	/*
<<<<<<< HEAD
	 * Read value using spinlock as we can't rely on atomic 64 bit
	 * reads/stores.  TODO: On platforms with a way to do atomic 64 bit
	 * reads/writes the spinlock could be optimized away.
	 */
#ifdef LWLOCK_STATS
	lwstats->spin_delay_count += SpinLockAcquire(&lock->mutex);
#else
	SpinLockAcquire(&lock->mutex);
#endif
	value = *valptr;
	SpinLockRelease(&lock->mutex);
=======
	 * Read value using the lwlock's wait list lock, as we can't generally
	 * rely on atomic 64 bit reads/stores.  TODO: On platforms with a way to
	 * do atomic 64 bit reads/writes the spinlock should be optimized away.
	 */
	LWLockWaitListLock(lock);
	value = *valptr;
	LWLockWaitListUnlock(lock);
>>>>>>> e77ea9db

	if (value != oldval)
	{
		mustwait = false;
		*newval = value;
	}
	else
	{
		mustwait = true;
	}

	return mustwait;
}

/*
 * LWLockWaitForVar - Wait until lock is free, or a variable is updated.
 *
 * If the lock is held and *valptr equals oldval, waits until the lock is
 * either freed, or the lock holder updates *valptr by calling
 * LWLockUpdateVar.  If the lock is free on exit (immediately or after
 * waiting), returns true.  If the lock is still held, but *valptr no longer
 * matches oldval, returns false and sets *newval to the current value in
 * *valptr.
 *
 * Note: this function ignores shared lock holders; if the lock is held
 * in shared mode, returns 'true'.
 */
bool
LWLockWaitForVar(LWLock *lock, uint64 *valptr, uint64 oldval, uint64 *newval)
{
	PGPROC	   *proc = MyProc;
	int			extraWaits = 0;
	bool		result = false;
#ifdef LWLOCK_STATS
	lwlock_stats *lwstats;

	lwstats = get_lwlock_stats_entry(lock);
#endif

	PRINT_LWDEBUG("LWLockWaitForVar", lock, LW_WAIT_UNTIL_FREE);

	/*
	 * Lock out cancel/die interrupts while we sleep on the lock.  There is no
	 * cleanup mechanism to remove us from the wait queue if we got
	 * interrupted.
	 */
	HOLD_INTERRUPTS();

	/*
	 * Loop here to check the lock's status after each time we are signaled.
	 */
	for (;;)
	{
		bool		mustwait;

		mustwait = LWLockConflictsWithVar(lock, valptr, oldval, newval,
										  &result);

		if (!mustwait)
			break;				/* the lock was free or value didn't match */

		/*
		 * Add myself to wait queue. Note that this is racy, somebody else
		 * could wakeup before we're finished queuing. NB: We're using nearly
		 * the same twice-in-a-row lock acquisition protocol as
		 * LWLockAcquire(). Check its comments for details. The only
		 * difference is that we also have to check the variable's values when
		 * checking the state of the lock.
		 */
		LWLockQueueSelf(lock, LW_WAIT_UNTIL_FREE);

		/*
		 * Set RELEASE_OK flag, to make sure we get woken up as soon as the
		 * lock is released.
		 */
		pg_atomic_fetch_or_u32(&lock->state, LW_FLAG_RELEASE_OK);

		/*
		 * We're now guaranteed to be woken up if necessary. Recheck the lock
		 * and variables state.
		 */
		mustwait = LWLockConflictsWithVar(lock, valptr, oldval, newval,
										  &result);

		/* Ok, no conflict after we queued ourselves. Undo queueing. */
		if (!mustwait)
		{
			LOG_LWDEBUG("LWLockWaitForVar", lock, "free, undoing queue");

			LWLockDequeueSelf(lock);
			break;
		}

		/*
		 * Wait until awakened.
		 *
		 * Since we share the process wait semaphore with the regular lock
		 * manager and ProcWaitForSignal, and we may need to acquire an LWLock
		 * while one of those is pending, it is possible that we get awakened
		 * for a reason other than being signaled by LWLockRelease. If so,
		 * loop back and wait again.  Once we've gotten the LWLock,
		 * re-increment the sema by the number of additional signals received,
		 * so that the lock manager or signal manager will see the received
		 * signal when it next waits.
		 */
		LOG_LWDEBUG("LWLockWaitForVar", lock, "waiting");

#ifdef LWLOCK_STATS
		lwstats->block_count++;
#endif

		LWLockReportWaitStart(lock);
		TRACE_POSTGRESQL_LWLOCK_WAIT_START(T_NAME(lock), T_ID(lock),
										   LW_EXCLUSIVE);

		for (;;)
		{
			PGSemaphoreLock(&proc->sem);
			if (!proc->lwWaiting)
				break;
			extraWaits++;
		}

#ifdef LOCK_DEBUG
		{
			/* not waiting anymore */
			uint32 nwaiters PG_USED_FOR_ASSERTS_ONLY = pg_atomic_fetch_sub_u32(&lock->nwaiters, 1);

			Assert(nwaiters < MAX_BACKENDS);
		}
#endif

		TRACE_POSTGRESQL_LWLOCK_WAIT_DONE(T_NAME(lock), T_ID(lock),
										  LW_EXCLUSIVE);
		LWLockReportWaitEnd();

		LOG_LWDEBUG("LWLockWaitForVar", lock, "awakened");

		/* Now loop back and check the status of the lock again. */
	}

	TRACE_POSTGRESQL_LWLOCK_ACQUIRE(T_NAME(lock), T_ID(lock), LW_EXCLUSIVE);

	/*
	 * Fix the process wait semaphore's count for any absorbed wakeups.
	 */
	while (extraWaits-- > 0)
		PGSemaphoreUnlock(&proc->sem);

	/*
	 * Now okay to allow cancel/die interrupts.
	 */
	RESUME_INTERRUPTS();

	return result;
}


/*
 * LWLockUpdateVar - Update a variable and wake up waiters atomically
 *
 * Sets *valptr to 'val', and wakes up all processes waiting for us with
 * LWLockWaitForVar().  Setting the value and waking up the processes happen
 * atomically so that any process calling LWLockWaitForVar() on the same lock
 * is guaranteed to see the new value, and act accordingly.
 *
 * The caller must be holding the lock in exclusive mode.
 */
void
LWLockUpdateVar(LWLock *lock, uint64 *valptr, uint64 val)
{
	dlist_head	wakeup;
	dlist_mutable_iter iter;

	PRINT_LWDEBUG("LWLockUpdateVar", lock, LW_EXCLUSIVE);

	dlist_init(&wakeup);

	LWLockWaitListLock(lock);

	Assert(pg_atomic_read_u32(&lock->state) & LW_VAL_EXCLUSIVE);

	/* Update the lock's value */
	*valptr = val;

	/*
	 * See if there are any LW_WAIT_UNTIL_FREE waiters that need to be woken
	 * up. They are always in the front of the queue.
	 */
	dlist_foreach_modify(iter, &lock->waiters)
	{
		PGPROC	   *waiter = dlist_container(PGPROC, lwWaitLink, iter.cur);

		if (waiter->lwWaitMode != LW_WAIT_UNTIL_FREE)
			break;

		dlist_delete(&waiter->lwWaitLink);
		dlist_push_tail(&wakeup, &waiter->lwWaitLink);
	}

	/* We are done updating shared state of the lock itself. */
	LWLockWaitListUnlock(lock);

	/*
	 * Awaken any waiters I removed from the queue.
	 */
	dlist_foreach_modify(iter, &wakeup)
	{
		PGPROC	   *waiter = dlist_container(PGPROC, lwWaitLink, iter.cur);

		dlist_delete(&waiter->lwWaitLink);
		/* check comment in LWLockWakeup() about this barrier */
		pg_write_barrier();
		waiter->lwWaiting = false;
		PGSemaphoreUnlock(&waiter->sem);
	}
}


/*
 * LWLockRelease - release a previously acquired lock
 */
void
LWLockRelease(LWLock *lock)
{
	LWLockMode	mode;
	uint32		oldstate;
	bool		check_waiters;
	int			i;

	/*
	 * Remove lock from list of locks held.  Usually, but not always, it will
	 * be the latest-acquired lock; so search array backwards.
	 */
	for (i = num_held_lwlocks; --i >= 0;)
	{
		if (lock == held_lwlocks[i].lock)
		{
			mode = held_lwlocks[i].mode;
			break;
		}
	}
	if (i < 0)
		elog(ERROR, "lock %s %d is not held", T_NAME(lock), T_ID(lock));
	num_held_lwlocks--;
	for (; i < num_held_lwlocks; i++)
		held_lwlocks[i] = held_lwlocks[i + 1];

	PRINT_LWDEBUG("LWLockRelease", lock, mode);

	/*
	 * Release my hold on lock, after that it can immediately be acquired by
	 * others, even if we still have to wakeup other waiters.
	 */
	if (mode == LW_EXCLUSIVE)
		oldstate = pg_atomic_sub_fetch_u32(&lock->state, LW_VAL_EXCLUSIVE);
	else
		oldstate = pg_atomic_sub_fetch_u32(&lock->state, LW_VAL_SHARED);

	/* nobody else can have that kind of lock */
	Assert(!(oldstate & LW_VAL_EXCLUSIVE));


	/*
	 * We're still waiting for backends to get scheduled, don't wake them up
	 * again.
	 */
	if ((oldstate & (LW_FLAG_HAS_WAITERS | LW_FLAG_RELEASE_OK)) ==
		(LW_FLAG_HAS_WAITERS | LW_FLAG_RELEASE_OK) &&
		(oldstate & LW_LOCK_MASK) == 0)
		check_waiters = true;
	else
		check_waiters = false;

	/*
	 * As waking up waiters requires the spinlock to be acquired, only do so
	 * if necessary.
	 */
	if (check_waiters)
	{
		/* XXX: remove before commit? */
		LOG_LWDEBUG("LWLockRelease", lock, "releasing waiters");
		LWLockWakeup(lock);
	}

	TRACE_POSTGRESQL_LWLOCK_RELEASE(T_NAME(lock), T_ID(lock));

	/*
	 * Now okay to allow cancel/die interrupts.
	 */
	RESUME_INTERRUPTS();
}

/*
 * LWLockReleaseClearVar - release a previously acquired lock, reset variable
 */
void
LWLockReleaseClearVar(LWLock *lock, uint64 *valptr, uint64 val)
{
<<<<<<< HEAD
#ifdef LWLOCK_STATS
	lwlock_stats *lwstats;

	lwstats = get_lwlock_stats_entry(lock);
	lwstats->spin_delay_count += SpinLockAcquire(&lock->mutex);
#else
	SpinLockAcquire(&lock->mutex);
#endif
=======
	LWLockWaitListLock(lock);

>>>>>>> e77ea9db
	/*
	 * Set the variable's value before releasing the lock, that prevents race
	 * a race condition wherein a new locker acquires the lock, but hasn't yet
	 * set the variables value.
	 */
	*valptr = val;
<<<<<<< HEAD
	SpinLockRelease(&lock->mutex);
=======
	LWLockWaitListUnlock(lock);
>>>>>>> e77ea9db

	LWLockRelease(lock);
}


/*
 * LWLockReleaseAll - release all currently-held locks
 *
 * Used to clean up after ereport(ERROR). An important difference between this
 * function and retail LWLockRelease calls is that InterruptHoldoffCount is
 * unchanged by this operation.  This is necessary since InterruptHoldoffCount
 * has been set to an appropriate level earlier in error recovery. We could
 * decrement it below zero if we allow it to drop for each released lock!
 */
void
LWLockReleaseAll(void)
{
	while (num_held_lwlocks > 0)
	{
		HOLD_INTERRUPTS();		/* match the upcoming RESUME_INTERRUPTS */

		LWLockRelease(held_lwlocks[num_held_lwlocks - 1].lock);
	}
}


/*
 * LWLockHeldByMe - test whether my process currently holds a lock
 *
 * This is meant as debug support only.  We currently do not distinguish
 * whether the lock is held shared or exclusive.
 */
bool
LWLockHeldByMe(LWLock *l)
{
	int			i;

	for (i = 0; i < num_held_lwlocks; i++)
	{
		if (held_lwlocks[i].lock == l)
			return true;
	}
	return false;
}<|MERGE_RESOLUTION|>--- conflicted
+++ resolved
@@ -167,12 +167,9 @@
 static void InitializeLWLocks(void);
 static void RegisterLWLockTranches(void);
 
-<<<<<<< HEAD
-=======
 static inline void LWLockReportWaitStart(LWLock *lock);
 static inline void LWLockReportWaitEnd(void);
 
->>>>>>> e77ea9db
 #ifdef LWLOCK_STATS
 typedef struct lwlock_stats_key
 {
@@ -204,20 +201,6 @@
 	if (Trace_lwlocks)
 	{
 		uint32		state = pg_atomic_read_u32(&lock->state);
-<<<<<<< HEAD
-
-		ereport(LOG,
-				(errhidestmt(true),
-				 errhidecontext(true),
-				 errmsg_internal("%d: %s(%s %d): excl %u shared %u haswaiters %u waiters %u rOK %d",
-						MyProcPid,
-						where, T_NAME(lock), T_ID(lock),
-						!!(state & LW_VAL_EXCLUSIVE),
-						state & LW_SHARED_MASK,
-						!!(state & LW_FLAG_HAS_WAITERS),
-						pg_atomic_read_u32(&lock->nwaiters),
-						!!(state & LW_FLAG_RELEASE_OK))));
-=======
 		int			id = T_ID(lock);
 
 		if (lock->tranche == 0 && id < NUM_INDIVIDUAL_LWLOCKS)
@@ -244,7 +227,6 @@
 									 (state & LW_FLAG_HAS_WAITERS) != 0,
 									 pg_atomic_read_u32(&lock->nwaiters),
 									 (state & LW_FLAG_RELEASE_OK) != 0)));
->>>>>>> e77ea9db
 	}
 }
 
@@ -254,13 +236,6 @@
 	/* hide statement & context here, otherwise the log is just too verbose */
 	if (Trace_lwlocks)
 	{
-<<<<<<< HEAD
-		ereport(LOG,
-				(errhidestmt(true),
-				 errhidecontext(true),
-				 errmsg_internal("%s(%s %d): %s", where,
-						T_NAME(lock), T_ID(lock), msg)));
-=======
 		int			id = T_ID(lock);
 
 		if (lock->tranche == 0 && id < NUM_INDIVIDUAL_LWLOCKS)
@@ -275,7 +250,6 @@
 					 errhidecontext(true),
 					 errmsg_internal("%s(%s %d): %s", where,
 									 T_NAME(lock), id, msg)));
->>>>>>> e77ea9db
 	}
 }
 
@@ -1546,14 +1520,6 @@
 {
 	bool		mustwait;
 	uint64		value;
-<<<<<<< HEAD
-#ifdef LWLOCK_STATS
-	lwlock_stats *lwstats;
-
-	lwstats = get_lwlock_stats_entry(lock);
-#endif
-=======
->>>>>>> e77ea9db
 
 	/*
 	 * Test first to see if it the slot is free right now.
@@ -1573,19 +1539,6 @@
 	*result = false;
 
 	/*
-<<<<<<< HEAD
-	 * Read value using spinlock as we can't rely on atomic 64 bit
-	 * reads/stores.  TODO: On platforms with a way to do atomic 64 bit
-	 * reads/writes the spinlock could be optimized away.
-	 */
-#ifdef LWLOCK_STATS
-	lwstats->spin_delay_count += SpinLockAcquire(&lock->mutex);
-#else
-	SpinLockAcquire(&lock->mutex);
-#endif
-	value = *valptr;
-	SpinLockRelease(&lock->mutex);
-=======
 	 * Read value using the lwlock's wait list lock, as we can't generally
 	 * rely on atomic 64 bit reads/stores.  TODO: On platforms with a way to
 	 * do atomic 64 bit reads/writes the spinlock should be optimized away.
@@ -1593,7 +1546,6 @@
 	LWLockWaitListLock(lock);
 	value = *valptr;
 	LWLockWaitListUnlock(lock);
->>>>>>> e77ea9db
 
 	if (value != oldval)
 	{
@@ -1893,30 +1845,15 @@
 void
 LWLockReleaseClearVar(LWLock *lock, uint64 *valptr, uint64 val)
 {
-<<<<<<< HEAD
-#ifdef LWLOCK_STATS
-	lwlock_stats *lwstats;
-
-	lwstats = get_lwlock_stats_entry(lock);
-	lwstats->spin_delay_count += SpinLockAcquire(&lock->mutex);
-#else
-	SpinLockAcquire(&lock->mutex);
-#endif
-=======
 	LWLockWaitListLock(lock);
 
->>>>>>> e77ea9db
 	/*
 	 * Set the variable's value before releasing the lock, that prevents race
 	 * a race condition wherein a new locker acquires the lock, but hasn't yet
 	 * set the variables value.
 	 */
 	*valptr = val;
-<<<<<<< HEAD
-	SpinLockRelease(&lock->mutex);
-=======
 	LWLockWaitListUnlock(lock);
->>>>>>> e77ea9db
 
 	LWLockRelease(lock);
 }
