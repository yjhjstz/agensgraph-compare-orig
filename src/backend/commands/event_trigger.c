--- conflicted
+++ resolved
@@ -108,11 +108,8 @@
 	{"OPERATOR CLASS", true},
 	{"OPERATOR FAMILY", true},
 	{"POLICY", true},
-<<<<<<< HEAD
 	{"PROPERTY INDEX", true},
-=======
 	{"PUBLICATION", true},
->>>>>>> fdf521d6
 	{"ROLE", false},
 	{"RULE", true},
 	{"SCHEMA", true},
@@ -1195,16 +1192,12 @@
 		case OCLASS_DEFACL:
 		case OCLASS_EXTENSION:
 		case OCLASS_POLICY:
-<<<<<<< HEAD
-		case OCLASS_AM:
-		case OCLASS_GRAPH:
-		case OCLASS_LABEL:
-=======
 		case OCLASS_PUBLICATION:
 		case OCLASS_PUBLICATION_REL:
 		case OCLASS_SUBSCRIPTION:
 		case OCLASS_TRANSFORM:
->>>>>>> fdf521d6
+		case OCLASS_GRAPH:
+		case OCLASS_LABEL:
 			return true;
 
 			/*
