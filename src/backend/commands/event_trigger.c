/*-------------------------------------------------------------------------
 *
 * event_trigger.c
 *	  PostgreSQL EVENT TRIGGER support code.
 *
 * Portions Copyright (c) 1996-2016, PostgreSQL Global Development Group
 * Portions Copyright (c) 1994, Regents of the University of California
 *
 * IDENTIFICATION
 *	  src/backend/commands/event_trigger.c
 *
 *-------------------------------------------------------------------------
 */
#include "postgres.h"

#include "access/htup_details.h"
#include "access/xact.h"
#include "catalog/dependency.h"
#include "catalog/indexing.h"
#include "catalog/objectaccess.h"
#include "catalog/pg_event_trigger.h"
#include "catalog/pg_namespace.h"
#include "catalog/pg_opclass.h"
#include "catalog/pg_opfamily.h"
#include "catalog/pg_proc.h"
#include "catalog/pg_trigger.h"
#include "catalog/pg_ts_config.h"
#include "catalog/pg_type.h"
#include "commands/dbcommands.h"
#include "commands/event_trigger.h"
#include "commands/extension.h"
#include "commands/trigger.h"
#include "funcapi.h"
#include "parser/parse_func.h"
#include "pgstat.h"
#include "lib/ilist.h"
#include "miscadmin.h"
#include "tcop/deparse_utility.h"
#include "utils/acl.h"
#include "utils/builtins.h"
#include "utils/evtcache.h"
#include "utils/fmgroids.h"
#include "utils/lsyscache.h"
#include "utils/memutils.h"
#include "utils/rel.h"
#include "utils/tqual.h"
#include "utils/syscache.h"
#include "tcop/utility.h"

typedef struct EventTriggerQueryState
{
	/* memory context for this state's objects */
	MemoryContext cxt;

	/* sql_drop */
	slist_head	SQLDropList;
	bool		in_sql_drop;

	/* table_rewrite */
	Oid			table_rewrite_oid;		/* InvalidOid, or set for
										 * table_rewrite event */
	int			table_rewrite_reason;	/* AT_REWRITE reason */

	/* Support for command collection */
	bool		commandCollectionInhibited;
	CollectedCommand *currentCommand;
	List	   *commandList;	/* list of CollectedCommand; see
								 * deparse_utility.h */
	struct EventTriggerQueryState *previous;
} EventTriggerQueryState;

static EventTriggerQueryState *currentEventTriggerState = NULL;

typedef struct
{
	const char *obtypename;
	bool		supported;
} event_trigger_support_data;

typedef enum
{
	EVENT_TRIGGER_COMMAND_TAG_OK,
	EVENT_TRIGGER_COMMAND_TAG_NOT_SUPPORTED,
	EVENT_TRIGGER_COMMAND_TAG_NOT_RECOGNIZED
} event_trigger_command_tag_check_result;

/* XXX merge this with ObjectTypeMap? */
static event_trigger_support_data event_trigger_support[] = {
	{"ACCESS METHOD", true},
	{"AGGREGATE", true},
	{"CAST", true},
	{"CONSTRAINT", true},
	{"COLLATION", true},
	{"CONVERSION", true},
	{"DATABASE", false},
	{"DOMAIN", true},
	{"EXTENSION", true},
	{"ELABEL", true},
	{"EVENT TRIGGER", false},
	{"FOREIGN DATA WRAPPER", true},
	{"FOREIGN TABLE", true},
	{"FUNCTION", true},
	{"GRAPH", true},
	{"INDEX", true},
	{"LANGUAGE", true},
	{"MATERIALIZED VIEW", true},
	{"OPERATOR", true},
	{"OPERATOR CLASS", true},
	{"OPERATOR FAMILY", true},
	{"POLICY", true},
	{"ROLE", false},
	{"RULE", true},
	{"SCHEMA", true},
	{"SEQUENCE", true},
	{"SERVER", true},
	{"TABLE", true},
	{"TABLESPACE", false},
	{"TRANSFORM", true},
	{"TRIGGER", true},
	{"TEXT SEARCH CONFIGURATION", true},
	{"TEXT SEARCH DICTIONARY", true},
	{"TEXT SEARCH PARSER", true},
	{"TEXT SEARCH TEMPLATE", true},
	{"TYPE", true},
	{"USER MAPPING", true},
	{"VIEW", true},
	{"VLABEL", true},
	{NULL, false}
};

/* Support for dropped objects */
typedef struct SQLDropObject
{
	ObjectAddress address;
	const char *schemaname;
	const char *objname;
	const char *objidentity;
	const char *objecttype;
	List	   *addrnames;
	List	   *addrargs;
	bool		original;
	bool		normal;
	bool		istemp;
	slist_node	next;
} SQLDropObject;

static void AlterEventTriggerOwner_internal(Relation rel,
								HeapTuple tup,
								Oid newOwnerId);
static event_trigger_command_tag_check_result check_ddl_tag(const char *tag);
static event_trigger_command_tag_check_result check_table_rewrite_ddl_tag(
							const char *tag);
static void error_duplicate_filter_variable(const char *defname);
static Datum filter_list_to_array(List *filterlist);
static Oid insert_event_trigger_tuple(char *trigname, char *eventname,
						   Oid evtOwner, Oid funcoid, List *tags);
static void validate_ddl_tags(const char *filtervar, List *taglist);
static void validate_table_rewrite_tags(const char *filtervar, List *taglist);
static void EventTriggerInvoke(List *fn_oid_list, EventTriggerData *trigdata);
static const char *stringify_grantobjtype(GrantObjectType objtype);
static const char *stringify_adefprivs_objtype(GrantObjectType objtype);

/*
 * Create an event trigger.
 */
Oid
CreateEventTrigger(CreateEventTrigStmt *stmt)
{
	HeapTuple	tuple;
	Oid			funcoid;
	Oid			funcrettype;
	Oid			fargtypes[1];	/* dummy */
	Oid			evtowner = GetUserId();
	ListCell   *lc;
	List	   *tags = NULL;

	/*
	 * It would be nice to allow database owners or even regular users to do
	 * this, but there are obvious privilege escalation risks which would have
	 * to somehow be plugged first.
	 */
	if (!superuser())
		ereport(ERROR,
				(errcode(ERRCODE_INSUFFICIENT_PRIVILEGE),
				 errmsg("permission denied to create event trigger \"%s\"",
						stmt->trigname),
				 errhint("Must be superuser to create an event trigger.")));

	/* Validate event name. */
	if (strcmp(stmt->eventname, "ddl_command_start") != 0 &&
		strcmp(stmt->eventname, "ddl_command_end") != 0 &&
		strcmp(stmt->eventname, "sql_drop") != 0 &&
		strcmp(stmt->eventname, "table_rewrite") != 0)
		ereport(ERROR,
				(errcode(ERRCODE_SYNTAX_ERROR),
				 errmsg("unrecognized event name \"%s\"",
						stmt->eventname)));

	/* Validate filter conditions. */
	foreach(lc, stmt->whenclause)
	{
		DefElem    *def = (DefElem *) lfirst(lc);

		if (strcmp(def->defname, "tag") == 0)
		{
			if (tags != NULL)
				error_duplicate_filter_variable(def->defname);
			tags = (List *) def->arg;
		}
		else
			ereport(ERROR,
					(errcode(ERRCODE_SYNTAX_ERROR),
			   errmsg("unrecognized filter variable \"%s\"", def->defname)));
	}

	/* Validate tag list, if any. */
	if ((strcmp(stmt->eventname, "ddl_command_start") == 0 ||
		 strcmp(stmt->eventname, "ddl_command_end") == 0 ||
		 strcmp(stmt->eventname, "sql_drop") == 0)
		&& tags != NULL)
		validate_ddl_tags("tag", tags);
	else if (strcmp(stmt->eventname, "table_rewrite") == 0
			 && tags != NULL)
		validate_table_rewrite_tags("tag", tags);

	/*
	 * Give user a nice error message if an event trigger of the same name
	 * already exists.
	 */
	tuple = SearchSysCache1(EVENTTRIGGERNAME, CStringGetDatum(stmt->trigname));
	if (HeapTupleIsValid(tuple))
		ereport(ERROR,
				(errcode(ERRCODE_DUPLICATE_OBJECT),
				 errmsg("event trigger \"%s\" already exists",
						stmt->trigname)));

	/* Find and validate the trigger function. */
	funcoid = LookupFuncName(stmt->funcname, 0, fargtypes, false);
	funcrettype = get_func_rettype(funcoid);
	if (funcrettype != EVTTRIGGEROID)
		ereport(ERROR,
				(errcode(ERRCODE_INVALID_OBJECT_DEFINITION),
				 errmsg("function %s must return type %s",
						NameListToString(stmt->funcname), "event_trigger")));

	/* Insert catalog entries. */
	return insert_event_trigger_tuple(stmt->trigname, stmt->eventname,
									  evtowner, funcoid, tags);
}

/*
 * Validate DDL command tags.
 */
static void
validate_ddl_tags(const char *filtervar, List *taglist)
{
	ListCell   *lc;

	foreach(lc, taglist)
	{
		const char *tag = strVal(lfirst(lc));
		event_trigger_command_tag_check_result result;

		result = check_ddl_tag(tag);
		if (result == EVENT_TRIGGER_COMMAND_TAG_NOT_RECOGNIZED)
			ereport(ERROR,
					(errcode(ERRCODE_SYNTAX_ERROR),
					 errmsg("filter value \"%s\" not recognized for filter variable \"%s\"",
							tag, filtervar)));
		if (result == EVENT_TRIGGER_COMMAND_TAG_NOT_SUPPORTED)
			ereport(ERROR,
					(errcode(ERRCODE_FEATURE_NOT_SUPPORTED),
			/* translator: %s represents an SQL statement name */
					 errmsg("event triggers are not supported for %s",
							tag)));
	}
}

static event_trigger_command_tag_check_result
check_ddl_tag(const char *tag)
{
	const char *obtypename;
	event_trigger_support_data *etsd;

	/*
	 * Handle some idiosyncratic special cases.
	 */
	if (pg_strcasecmp(tag, "CREATE TABLE AS") == 0 ||
		pg_strcasecmp(tag, "SELECT INTO") == 0 ||
		pg_strcasecmp(tag, "REFRESH MATERIALIZED VIEW") == 0 ||
		pg_strcasecmp(tag, "ALTER DEFAULT PRIVILEGES") == 0 ||
		pg_strcasecmp(tag, "ALTER LARGE OBJECT") == 0 ||
		pg_strcasecmp(tag, "COMMENT") == 0 ||
		pg_strcasecmp(tag, "GRANT") == 0 ||
		pg_strcasecmp(tag, "REVOKE") == 0 ||
		pg_strcasecmp(tag, "DROP OWNED") == 0 ||
		pg_strcasecmp(tag, "IMPORT FOREIGN SCHEMA") == 0 ||
		pg_strcasecmp(tag, "SECURITY LABEL") == 0)
		return EVENT_TRIGGER_COMMAND_TAG_OK;

	/*
	 * Otherwise, command should be CREATE, ALTER, or DROP.
	 */
	if (pg_strncasecmp(tag, "CREATE ", 7) == 0)
		obtypename = tag + 7;
	else if (pg_strncasecmp(tag, "ALTER ", 6) == 0)
		obtypename = tag + 6;
	else if (pg_strncasecmp(tag, "DROP ", 5) == 0)
		obtypename = tag + 5;
	else
		return EVENT_TRIGGER_COMMAND_TAG_NOT_RECOGNIZED;

	/*
	 * ...and the object type should be something recognizable.
	 */
	for (etsd = event_trigger_support; etsd->obtypename != NULL; etsd++)
		if (pg_strcasecmp(etsd->obtypename, obtypename) == 0)
			break;
	if (etsd->obtypename == NULL)
		return EVENT_TRIGGER_COMMAND_TAG_NOT_RECOGNIZED;
	if (!etsd->supported)
		return EVENT_TRIGGER_COMMAND_TAG_NOT_SUPPORTED;
	return EVENT_TRIGGER_COMMAND_TAG_OK;
}

/*
 * Validate DDL command tags for event table_rewrite.
 */
static void
validate_table_rewrite_tags(const char *filtervar, List *taglist)
{
	ListCell   *lc;

	foreach(lc, taglist)
	{
		const char *tag = strVal(lfirst(lc));
		event_trigger_command_tag_check_result result;

		result = check_table_rewrite_ddl_tag(tag);
		if (result == EVENT_TRIGGER_COMMAND_TAG_NOT_SUPPORTED)
			ereport(ERROR,
					(errcode(ERRCODE_FEATURE_NOT_SUPPORTED),
			/* translator: %s represents an SQL statement name */
					 errmsg("event triggers are not supported for %s",
							tag)));
	}
}

static event_trigger_command_tag_check_result
check_table_rewrite_ddl_tag(const char *tag)
{
	if (pg_strcasecmp(tag, "ALTER TABLE") == 0 ||
		pg_strcasecmp(tag, "ALTER TYPE") == 0)
		return EVENT_TRIGGER_COMMAND_TAG_OK;

	return EVENT_TRIGGER_COMMAND_TAG_NOT_SUPPORTED;
}

/*
 * Complain about a duplicate filter variable.
 */
static void
error_duplicate_filter_variable(const char *defname)
{
	ereport(ERROR,
			(errcode(ERRCODE_SYNTAX_ERROR),
			 errmsg("filter variable \"%s\" specified more than once",
					defname)));
}

/*
 * Insert the new pg_event_trigger row and record dependencies.
 */
static Oid
insert_event_trigger_tuple(char *trigname, char *eventname, Oid evtOwner,
						   Oid funcoid, List *taglist)
{
	Relation	tgrel;
	Oid			trigoid;
	HeapTuple	tuple;
	Datum		values[Natts_pg_trigger];
	bool		nulls[Natts_pg_trigger];
	NameData	evtnamedata,
				evteventdata;
	ObjectAddress myself,
				referenced;

	/* Open pg_event_trigger. */
	tgrel = heap_open(EventTriggerRelationId, RowExclusiveLock);

	/* Build the new pg_trigger tuple. */
	memset(nulls, false, sizeof(nulls));
	namestrcpy(&evtnamedata, trigname);
	values[Anum_pg_event_trigger_evtname - 1] = NameGetDatum(&evtnamedata);
	namestrcpy(&evteventdata, eventname);
	values[Anum_pg_event_trigger_evtevent - 1] = NameGetDatum(&evteventdata);
	values[Anum_pg_event_trigger_evtowner - 1] = ObjectIdGetDatum(evtOwner);
	values[Anum_pg_event_trigger_evtfoid - 1] = ObjectIdGetDatum(funcoid);
	values[Anum_pg_event_trigger_evtenabled - 1] =
		CharGetDatum(TRIGGER_FIRES_ON_ORIGIN);
	if (taglist == NIL)
		nulls[Anum_pg_event_trigger_evttags - 1] = true;
	else
		values[Anum_pg_event_trigger_evttags - 1] =
			filter_list_to_array(taglist);

	/* Insert heap tuple. */
	tuple = heap_form_tuple(tgrel->rd_att, values, nulls);
	trigoid = simple_heap_insert(tgrel, tuple);
	CatalogUpdateIndexes(tgrel, tuple);
	heap_freetuple(tuple);

	/* Depend on owner. */
	recordDependencyOnOwner(EventTriggerRelationId, trigoid, evtOwner);

	/* Depend on event trigger function. */
	myself.classId = EventTriggerRelationId;
	myself.objectId = trigoid;
	myself.objectSubId = 0;
	referenced.classId = ProcedureRelationId;
	referenced.objectId = funcoid;
	referenced.objectSubId = 0;
	recordDependencyOn(&myself, &referenced, DEPENDENCY_NORMAL);

	/* Depend on extension, if any. */
	recordDependencyOnCurrentExtension(&myself, false);

	/* Post creation hook for new event trigger */
	InvokeObjectPostCreateHook(EventTriggerRelationId, trigoid, 0);

	/* Close pg_event_trigger. */
	heap_close(tgrel, RowExclusiveLock);

	return trigoid;
}

/*
 * In the parser, a clause like WHEN tag IN ('cmd1', 'cmd2') is represented
 * by a DefElem whose value is a List of String nodes; in the catalog, we
 * store the list of strings as a text array.  This function transforms the
 * former representation into the latter one.
 *
 * For cleanliness, we store command tags in the catalog as text.  It's
 * possible (although not currently anticipated) that we might have
 * a case-sensitive filter variable in the future, in which case this would
 * need some further adjustment.
 */
static Datum
filter_list_to_array(List *filterlist)
{
	ListCell   *lc;
	Datum	   *data;
	int			i = 0,
				l = list_length(filterlist);

	data = (Datum *) palloc(l * sizeof(Datum));

	foreach(lc, filterlist)
	{
		const char *value = strVal(lfirst(lc));
		char	   *result,
				   *p;

		result = pstrdup(value);
		for (p = result; *p; p++)
			*p = pg_ascii_toupper((unsigned char) *p);
		data[i++] = PointerGetDatum(cstring_to_text(result));
		pfree(result);
	}

	return PointerGetDatum(construct_array(data, l, TEXTOID, -1, false, 'i'));
}

/*
 * Guts of event trigger deletion.
 */
void
RemoveEventTriggerById(Oid trigOid)
{
	Relation	tgrel;
	HeapTuple	tup;

	tgrel = heap_open(EventTriggerRelationId, RowExclusiveLock);

	tup = SearchSysCache1(EVENTTRIGGEROID, ObjectIdGetDatum(trigOid));
	if (!HeapTupleIsValid(tup))
		elog(ERROR, "cache lookup failed for event trigger %u", trigOid);

	simple_heap_delete(tgrel, &tup->t_self);

	ReleaseSysCache(tup);

	heap_close(tgrel, RowExclusiveLock);
}

/*
 * ALTER EVENT TRIGGER foo ENABLE|DISABLE|ENABLE ALWAYS|REPLICA
 */
Oid
AlterEventTrigger(AlterEventTrigStmt *stmt)
{
	Relation	tgrel;
	HeapTuple	tup;
	Oid			trigoid;
	Form_pg_event_trigger evtForm;
	char		tgenabled = stmt->tgenabled;

	tgrel = heap_open(EventTriggerRelationId, RowExclusiveLock);

	tup = SearchSysCacheCopy1(EVENTTRIGGERNAME,
							  CStringGetDatum(stmt->trigname));
	if (!HeapTupleIsValid(tup))
		ereport(ERROR,
				(errcode(ERRCODE_UNDEFINED_OBJECT),
				 errmsg("event trigger \"%s\" does not exist",
						stmt->trigname)));

	trigoid = HeapTupleGetOid(tup);

	if (!pg_event_trigger_ownercheck(trigoid, GetUserId()))
		aclcheck_error(ACLCHECK_NOT_OWNER, ACL_KIND_EVENT_TRIGGER,
					   stmt->trigname);

	/* tuple is a copy, so we can modify it below */
	evtForm = (Form_pg_event_trigger) GETSTRUCT(tup);
	evtForm->evtenabled = tgenabled;

	simple_heap_update(tgrel, &tup->t_self, tup);
	CatalogUpdateIndexes(tgrel, tup);

	InvokeObjectPostAlterHook(EventTriggerRelationId,
							  trigoid, 0);

	/* clean up */
	heap_freetuple(tup);
	heap_close(tgrel, RowExclusiveLock);

	return trigoid;
}

/*
 * Change event trigger's owner -- by name
 */
ObjectAddress
AlterEventTriggerOwner(const char *name, Oid newOwnerId)
{
	Oid			evtOid;
	HeapTuple	tup;
	Relation	rel;
	ObjectAddress address;

	rel = heap_open(EventTriggerRelationId, RowExclusiveLock);

	tup = SearchSysCacheCopy1(EVENTTRIGGERNAME, CStringGetDatum(name));

	if (!HeapTupleIsValid(tup))
		ereport(ERROR,
				(errcode(ERRCODE_UNDEFINED_OBJECT),
				 errmsg("event trigger \"%s\" does not exist", name)));

	evtOid = HeapTupleGetOid(tup);

	AlterEventTriggerOwner_internal(rel, tup, newOwnerId);

	ObjectAddressSet(address, EventTriggerRelationId, evtOid);

	heap_freetuple(tup);

	heap_close(rel, RowExclusiveLock);

	return address;
}

/*
 * Change event trigger owner, by OID
 */
void
AlterEventTriggerOwner_oid(Oid trigOid, Oid newOwnerId)
{
	HeapTuple	tup;
	Relation	rel;

	rel = heap_open(EventTriggerRelationId, RowExclusiveLock);

	tup = SearchSysCacheCopy1(EVENTTRIGGEROID, ObjectIdGetDatum(trigOid));

	if (!HeapTupleIsValid(tup))
		ereport(ERROR,
				(errcode(ERRCODE_UNDEFINED_OBJECT),
			   errmsg("event trigger with OID %u does not exist", trigOid)));

	AlterEventTriggerOwner_internal(rel, tup, newOwnerId);

	heap_freetuple(tup);

	heap_close(rel, RowExclusiveLock);
}

/*
 * Internal workhorse for changing an event trigger's owner
 */
static void
AlterEventTriggerOwner_internal(Relation rel, HeapTuple tup, Oid newOwnerId)
{
	Form_pg_event_trigger form;

	form = (Form_pg_event_trigger) GETSTRUCT(tup);

	if (form->evtowner == newOwnerId)
		return;

	if (!pg_event_trigger_ownercheck(HeapTupleGetOid(tup), GetUserId()))
		aclcheck_error(ACLCHECK_NOT_OWNER, ACL_KIND_EVENT_TRIGGER,
					   NameStr(form->evtname));

	/* New owner must be a superuser */
	if (!superuser_arg(newOwnerId))
		ereport(ERROR,
				(errcode(ERRCODE_INSUFFICIENT_PRIVILEGE),
		  errmsg("permission denied to change owner of event trigger \"%s\"",
				 NameStr(form->evtname)),
			 errhint("The owner of an event trigger must be a superuser.")));

	form->evtowner = newOwnerId;
	simple_heap_update(rel, &tup->t_self, tup);
	CatalogUpdateIndexes(rel, tup);

	/* Update owner dependency reference */
	changeDependencyOnOwner(EventTriggerRelationId,
							HeapTupleGetOid(tup),
							newOwnerId);

	InvokeObjectPostAlterHook(EventTriggerRelationId,
							  HeapTupleGetOid(tup), 0);
}

/*
 * get_event_trigger_oid - Look up an event trigger by name to find its OID.
 *
 * If missing_ok is false, throw an error if trigger not found.  If
 * true, just return InvalidOid.
 */
Oid
get_event_trigger_oid(const char *trigname, bool missing_ok)
{
	Oid			oid;

	oid = GetSysCacheOid1(EVENTTRIGGERNAME, CStringGetDatum(trigname));
	if (!OidIsValid(oid) && !missing_ok)
		ereport(ERROR,
				(errcode(ERRCODE_UNDEFINED_OBJECT),
				 errmsg("event trigger \"%s\" does not exist", trigname)));
	return oid;
}

/*
 * Return true when we want to fire given Event Trigger and false otherwise,
 * filtering on the session replication role and the event trigger registered
 * tags matching.
 */
static bool
filter_event_trigger(const char **tag, EventTriggerCacheItem *item)
{
	/*
	 * Filter by session replication role, knowing that we never see disabled
	 * items down here.
	 */
	if (SessionReplicationRole == SESSION_REPLICATION_ROLE_REPLICA)
	{
		if (item->enabled == TRIGGER_FIRES_ON_ORIGIN)
			return false;
	}
	else
	{
		if (item->enabled == TRIGGER_FIRES_ON_REPLICA)
			return false;
	}

	/* Filter by tags, if any were specified. */
	if (item->ntags != 0 && bsearch(tag, item->tag,
									item->ntags, sizeof(char *),
									pg_qsort_strcmp) == NULL)
		return false;

	/* if we reach that point, we're not filtering out this item */
	return true;
}

/*
 * Setup for running triggers for the given event.  Return value is an OID list
 * of functions to run; if there are any, trigdata is filled with an
 * appropriate EventTriggerData for them to receive.
 */
static List *
EventTriggerCommonSetup(Node *parsetree,
						EventTriggerEvent event, const char *eventstr,
						EventTriggerData *trigdata)
{
	const char *tag;
	List	   *cachelist;
	ListCell   *lc;
	List	   *runlist = NIL;

	/*
	 * We want the list of command tags for which this procedure is actually
	 * invoked to match up exactly with the list that CREATE EVENT TRIGGER
	 * accepts.  This debugging cross-check will throw an error if this
	 * function is invoked for a command tag that CREATE EVENT TRIGGER won't
	 * accept.  (Unfortunately, there doesn't seem to be any simple, automated
	 * way to verify that CREATE EVENT TRIGGER doesn't accept extra stuff that
	 * never reaches this control point.)
	 *
	 * If this cross-check fails for you, you probably need to either adjust
	 * standard_ProcessUtility() not to invoke event triggers for the command
	 * type in question, or you need to adjust check_ddl_tag to accept the
	 * relevant command tag.
	 */
#ifdef USE_ASSERT_CHECKING
	{
		const char *dbgtag;

		dbgtag = CreateCommandTag(parsetree);
		if (event == EVT_DDLCommandStart ||
			event == EVT_DDLCommandEnd ||
			event == EVT_SQLDrop)
		{
			if (check_ddl_tag(dbgtag) != EVENT_TRIGGER_COMMAND_TAG_OK)
				elog(ERROR, "unexpected command tag \"%s\"", dbgtag);
		}
		else if (event == EVT_TableRewrite)
		{
			if (check_table_rewrite_ddl_tag(dbgtag) != EVENT_TRIGGER_COMMAND_TAG_OK)
				elog(ERROR, "unexpected command tag \"%s\"", dbgtag);
		}
	}
#endif

	/* Use cache to find triggers for this event; fast exit if none. */
	cachelist = EventCacheLookup(event);
	if (cachelist == NIL)
		return NIL;

	/* Get the command tag. */
	tag = CreateCommandTag(parsetree);

	/*
	 * Filter list of event triggers by command tag, and copy them into our
	 * memory context.  Once we start running the command trigers, or indeed
	 * once we do anything at all that touches the catalogs, an invalidation
	 * might leave cachelist pointing at garbage, so we must do this before we
	 * can do much else.
	 */
	foreach(lc, cachelist)
	{
		EventTriggerCacheItem *item = lfirst(lc);

		if (filter_event_trigger(&tag, item))
		{
			/* We must plan to fire this trigger. */
			runlist = lappend_oid(runlist, item->fnoid);
		}
	}

	/* don't spend any more time on this if no functions to run */
	if (runlist == NIL)
		return NIL;

	trigdata->type = T_EventTriggerData;
	trigdata->event = eventstr;
	trigdata->parsetree = parsetree;
	trigdata->tag = tag;

	return runlist;
}

/*
 * Fire ddl_command_start triggers.
 */
void
EventTriggerDDLCommandStart(Node *parsetree)
{
	List	   *runlist;
	EventTriggerData trigdata;

	/*
	 * Event Triggers are completely disabled in standalone mode.  There are
	 * (at least) two reasons for this:
	 *
	 * 1. A sufficiently broken event trigger might not only render the
	 * database unusable, but prevent disabling itself to fix the situation.
	 * In this scenario, restarting in standalone mode provides an escape
	 * hatch.
	 *
	 * 2. BuildEventTriggerCache relies on systable_beginscan_ordered, and
	 * therefore will malfunction if pg_event_trigger's indexes are damaged.
	 * To allow recovery from a damaged index, we need some operating mode
	 * wherein event triggers are disabled.  (Or we could implement
	 * heapscan-and-sort logic for that case, but having disaster recovery
	 * scenarios depend on code that's otherwise untested isn't appetizing.)
	 */
	if (!IsUnderPostmaster)
		return;

	runlist = EventTriggerCommonSetup(parsetree,
									  EVT_DDLCommandStart,
									  "ddl_command_start",
									  &trigdata);
	if (runlist == NIL)
		return;

	/* Run the triggers. */
	EventTriggerInvoke(runlist, &trigdata);

	/* Cleanup. */
	list_free(runlist);

	/*
	 * Make sure anything the event triggers did will be visible to the main
	 * command.
	 */
	CommandCounterIncrement();
}

/*
 * Fire ddl_command_end triggers.
 */
void
EventTriggerDDLCommandEnd(Node *parsetree)
{
	List	   *runlist;
	EventTriggerData trigdata;

	/*
	 * See EventTriggerDDLCommandStart for a discussion about why event
	 * triggers are disabled in single user mode.
	 */
	if (!IsUnderPostmaster)
		return;

	runlist = EventTriggerCommonSetup(parsetree,
									  EVT_DDLCommandEnd, "ddl_command_end",
									  &trigdata);
	if (runlist == NIL)
		return;

	/*
	 * Make sure anything the main command did will be visible to the event
	 * triggers.
	 */
	CommandCounterIncrement();

	/* Run the triggers. */
	EventTriggerInvoke(runlist, &trigdata);

	/* Cleanup. */
	list_free(runlist);
}

/*
 * Fire sql_drop triggers.
 */
void
EventTriggerSQLDrop(Node *parsetree)
{
	List	   *runlist;
	EventTriggerData trigdata;

	/*
	 * See EventTriggerDDLCommandStart for a discussion about why event
	 * triggers are disabled in single user mode.
	 */
	if (!IsUnderPostmaster)
		return;

	/*
	 * Use current state to determine whether this event fires at all.  If
	 * there are no triggers for the sql_drop event, then we don't have
	 * anything to do here.  Note that dropped object collection is disabled
	 * if this is the case, so even if we were to try to run, the list would
	 * be empty.
	 */
	if (!currentEventTriggerState ||
		slist_is_empty(&currentEventTriggerState->SQLDropList))
		return;

	runlist = EventTriggerCommonSetup(parsetree,
									  EVT_SQLDrop, "sql_drop",
									  &trigdata);

	/*
	 * Nothing to do if run list is empty.  Note this shouldn't happen,
	 * because if there are no sql_drop events, then objects-to-drop wouldn't
	 * have been collected in the first place and we would have quit above.
	 */
	if (runlist == NIL)
		return;

	/*
	 * Make sure anything the main command did will be visible to the event
	 * triggers.
	 */
	CommandCounterIncrement();

	/*
	 * Make sure pg_event_trigger_dropped_objects only works when running
	 * these triggers.  Use PG_TRY to ensure in_sql_drop is reset even when
	 * one trigger fails.  (This is perhaps not necessary, as the currentState
	 * variable will be removed shortly by our caller, but it seems better to
	 * play safe.)
	 */
	currentEventTriggerState->in_sql_drop = true;

	/* Run the triggers. */
	PG_TRY();
	{
		EventTriggerInvoke(runlist, &trigdata);
	}
	PG_CATCH();
	{
		currentEventTriggerState->in_sql_drop = false;
		PG_RE_THROW();
	}
	PG_END_TRY();
	currentEventTriggerState->in_sql_drop = false;

	/* Cleanup. */
	list_free(runlist);
}


/*
 * Fire table_rewrite triggers.
 */
void
EventTriggerTableRewrite(Node *parsetree, Oid tableOid, int reason)
{
	List	   *runlist;
	EventTriggerData trigdata;

	elog(DEBUG1, "EventTriggerTableRewrite(%u)", tableOid);

	/*
	 * Event Triggers are completely disabled in standalone mode.  There are
	 * (at least) two reasons for this:
	 *
	 * 1. A sufficiently broken event trigger might not only render the
	 * database unusable, but prevent disabling itself to fix the situation.
	 * In this scenario, restarting in standalone mode provides an escape
	 * hatch.
	 *
	 * 2. BuildEventTriggerCache relies on systable_beginscan_ordered, and
	 * therefore will malfunction if pg_event_trigger's indexes are damaged.
	 * To allow recovery from a damaged index, we need some operating mode
	 * wherein event triggers are disabled.  (Or we could implement
	 * heapscan-and-sort logic for that case, but having disaster recovery
	 * scenarios depend on code that's otherwise untested isn't appetizing.)
	 */
	if (!IsUnderPostmaster)
		return;

	runlist = EventTriggerCommonSetup(parsetree,
									  EVT_TableRewrite,
									  "table_rewrite",
									  &trigdata);
	if (runlist == NIL)
		return;

	/*
	 * Make sure pg_event_trigger_table_rewrite_oid only works when running
	 * these triggers. Use PG_TRY to ensure table_rewrite_oid is reset even
	 * when one trigger fails. (This is perhaps not necessary, as the
	 * currentState variable will be removed shortly by our caller, but it
	 * seems better to play safe.)
	 */
	currentEventTriggerState->table_rewrite_oid = tableOid;
	currentEventTriggerState->table_rewrite_reason = reason;

	/* Run the triggers. */
	PG_TRY();
	{
		EventTriggerInvoke(runlist, &trigdata);
	}
	PG_CATCH();
	{
		currentEventTriggerState->table_rewrite_oid = InvalidOid;
		currentEventTriggerState->table_rewrite_reason = 0;
		PG_RE_THROW();
	}
	PG_END_TRY();

	currentEventTriggerState->table_rewrite_oid = InvalidOid;
	currentEventTriggerState->table_rewrite_reason = 0;

	/* Cleanup. */
	list_free(runlist);

	/*
	 * Make sure anything the event triggers did will be visible to the main
	 * command.
	 */
	CommandCounterIncrement();
}

/*
 * Invoke each event trigger in a list of event triggers.
 */
static void
EventTriggerInvoke(List *fn_oid_list, EventTriggerData *trigdata)
{
	MemoryContext context;
	MemoryContext oldcontext;
	ListCell   *lc;
	bool		first = true;

	/* Guard against stack overflow due to recursive event trigger */
	check_stack_depth();

	/*
	 * Let's evaluate event triggers in their own memory context, so that any
	 * leaks get cleaned up promptly.
	 */
	context = AllocSetContextCreate(CurrentMemoryContext,
									"event trigger context",
									ALLOCSET_DEFAULT_SIZES);
	oldcontext = MemoryContextSwitchTo(context);

	/* Call each event trigger. */
	foreach(lc, fn_oid_list)
	{
		Oid			fnoid = lfirst_oid(lc);
		FmgrInfo	flinfo;
		FunctionCallInfoData fcinfo;
		PgStat_FunctionCallUsage fcusage;

		elog(DEBUG1, "EventTriggerInvoke %u", fnoid);

		/*
		 * We want each event trigger to be able to see the results of the
		 * previous event trigger's action.  Caller is responsible for any
		 * command-counter increment that is needed between the event trigger
		 * and anything else in the transaction.
		 */
		if (first)
			first = false;
		else
			CommandCounterIncrement();

		/* Look up the function */
		fmgr_info(fnoid, &flinfo);

		/* Call the function, passing no arguments but setting a context. */
		InitFunctionCallInfoData(fcinfo, &flinfo, 0,
								 InvalidOid, (Node *) trigdata, NULL);
		pgstat_init_function_usage(&fcinfo, &fcusage);
		FunctionCallInvoke(&fcinfo);
		pgstat_end_function_usage(&fcusage, true);

		/* Reclaim memory. */
		MemoryContextReset(context);
	}

	/* Restore old memory context and delete the temporary one. */
	MemoryContextSwitchTo(oldcontext);
	MemoryContextDelete(context);
}

/*
 * Do event triggers support this object type?
 */
bool
EventTriggerSupportsObjectType(ObjectType obtype)
{
	switch (obtype)
	{
		case OBJECT_DATABASE:
		case OBJECT_TABLESPACE:
		case OBJECT_ROLE:
			/* no support for global objects */
			return false;
		case OBJECT_EVENT_TRIGGER:
			/* no support for event triggers on event triggers */
			return false;
		case OBJECT_ACCESS_METHOD:
		case OBJECT_AGGREGATE:
		case OBJECT_AMOP:
		case OBJECT_AMPROC:
		case OBJECT_ATTRIBUTE:
		case OBJECT_CAST:
		case OBJECT_COLUMN:
		case OBJECT_COLLATION:
		case OBJECT_CONVERSION:
		case OBJECT_DEFACL:
		case OBJECT_DEFAULT:
		case OBJECT_DOMAIN:
		case OBJECT_DOMCONSTRAINT:
		case OBJECT_ELABEL:
		case OBJECT_EXTENSION:
		case OBJECT_FDW:
		case OBJECT_FOREIGN_SERVER:
		case OBJECT_FOREIGN_TABLE:
		case OBJECT_FUNCTION:
		case OBJECT_GRAPH:
		case OBJECT_INDEX:
		case OBJECT_LANGUAGE:
		case OBJECT_LARGEOBJECT:
		case OBJECT_MATVIEW:
		case OBJECT_OPCLASS:
		case OBJECT_OPERATOR:
		case OBJECT_OPFAMILY:
		case OBJECT_POLICY:
		case OBJECT_RULE:
		case OBJECT_SCHEMA:
		case OBJECT_SEQUENCE:
		case OBJECT_TABCONSTRAINT:
		case OBJECT_TABLE:
		case OBJECT_TRANSFORM:
		case OBJECT_TRIGGER:
		case OBJECT_TSCONFIGURATION:
		case OBJECT_TSDICTIONARY:
		case OBJECT_TSPARSER:
		case OBJECT_TSTEMPLATE:
		case OBJECT_TYPE:
		case OBJECT_USER_MAPPING:
		case OBJECT_VIEW:
		case OBJECT_VLABEL:
			return true;
	}
	return true;
}

/*
 * Do event triggers support this object class?
 */
bool
EventTriggerSupportsObjectClass(ObjectClass objclass)
{
	switch (objclass)
	{
		case OCLASS_DATABASE:
		case OCLASS_TBLSPACE:
		case OCLASS_ROLE:
			/* no support for global objects */
			return false;
		case OCLASS_EVENT_TRIGGER:
			/* no support for event triggers on event triggers */
			return false;
		case OCLASS_CLASS:
		case OCLASS_PROC:
		case OCLASS_TYPE:
		case OCLASS_CAST:
		case OCLASS_COLLATION:
		case OCLASS_CONSTRAINT:
		case OCLASS_CONVERSION:
		case OCLASS_DEFAULT:
		case OCLASS_LANGUAGE:
		case OCLASS_LARGEOBJECT:
		case OCLASS_OPERATOR:
		case OCLASS_OPCLASS:
		case OCLASS_OPFAMILY:
		case OCLASS_AMOP:
		case OCLASS_AMPROC:
		case OCLASS_REWRITE:
		case OCLASS_TRIGGER:
		case OCLASS_SCHEMA:
		case OCLASS_TRANSFORM:
		case OCLASS_TSPARSER:
		case OCLASS_TSDICT:
		case OCLASS_TSTEMPLATE:
		case OCLASS_TSCONFIG:
		case OCLASS_FDW:
		case OCLASS_FOREIGN_SERVER:
		case OCLASS_USER_MAPPING:
		case OCLASS_DEFACL:
		case OCLASS_EXTENSION:
		case OCLASS_POLICY:
<<<<<<< HEAD
		case OCLASS_GRAPH:
		case OCLASS_LABEL:
=======
		case OCLASS_AM:
>>>>>>> e77ea9db
			return true;
	}

	return true;
}

bool
EventTriggerSupportsGrantObjectType(GrantObjectType objtype)
{
	switch (objtype)
	{
		case ACL_OBJECT_DATABASE:
		case ACL_OBJECT_TABLESPACE:
			/* no support for global objects */
			return false;

		case ACL_OBJECT_COLUMN:
		case ACL_OBJECT_RELATION:
		case ACL_OBJECT_SEQUENCE:
		case ACL_OBJECT_DOMAIN:
		case ACL_OBJECT_FDW:
		case ACL_OBJECT_FOREIGN_SERVER:
		case ACL_OBJECT_FUNCTION:
		case ACL_OBJECT_LANGUAGE:
		case ACL_OBJECT_LARGEOBJECT:
		case ACL_OBJECT_NAMESPACE:
		case ACL_OBJECT_TYPE:
			return true;
		default:
			Assert(false);
			return true;
	}
}

/*
 * Prepare event trigger state for a new complete query to run, if necessary;
 * returns whether this was done.  If it was, EventTriggerEndCompleteQuery must
 * be called when the query is done, regardless of whether it succeeds or fails
 * -- so use of a PG_TRY block is mandatory.
 */
bool
EventTriggerBeginCompleteQuery(void)
{
	EventTriggerQueryState *state;
	MemoryContext cxt;

	/*
	 * Currently, sql_drop, table_rewrite, ddl_command_end events are the only
	 * reason to have event trigger state at all; so if there are none, don't
	 * install one.
	 */
	if (!trackDroppedObjectsNeeded())
		return false;

	cxt = AllocSetContextCreate(TopMemoryContext,
								"event trigger state",
								ALLOCSET_DEFAULT_SIZES);
	state = MemoryContextAlloc(cxt, sizeof(EventTriggerQueryState));
	state->cxt = cxt;
	slist_init(&(state->SQLDropList));
	state->in_sql_drop = false;
	state->table_rewrite_oid = InvalidOid;

	state->commandCollectionInhibited = currentEventTriggerState ?
		currentEventTriggerState->commandCollectionInhibited : false;
	state->currentCommand = NULL;
	state->commandList = NIL;
	state->previous = currentEventTriggerState;
	currentEventTriggerState = state;

	return true;
}

/*
 * Query completed (or errored out) -- clean up local state, return to previous
 * one.
 *
 * Note: it's an error to call this routine if EventTriggerBeginCompleteQuery
 * returned false previously.
 *
 * Note: this might be called in the PG_CATCH block of a failing transaction,
 * so be wary of running anything unnecessary.  (In particular, it's probably
 * unwise to try to allocate memory.)
 */
void
EventTriggerEndCompleteQuery(void)
{
	EventTriggerQueryState *prevstate;

	prevstate = currentEventTriggerState->previous;

	/* this avoids the need for retail pfree of SQLDropList items: */
	MemoryContextDelete(currentEventTriggerState->cxt);

	currentEventTriggerState = prevstate;
}

/*
 * Do we need to keep close track of objects being dropped?
 *
 * This is useful because there is a cost to running with them enabled.
 */
bool
trackDroppedObjectsNeeded(void)
{
	/*
	 * true if any sql_drop, table_rewrite, ddl_command_end event trigger
	 * exists
	 */
	return list_length(EventCacheLookup(EVT_SQLDrop)) > 0 ||
		list_length(EventCacheLookup(EVT_TableRewrite)) > 0 ||
		list_length(EventCacheLookup(EVT_DDLCommandEnd)) > 0;
}

/*
 * Support for dropped objects information on event trigger functions.
 *
 * We keep the list of objects dropped by the current command in current
 * state's SQLDropList (comprising SQLDropObject items).  Each time a new
 * command is to start, a clean EventTriggerQueryState is created; commands
 * that drop objects do the dependency.c dance to drop objects, which
 * populates the current state's SQLDropList; when the event triggers are
 * invoked they can consume the list via pg_event_trigger_dropped_objects().
 * When the command finishes, the EventTriggerQueryState is cleared, and
 * the one from the previous command is restored (when no command is in
 * execution, the current state is NULL).
 *
 * All this lets us support the case that an event trigger function drops
 * objects "reentrantly".
 */

/*
 * Register one object as being dropped by the current command.
 */
void
EventTriggerSQLDropAddObject(const ObjectAddress *object, bool original, bool normal)
{
	SQLDropObject *obj;
	MemoryContext oldcxt;

	if (!currentEventTriggerState)
		return;

	Assert(EventTriggerSupportsObjectClass(getObjectClass(object)));

	/* don't report temp schemas except my own */
	if (object->classId == NamespaceRelationId &&
		(isAnyTempNamespace(object->objectId) &&
		 !isTempNamespace(object->objectId)))
		return;

	oldcxt = MemoryContextSwitchTo(currentEventTriggerState->cxt);

	obj = palloc0(sizeof(SQLDropObject));
	obj->address = *object;
	obj->original = original;
	obj->normal = normal;

	/*
	 * Obtain schema names from the object's catalog tuple, if one exists;
	 * this lets us skip objects in temp schemas.  We trust that
	 * ObjectProperty contains all object classes that can be
	 * schema-qualified.
	 */
	if (is_objectclass_supported(object->classId))
	{
		Relation	catalog;
		HeapTuple	tuple;

		catalog = heap_open(obj->address.classId, AccessShareLock);
		tuple = get_catalog_object_by_oid(catalog, obj->address.objectId);

		if (tuple)
		{
			AttrNumber	attnum;
			Datum		datum;
			bool		isnull;

			attnum = get_object_attnum_namespace(obj->address.classId);
			if (attnum != InvalidAttrNumber)
			{
				datum = heap_getattr(tuple, attnum,
									 RelationGetDescr(catalog), &isnull);
				if (!isnull)
				{
					Oid			namespaceId;

					namespaceId = DatumGetObjectId(datum);
					/* temp objects are only reported if they are my own */
					if (isTempNamespace(namespaceId))
					{
						obj->schemaname = "pg_temp";
						obj->istemp = true;
					}
					else if (isAnyTempNamespace(namespaceId))
					{
						pfree(obj);
						heap_close(catalog, AccessShareLock);
						MemoryContextSwitchTo(oldcxt);
						return;
					}
					else
					{
						obj->schemaname = get_namespace_name(namespaceId);
						obj->istemp = false;
					}
				}
			}

			if (get_object_namensp_unique(obj->address.classId) &&
				obj->address.objectSubId == 0)
			{
				attnum = get_object_attnum_name(obj->address.classId);
				if (attnum != InvalidAttrNumber)
				{
					datum = heap_getattr(tuple, attnum,
										 RelationGetDescr(catalog), &isnull);
					if (!isnull)
						obj->objname = pstrdup(NameStr(*DatumGetName(datum)));
				}
			}
		}

		heap_close(catalog, AccessShareLock);
	}
	else
	{
		if (object->classId == NamespaceRelationId &&
			isTempNamespace(object->objectId))
			obj->istemp = true;
	}

	/* object identity, objname and objargs */
	obj->objidentity =
		getObjectIdentityParts(&obj->address, &obj->addrnames, &obj->addrargs);

	/* object type */
	obj->objecttype = getObjectTypeDescription(&obj->address);

	slist_push_head(&(currentEventTriggerState->SQLDropList), &obj->next);

	MemoryContextSwitchTo(oldcxt);
}

/*
 * pg_event_trigger_dropped_objects
 *
 * Make the list of dropped objects available to the user function run by the
 * Event Trigger.
 */
Datum
pg_event_trigger_dropped_objects(PG_FUNCTION_ARGS)
{
	ReturnSetInfo *rsinfo = (ReturnSetInfo *) fcinfo->resultinfo;
	TupleDesc	tupdesc;
	Tuplestorestate *tupstore;
	MemoryContext per_query_ctx;
	MemoryContext oldcontext;
	slist_iter	iter;

	/*
	 * Protect this function from being called out of context
	 */
	if (!currentEventTriggerState ||
		!currentEventTriggerState->in_sql_drop)
		ereport(ERROR,
				(errcode(ERRCODE_E_R_I_E_EVENT_TRIGGER_PROTOCOL_VIOLATED),
		 errmsg("%s can only be called in a sql_drop event trigger function",
				"pg_event_trigger_dropped_objects()")));

	/* check to see if caller supports us returning a tuplestore */
	if (rsinfo == NULL || !IsA(rsinfo, ReturnSetInfo))
		ereport(ERROR,
				(errcode(ERRCODE_FEATURE_NOT_SUPPORTED),
				 errmsg("set-valued function called in context that cannot accept a set")));
	if (!(rsinfo->allowedModes & SFRM_Materialize))
		ereport(ERROR,
				(errcode(ERRCODE_FEATURE_NOT_SUPPORTED),
				 errmsg("materialize mode required, but it is not allowed in this context")));

	/* Build a tuple descriptor for our result type */
	if (get_call_result_type(fcinfo, NULL, &tupdesc) != TYPEFUNC_COMPOSITE)
		elog(ERROR, "return type must be a row type");

	/* Build tuplestore to hold the result rows */
	per_query_ctx = rsinfo->econtext->ecxt_per_query_memory;
	oldcontext = MemoryContextSwitchTo(per_query_ctx);

	tupstore = tuplestore_begin_heap(true, false, work_mem);
	rsinfo->returnMode = SFRM_Materialize;
	rsinfo->setResult = tupstore;
	rsinfo->setDesc = tupdesc;

	MemoryContextSwitchTo(oldcontext);

	slist_foreach(iter, &(currentEventTriggerState->SQLDropList))
	{
		SQLDropObject *obj;
		int			i = 0;
		Datum		values[12];
		bool		nulls[12];

		obj = slist_container(SQLDropObject, next, iter.cur);

		MemSet(values, 0, sizeof(values));
		MemSet(nulls, 0, sizeof(nulls));

		/* classid */
		values[i++] = ObjectIdGetDatum(obj->address.classId);

		/* objid */
		values[i++] = ObjectIdGetDatum(obj->address.objectId);

		/* objsubid */
		values[i++] = Int32GetDatum(obj->address.objectSubId);

		/* original */
		values[i++] = BoolGetDatum(obj->original);

		/* normal */
		values[i++] = BoolGetDatum(obj->normal);

		/* is_temporary */
		values[i++] = BoolGetDatum(obj->istemp);

		/* object_type */
		values[i++] = CStringGetTextDatum(obj->objecttype);

		/* schema_name */
		if (obj->schemaname)
			values[i++] = CStringGetTextDatum(obj->schemaname);
		else
			nulls[i++] = true;

		/* object_name */
		if (obj->objname)
			values[i++] = CStringGetTextDatum(obj->objname);
		else
			nulls[i++] = true;

		/* object_identity */
		if (obj->objidentity)
			values[i++] = CStringGetTextDatum(obj->objidentity);
		else
			nulls[i++] = true;

		/* address_names and address_args */
		if (obj->addrnames)
		{
			values[i++] = PointerGetDatum(strlist_to_textarray(obj->addrnames));

			if (obj->addrargs)
				values[i++] = PointerGetDatum(strlist_to_textarray(obj->addrargs));
			else
				values[i++] = PointerGetDatum(construct_empty_array(TEXTOID));
		}
		else
		{
			nulls[i++] = true;
			nulls[i++] = true;
		}

		tuplestore_putvalues(tupstore, tupdesc, values, nulls);
	}

	/* clean up and return the tuplestore */
	tuplestore_donestoring(tupstore);

	return (Datum) 0;
}

/*
 * pg_event_trigger_table_rewrite_oid
 *
 * Make the Oid of the table going to be rewritten available to the user
 * function run by the Event Trigger.
 */
Datum
pg_event_trigger_table_rewrite_oid(PG_FUNCTION_ARGS)
{
	/*
	 * Protect this function from being called out of context
	 */
	if (!currentEventTriggerState ||
		currentEventTriggerState->table_rewrite_oid == InvalidOid)
		ereport(ERROR,
				(errcode(ERRCODE_E_R_I_E_EVENT_TRIGGER_PROTOCOL_VIOLATED),
				 errmsg("%s can only be called in a table_rewrite event trigger function",
						"pg_event_trigger_table_rewrite_oid()")));

	PG_RETURN_OID(currentEventTriggerState->table_rewrite_oid);
}

/*
 * pg_event_trigger_table_rewrite_reason
 *
 * Make the rewrite reason available to the user.
 */
Datum
pg_event_trigger_table_rewrite_reason(PG_FUNCTION_ARGS)
{
	/*
	 * Protect this function from being called out of context
	 */
	if (!currentEventTriggerState ||
		currentEventTriggerState->table_rewrite_reason == 0)
		ereport(ERROR,
				(errcode(ERRCODE_E_R_I_E_EVENT_TRIGGER_PROTOCOL_VIOLATED),
				 errmsg("%s can only be called in a table_rewrite event trigger function",
						"pg_event_trigger_table_rewrite_reason()")));

	PG_RETURN_INT32(currentEventTriggerState->table_rewrite_reason);
}

/*-------------------------------------------------------------------------
 * Support for DDL command deparsing
 *
 * The routines below enable an event trigger function to obtain a list of
 * DDL commands as they are executed.  There are three main pieces to this
 * feature:
 *
 * 1) Within ProcessUtilitySlow, or some sub-routine thereof, each DDL command
 * adds a struct CollectedCommand representation of itself to the command list,
 * using the routines below.
 *
 * 2) Some time after that, ddl_command_end fires and the command list is made
 * available to the event trigger function via pg_event_trigger_ddl_commands();
 * the complete command details are exposed as a column of type pg_ddl_command.
 *
 * 3) An extension can install a function capable of taking a value of type
 * pg_ddl_command and transform it into some external, user-visible and/or
 * -modifiable representation.
 *-------------------------------------------------------------------------
 */

/*
 * Inhibit DDL command collection.
 */
void
EventTriggerInhibitCommandCollection(void)
{
	if (!currentEventTriggerState)
		return;

	currentEventTriggerState->commandCollectionInhibited = true;
}

/*
 * Re-establish DDL command collection.
 */
void
EventTriggerUndoInhibitCommandCollection(void)
{
	if (!currentEventTriggerState)
		return;

	currentEventTriggerState->commandCollectionInhibited = false;
}

/*
 * EventTriggerCollectSimpleCommand
 *		Save data about a simple DDL command that was just executed
 *
 * address identifies the object being operated on.  secondaryObject is an
 * object address that was related in some way to the executed command; its
 * meaning is command-specific.
 *
 * For instance, for an ALTER obj SET SCHEMA command, objtype is the type of
 * object being moved, objectId is its OID, and secondaryOid is the OID of the
 * old schema.  (The destination schema OID can be obtained by catalog lookup
 * of the object.)
 */
void
EventTriggerCollectSimpleCommand(ObjectAddress address,
								 ObjectAddress secondaryObject,
								 Node *parsetree)
{
	MemoryContext oldcxt;
	CollectedCommand *command;

	/* ignore if event trigger context not set, or collection disabled */
	if (!currentEventTriggerState ||
		currentEventTriggerState->commandCollectionInhibited)
		return;

	oldcxt = MemoryContextSwitchTo(currentEventTriggerState->cxt);

	command = palloc(sizeof(CollectedCommand));

	command->type = SCT_Simple;
	command->in_extension = creating_extension;

	command->d.simple.address = address;
	command->d.simple.secondaryObject = secondaryObject;
	command->parsetree = copyObject(parsetree);

	currentEventTriggerState->commandList = lappend(currentEventTriggerState->commandList,
													command);

	MemoryContextSwitchTo(oldcxt);
}

/*
 * EventTriggerAlterTableStart
 *		Prepare to receive data on an ALTER TABLE command about to be executed
 *
 * Note we don't collect the command immediately; instead we keep it in
 * currentCommand, and only when we're done processing the subcommands we will
 * add it to the command list.
 *
 * XXX -- this API isn't considering the possibility of an ALTER TABLE command
 * being called reentrantly by an event trigger function.  Do we need stackable
 * commands at this level?	Perhaps at least we should detect the condition and
 * raise an error.
 */
void
EventTriggerAlterTableStart(Node *parsetree)
{
	MemoryContext oldcxt;
	CollectedCommand *command;

	/* ignore if event trigger context not set, or collection disabled */
	if (!currentEventTriggerState ||
		currentEventTriggerState->commandCollectionInhibited)
		return;

	oldcxt = MemoryContextSwitchTo(currentEventTriggerState->cxt);

	command = palloc(sizeof(CollectedCommand));

	command->type = SCT_AlterTable;
	command->in_extension = creating_extension;

	command->d.alterTable.classId = RelationRelationId;
	command->d.alterTable.objectId = InvalidOid;
	command->d.alterTable.subcmds = NIL;
	command->parsetree = copyObject(parsetree);

	currentEventTriggerState->currentCommand = command;

	MemoryContextSwitchTo(oldcxt);
}

/*
 * Remember the OID of the object being affected by an ALTER TABLE.
 *
 * This is needed because in some cases we don't know the OID until later.
 */
void
EventTriggerAlterTableRelid(Oid objectId)
{
	if (!currentEventTriggerState ||
		currentEventTriggerState->commandCollectionInhibited)
		return;

	currentEventTriggerState->currentCommand->d.alterTable.objectId = objectId;
}

/*
 * EventTriggerCollectAlterTableSubcmd
 *		Save data about a single part of an ALTER TABLE.
 *
 * Several different commands go through this path, but apart from ALTER TABLE
 * itself, they are all concerned with AlterTableCmd nodes that are generated
 * internally, so that's all that this code needs to handle at the moment.
 */
void
EventTriggerCollectAlterTableSubcmd(Node *subcmd, ObjectAddress address)
{
	MemoryContext oldcxt;
	CollectedATSubcmd *newsub;

	/* ignore if event trigger context not set, or collection disabled */
	if (!currentEventTriggerState ||
		currentEventTriggerState->commandCollectionInhibited)
		return;

	Assert(IsA(subcmd, AlterTableCmd));
	Assert(OidIsValid(currentEventTriggerState->currentCommand->d.alterTable.objectId));

	oldcxt = MemoryContextSwitchTo(currentEventTriggerState->cxt);

	newsub = palloc(sizeof(CollectedATSubcmd));
	newsub->address = address;
	newsub->parsetree = copyObject(subcmd);

	currentEventTriggerState->currentCommand->d.alterTable.subcmds =
		lappend(currentEventTriggerState->currentCommand->d.alterTable.subcmds, newsub);

	MemoryContextSwitchTo(oldcxt);
}

/*
 * EventTriggerAlterTableEnd
 *		Finish up saving an ALTER TABLE command, and add it to command list.
 *
 * FIXME this API isn't considering the possibility that an xact/subxact is
 * aborted partway through.  Probably it's best to add an
 * AtEOSubXact_EventTriggers() to fix this.
 */
void
EventTriggerAlterTableEnd(void)
{
	/* ignore if event trigger context not set, or collection disabled */
	if (!currentEventTriggerState ||
		currentEventTriggerState->commandCollectionInhibited)
		return;

	/* If no subcommands, don't collect */
	if (list_length(currentEventTriggerState->currentCommand->d.alterTable.subcmds) != 0)
	{
		currentEventTriggerState->commandList =
			lappend(currentEventTriggerState->commandList,
					currentEventTriggerState->currentCommand);
	}
	else
		pfree(currentEventTriggerState->currentCommand);

	currentEventTriggerState->currentCommand = NULL;
}

/*
 * EventTriggerCollectGrant
 *		Save data about a GRANT/REVOKE command being executed
 *
 * This function creates a copy of the InternalGrant, as the original might
 * not have the right lifetime.
 */
void
EventTriggerCollectGrant(InternalGrant *istmt)
{
	MemoryContext oldcxt;
	CollectedCommand *command;
	InternalGrant *icopy;
	ListCell   *cell;

	/* ignore if event trigger context not set, or collection disabled */
	if (!currentEventTriggerState ||
		currentEventTriggerState->commandCollectionInhibited)
		return;

	oldcxt = MemoryContextSwitchTo(currentEventTriggerState->cxt);

	/*
	 * This is tedious, but necessary.
	 */
	icopy = palloc(sizeof(InternalGrant));
	memcpy(icopy, istmt, sizeof(InternalGrant));
	icopy->objects = list_copy(istmt->objects);
	icopy->grantees = list_copy(istmt->grantees);
	icopy->col_privs = NIL;
	foreach(cell, istmt->col_privs)
		icopy->col_privs = lappend(icopy->col_privs, copyObject(lfirst(cell)));

	/* Now collect it, using the copied InternalGrant */
	command = palloc(sizeof(CollectedCommand));
	command->type = SCT_Grant;
	command->in_extension = creating_extension;
	command->d.grant.istmt = icopy;
	command->parsetree = NULL;

	currentEventTriggerState->commandList =
		lappend(currentEventTriggerState->commandList, command);

	MemoryContextSwitchTo(oldcxt);
}

/*
 * EventTriggerCollectAlterOpFam
 *		Save data about an ALTER OPERATOR FAMILY ADD/DROP command being
 *		executed
 */
void
EventTriggerCollectAlterOpFam(AlterOpFamilyStmt *stmt, Oid opfamoid,
							  List *operators, List *procedures)
{
	MemoryContext oldcxt;
	CollectedCommand *command;

	/* ignore if event trigger context not set, or collection disabled */
	if (!currentEventTriggerState ||
		currentEventTriggerState->commandCollectionInhibited)
		return;

	oldcxt = MemoryContextSwitchTo(currentEventTriggerState->cxt);

	command = palloc(sizeof(CollectedCommand));
	command->type = SCT_AlterOpFamily;
	command->in_extension = creating_extension;
	ObjectAddressSet(command->d.opfam.address,
					 OperatorFamilyRelationId, opfamoid);
	command->d.opfam.operators = operators;
	command->d.opfam.procedures = procedures;
	command->parsetree = copyObject(stmt);

	currentEventTriggerState->commandList =
		lappend(currentEventTriggerState->commandList, command);

	MemoryContextSwitchTo(oldcxt);
}

/*
 * EventTriggerCollectCreateOpClass
 *		Save data about a CREATE OPERATOR CLASS command being executed
 */
void
EventTriggerCollectCreateOpClass(CreateOpClassStmt *stmt, Oid opcoid,
								 List *operators, List *procedures)
{
	MemoryContext oldcxt;
	CollectedCommand *command;

	/* ignore if event trigger context not set, or collection disabled */
	if (!currentEventTriggerState ||
		currentEventTriggerState->commandCollectionInhibited)
		return;

	oldcxt = MemoryContextSwitchTo(currentEventTriggerState->cxt);

	command = palloc0(sizeof(CollectedCommand));
	command->type = SCT_CreateOpClass;
	command->in_extension = creating_extension;
	ObjectAddressSet(command->d.createopc.address,
					 OperatorClassRelationId, opcoid);
	command->d.createopc.operators = operators;
	command->d.createopc.procedures = procedures;
	command->parsetree = copyObject(stmt);

	currentEventTriggerState->commandList =
		lappend(currentEventTriggerState->commandList, command);

	MemoryContextSwitchTo(oldcxt);
}

/*
 * EventTriggerCollectAlterTSConfig
 *		Save data about an ALTER TEXT SEARCH CONFIGURATION command being
 *		executed
 */
void
EventTriggerCollectAlterTSConfig(AlterTSConfigurationStmt *stmt, Oid cfgId,
								 Oid *dictIds, int ndicts)
{
	MemoryContext oldcxt;
	CollectedCommand *command;

	/* ignore if event trigger context not set, or collection disabled */
	if (!currentEventTriggerState ||
		currentEventTriggerState->commandCollectionInhibited)
		return;

	oldcxt = MemoryContextSwitchTo(currentEventTriggerState->cxt);

	command = palloc0(sizeof(CollectedCommand));
	command->type = SCT_AlterTSConfig;
	command->in_extension = creating_extension;
	ObjectAddressSet(command->d.atscfg.address,
					 TSConfigRelationId, cfgId);
	command->d.atscfg.dictIds = palloc(sizeof(Oid) * ndicts);
	memcpy(command->d.atscfg.dictIds, dictIds, sizeof(Oid) * ndicts);
	command->d.atscfg.ndicts = ndicts;
	command->parsetree = copyObject(stmt);

	currentEventTriggerState->commandList =
		lappend(currentEventTriggerState->commandList, command);

	MemoryContextSwitchTo(oldcxt);
}

/*
 * EventTriggerCollectAlterDefPrivs
 *		Save data about an ALTER DEFAULT PRIVILEGES command being
 *		executed
 */
void
EventTriggerCollectAlterDefPrivs(AlterDefaultPrivilegesStmt *stmt)
{
	MemoryContext oldcxt;
	CollectedCommand *command;

	/* ignore if event trigger context not set, or collection disabled */
	if (!currentEventTriggerState ||
		currentEventTriggerState->commandCollectionInhibited)
		return;

	oldcxt = MemoryContextSwitchTo(currentEventTriggerState->cxt);

	command = palloc0(sizeof(CollectedCommand));
	command->type = SCT_AlterDefaultPrivileges;
	command->d.defprivs.objtype = stmt->action->objtype;
	command->in_extension = creating_extension;
	command->parsetree = copyObject(stmt);

	currentEventTriggerState->commandList =
		lappend(currentEventTriggerState->commandList, command);
	MemoryContextSwitchTo(oldcxt);
}

/*
 * In a ddl_command_end event trigger, this function reports the DDL commands
 * being run.
 */
Datum
pg_event_trigger_ddl_commands(PG_FUNCTION_ARGS)
{
	ReturnSetInfo *rsinfo = (ReturnSetInfo *) fcinfo->resultinfo;
	TupleDesc	tupdesc;
	Tuplestorestate *tupstore;
	MemoryContext per_query_ctx;
	MemoryContext oldcontext;
	ListCell   *lc;

	/*
	 * Protect this function from being called out of context
	 */
	if (!currentEventTriggerState)
		ereport(ERROR,
				(errcode(ERRCODE_E_R_I_E_EVENT_TRIGGER_PROTOCOL_VIOLATED),
				 errmsg("%s can only be called in an event trigger function",
						"pg_event_trigger_ddl_commands()")));

	/* check to see if caller supports us returning a tuplestore */
	if (rsinfo == NULL || !IsA(rsinfo, ReturnSetInfo))
		ereport(ERROR,
				(errcode(ERRCODE_FEATURE_NOT_SUPPORTED),
				 errmsg("set-valued function called in context that cannot accept a set")));
	if (!(rsinfo->allowedModes & SFRM_Materialize))
		ereport(ERROR,
				(errcode(ERRCODE_FEATURE_NOT_SUPPORTED),
				 errmsg("materialize mode required, but it is not allowed in this context")));

	/* Build a tuple descriptor for our result type */
	if (get_call_result_type(fcinfo, NULL, &tupdesc) != TYPEFUNC_COMPOSITE)
		elog(ERROR, "return type must be a row type");

	/* Build tuplestore to hold the result rows */
	per_query_ctx = rsinfo->econtext->ecxt_per_query_memory;
	oldcontext = MemoryContextSwitchTo(per_query_ctx);

	tupstore = tuplestore_begin_heap(true, false, work_mem);
	rsinfo->returnMode = SFRM_Materialize;
	rsinfo->setResult = tupstore;
	rsinfo->setDesc = tupdesc;

	MemoryContextSwitchTo(oldcontext);

	foreach(lc, currentEventTriggerState->commandList)
	{
		CollectedCommand *cmd = lfirst(lc);
		Datum		values[9];
		bool		nulls[9];
		ObjectAddress addr;
		int			i = 0;

		/*
		 * For IF NOT EXISTS commands that attempt to create an existing
		 * object, the returned OID is Invalid.  Don't return anything.
		 *
		 * One might think that a viable alternative would be to look up the
		 * Oid of the existing object and run the deparse with that.  But
		 * since the parse tree might be different from the one that created
		 * the object in the first place, we might not end up in a consistent
		 * state anyway.
		 */
		if (cmd->type == SCT_Simple &&
			!OidIsValid(cmd->d.simple.address.objectId))
			continue;

		MemSet(nulls, 0, sizeof(nulls));

		switch (cmd->type)
		{
			case SCT_Simple:
			case SCT_AlterTable:
			case SCT_AlterOpFamily:
			case SCT_CreateOpClass:
			case SCT_AlterTSConfig:
				{
					char	   *identity;
					char	   *type;
					char	   *schema = NULL;

					if (cmd->type == SCT_Simple)
						addr = cmd->d.simple.address;
					else if (cmd->type == SCT_AlterTable)
						ObjectAddressSet(addr,
										 cmd->d.alterTable.classId,
										 cmd->d.alterTable.objectId);
					else if (cmd->type == SCT_AlterOpFamily)
						addr = cmd->d.opfam.address;
					else if (cmd->type == SCT_CreateOpClass)
						addr = cmd->d.createopc.address;
					else if (cmd->type == SCT_AlterTSConfig)
						addr = cmd->d.atscfg.address;

					type = getObjectTypeDescription(&addr);
					identity = getObjectIdentity(&addr);

					/*
					 * Obtain schema name, if any ("pg_temp" if a temp
					 * object). If the object class is not in the supported
					 * list here, we assume it's a schema-less object type,
					 * and thus "schema" remains set to NULL.
					 */
					if (is_objectclass_supported(addr.classId))
					{
						AttrNumber	nspAttnum;

						nspAttnum = get_object_attnum_namespace(addr.classId);
						if (nspAttnum != InvalidAttrNumber)
						{
							Relation	catalog;
							HeapTuple	objtup;
							Oid			schema_oid;
							bool		isnull;

							catalog = heap_open(addr.classId, AccessShareLock);
							objtup = get_catalog_object_by_oid(catalog,
															   addr.objectId);
							if (!HeapTupleIsValid(objtup))
								elog(ERROR, "cache lookup failed for object %u/%u",
									 addr.classId, addr.objectId);
							schema_oid =
								heap_getattr(objtup, nspAttnum,
										 RelationGetDescr(catalog), &isnull);
							if (isnull)
								elog(ERROR,
								 "invalid null namespace in object %u/%u/%d",
									 addr.classId, addr.objectId, addr.objectSubId);
							/* XXX not quite get_namespace_name_or_temp */
							if (isAnyTempNamespace(schema_oid))
								schema = pstrdup("pg_temp");
							else
								schema = get_namespace_name(schema_oid);

							heap_close(catalog, AccessShareLock);
						}
					}

					/* classid */
					values[i++] = ObjectIdGetDatum(addr.classId);
					/* objid */
					values[i++] = ObjectIdGetDatum(addr.objectId);
					/* objsubid */
					values[i++] = Int32GetDatum(addr.objectSubId);
					/* command tag */
					values[i++] = CStringGetTextDatum(CreateCommandTag(cmd->parsetree));
					/* object_type */
					values[i++] = CStringGetTextDatum(type);
					/* schema */
					if (schema == NULL)
						nulls[i++] = true;
					else
						values[i++] = CStringGetTextDatum(schema);
					/* identity */
					values[i++] = CStringGetTextDatum(identity);
					/* in_extension */
					values[i++] = BoolGetDatum(cmd->in_extension);
					/* command */
					values[i++] = PointerGetDatum(cmd);
				}
				break;

			case SCT_AlterDefaultPrivileges:
				/* classid */
				nulls[i++] = true;
				/* objid */
				nulls[i++] = true;
				/* objsubid */
				nulls[i++] = true;
				/* command tag */
				values[i++] = CStringGetTextDatum(CreateCommandTag(cmd->parsetree));
				/* object_type */
				values[i++] = CStringGetTextDatum(stringify_adefprivs_objtype(
												   cmd->d.defprivs.objtype));
				/* schema */
				nulls[i++] = true;
				/* identity */
				nulls[i++] = true;
				/* in_extension */
				values[i++] = BoolGetDatum(cmd->in_extension);
				/* command */
				values[i++] = PointerGetDatum(cmd);
				break;

			case SCT_Grant:
				/* classid */
				nulls[i++] = true;
				/* objid */
				nulls[i++] = true;
				/* objsubid */
				nulls[i++] = true;
				/* command tag */
				values[i++] = CStringGetTextDatum(cmd->d.grant.istmt->is_grant ?
												  "GRANT" : "REVOKE");
				/* object_type */
				values[i++] = CStringGetTextDatum(stringify_grantobjtype(
											   cmd->d.grant.istmt->objtype));
				/* schema */
				nulls[i++] = true;
				/* identity */
				nulls[i++] = true;
				/* in_extension */
				values[i++] = BoolGetDatum(cmd->in_extension);
				/* command */
				values[i++] = PointerGetDatum(cmd);
				break;
		}

		tuplestore_putvalues(tupstore, tupdesc, values, nulls);
	}

	/* clean up and return the tuplestore */
	tuplestore_donestoring(tupstore);

	PG_RETURN_VOID();
}

/*
 * Return the GrantObjectType as a string, as it would appear in GRANT and
 * REVOKE commands.
 */
static const char *
stringify_grantobjtype(GrantObjectType objtype)
{
	switch (objtype)
	{
		case ACL_OBJECT_COLUMN:
			return "COLUMN";
		case ACL_OBJECT_RELATION:
			return "TABLE";
		case ACL_OBJECT_SEQUENCE:
			return "SEQUENCE";
		case ACL_OBJECT_DATABASE:
			return "DATABASE";
		case ACL_OBJECT_DOMAIN:
			return "DOMAIN";
		case ACL_OBJECT_FDW:
			return "FOREIGN DATA WRAPPER";
		case ACL_OBJECT_FOREIGN_SERVER:
			return "FOREIGN SERVER";
		case ACL_OBJECT_FUNCTION:
			return "FUNCTION";
		case ACL_OBJECT_LANGUAGE:
			return "LANGUAGE";
		case ACL_OBJECT_LARGEOBJECT:
			return "LARGE OBJECT";
		case ACL_OBJECT_NAMESPACE:
			return "SCHEMA";
		case ACL_OBJECT_TABLESPACE:
			return "TABLESPACE";
		case ACL_OBJECT_TYPE:
			return "TYPE";
		default:
			elog(ERROR, "unrecognized type %d", objtype);
			return "???";		/* keep compiler quiet */
	}
}

/*
 * Return the GrantObjectType as a string; as above, but use the spelling
 * in ALTER DEFAULT PRIVILEGES commands instead.
 */
static const char *
stringify_adefprivs_objtype(GrantObjectType objtype)
{
	switch (objtype)
	{
		case ACL_OBJECT_RELATION:
			return "TABLES";
			break;
		case ACL_OBJECT_FUNCTION:
			return "FUNCTIONS";
			break;
		case ACL_OBJECT_SEQUENCE:
			return "SEQUENCES";
			break;
		case ACL_OBJECT_TYPE:
			return "TYPES";
			break;
		default:
			elog(ERROR, "unrecognized type %d", objtype);
			return "???";		/* keep compiler quiet */
	}
}<|MERGE_RESOLUTION|>--- conflicted
+++ resolved
@@ -1173,12 +1173,9 @@
 		case OCLASS_DEFACL:
 		case OCLASS_EXTENSION:
 		case OCLASS_POLICY:
-<<<<<<< HEAD
+		case OCLASS_AM:
 		case OCLASS_GRAPH:
 		case OCLASS_LABEL:
-=======
-		case OCLASS_AM:
->>>>>>> e77ea9db
 			return true;
 	}
 
