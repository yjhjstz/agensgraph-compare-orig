/*-------------------------------------------------------------------------
 *
 * copy.c
 *		Implements the COPY utility command
 *
 * Portions Copyright (c) 1996-2017, PostgreSQL Global Development Group
 * Portions Copyright (c) 1994, Regents of the University of California
 *
 *
 * IDENTIFICATION
 *	  src/backend/commands/copy.c
 *
 *-------------------------------------------------------------------------
 */
#include "postgres.h"

#include <ctype.h>
#include <unistd.h>
#include <sys/stat.h>
#include <netinet/in.h>
#include <arpa/inet.h>

#include "access/heapam.h"
#include "access/htup_details.h"
#include "access/sysattr.h"
#include "access/xact.h"
#include "access/xlog.h"
#include "catalog/pg_type.h"
#include "commands/copy.h"
#include "commands/defrem.h"
#include "commands/trigger.h"
#include "executor/executor.h"
#include "libpq/libpq.h"
#include "libpq/pqformat.h"
#include "mb/pg_wchar.h"
#include "miscadmin.h"
#include "optimizer/clauses.h"
#include "optimizer/planner.h"
#include "nodes/makefuncs.h"
#include "parser/parse_relation.h"
#include "rewrite/rewriteHandler.h"
#include "storage/fd.h"
#include "tcop/tcopprot.h"
#include "utils/builtins.h"
#include "utils/lsyscache.h"
#include "utils/memutils.h"
#include "utils/portal.h"
#include "utils/rel.h"
#include "utils/rls.h"
#include "utils/snapmgr.h"


#define ISOCTAL(c) (((c) >= '0') && ((c) <= '7'))
#define OCTVALUE(c) ((c) - '0')

/*
 * Represents the different source/dest cases we need to worry about at
 * the bottom level
 */
typedef enum CopyDest
{
	COPY_FILE,					/* to/from file (or a piped program) */
	COPY_OLD_FE,				/* to/from frontend (2.0 protocol) */
	COPY_NEW_FE,				/* to/from frontend (3.0 protocol) */
	COPY_CALLBACK				/* to/from callback function */
} CopyDest;

/*
 *	Represents the end-of-line terminator type of the input
 */
typedef enum EolType
{
	EOL_UNKNOWN,
	EOL_NL,
	EOL_CR,
	EOL_CRNL
} EolType;

/*
 * This struct contains all the state variables used throughout a COPY
 * operation. For simplicity, we use the same struct for all variants of COPY,
 * even though some fields are used in only some cases.
 *
 * Multi-byte encodings: all supported client-side encodings encode multi-byte
 * characters by having the first byte's high bit set. Subsequent bytes of the
 * character can have the high bit not set. When scanning data in such an
 * encoding to look for a match to a single-byte (ie ASCII) character, we must
 * use the full pg_encoding_mblen() machinery to skip over multibyte
 * characters, else we might find a false match to a trailing byte. In
 * supported server encodings, there is no possibility of a false match, and
 * it's faster to make useless comparisons to trailing bytes than it is to
 * invoke pg_encoding_mblen() to skip over them. encoding_embeds_ascii is TRUE
 * when we have to do it the hard way.
 */
typedef struct CopyStateData
{
	/* low-level state data */
	CopyDest	copy_dest;		/* type of copy source/destination */
	FILE	   *copy_file;		/* used if copy_dest == COPY_FILE */
	StringInfo	fe_msgbuf;		/* used for all dests during COPY TO, only for
								 * dest == COPY_NEW_FE in COPY FROM */
	bool		fe_eof;			/* true if detected end of copy data */
	EolType		eol_type;		/* EOL type of input */
	int			file_encoding;	/* file or remote side's character encoding */
	bool		need_transcoding;	/* file encoding diff from server? */
	bool		encoding_embeds_ascii;	/* ASCII can be non-first byte? */

	/* parameters from the COPY command */
	Relation	rel;			/* relation to copy to or from */
	QueryDesc  *queryDesc;		/* executable query to copy from */
	List	   *attnumlist;		/* integer list of attnums to copy */
	char	   *filename;		/* filename, or NULL for STDIN/STDOUT */
	bool		is_program;		/* is 'filename' a program to popen? */
	copy_data_source_cb data_source_cb; /* function for reading data */
	bool		binary;			/* binary format? */
	bool		oids;			/* include OIDs? */
	bool		freeze;			/* freeze rows on loading? */
	bool		csv_mode;		/* Comma Separated Value format? */
	bool		header_line;	/* CSV header line? */
	char	   *null_print;		/* NULL marker string (server encoding!) */
	int			null_print_len; /* length of same */
	char	   *null_print_client;	/* same converted to file encoding */
	char	   *delim;			/* column delimiter (must be 1 byte) */
	char	   *quote;			/* CSV quote char (must be 1 byte) */
	char	   *escape;			/* CSV escape char (must be 1 byte) */
	List	   *force_quote;	/* list of column names */
	bool		force_quote_all;	/* FORCE_QUOTE *? */
	bool	   *force_quote_flags;	/* per-column CSV FQ flags */
	List	   *force_notnull;	/* list of column names */
	bool	   *force_notnull_flags;	/* per-column CSV FNN flags */
	List	   *force_null;		/* list of column names */
	bool	   *force_null_flags;	/* per-column CSV FN flags */
	bool		convert_selectively;	/* do selective binary conversion? */
	List	   *convert_select; /* list of column names (can be NIL) */
	bool	   *convert_select_flags;	/* per-column CSV/TEXT CS flags */

	/* these are just for error messages, see CopyFromErrorCallback */
	const char *cur_relname;	/* table name for error messages */
	int			cur_lineno;		/* line number for error messages */
	const char *cur_attname;	/* current att for error messages */
	const char *cur_attval;		/* current att value for error messages */

	/*
	 * Working state for COPY TO/FROM
	 */
	MemoryContext copycontext;	/* per-copy execution context */

	/*
	 * Working state for COPY TO
	 */
	FmgrInfo   *out_functions;	/* lookup info for output functions */
	MemoryContext rowcontext;	/* per-row evaluation context */

	/*
	 * Working state for COPY FROM
	 */
	AttrNumber	num_defaults;
	bool		file_has_oids;
	FmgrInfo	oid_in_function;
	Oid			oid_typioparam;
	FmgrInfo   *in_functions;	/* array of input functions for each attrs */
	Oid		   *typioparams;	/* array of element types for in_functions */
	int		   *defmap;			/* array of default att numbers */
	ExprState **defexprs;		/* array of default att expressions */
	bool		volatile_defexprs;	/* is any of defexprs volatile? */
	List	   *range_table;

	PartitionDispatch *partition_dispatch_info;
	int			num_dispatch;	/* Number of entries in the above array */
	int			num_partitions; /* Number of members in the following arrays */
	ResultRelInfo *partitions;	/* Per partition result relation */
	TupleConversionMap **partition_tupconv_maps;
	TupleTableSlot *partition_tuple_slot;
	TransitionCaptureState *transition_capture;
	TupleConversionMap **transition_tupconv_maps;

	/*
	 * These variables are used to reduce overhead in textual COPY FROM.
	 *
	 * attribute_buf holds the separated, de-escaped text for each field of
	 * the current line.  The CopyReadAttributes functions return arrays of
	 * pointers into this buffer.  We avoid palloc/pfree overhead by re-using
	 * the buffer on each cycle.
	 */
	StringInfoData attribute_buf;

	/* field raw data pointers found by COPY FROM */

	int			max_fields;
	char	  **raw_fields;

	/*
	 * Similarly, line_buf holds the whole input line being processed. The
	 * input cycle is first to read the whole line into line_buf, convert it
	 * to server encoding there, and then extract the individual attribute
	 * fields into attribute_buf.  line_buf is preserved unmodified so that we
	 * can display it in error messages if appropriate.
	 */
	StringInfoData line_buf;
	bool		line_buf_converted; /* converted to server encoding? */
	bool		line_buf_valid; /* contains the row being processed? */

	/*
	 * Finally, raw_buf holds raw data read from the data source (file or
	 * client connection).  CopyReadLine parses this data sufficiently to
	 * locate line boundaries, then transfers the data to line_buf and
	 * converts it.  Note: we guarantee that there is a \0 at
	 * raw_buf[raw_buf_len].
	 */
#define RAW_BUF_SIZE 65536		/* we palloc RAW_BUF_SIZE+1 bytes */
	char	   *raw_buf;
	int			raw_buf_index;	/* next byte to process */
	int			raw_buf_len;	/* total # of bytes stored */
} CopyStateData;

/* DestReceiver for COPY (query) TO */
typedef struct
{
	DestReceiver pub;			/* publicly-known function pointers */
	CopyState	cstate;			/* CopyStateData for the command */
	uint64		processed;		/* # of tuples processed */
} DR_copy;


/*
 * These macros centralize code used to process line_buf and raw_buf buffers.
 * They are macros because they often do continue/break control and to avoid
 * function call overhead in tight COPY loops.
 *
 * We must use "if (1)" because the usual "do {...} while(0)" wrapper would
 * prevent the continue/break processing from working.  We end the "if (1)"
 * with "else ((void) 0)" to ensure the "if" does not unintentionally match
 * any "else" in the calling code, and to avoid any compiler warnings about
 * empty statements.  See http://www.cit.gu.edu.au/~anthony/info/C/C.macros.
 */

/*
 * This keeps the character read at the top of the loop in the buffer
 * even if there is more than one read-ahead.
 */
#define IF_NEED_REFILL_AND_NOT_EOF_CONTINUE(extralen) \
if (1) \
{ \
	if (raw_buf_ptr + (extralen) >= copy_buf_len && !hit_eof) \
	{ \
		raw_buf_ptr = prev_raw_ptr; /* undo fetch */ \
		need_data = true; \
		continue; \
	} \
} else ((void) 0)

/* This consumes the remainder of the buffer and breaks */
#define IF_NEED_REFILL_AND_EOF_BREAK(extralen) \
if (1) \
{ \
	if (raw_buf_ptr + (extralen) >= copy_buf_len && hit_eof) \
	{ \
		if (extralen) \
			raw_buf_ptr = copy_buf_len; /* consume the partial character */ \
		/* backslash just before EOF, treat as data char */ \
		result = true; \
		break; \
	} \
} else ((void) 0)

/*
 * Transfer any approved data to line_buf; must do this to be sure
 * there is some room in raw_buf.
 */
#define REFILL_LINEBUF \
if (1) \
{ \
	if (raw_buf_ptr > cstate->raw_buf_index) \
	{ \
		appendBinaryStringInfo(&cstate->line_buf, \
							 cstate->raw_buf + cstate->raw_buf_index, \
							   raw_buf_ptr - cstate->raw_buf_index); \
		cstate->raw_buf_index = raw_buf_ptr; \
	} \
} else ((void) 0)

/* Undo any read-ahead and jump out of the block. */
#define NO_END_OF_COPY_GOTO \
if (1) \
{ \
	raw_buf_ptr = prev_raw_ptr + 1; \
	goto not_end_of_copy; \
} else ((void) 0)

static const char BinarySignature[11] = "PGCOPY\n\377\r\n\0";


/* non-export function prototypes */
static CopyState BeginCopy(ParseState *pstate, bool is_from, Relation rel,
		  RawStmt *raw_query, Oid queryRelId, List *attnamelist,
		  List *options);
static void EndCopy(CopyState cstate);
static void ClosePipeToProgram(CopyState cstate);
static CopyState BeginCopyTo(ParseState *pstate, Relation rel, RawStmt *query,
			Oid queryRelId, const char *filename, bool is_program,
			List *attnamelist, List *options);
static void EndCopyTo(CopyState cstate);
static uint64 DoCopyTo(CopyState cstate);
static uint64 CopyTo(CopyState cstate);
static void CopyOneRowTo(CopyState cstate, Oid tupleOid,
			 Datum *values, bool *nulls);
static void CopyFromInsertBatch(CopyState cstate, EState *estate,
					CommandId mycid, int hi_options,
					ResultRelInfo *resultRelInfo, TupleTableSlot *myslot,
					BulkInsertState bistate,
					int nBufferedTuples, HeapTuple *bufferedTuples,
					int firstBufferedLineNo);
static bool CopyReadLine(CopyState cstate);
static bool CopyReadLineText(CopyState cstate);
static int	CopyReadAttributesText(CopyState cstate);
static int	CopyReadAttributesCSV(CopyState cstate);
static Datum CopyReadBinaryAttribute(CopyState cstate,
						int column_no, FmgrInfo *flinfo,
						Oid typioparam, int32 typmod,
						bool *isnull);
static void CopyAttributeOutText(CopyState cstate, char *string);
static void CopyAttributeOutCSV(CopyState cstate, char *string,
					bool use_quote, bool single_attr);
static List *CopyGetAttnums(TupleDesc tupDesc, Relation rel,
			   List *attnamelist);
static char *limit_printout_length(const char *str);

/* Low-level communications functions */
static void SendCopyBegin(CopyState cstate);
static void ReceiveCopyBegin(CopyState cstate);
static void SendCopyEnd(CopyState cstate);
static void CopySendData(CopyState cstate, const void *databuf, int datasize);
static void CopySendString(CopyState cstate, const char *str);
static void CopySendChar(CopyState cstate, char c);
static void CopySendEndOfRow(CopyState cstate);
static int CopyGetData(CopyState cstate, void *databuf,
			int minread, int maxread);
static void CopySendInt32(CopyState cstate, int32 val);
static bool CopyGetInt32(CopyState cstate, int32 *val);
static void CopySendInt16(CopyState cstate, int16 val);
static bool CopyGetInt16(CopyState cstate, int16 *val);


/*
 * Send copy start/stop messages for frontend copies.  These have changed
 * in past protocol redesigns.
 */
static void
SendCopyBegin(CopyState cstate)
{
	if (PG_PROTOCOL_MAJOR(FrontendProtocol) >= 3)
	{
		/* new way */
		StringInfoData buf;
		int			natts = list_length(cstate->attnumlist);
		int16		format = (cstate->binary ? 1 : 0);
		int			i;

		pq_beginmessage(&buf, 'H');
		pq_sendbyte(&buf, format);	/* overall format */
		pq_sendint(&buf, natts, 2);
		for (i = 0; i < natts; i++)
			pq_sendint(&buf, format, 2);	/* per-column formats */
		pq_endmessage(&buf);
		cstate->copy_dest = COPY_NEW_FE;
	}
	else
	{
		/* old way */
		if (cstate->binary)
			ereport(ERROR,
					(errcode(ERRCODE_FEATURE_NOT_SUPPORTED),
					 errmsg("COPY BINARY is not supported to stdout or from stdin")));
		pq_putemptymessage('H');
		/* grottiness needed for old COPY OUT protocol */
		pq_startcopyout();
		cstate->copy_dest = COPY_OLD_FE;
	}
}

static void
ReceiveCopyBegin(CopyState cstate)
{
	if (PG_PROTOCOL_MAJOR(FrontendProtocol) >= 3)
	{
		/* new way */
		StringInfoData buf;
		int			natts = list_length(cstate->attnumlist);
		int16		format = (cstate->binary ? 1 : 0);
		int			i;

		pq_beginmessage(&buf, 'G');
		pq_sendbyte(&buf, format);	/* overall format */
		pq_sendint(&buf, natts, 2);
		for (i = 0; i < natts; i++)
			pq_sendint(&buf, format, 2);	/* per-column formats */
		pq_endmessage(&buf);
		cstate->copy_dest = COPY_NEW_FE;
		cstate->fe_msgbuf = makeStringInfo();
	}
	else
	{
		/* old way */
		if (cstate->binary)
			ereport(ERROR,
					(errcode(ERRCODE_FEATURE_NOT_SUPPORTED),
					 errmsg("COPY BINARY is not supported to stdout or from stdin")));
		pq_putemptymessage('G');
		/* any error in old protocol will make us lose sync */
		pq_startmsgread();
		cstate->copy_dest = COPY_OLD_FE;
	}
	/* We *must* flush here to ensure FE knows it can send. */
	pq_flush();
}

static void
SendCopyEnd(CopyState cstate)
{
	if (cstate->copy_dest == COPY_NEW_FE)
	{
		/* Shouldn't have any unsent data */
		Assert(cstate->fe_msgbuf->len == 0);
		/* Send Copy Done message */
		pq_putemptymessage('c');
	}
	else
	{
		CopySendData(cstate, "\\.", 2);
		/* Need to flush out the trailer (this also appends a newline) */
		CopySendEndOfRow(cstate);
		pq_endcopyout(false);
	}
}

/*----------
 * CopySendData sends output data to the destination (file or frontend)
 * CopySendString does the same for null-terminated strings
 * CopySendChar does the same for single characters
 * CopySendEndOfRow does the appropriate thing at end of each data row
 *	(data is not actually flushed except by CopySendEndOfRow)
 *
 * NB: no data conversion is applied by these functions
 *----------
 */
static void
CopySendData(CopyState cstate, const void *databuf, int datasize)
{
	appendBinaryStringInfo(cstate->fe_msgbuf, databuf, datasize);
}

static void
CopySendString(CopyState cstate, const char *str)
{
	appendBinaryStringInfo(cstate->fe_msgbuf, str, strlen(str));
}

static void
CopySendChar(CopyState cstate, char c)
{
	appendStringInfoCharMacro(cstate->fe_msgbuf, c);
}

static void
CopySendEndOfRow(CopyState cstate)
{
	StringInfo	fe_msgbuf = cstate->fe_msgbuf;

	switch (cstate->copy_dest)
	{
		case COPY_FILE:
			if (!cstate->binary)
			{
				/* Default line termination depends on platform */
#ifndef WIN32
				CopySendChar(cstate, '\n');
#else
				CopySendString(cstate, "\r\n");
#endif
			}

			if (fwrite(fe_msgbuf->data, fe_msgbuf->len, 1,
					   cstate->copy_file) != 1 ||
				ferror(cstate->copy_file))
			{
				if (cstate->is_program)
				{
					if (errno == EPIPE)
					{
						/*
						 * The pipe will be closed automatically on error at
						 * the end of transaction, but we might get a better
						 * error message from the subprocess' exit code than
						 * just "Broken Pipe"
						 */
						ClosePipeToProgram(cstate);

						/*
						 * If ClosePipeToProgram() didn't throw an error, the
						 * program terminated normally, but closed the pipe
						 * first. Restore errno, and throw an error.
						 */
						errno = EPIPE;
					}
					ereport(ERROR,
							(errcode_for_file_access(),
							 errmsg("could not write to COPY program: %m")));
				}
				else
					ereport(ERROR,
							(errcode_for_file_access(),
							 errmsg("could not write to COPY file: %m")));
			}
			break;
		case COPY_OLD_FE:
			/* The FE/BE protocol uses \n as newline for all platforms */
			if (!cstate->binary)
				CopySendChar(cstate, '\n');

			if (pq_putbytes(fe_msgbuf->data, fe_msgbuf->len))
			{
				/* no hope of recovering connection sync, so FATAL */
				ereport(FATAL,
						(errcode(ERRCODE_CONNECTION_FAILURE),
						 errmsg("connection lost during COPY to stdout")));
			}
			break;
		case COPY_NEW_FE:
			/* The FE/BE protocol uses \n as newline for all platforms */
			if (!cstate->binary)
				CopySendChar(cstate, '\n');

			/* Dump the accumulated row as one CopyData message */
			(void) pq_putmessage('d', fe_msgbuf->data, fe_msgbuf->len);
			break;
		case COPY_CALLBACK:
			Assert(false);		/* Not yet supported. */
			break;
	}

	resetStringInfo(fe_msgbuf);
}

/*
 * CopyGetData reads data from the source (file or frontend)
 *
 * We attempt to read at least minread, and at most maxread, bytes from
 * the source.  The actual number of bytes read is returned; if this is
 * less than minread, EOF was detected.
 *
 * Note: when copying from the frontend, we expect a proper EOF mark per
 * protocol; if the frontend simply drops the connection, we raise error.
 * It seems unwise to allow the COPY IN to complete normally in that case.
 *
 * NB: no data conversion is applied here.
 */
static int
CopyGetData(CopyState cstate, void *databuf, int minread, int maxread)
{
	int			bytesread = 0;

	switch (cstate->copy_dest)
	{
		case COPY_FILE:
			bytesread = fread(databuf, 1, maxread, cstate->copy_file);
			if (ferror(cstate->copy_file))
				ereport(ERROR,
						(errcode_for_file_access(),
						 errmsg("could not read from COPY file: %m")));
			break;
		case COPY_OLD_FE:

			/*
			 * We cannot read more than minread bytes (which in practice is 1)
			 * because old protocol doesn't have any clear way of separating
			 * the COPY stream from following data.  This is slow, but not any
			 * slower than the code path was originally, and we don't care
			 * much anymore about the performance of old protocol.
			 */
			if (pq_getbytes((char *) databuf, minread))
			{
				/* Only a \. terminator is legal EOF in old protocol */
				ereport(ERROR,
						(errcode(ERRCODE_CONNECTION_FAILURE),
						 errmsg("unexpected EOF on client connection with an open transaction")));
			}
			bytesread = minread;
			break;
		case COPY_NEW_FE:
			while (maxread > 0 && bytesread < minread && !cstate->fe_eof)
			{
				int			avail;

				while (cstate->fe_msgbuf->cursor >= cstate->fe_msgbuf->len)
				{
					/* Try to receive another message */
					int			mtype;

			readmessage:
					HOLD_CANCEL_INTERRUPTS();
					pq_startmsgread();
					mtype = pq_getbyte();
					if (mtype == EOF)
						ereport(ERROR,
								(errcode(ERRCODE_CONNECTION_FAILURE),
								 errmsg("unexpected EOF on client connection with an open transaction")));
					if (pq_getmessage(cstate->fe_msgbuf, 0))
						ereport(ERROR,
								(errcode(ERRCODE_CONNECTION_FAILURE),
								 errmsg("unexpected EOF on client connection with an open transaction")));
					RESUME_CANCEL_INTERRUPTS();
					switch (mtype)
					{
						case 'd':	/* CopyData */
							break;
						case 'c':	/* CopyDone */
							/* COPY IN correctly terminated by frontend */
							cstate->fe_eof = true;
							return bytesread;
						case 'f':	/* CopyFail */
							ereport(ERROR,
									(errcode(ERRCODE_QUERY_CANCELED),
									 errmsg("COPY from stdin failed: %s",
											pq_getmsgstring(cstate->fe_msgbuf))));
							break;
						case 'H':	/* Flush */
						case 'S':	/* Sync */

							/*
							 * Ignore Flush/Sync for the convenience of client
							 * libraries (such as libpq) that may send those
							 * without noticing that the command they just
							 * sent was COPY.
							 */
							goto readmessage;
						default:
							ereport(ERROR,
									(errcode(ERRCODE_PROTOCOL_VIOLATION),
									 errmsg("unexpected message type 0x%02X during COPY from stdin",
											mtype)));
							break;
					}
				}
				avail = cstate->fe_msgbuf->len - cstate->fe_msgbuf->cursor;
				if (avail > maxread)
					avail = maxread;
				pq_copymsgbytes(cstate->fe_msgbuf, databuf, avail);
				databuf = (void *) ((char *) databuf + avail);
				maxread -= avail;
				bytesread += avail;
			}
			break;
		case COPY_CALLBACK:
			bytesread = cstate->data_source_cb(databuf, minread, maxread);
			break;
	}

	return bytesread;
}


/*
 * These functions do apply some data conversion
 */

/*
 * CopySendInt32 sends an int32 in network byte order
 */
static void
CopySendInt32(CopyState cstate, int32 val)
{
	uint32		buf;

	buf = htonl((uint32) val);
	CopySendData(cstate, &buf, sizeof(buf));
}

/*
 * CopyGetInt32 reads an int32 that appears in network byte order
 *
 * Returns true if OK, false if EOF
 */
static bool
CopyGetInt32(CopyState cstate, int32 *val)
{
	uint32		buf;

	if (CopyGetData(cstate, &buf, sizeof(buf), sizeof(buf)) != sizeof(buf))
	{
		*val = 0;				/* suppress compiler warning */
		return false;
	}
	*val = (int32) ntohl(buf);
	return true;
}

/*
 * CopySendInt16 sends an int16 in network byte order
 */
static void
CopySendInt16(CopyState cstate, int16 val)
{
	uint16		buf;

	buf = htons((uint16) val);
	CopySendData(cstate, &buf, sizeof(buf));
}

/*
 * CopyGetInt16 reads an int16 that appears in network byte order
 */
static bool
CopyGetInt16(CopyState cstate, int16 *val)
{
	uint16		buf;

	if (CopyGetData(cstate, &buf, sizeof(buf), sizeof(buf)) != sizeof(buf))
	{
		*val = 0;				/* suppress compiler warning */
		return false;
	}
	*val = (int16) ntohs(buf);
	return true;
}


/*
 * CopyLoadRawBuf loads some more data into raw_buf
 *
 * Returns TRUE if able to obtain at least one more byte, else FALSE.
 *
 * If raw_buf_index < raw_buf_len, the unprocessed bytes are transferred
 * down to the start of the buffer and then we load more data after that.
 * This case is used only when a frontend multibyte character crosses a
 * bufferload boundary.
 */
static bool
CopyLoadRawBuf(CopyState cstate)
{
	int			nbytes;
	int			inbytes;

	if (cstate->raw_buf_index < cstate->raw_buf_len)
	{
		/* Copy down the unprocessed data */
		nbytes = cstate->raw_buf_len - cstate->raw_buf_index;
		memmove(cstate->raw_buf, cstate->raw_buf + cstate->raw_buf_index,
				nbytes);
	}
	else
		nbytes = 0;				/* no data need be saved */

	inbytes = CopyGetData(cstate, cstate->raw_buf + nbytes,
						  1, RAW_BUF_SIZE - nbytes);
	nbytes += inbytes;
	cstate->raw_buf[nbytes] = '\0';
	cstate->raw_buf_index = 0;
	cstate->raw_buf_len = nbytes;
	return (inbytes > 0);
}


/*
 *	 DoCopy executes the SQL COPY statement
 *
 * Either unload or reload contents of table <relation>, depending on <from>.
 * (<from> = TRUE means we are inserting into the table.)  In the "TO" case
 * we also support copying the output of an arbitrary SELECT, INSERT, UPDATE
 * or DELETE query.
 *
 * If <pipe> is false, transfer is between the table and the file named
 * <filename>.  Otherwise, transfer is between the table and our regular
 * input/output stream. The latter could be either stdin/stdout or a
 * socket, depending on whether we're running under Postmaster control.
 *
 * Do not allow a Postgres user without superuser privilege to read from
 * or write to a file.
 *
 * Do not allow the copy if user doesn't have proper permission to access
 * the table or the specifically requested columns.
 */
void
DoCopy(ParseState *pstate, const CopyStmt *stmt,
	   int stmt_location, int stmt_len,
	   uint64 *processed)
{
	CopyState	cstate;
	bool		is_from = stmt->is_from;
	bool		pipe = (stmt->filename == NULL);
	Relation	rel;
	Oid			relid;
	RawStmt    *query = NULL;

	/* Disallow COPY to/from file or program except to superusers. */
	if (!pipe && !superuser())
	{
		if (stmt->is_program)
			ereport(ERROR,
					(errcode(ERRCODE_INSUFFICIENT_PRIVILEGE),
					 errmsg("must be superuser to COPY to or from an external program"),
					 errhint("Anyone can COPY to stdout or from stdin. "
							 "psql's \\copy command also works for anyone.")));
		else
			ereport(ERROR,
					(errcode(ERRCODE_INSUFFICIENT_PRIVILEGE),
					 errmsg("must be superuser to COPY to or from a file"),
					 errhint("Anyone can COPY to stdout or from stdin. "
							 "psql's \\copy command also works for anyone.")));
	}

	if (stmt->relation)
	{
		TupleDesc	tupDesc;
		List	   *attnums;
		ListCell   *cur;
		RangeTblEntry *rte;

		Assert(!stmt->query);

		/* Open and lock the relation, using the appropriate lock type. */
		rel = heap_openrv(stmt->relation,
						  (is_from ? RowExclusiveLock : AccessShareLock));

		relid = RelationGetRelid(rel);

		rte = addRangeTableEntryForRelation(pstate, rel, NULL, false, false);
		rte->requiredPerms = (is_from ? ACL_INSERT : ACL_SELECT);

		tupDesc = RelationGetDescr(rel);
		attnums = CopyGetAttnums(tupDesc, rel, stmt->attlist);
		foreach(cur, attnums)
		{
			int			attno = lfirst_int(cur) -
			FirstLowInvalidHeapAttributeNumber;

			if (is_from)
				rte->insertedCols = bms_add_member(rte->insertedCols, attno);
			else
				rte->selectedCols = bms_add_member(rte->selectedCols, attno);
		}
		ExecCheckRTPerms(pstate->p_rtable, true);

		/*
		 * Permission check for row security policies.
		 *
		 * check_enable_rls will ereport(ERROR) if the user has requested
		 * something invalid and will otherwise indicate if we should enable
		 * RLS (returns RLS_ENABLED) or not for this COPY statement.
		 *
		 * If the relation has a row security policy and we are to apply it
		 * then perform a "query" copy and allow the normal query processing
		 * to handle the policies.
		 *
		 * If RLS is not enabled for this, then just fall through to the
		 * normal non-filtering relation handling.
		 */
		if (check_enable_rls(rte->relid, InvalidOid, false) == RLS_ENABLED)
		{
			SelectStmt *select;
			ColumnRef  *cr;
			ResTarget  *target;
			RangeVar   *from;
			List	   *targetList = NIL;

			if (is_from)
				ereport(ERROR,
						(errcode(ERRCODE_FEATURE_NOT_SUPPORTED),
						 errmsg("COPY FROM not supported with row-level security"),
						 errhint("Use INSERT statements instead.")));

			/*
			 * Build target list
			 *
			 * If no columns are specified in the attribute list of the COPY
			 * command, then the target list is 'all' columns. Therefore, '*'
			 * should be used as the target list for the resulting SELECT
			 * statement.
			 *
			 * In the case that columns are specified in the attribute list,
<<<<<<< HEAD
			 * create a ColumnRef and ResTarget for each column and add them to
			 * the target list for the resulting SELECT statement.
=======
			 * create a ColumnRef and ResTarget for each column and add them
			 * to the target list for the resulting SELECT statement.
>>>>>>> fdf521d6
			 */
			if (!stmt->attlist)
			{
				cr = makeNode(ColumnRef);
				cr->fields = list_make1(makeNode(A_Star));
				cr->location = -1;
<<<<<<< HEAD

				target = makeNode(ResTarget);
				target->name = NULL;
				target->indirection = NIL;
				target->val = (Node *) cr;
				target->location = -1;

				targetList = list_make1(target);
			}
			else
			{
				ListCell   *lc;

=======

				target = makeNode(ResTarget);
				target->name = NULL;
				target->indirection = NIL;
				target->val = (Node *) cr;
				target->location = -1;

				targetList = list_make1(target);
			}
			else
			{
				ListCell   *lc;

>>>>>>> fdf521d6
				foreach(lc, stmt->attlist)
				{
					/*
					 * Build the ColumnRef for each column.  The ColumnRef
					 * 'fields' property is a String 'Value' node (see
					 * nodes/value.h) that corresponds to the column name
					 * respectively.
					 */
					cr = makeNode(ColumnRef);
					cr->fields = list_make1(lfirst(lc));
					cr->location = -1;

					/* Build the ResTarget and add the ColumnRef to it. */
					target = makeNode(ResTarget);
					target->name = NULL;
					target->indirection = NIL;
					target->val = (Node *) cr;
					target->location = -1;

					/* Add each column to the SELECT statement's target list */
					targetList = lappend(targetList, target);
				}
			}

			/*
			 * Build RangeVar for from clause, fully qualified based on the
			 * relation which we have opened and locked.
			 */
			from = makeRangeVar(get_namespace_name(RelationGetNamespace(rel)),
								pstrdup(RelationGetRelationName(rel)),
								-1);

			/* Build query */
			select = makeNode(SelectStmt);
			select->targetList = targetList;
			select->fromClause = list_make1(from);

			query = makeNode(RawStmt);
			query->stmt = (Node *) select;
			query->stmt_location = stmt_location;
			query->stmt_len = stmt_len;

			/*
			 * Close the relation for now, but keep the lock on it to prevent
			 * changes between now and when we start the query-based COPY.
			 *
			 * We'll reopen it later as part of the query-based COPY.
			 */
			heap_close(rel, NoLock);
			rel = NULL;
		}
	}
	else
	{
		Assert(stmt->query);

		query = makeNode(RawStmt);
		query->stmt = stmt->query;
		query->stmt_location = stmt_location;
		query->stmt_len = stmt_len;

		relid = InvalidOid;
		rel = NULL;
	}

	if (is_from)
	{
		Assert(rel);

		/* check read-only transaction and parallel mode */
		if (XactReadOnly && !rel->rd_islocaltemp)
			PreventCommandIfReadOnly("COPY FROM");
		PreventCommandIfParallelMode("COPY FROM");

		cstate = BeginCopyFrom(pstate, rel, stmt->filename, stmt->is_program,
							   NULL, stmt->attlist, stmt->options);
		*processed = CopyFrom(cstate);	/* copy from file to database */
		EndCopyFrom(cstate);
	}
	else
	{
		cstate = BeginCopyTo(pstate, rel, query, relid,
							 stmt->filename, stmt->is_program,
							 stmt->attlist, stmt->options);
		*processed = DoCopyTo(cstate);	/* copy from database to file */
		EndCopyTo(cstate);
	}

	/*
	 * Close the relation. If reading, we can release the AccessShareLock we
	 * got; if writing, we should hold the lock until end of transaction to
	 * ensure that updates will be committed before lock is released.
	 */
	if (rel != NULL)
		heap_close(rel, (is_from ? NoLock : AccessShareLock));
}

/*
 * Process the statement option list for COPY.
 *
 * Scan the options list (a list of DefElem) and transpose the information
 * into cstate, applying appropriate error checking.
 *
 * cstate is assumed to be filled with zeroes initially.
 *
 * This is exported so that external users of the COPY API can sanity-check
 * a list of options.  In that usage, cstate should be passed as NULL
 * (since external users don't know sizeof(CopyStateData)) and the collected
 * data is just leaked until CurrentMemoryContext is reset.
 *
 * Note that additional checking, such as whether column names listed in FORCE
 * QUOTE actually exist, has to be applied later.  This just checks for
 * self-consistency of the options list.
 */
void
ProcessCopyOptions(ParseState *pstate,
				   CopyState cstate,
				   bool is_from,
				   List *options)
{
	bool		format_specified = false;
	ListCell   *option;

	/* Support external use for option sanity checking */
	if (cstate == NULL)
		cstate = (CopyStateData *) palloc0(sizeof(CopyStateData));

	cstate->file_encoding = -1;

	/* Extract options from the statement node tree */
	foreach(option, options)
	{
		DefElem    *defel = lfirst_node(DefElem, option);

		if (strcmp(defel->defname, "format") == 0)
		{
			char	   *fmt = defGetString(defel);

			if (format_specified)
				ereport(ERROR,
						(errcode(ERRCODE_SYNTAX_ERROR),
						 errmsg("conflicting or redundant options"),
						 parser_errposition(pstate, defel->location)));
			format_specified = true;
			if (strcmp(fmt, "text") == 0)
				 /* default format */ ;
			else if (strcmp(fmt, "csv") == 0)
				cstate->csv_mode = true;
			else if (strcmp(fmt, "binary") == 0)
				cstate->binary = true;
			else
				ereport(ERROR,
						(errcode(ERRCODE_INVALID_PARAMETER_VALUE),
						 errmsg("COPY format \"%s\" not recognized", fmt),
						 parser_errposition(pstate, defel->location)));
		}
		else if (strcmp(defel->defname, "oids") == 0)
		{
			if (cstate->oids)
				ereport(ERROR,
						(errcode(ERRCODE_SYNTAX_ERROR),
						 errmsg("conflicting or redundant options"),
						 parser_errposition(pstate, defel->location)));
			cstate->oids = defGetBoolean(defel);
		}
		else if (strcmp(defel->defname, "freeze") == 0)
		{
			if (cstate->freeze)
				ereport(ERROR,
						(errcode(ERRCODE_SYNTAX_ERROR),
						 errmsg("conflicting or redundant options"),
						 parser_errposition(pstate, defel->location)));
			cstate->freeze = defGetBoolean(defel);
		}
		else if (strcmp(defel->defname, "delimiter") == 0)
		{
			if (cstate->delim)
				ereport(ERROR,
						(errcode(ERRCODE_SYNTAX_ERROR),
						 errmsg("conflicting or redundant options"),
						 parser_errposition(pstate, defel->location)));
			cstate->delim = defGetString(defel);
		}
		else if (strcmp(defel->defname, "null") == 0)
		{
			if (cstate->null_print)
				ereport(ERROR,
						(errcode(ERRCODE_SYNTAX_ERROR),
						 errmsg("conflicting or redundant options"),
						 parser_errposition(pstate, defel->location)));
			cstate->null_print = defGetString(defel);
		}
		else if (strcmp(defel->defname, "header") == 0)
		{
			if (cstate->header_line)
				ereport(ERROR,
						(errcode(ERRCODE_SYNTAX_ERROR),
						 errmsg("conflicting or redundant options"),
						 parser_errposition(pstate, defel->location)));
			cstate->header_line = defGetBoolean(defel);
		}
		else if (strcmp(defel->defname, "quote") == 0)
		{
			if (cstate->quote)
				ereport(ERROR,
						(errcode(ERRCODE_SYNTAX_ERROR),
						 errmsg("conflicting or redundant options"),
						 parser_errposition(pstate, defel->location)));
			cstate->quote = defGetString(defel);
		}
		else if (strcmp(defel->defname, "escape") == 0)
		{
			if (cstate->escape)
				ereport(ERROR,
						(errcode(ERRCODE_SYNTAX_ERROR),
						 errmsg("conflicting or redundant options"),
						 parser_errposition(pstate, defel->location)));
			cstate->escape = defGetString(defel);
		}
		else if (strcmp(defel->defname, "force_quote") == 0)
		{
			if (cstate->force_quote || cstate->force_quote_all)
				ereport(ERROR,
						(errcode(ERRCODE_SYNTAX_ERROR),
						 errmsg("conflicting or redundant options"),
						 parser_errposition(pstate, defel->location)));
			if (defel->arg && IsA(defel->arg, A_Star))
				cstate->force_quote_all = true;
			else if (defel->arg && IsA(defel->arg, List))
				cstate->force_quote = castNode(List, defel->arg);
			else
				ereport(ERROR,
						(errcode(ERRCODE_INVALID_PARAMETER_VALUE),
						 errmsg("argument to option \"%s\" must be a list of column names",
								defel->defname),
						 parser_errposition(pstate, defel->location)));
		}
		else if (strcmp(defel->defname, "force_not_null") == 0)
		{
			if (cstate->force_notnull)
				ereport(ERROR,
						(errcode(ERRCODE_SYNTAX_ERROR),
						 errmsg("conflicting or redundant options"),
						 parser_errposition(pstate, defel->location)));
			if (defel->arg && IsA(defel->arg, List))
				cstate->force_notnull = castNode(List, defel->arg);
			else
				ereport(ERROR,
						(errcode(ERRCODE_INVALID_PARAMETER_VALUE),
						 errmsg("argument to option \"%s\" must be a list of column names",
								defel->defname),
						 parser_errposition(pstate, defel->location)));
		}
		else if (strcmp(defel->defname, "force_null") == 0)
		{
			if (cstate->force_null)
				ereport(ERROR,
						(errcode(ERRCODE_SYNTAX_ERROR),
						 errmsg("conflicting or redundant options")));
			if (defel->arg && IsA(defel->arg, List))
				cstate->force_null = castNode(List, defel->arg);
			else
				ereport(ERROR,
						(errcode(ERRCODE_INVALID_PARAMETER_VALUE),
						 errmsg("argument to option \"%s\" must be a list of column names",
								defel->defname),
						 parser_errposition(pstate, defel->location)));
		}
		else if (strcmp(defel->defname, "convert_selectively") == 0)
		{
			/*
			 * Undocumented, not-accessible-from-SQL option: convert only the
			 * named columns to binary form, storing the rest as NULLs. It's
			 * allowed for the column list to be NIL.
			 */
			if (cstate->convert_selectively)
				ereport(ERROR,
						(errcode(ERRCODE_SYNTAX_ERROR),
						 errmsg("conflicting or redundant options"),
						 parser_errposition(pstate, defel->location)));
			cstate->convert_selectively = true;
			if (defel->arg == NULL || IsA(defel->arg, List))
				cstate->convert_select = castNode(List, defel->arg);
			else
				ereport(ERROR,
						(errcode(ERRCODE_INVALID_PARAMETER_VALUE),
						 errmsg("argument to option \"%s\" must be a list of column names",
								defel->defname),
						 parser_errposition(pstate, defel->location)));
		}
		else if (strcmp(defel->defname, "encoding") == 0)
		{
			if (cstate->file_encoding >= 0)
				ereport(ERROR,
						(errcode(ERRCODE_SYNTAX_ERROR),
						 errmsg("conflicting or redundant options"),
						 parser_errposition(pstate, defel->location)));
			cstate->file_encoding = pg_char_to_encoding(defGetString(defel));
			if (cstate->file_encoding < 0)
				ereport(ERROR,
						(errcode(ERRCODE_INVALID_PARAMETER_VALUE),
						 errmsg("argument to option \"%s\" must be a valid encoding name",
								defel->defname),
						 parser_errposition(pstate, defel->location)));
		}
		else
			ereport(ERROR,
					(errcode(ERRCODE_SYNTAX_ERROR),
					 errmsg("option \"%s\" not recognized",
							defel->defname),
					 parser_errposition(pstate, defel->location)));
	}

	/*
	 * Check for incompatible options (must do these two before inserting
	 * defaults)
	 */
	if (cstate->binary && cstate->delim)
		ereport(ERROR,
				(errcode(ERRCODE_SYNTAX_ERROR),
				 errmsg("cannot specify DELIMITER in BINARY mode")));

	if (cstate->binary && cstate->null_print)
		ereport(ERROR,
				(errcode(ERRCODE_SYNTAX_ERROR),
				 errmsg("cannot specify NULL in BINARY mode")));

	/* Set defaults for omitted options */
	if (!cstate->delim)
		cstate->delim = cstate->csv_mode ? "," : "\t";

	if (!cstate->null_print)
		cstate->null_print = cstate->csv_mode ? "" : "\\N";
	cstate->null_print_len = strlen(cstate->null_print);

	if (cstate->csv_mode)
	{
		if (!cstate->quote)
			cstate->quote = "\"";
		if (!cstate->escape)
			cstate->escape = cstate->quote;
	}

	/* Only single-byte delimiter strings are supported. */
	if (strlen(cstate->delim) != 1)
		ereport(ERROR,
				(errcode(ERRCODE_FEATURE_NOT_SUPPORTED),
				 errmsg("COPY delimiter must be a single one-byte character")));

	/* Disallow end-of-line characters */
	if (strchr(cstate->delim, '\r') != NULL ||
		strchr(cstate->delim, '\n') != NULL)
		ereport(ERROR,
				(errcode(ERRCODE_INVALID_PARAMETER_VALUE),
				 errmsg("COPY delimiter cannot be newline or carriage return")));

	if (strchr(cstate->null_print, '\r') != NULL ||
		strchr(cstate->null_print, '\n') != NULL)
		ereport(ERROR,
				(errcode(ERRCODE_INVALID_PARAMETER_VALUE),
				 errmsg("COPY null representation cannot use newline or carriage return")));

	/*
	 * Disallow unsafe delimiter characters in non-CSV mode.  We can't allow
	 * backslash because it would be ambiguous.  We can't allow the other
	 * cases because data characters matching the delimiter must be
	 * backslashed, and certain backslash combinations are interpreted
	 * non-literally by COPY IN.  Disallowing all lower case ASCII letters is
	 * more than strictly necessary, but seems best for consistency and
	 * future-proofing.  Likewise we disallow all digits though only octal
	 * digits are actually dangerous.
	 */
	if (!cstate->csv_mode &&
		strchr("\\.abcdefghijklmnopqrstuvwxyz0123456789",
			   cstate->delim[0]) != NULL)
		ereport(ERROR,
				(errcode(ERRCODE_INVALID_PARAMETER_VALUE),
				 errmsg("COPY delimiter cannot be \"%s\"", cstate->delim)));

	/* Check header */
	if (!cstate->csv_mode && cstate->header_line)
		ereport(ERROR,
				(errcode(ERRCODE_FEATURE_NOT_SUPPORTED),
				 errmsg("COPY HEADER available only in CSV mode")));

	/* Check quote */
	if (!cstate->csv_mode && cstate->quote != NULL)
		ereport(ERROR,
				(errcode(ERRCODE_FEATURE_NOT_SUPPORTED),
				 errmsg("COPY quote available only in CSV mode")));

	if (cstate->csv_mode && strlen(cstate->quote) != 1)
		ereport(ERROR,
				(errcode(ERRCODE_FEATURE_NOT_SUPPORTED),
				 errmsg("COPY quote must be a single one-byte character")));

	if (cstate->csv_mode && cstate->delim[0] == cstate->quote[0])
		ereport(ERROR,
				(errcode(ERRCODE_INVALID_PARAMETER_VALUE),
				 errmsg("COPY delimiter and quote must be different")));

	/* Check escape */
	if (!cstate->csv_mode && cstate->escape != NULL)
		ereport(ERROR,
				(errcode(ERRCODE_FEATURE_NOT_SUPPORTED),
				 errmsg("COPY escape available only in CSV mode")));

	if (cstate->csv_mode && strlen(cstate->escape) != 1)
		ereport(ERROR,
				(errcode(ERRCODE_FEATURE_NOT_SUPPORTED),
				 errmsg("COPY escape must be a single one-byte character")));

	/* Check force_quote */
	if (!cstate->csv_mode && (cstate->force_quote || cstate->force_quote_all))
		ereport(ERROR,
				(errcode(ERRCODE_FEATURE_NOT_SUPPORTED),
				 errmsg("COPY force quote available only in CSV mode")));
	if ((cstate->force_quote || cstate->force_quote_all) && is_from)
		ereport(ERROR,
				(errcode(ERRCODE_FEATURE_NOT_SUPPORTED),
				 errmsg("COPY force quote only available using COPY TO")));

	/* Check force_notnull */
	if (!cstate->csv_mode && cstate->force_notnull != NIL)
		ereport(ERROR,
				(errcode(ERRCODE_FEATURE_NOT_SUPPORTED),
				 errmsg("COPY force not null available only in CSV mode")));
	if (cstate->force_notnull != NIL && !is_from)
		ereport(ERROR,
				(errcode(ERRCODE_FEATURE_NOT_SUPPORTED),
				 errmsg("COPY force not null only available using COPY FROM")));

	/* Check force_null */
	if (!cstate->csv_mode && cstate->force_null != NIL)
		ereport(ERROR,
				(errcode(ERRCODE_FEATURE_NOT_SUPPORTED),
				 errmsg("COPY force null available only in CSV mode")));

	if (cstate->force_null != NIL && !is_from)
		ereport(ERROR,
				(errcode(ERRCODE_FEATURE_NOT_SUPPORTED),
				 errmsg("COPY force null only available using COPY FROM")));

	/* Don't allow the delimiter to appear in the null string. */
	if (strchr(cstate->null_print, cstate->delim[0]) != NULL)
		ereport(ERROR,
				(errcode(ERRCODE_FEATURE_NOT_SUPPORTED),
				 errmsg("COPY delimiter must not appear in the NULL specification")));

	/* Don't allow the CSV quote char to appear in the null string. */
	if (cstate->csv_mode &&
		strchr(cstate->null_print, cstate->quote[0]) != NULL)
		ereport(ERROR,
				(errcode(ERRCODE_FEATURE_NOT_SUPPORTED),
				 errmsg("CSV quote character must not appear in the NULL specification")));
}

/*
 * Common setup routines used by BeginCopyFrom and BeginCopyTo.
 *
 * Iff <binary>, unload or reload in the binary format, as opposed to the
 * more wasteful but more robust and portable text format.
 *
 * Iff <oids>, unload or reload the format that includes OID information.
 * On input, we accept OIDs whether or not the table has an OID column,
 * but silently drop them if it does not.  On output, we report an error
 * if the user asks for OIDs in a table that has none (not providing an
 * OID column might seem friendlier, but could seriously confuse programs).
 *
 * If in the text format, delimit columns with delimiter <delim> and print
 * NULL values as <null_print>.
 */
static CopyState
BeginCopy(ParseState *pstate,
		  bool is_from,
		  Relation rel,
		  RawStmt *raw_query,
		  Oid queryRelId,
		  List *attnamelist,
		  List *options)
{
	CopyState	cstate;
	TupleDesc	tupDesc;
	int			num_phys_attrs;
	MemoryContext oldcontext;

	/* Allocate workspace and zero all fields */
	cstate = (CopyStateData *) palloc0(sizeof(CopyStateData));

	/*
	 * We allocate everything used by a cstate in a new memory context. This
	 * avoids memory leaks during repeated use of COPY in a query.
	 */
	cstate->copycontext = AllocSetContextCreate(CurrentMemoryContext,
												"COPY",
												ALLOCSET_DEFAULT_SIZES);

	oldcontext = MemoryContextSwitchTo(cstate->copycontext);

	/* Extract options from the statement node tree */
	ProcessCopyOptions(pstate, cstate, is_from, options);

	/* Process the source/target relation or query */
	if (rel)
	{
		Assert(!raw_query);

		cstate->rel = rel;

		tupDesc = RelationGetDescr(cstate->rel);

		/* Don't allow COPY w/ OIDs to or from a table without them */
		if (cstate->oids && !cstate->rel->rd_rel->relhasoids)
			ereport(ERROR,
					(errcode(ERRCODE_UNDEFINED_COLUMN),
					 errmsg("table \"%s\" does not have OIDs",
							RelationGetRelationName(cstate->rel))));
	}
	else
	{
		List	   *rewritten;
		Query	   *query;
		PlannedStmt *plan;
		DestReceiver *dest;

		Assert(!is_from);
		cstate->rel = NULL;

		/* Don't allow COPY w/ OIDs from a query */
		if (cstate->oids)
			ereport(ERROR,
					(errcode(ERRCODE_FEATURE_NOT_SUPPORTED),
					 errmsg("COPY (query) WITH OIDS is not supported")));

		/*
		 * Run parse analysis and rewrite.  Note this also acquires sufficient
		 * locks on the source table(s).
		 *
		 * Because the parser and planner tend to scribble on their input, we
		 * make a preliminary copy of the source querytree.  This prevents
		 * problems in the case that the COPY is in a portal or plpgsql
		 * function and is executed repeatedly.  (See also the same hack in
		 * DECLARE CURSOR and PREPARE.)  XXX FIXME someday.
		 */
		rewritten = pg_analyze_and_rewrite(copyObject(raw_query),
										   pstate->p_sourcetext, NULL, 0,
										   NULL);

		/* check that we got back something we can work with */
		if (rewritten == NIL)
		{
			ereport(ERROR,
					(errcode(ERRCODE_FEATURE_NOT_SUPPORTED),
					 errmsg("DO INSTEAD NOTHING rules are not supported for COPY")));
		}
		else if (list_length(rewritten) > 1)
		{
			ListCell   *lc;

			/* examine queries to determine which error message to issue */
			foreach(lc, rewritten)
			{
				Query	   *q = lfirst_node(Query, lc);

				if (q->querySource == QSRC_QUAL_INSTEAD_RULE)
					ereport(ERROR,
							(errcode(ERRCODE_FEATURE_NOT_SUPPORTED),
							 errmsg("conditional DO INSTEAD rules are not supported for COPY")));
				if (q->querySource == QSRC_NON_INSTEAD_RULE)
					ereport(ERROR,
							(errcode(ERRCODE_FEATURE_NOT_SUPPORTED),
							 errmsg("DO ALSO rules are not supported for the COPY")));
			}

			ereport(ERROR,
					(errcode(ERRCODE_FEATURE_NOT_SUPPORTED),
					 errmsg("multi-statement DO INSTEAD rules are not supported for COPY")));
		}

		query = linitial_node(Query, rewritten);

		/* The grammar allows SELECT INTO, but we don't support that */
		if (query->utilityStmt != NULL &&
			IsA(query->utilityStmt, CreateTableAsStmt))
			ereport(ERROR,
					(errcode(ERRCODE_FEATURE_NOT_SUPPORTED),
					 errmsg("COPY (SELECT INTO) is not supported")));

		Assert(query->utilityStmt == NULL);

		/*
		 * Similarly the grammar doesn't enforce the presence of a RETURNING
		 * clause, but this is required here.
		 */
		if (query->commandType != CMD_SELECT &&
			query->returningList == NIL)
		{
			Assert(query->commandType == CMD_INSERT ||
				   query->commandType == CMD_UPDATE ||
				   query->commandType == CMD_DELETE);

			ereport(ERROR,
					(errcode(ERRCODE_FEATURE_NOT_SUPPORTED),
					 errmsg("COPY query must have a RETURNING clause")));
		}

		/* plan the query */
		plan = pg_plan_query(query, CURSOR_OPT_PARALLEL_OK, NULL);

		/*
		 * With row level security and a user using "COPY relation TO", we
		 * have to convert the "COPY relation TO" to a query-based COPY (eg:
		 * "COPY (SELECT * FROM relation) TO"), to allow the rewriter to add
		 * in any RLS clauses.
		 *
		 * When this happens, we are passed in the relid of the originally
		 * found relation (which we have locked).  As the planner will look up
		 * the relation again, we double-check here to make sure it found the
		 * same one that we have locked.
		 */
		if (queryRelId != InvalidOid)
		{
			/*
			 * Note that with RLS involved there may be multiple relations,
			 * and while the one we need is almost certainly first, we don't
			 * make any guarantees of that in the planner, so check the whole
			 * list and make sure we find the original relation.
			 */
			if (!list_member_oid(plan->relationOids, queryRelId))
				ereport(ERROR,
						(errcode(ERRCODE_OBJECT_NOT_IN_PREREQUISITE_STATE),
						 errmsg("relation referenced by COPY statement has changed")));
		}

		/*
		 * Use a snapshot with an updated command ID to ensure this query sees
		 * results of any previously executed queries.
		 */
		PushCopiedSnapshot(GetActiveSnapshot());
		UpdateActiveSnapshotCommandId();

		/* Create dest receiver for COPY OUT */
		dest = CreateDestReceiver(DestCopyOut);
		((DR_copy *) dest)->cstate = cstate;

		/* Create a QueryDesc requesting no output */
		cstate->queryDesc = CreateQueryDesc(plan, pstate->p_sourcetext,
											GetActiveSnapshot(),
											InvalidSnapshot,
											dest, NULL, NULL, 0);

		/*
		 * Call ExecutorStart to prepare the plan for execution.
		 *
		 * ExecutorStart computes a result tupdesc for us
		 */
		ExecutorStart(cstate->queryDesc, 0);

		tupDesc = cstate->queryDesc->tupDesc;
	}

	/* Generate or convert list of attributes to process */
	cstate->attnumlist = CopyGetAttnums(tupDesc, cstate->rel, attnamelist);

	num_phys_attrs = tupDesc->natts;

	/* Convert FORCE_QUOTE name list to per-column flags, check validity */
	cstate->force_quote_flags = (bool *) palloc0(num_phys_attrs * sizeof(bool));
	if (cstate->force_quote_all)
	{
		int			i;

		for (i = 0; i < num_phys_attrs; i++)
			cstate->force_quote_flags[i] = true;
	}
	else if (cstate->force_quote)
	{
		List	   *attnums;
		ListCell   *cur;

		attnums = CopyGetAttnums(tupDesc, cstate->rel, cstate->force_quote);

		foreach(cur, attnums)
		{
			int			attnum = lfirst_int(cur);

			if (!list_member_int(cstate->attnumlist, attnum))
				ereport(ERROR,
						(errcode(ERRCODE_INVALID_COLUMN_REFERENCE),
						 errmsg("FORCE_QUOTE column \"%s\" not referenced by COPY",
								NameStr(tupDesc->attrs[attnum - 1]->attname))));
			cstate->force_quote_flags[attnum - 1] = true;
		}
	}

	/* Convert FORCE_NOT_NULL name list to per-column flags, check validity */
	cstate->force_notnull_flags = (bool *) palloc0(num_phys_attrs * sizeof(bool));
	if (cstate->force_notnull)
	{
		List	   *attnums;
		ListCell   *cur;

		attnums = CopyGetAttnums(tupDesc, cstate->rel, cstate->force_notnull);

		foreach(cur, attnums)
		{
			int			attnum = lfirst_int(cur);

			if (!list_member_int(cstate->attnumlist, attnum))
				ereport(ERROR,
						(errcode(ERRCODE_INVALID_COLUMN_REFERENCE),
						 errmsg("FORCE_NOT_NULL column \"%s\" not referenced by COPY",
								NameStr(tupDesc->attrs[attnum - 1]->attname))));
			cstate->force_notnull_flags[attnum - 1] = true;
		}
	}

	/* Convert FORCE_NULL name list to per-column flags, check validity */
	cstate->force_null_flags = (bool *) palloc0(num_phys_attrs * sizeof(bool));
	if (cstate->force_null)
	{
		List	   *attnums;
		ListCell   *cur;

		attnums = CopyGetAttnums(tupDesc, cstate->rel, cstate->force_null);

		foreach(cur, attnums)
		{
			int			attnum = lfirst_int(cur);

			if (!list_member_int(cstate->attnumlist, attnum))
				ereport(ERROR,
						(errcode(ERRCODE_INVALID_COLUMN_REFERENCE),
						 errmsg("FORCE_NULL column \"%s\" not referenced by COPY",
								NameStr(tupDesc->attrs[attnum - 1]->attname))));
			cstate->force_null_flags[attnum - 1] = true;
		}
	}

	/* Convert convert_selectively name list to per-column flags */
	if (cstate->convert_selectively)
	{
		List	   *attnums;
		ListCell   *cur;

		cstate->convert_select_flags = (bool *) palloc0(num_phys_attrs * sizeof(bool));

		attnums = CopyGetAttnums(tupDesc, cstate->rel, cstate->convert_select);

		foreach(cur, attnums)
		{
			int			attnum = lfirst_int(cur);

			if (!list_member_int(cstate->attnumlist, attnum))
				ereport(ERROR,
						(errcode(ERRCODE_INVALID_COLUMN_REFERENCE),
						 errmsg_internal("selected column \"%s\" not referenced by COPY",
										 NameStr(tupDesc->attrs[attnum - 1]->attname))));
			cstate->convert_select_flags[attnum - 1] = true;
		}
	}

	/* Use client encoding when ENCODING option is not specified. */
	if (cstate->file_encoding < 0)
		cstate->file_encoding = pg_get_client_encoding();

	/*
	 * Set up encoding conversion info.  Even if the file and server encodings
	 * are the same, we must apply pg_any_to_server() to validate data in
	 * multibyte encodings.
	 */
	cstate->need_transcoding =
		(cstate->file_encoding != GetDatabaseEncoding() ||
		 pg_database_encoding_max_length() > 1);
	/* See Multibyte encoding comment above */
	cstate->encoding_embeds_ascii = PG_ENCODING_IS_CLIENT_ONLY(cstate->file_encoding);

	cstate->copy_dest = COPY_FILE;	/* default */

	MemoryContextSwitchTo(oldcontext);

	return cstate;
}

/*
 * Closes the pipe to an external program, checking the pclose() return code.
 */
static void
ClosePipeToProgram(CopyState cstate)
{
	int			pclose_rc;

	Assert(cstate->is_program);

	pclose_rc = ClosePipeStream(cstate->copy_file);
	if (pclose_rc == -1)
		ereport(ERROR,
				(errcode_for_file_access(),
				 errmsg("could not close pipe to external command: %m")));
	else if (pclose_rc != 0)
		ereport(ERROR,
				(errcode(ERRCODE_EXTERNAL_ROUTINE_EXCEPTION),
				 errmsg("program \"%s\" failed",
						cstate->filename),
				 errdetail_internal("%s", wait_result_to_str(pclose_rc))));
}

/*
 * Release resources allocated in a cstate for COPY TO/FROM.
 */
static void
EndCopy(CopyState cstate)
{
	if (cstate->is_program)
	{
		ClosePipeToProgram(cstate);
	}
	else
	{
		if (cstate->filename != NULL && FreeFile(cstate->copy_file))
			ereport(ERROR,
					(errcode_for_file_access(),
					 errmsg("could not close file \"%s\": %m",
							cstate->filename)));
	}

	MemoryContextDelete(cstate->copycontext);
	pfree(cstate);
}

/*
 * Setup CopyState to read tuples from a table or a query for COPY TO.
 */
static CopyState
BeginCopyTo(ParseState *pstate,
			Relation rel,
			RawStmt *query,
			Oid queryRelId,
			const char *filename,
			bool is_program,
			List *attnamelist,
			List *options)
{
	CopyState	cstate;
	bool		pipe = (filename == NULL);
	MemoryContext oldcontext;

	if (rel != NULL && rel->rd_rel->relkind != RELKIND_RELATION)
	{
		if (rel->rd_rel->relkind == RELKIND_VIEW)
			ereport(ERROR,
					(errcode(ERRCODE_WRONG_OBJECT_TYPE),
					 errmsg("cannot copy from view \"%s\"",
							RelationGetRelationName(rel)),
					 errhint("Try the COPY (SELECT ...) TO variant.")));
		else if (rel->rd_rel->relkind == RELKIND_MATVIEW)
			ereport(ERROR,
					(errcode(ERRCODE_WRONG_OBJECT_TYPE),
					 errmsg("cannot copy from materialized view \"%s\"",
							RelationGetRelationName(rel)),
					 errhint("Try the COPY (SELECT ...) TO variant.")));
		else if (rel->rd_rel->relkind == RELKIND_FOREIGN_TABLE)
			ereport(ERROR,
					(errcode(ERRCODE_WRONG_OBJECT_TYPE),
					 errmsg("cannot copy from foreign table \"%s\"",
							RelationGetRelationName(rel)),
					 errhint("Try the COPY (SELECT ...) TO variant.")));
		else if (rel->rd_rel->relkind == RELKIND_SEQUENCE)
			ereport(ERROR,
					(errcode(ERRCODE_WRONG_OBJECT_TYPE),
					 errmsg("cannot copy from sequence \"%s\"",
							RelationGetRelationName(rel))));
		else if (rel->rd_rel->relkind == RELKIND_PARTITIONED_TABLE)
			ereport(ERROR,
					(errcode(ERRCODE_WRONG_OBJECT_TYPE),
					 errmsg("cannot copy from partitioned table \"%s\"",
							RelationGetRelationName(rel)),
					 errhint("Try the COPY (SELECT ...) TO variant.")));
		else
			ereport(ERROR,
					(errcode(ERRCODE_WRONG_OBJECT_TYPE),
					 errmsg("cannot copy from non-table relation \"%s\"",
							RelationGetRelationName(rel))));
	}

	cstate = BeginCopy(pstate, false, rel, query, queryRelId, attnamelist,
					   options);
	oldcontext = MemoryContextSwitchTo(cstate->copycontext);

	if (pipe)
	{
		Assert(!is_program);	/* the grammar does not allow this */
		if (whereToSendOutput != DestRemote)
			cstate->copy_file = stdout;
	}
	else
	{
		cstate->filename = pstrdup(filename);
		cstate->is_program = is_program;

		if (is_program)
		{
			cstate->copy_file = OpenPipeStream(cstate->filename, PG_BINARY_W);
			if (cstate->copy_file == NULL)
				ereport(ERROR,
						(errcode_for_file_access(),
						 errmsg("could not execute command \"%s\": %m",
								cstate->filename)));
		}
		else
		{
			mode_t		oumask; /* Pre-existing umask value */
			struct stat st;

			/*
			 * Prevent write to relative path ... too easy to shoot oneself in
			 * the foot by overwriting a database file ...
			 */
			if (!is_absolute_path(filename))
				ereport(ERROR,
						(errcode(ERRCODE_INVALID_NAME),
						 errmsg("relative path not allowed for COPY to file")));

			oumask = umask(S_IWGRP | S_IWOTH);
			PG_TRY();
			{
				cstate->copy_file = AllocateFile(cstate->filename, PG_BINARY_W);
			}
			PG_CATCH();
			{
				umask(oumask);
				PG_RE_THROW();
			}
			PG_END_TRY();
			umask(oumask);
			if (cstate->copy_file == NULL)
			{
				/* copy errno because ereport subfunctions might change it */
				int			save_errno = errno;

				ereport(ERROR,
						(errcode_for_file_access(),
						 errmsg("could not open file \"%s\" for writing: %m",
								cstate->filename),
						 (save_errno == ENOENT || save_errno == EACCES) ?
						 errhint("COPY TO instructs the PostgreSQL server process to write a file. "
								 "You may want a client-side facility such as psql's \\copy.") : 0));
			}

			if (fstat(fileno(cstate->copy_file), &st))
				ereport(ERROR,
						(errcode_for_file_access(),
						 errmsg("could not stat file \"%s\": %m",
								cstate->filename)));

			if (S_ISDIR(st.st_mode))
				ereport(ERROR,
						(errcode(ERRCODE_WRONG_OBJECT_TYPE),
						 errmsg("\"%s\" is a directory", cstate->filename)));
		}
	}

	MemoryContextSwitchTo(oldcontext);

	return cstate;
}

/*
 * This intermediate routine exists mainly to localize the effects of setjmp
 * so we don't need to plaster a lot of variables with "volatile".
 */
static uint64
DoCopyTo(CopyState cstate)
{
	bool		pipe = (cstate->filename == NULL);
	bool		fe_copy = (pipe && whereToSendOutput == DestRemote);
	uint64		processed;

	PG_TRY();
	{
		if (fe_copy)
			SendCopyBegin(cstate);

		processed = CopyTo(cstate);

		if (fe_copy)
			SendCopyEnd(cstate);
	}
	PG_CATCH();
	{
		/*
		 * Make sure we turn off old-style COPY OUT mode upon error. It is
		 * okay to do this in all cases, since it does nothing if the mode is
		 * not on.
		 */
		pq_endcopyout(true);
		PG_RE_THROW();
	}
	PG_END_TRY();

	return processed;
}

/*
 * Clean up storage and release resources for COPY TO.
 */
static void
EndCopyTo(CopyState cstate)
{
	if (cstate->queryDesc != NULL)
	{
		/* Close down the query and free resources. */
		ExecutorFinish(cstate->queryDesc);
		ExecutorEnd(cstate->queryDesc);
		FreeQueryDesc(cstate->queryDesc);
		PopActiveSnapshot();
	}

	/* Clean up storage */
	EndCopy(cstate);
}

/*
 * Copy from relation or query TO file.
 */
static uint64
CopyTo(CopyState cstate)
{
	TupleDesc	tupDesc;
	int			num_phys_attrs;
	Form_pg_attribute *attr;
	ListCell   *cur;
	uint64		processed;

	if (cstate->rel)
		tupDesc = RelationGetDescr(cstate->rel);
	else
		tupDesc = cstate->queryDesc->tupDesc;
	attr = tupDesc->attrs;
	num_phys_attrs = tupDesc->natts;
	cstate->null_print_client = cstate->null_print; /* default */

	/* We use fe_msgbuf as a per-row buffer regardless of copy_dest */
	cstate->fe_msgbuf = makeStringInfo();

	/* Get info about the columns we need to process. */
	cstate->out_functions = (FmgrInfo *) palloc(num_phys_attrs * sizeof(FmgrInfo));
	foreach(cur, cstate->attnumlist)
	{
		int			attnum = lfirst_int(cur);
		Oid			out_func_oid;
		bool		isvarlena;

		if (cstate->binary)
			getTypeBinaryOutputInfo(attr[attnum - 1]->atttypid,
									&out_func_oid,
									&isvarlena);
		else
			getTypeOutputInfo(attr[attnum - 1]->atttypid,
							  &out_func_oid,
							  &isvarlena);
		fmgr_info(out_func_oid, &cstate->out_functions[attnum - 1]);
	}

	/*
	 * Create a temporary memory context that we can reset once per row to
	 * recover palloc'd memory.  This avoids any problems with leaks inside
	 * datatype output routines, and should be faster than retail pfree's
	 * anyway.  (We don't need a whole econtext as CopyFrom does.)
	 */
	cstate->rowcontext = AllocSetContextCreate(CurrentMemoryContext,
											   "COPY TO",
											   ALLOCSET_DEFAULT_SIZES);

	if (cstate->binary)
	{
		/* Generate header for a binary copy */
		int32		tmp;

		/* Signature */
		CopySendData(cstate, BinarySignature, 11);
		/* Flags field */
		tmp = 0;
		if (cstate->oids)
			tmp |= (1 << 16);
		CopySendInt32(cstate, tmp);
		/* No header extension */
		tmp = 0;
		CopySendInt32(cstate, tmp);
	}
	else
	{
		/*
		 * For non-binary copy, we need to convert null_print to file
		 * encoding, because it will be sent directly with CopySendString.
		 */
		if (cstate->need_transcoding)
			cstate->null_print_client = pg_server_to_any(cstate->null_print,
														 cstate->null_print_len,
														 cstate->file_encoding);

		/* if a header has been requested send the line */
		if (cstate->header_line)
		{
			bool		hdr_delim = false;

			foreach(cur, cstate->attnumlist)
			{
				int			attnum = lfirst_int(cur);
				char	   *colname;

				if (hdr_delim)
					CopySendChar(cstate, cstate->delim[0]);
				hdr_delim = true;

				colname = NameStr(attr[attnum - 1]->attname);

				CopyAttributeOutCSV(cstate, colname, false,
									list_length(cstate->attnumlist) == 1);
			}

			CopySendEndOfRow(cstate);
		}
	}

	if (cstate->rel)
	{
		Datum	   *values;
		bool	   *nulls;
		HeapScanDesc scandesc;
		HeapTuple	tuple;

		values = (Datum *) palloc(num_phys_attrs * sizeof(Datum));
		nulls = (bool *) palloc(num_phys_attrs * sizeof(bool));

		scandesc = heap_beginscan(cstate->rel, GetActiveSnapshot(), 0, NULL);

		processed = 0;
		while ((tuple = heap_getnext(scandesc, ForwardScanDirection)) != NULL)
		{
			CHECK_FOR_INTERRUPTS();

			/* Deconstruct the tuple ... faster than repeated heap_getattr */
			heap_deform_tuple(tuple, tupDesc, values, nulls);

			/* Format and send the data */
			CopyOneRowTo(cstate, HeapTupleGetOid(tuple), values, nulls);
			processed++;
		}

		heap_endscan(scandesc);

		pfree(values);
		pfree(nulls);
	}
	else
	{
		/* run the plan --- the dest receiver will send tuples */
		ExecutorRun(cstate->queryDesc, ForwardScanDirection, 0L, true);
		processed = ((DR_copy *) cstate->queryDesc->dest)->processed;
	}

	if (cstate->binary)
	{
		/* Generate trailer for a binary copy */
		CopySendInt16(cstate, -1);
		/* Need to flush out the trailer */
		CopySendEndOfRow(cstate);
	}

	MemoryContextDelete(cstate->rowcontext);

	return processed;
}

/*
 * Emit one row during CopyTo().
 */
static void
CopyOneRowTo(CopyState cstate, Oid tupleOid, Datum *values, bool *nulls)
{
	bool		need_delim = false;
	FmgrInfo   *out_functions = cstate->out_functions;
	MemoryContext oldcontext;
	ListCell   *cur;
	char	   *string;

	MemoryContextReset(cstate->rowcontext);
	oldcontext = MemoryContextSwitchTo(cstate->rowcontext);

	if (cstate->binary)
	{
		/* Binary per-tuple header */
		CopySendInt16(cstate, list_length(cstate->attnumlist));
		/* Send OID if wanted --- note attnumlist doesn't include it */
		if (cstate->oids)
		{
			/* Hack --- assume Oid is same size as int32 */
			CopySendInt32(cstate, sizeof(int32));
			CopySendInt32(cstate, tupleOid);
		}
	}
	else
	{
		/* Text format has no per-tuple header, but send OID if wanted */
		/* Assume digits don't need any quoting or encoding conversion */
		if (cstate->oids)
		{
			string = DatumGetCString(DirectFunctionCall1(oidout,
														 ObjectIdGetDatum(tupleOid)));
			CopySendString(cstate, string);
			need_delim = true;
		}
	}

	foreach(cur, cstate->attnumlist)
	{
		int			attnum = lfirst_int(cur);
		Datum		value = values[attnum - 1];
		bool		isnull = nulls[attnum - 1];

		if (!cstate->binary)
		{
			if (need_delim)
				CopySendChar(cstate, cstate->delim[0]);
			need_delim = true;
		}

		if (isnull)
		{
			if (!cstate->binary)
				CopySendString(cstate, cstate->null_print_client);
			else
				CopySendInt32(cstate, -1);
		}
		else
		{
			if (!cstate->binary)
			{
				string = OutputFunctionCall(&out_functions[attnum - 1],
											value);
				if (cstate->csv_mode)
					CopyAttributeOutCSV(cstate, string,
										cstate->force_quote_flags[attnum - 1],
										list_length(cstate->attnumlist) == 1);
				else
					CopyAttributeOutText(cstate, string);
			}
			else
			{
				bytea	   *outputbytes;

				outputbytes = SendFunctionCall(&out_functions[attnum - 1],
											   value);
				CopySendInt32(cstate, VARSIZE(outputbytes) - VARHDRSZ);
				CopySendData(cstate, VARDATA(outputbytes),
							 VARSIZE(outputbytes) - VARHDRSZ);
			}
		}
	}

	CopySendEndOfRow(cstate);

	MemoryContextSwitchTo(oldcontext);
}


/*
 * error context callback for COPY FROM
 *
 * The argument for the error context must be CopyState.
 */
void
CopyFromErrorCallback(void *arg)
{
	CopyState	cstate = (CopyState) arg;

	if (cstate->binary)
	{
		/* can't usefully display the data */
		if (cstate->cur_attname)
			errcontext("COPY %s, line %d, column %s",
					   cstate->cur_relname, cstate->cur_lineno,
					   cstate->cur_attname);
		else
			errcontext("COPY %s, line %d",
					   cstate->cur_relname, cstate->cur_lineno);
	}
	else
	{
		if (cstate->cur_attname && cstate->cur_attval)
		{
			/* error is relevant to a particular column */
			char	   *attval;

			attval = limit_printout_length(cstate->cur_attval);
			errcontext("COPY %s, line %d, column %s: \"%s\"",
					   cstate->cur_relname, cstate->cur_lineno,
					   cstate->cur_attname, attval);
			pfree(attval);
		}
		else if (cstate->cur_attname)
		{
			/* error is relevant to a particular column, value is NULL */
			errcontext("COPY %s, line %d, column %s: null input",
					   cstate->cur_relname, cstate->cur_lineno,
					   cstate->cur_attname);
		}
		else
		{
			/*
			 * Error is relevant to a particular line.
			 *
			 * If line_buf still contains the correct line, and it's already
			 * transcoded, print it. If it's still in a foreign encoding, it's
			 * quite likely that the error is precisely a failure to do
			 * encoding conversion (ie, bad data). We dare not try to convert
			 * it, and at present there's no way to regurgitate it without
			 * conversion. So we have to punt and just report the line number.
			 */
			if (cstate->line_buf_valid &&
				(cstate->line_buf_converted || !cstate->need_transcoding))
			{
				char	   *lineval;

				lineval = limit_printout_length(cstate->line_buf.data);
				errcontext("COPY %s, line %d: \"%s\"",
						   cstate->cur_relname, cstate->cur_lineno, lineval);
				pfree(lineval);
			}
			else
			{
				errcontext("COPY %s, line %d",
						   cstate->cur_relname, cstate->cur_lineno);
			}
		}
	}
}

/*
 * Make sure we don't print an unreasonable amount of COPY data in a message.
 *
 * It would seem a lot easier to just use the sprintf "precision" limit to
 * truncate the string.  However, some versions of glibc have a bug/misfeature
 * that vsnprintf will always fail (return -1) if it is asked to truncate
 * a string that contains invalid byte sequences for the current encoding.
 * So, do our own truncation.  We return a pstrdup'd copy of the input.
 */
static char *
limit_printout_length(const char *str)
{
#define MAX_COPY_DATA_DISPLAY 100

	int			slen = strlen(str);
	int			len;
	char	   *res;

	/* Fast path if definitely okay */
	if (slen <= MAX_COPY_DATA_DISPLAY)
		return pstrdup(str);

	/* Apply encoding-dependent truncation */
	len = pg_mbcliplen(str, slen, MAX_COPY_DATA_DISPLAY);

	/*
	 * Truncate, and add "..." to show we truncated the input.
	 */
	res = (char *) palloc(len + 4);
	memcpy(res, str, len);
	strcpy(res + len, "...");

	return res;
}

/*
 * Copy FROM file to relation.
 */
uint64
CopyFrom(CopyState cstate)
{
	HeapTuple	tuple;
	TupleDesc	tupDesc;
	Datum	   *values;
	bool	   *nulls;
	ResultRelInfo *resultRelInfo;
	ResultRelInfo *saved_resultRelInfo = NULL;
	EState	   *estate = CreateExecutorState(); /* for ExecConstraints() */
	ExprContext *econtext;
	TupleTableSlot *myslot;
	MemoryContext oldcontext = CurrentMemoryContext;

	ErrorContextCallback errcallback;
	CommandId	mycid = GetCurrentCommandId(true);
	int			hi_options = 0; /* start with default heap_insert options */
	BulkInsertState bistate;
	uint64		processed = 0;
	bool		useHeapMultiInsert;
	int			nBufferedTuples = 0;
	int			prev_leaf_part_index = -1;

#define MAX_BUFFERED_TUPLES 1000
	HeapTuple  *bufferedTuples = NULL;	/* initialize to silence warning */
	Size		bufferedTuplesSize = 0;
	int			firstBufferedLineNo = 0;

	Assert(cstate->rel);

	/*
	 * The target must be a plain relation or have an INSTEAD OF INSERT row
	 * trigger.  (Currently, such triggers are only allowed on views, so we
	 * only hint about them in the view case.)
	 */
	if (cstate->rel->rd_rel->relkind != RELKIND_RELATION &&
		cstate->rel->rd_rel->relkind != RELKIND_PARTITIONED_TABLE &&
		!(cstate->rel->trigdesc &&
		  cstate->rel->trigdesc->trig_insert_instead_row))
	{
		if (cstate->rel->rd_rel->relkind == RELKIND_VIEW)
			ereport(ERROR,
					(errcode(ERRCODE_WRONG_OBJECT_TYPE),
					 errmsg("cannot copy to view \"%s\"",
							RelationGetRelationName(cstate->rel)),
					 errhint("To enable copying to a view, provide an INSTEAD OF INSERT trigger.")));
		else if (cstate->rel->rd_rel->relkind == RELKIND_MATVIEW)
			ereport(ERROR,
					(errcode(ERRCODE_WRONG_OBJECT_TYPE),
					 errmsg("cannot copy to materialized view \"%s\"",
							RelationGetRelationName(cstate->rel))));
		else if (cstate->rel->rd_rel->relkind == RELKIND_FOREIGN_TABLE)
			ereport(ERROR,
					(errcode(ERRCODE_WRONG_OBJECT_TYPE),
					 errmsg("cannot copy to foreign table \"%s\"",
							RelationGetRelationName(cstate->rel))));
		else if (cstate->rel->rd_rel->relkind == RELKIND_SEQUENCE)
			ereport(ERROR,
					(errcode(ERRCODE_WRONG_OBJECT_TYPE),
					 errmsg("cannot copy to sequence \"%s\"",
							RelationGetRelationName(cstate->rel))));
		else
			ereport(ERROR,
					(errcode(ERRCODE_WRONG_OBJECT_TYPE),
					 errmsg("cannot copy to non-table relation \"%s\"",
							RelationGetRelationName(cstate->rel))));
	}

	tupDesc = RelationGetDescr(cstate->rel);

	/*----------
	 * Check to see if we can avoid writing WAL
	 *
	 * If archive logging/streaming is not enabled *and* either
	 *	- table was created in same transaction as this COPY
	 *	- data is being written to relfilenode created in this transaction
	 * then we can skip writing WAL.  It's safe because if the transaction
	 * doesn't commit, we'll discard the table (or the new relfilenode file).
	 * If it does commit, we'll have done the heap_sync at the bottom of this
	 * routine first.
	 *
	 * As mentioned in comments in utils/rel.h, the in-same-transaction test
	 * is not always set correctly, since in rare cases rd_newRelfilenodeSubid
	 * can be cleared before the end of the transaction. The exact case is
	 * when a relation sets a new relfilenode twice in same transaction, yet
	 * the second one fails in an aborted subtransaction, e.g.
	 *
	 * BEGIN;
	 * TRUNCATE t;
	 * SAVEPOINT save;
	 * TRUNCATE t;
	 * ROLLBACK TO save;
	 * COPY ...
	 *
	 * Also, if the target file is new-in-transaction, we assume that checking
	 * FSM for free space is a waste of time, even if we must use WAL because
	 * of archiving.  This could possibly be wrong, but it's unlikely.
	 *
	 * The comments for heap_insert and RelationGetBufferForTuple specify that
	 * skipping WAL logging is only safe if we ensure that our tuples do not
	 * go into pages containing tuples from any other transactions --- but this
	 * must be the case if we have a new table or new relfilenode, so we need
	 * no additional work to enforce that.
	 *----------
	 */
	/* createSubid is creation check, newRelfilenodeSubid is truncation check */
	if (cstate->rel->rd_createSubid != InvalidSubTransactionId ||
		cstate->rel->rd_newRelfilenodeSubid != InvalidSubTransactionId)
	{
		hi_options |= HEAP_INSERT_SKIP_FSM;
		if (!XLogIsNeeded())
			hi_options |= HEAP_INSERT_SKIP_WAL;
	}

	/*
	 * Optimize if new relfilenode was created in this subxact or one of its
	 * committed children and we won't see those rows later as part of an
	 * earlier scan or command. The subxact test ensures that if this subxact
	 * aborts then the frozen rows won't be visible after xact cleanup.  Note
	 * that the stronger test of exactly which subtransaction created it is
	 * crucial for correctness of this optimization. The test for an earlier
	 * scan or command tolerates false negatives. FREEZE causes other sessions
	 * to see rows they would not see under MVCC, and a false negative merely
	 * spreads that anomaly to the current session.
	 */
	if (cstate->freeze)
	{
		/*
		 * Tolerate one registration for the benefit of FirstXactSnapshot.
		 * Scan-bearing queries generally create at least two registrations,
		 * though relying on that is fragile, as is ignoring ActiveSnapshot.
		 * Clear CatalogSnapshot to avoid counting its registration.  We'll
		 * still detect ongoing catalog scans, each of which separately
		 * registers the snapshot it uses.
		 */
		InvalidateCatalogSnapshot();
		if (!ThereAreNoPriorRegisteredSnapshots() || !ThereAreNoReadyPortals())
			ereport(ERROR,
					(errcode(ERRCODE_INVALID_TRANSACTION_STATE),
					 errmsg("cannot perform FREEZE because of prior transaction activity")));

		if (cstate->rel->rd_createSubid != GetCurrentSubTransactionId() &&
			cstate->rel->rd_newRelfilenodeSubid != GetCurrentSubTransactionId())
			ereport(ERROR,
					(errcode(ERRCODE_OBJECT_NOT_IN_PREREQUISITE_STATE),
					 errmsg("cannot perform FREEZE because the table was not created or truncated in the current subtransaction")));

		hi_options |= HEAP_INSERT_FROZEN;
	}

	/*
	 * We need a ResultRelInfo so we can use the regular executor's
	 * index-entry-making machinery.  (There used to be a huge amount of code
	 * here that basically duplicated execUtils.c ...)
	 */
	resultRelInfo = makeNode(ResultRelInfo);
	InitResultRelInfo(resultRelInfo,
					  cstate->rel,
					  1,		/* dummy rangetable index */
					  NULL,
					  0);

	ExecOpenIndices(resultRelInfo, false);

	estate->es_result_relations = resultRelInfo;
	estate->es_num_result_relations = 1;
	estate->es_result_relation_info = resultRelInfo;
	estate->es_range_table = cstate->range_table;

	/* Set up a tuple slot too */
	myslot = ExecInitExtraTupleSlot(estate);
	ExecSetSlotDescriptor(myslot, tupDesc);
	/* Triggers might need a slot as well */
	estate->es_trig_tuple_slot = ExecInitExtraTupleSlot(estate);

	/* Prepare to catch AFTER triggers. */
	AfterTriggerBeginQuery();

	/*
	 * If there are any triggers with transition tables on the named relation,
	 * we need to be prepared to capture transition tuples.
	 */
	cstate->transition_capture =
		MakeTransitionCaptureState(cstate->rel->trigdesc,
								   RelationGetRelid(cstate->rel),
								   CMD_INSERT);

	/*
	 * If the named relation is a partitioned table, initialize state for
	 * CopyFrom tuple routing.
	 */
	if (cstate->rel->rd_rel->relkind == RELKIND_PARTITIONED_TABLE)
	{
		PartitionDispatch *partition_dispatch_info;
		ResultRelInfo *partitions;
		TupleConversionMap **partition_tupconv_maps;
		TupleTableSlot *partition_tuple_slot;
		int			num_parted,
					num_partitions;

		ExecSetupPartitionTupleRouting(cstate->rel,
									   1,
									   estate,
									   &partition_dispatch_info,
									   &partitions,
									   &partition_tupconv_maps,
									   &partition_tuple_slot,
									   &num_parted, &num_partitions);
		cstate->partition_dispatch_info = partition_dispatch_info;
		cstate->num_dispatch = num_parted;
		cstate->partitions = partitions;
		cstate->num_partitions = num_partitions;
		cstate->partition_tupconv_maps = partition_tupconv_maps;
		cstate->partition_tuple_slot = partition_tuple_slot;

		/*
		 * If we are capturing transition tuples, they may need to be
		 * converted from partition format back to partitioned table format
		 * (this is only ever necessary if a BEFORE trigger modifies the
		 * tuple).
		 */
		if (cstate->transition_capture != NULL)
		{
			int			i;

			cstate->transition_tupconv_maps = (TupleConversionMap **)
				palloc0(sizeof(TupleConversionMap *) * cstate->num_partitions);
			for (i = 0; i < cstate->num_partitions; ++i)
			{
				cstate->transition_tupconv_maps[i] =
					convert_tuples_by_name(RelationGetDescr(cstate->partitions[i].ri_RelationDesc),
										   RelationGetDescr(cstate->rel),
										   gettext_noop("could not convert row type"));
			}
		}
	}

	/*
	 * It's more efficient to prepare a bunch of tuples for insertion, and
	 * insert them in one heap_multi_insert() call, than call heap_insert()
	 * separately for every tuple. However, we can't do that if there are
	 * BEFORE/INSTEAD OF triggers, or we need to evaluate volatile default
	 * expressions. Such triggers or expressions might query the table we're
	 * inserting to, and act differently if the tuples that have already been
	 * processed and prepared for insertion are not there.  We also can't do
	 * it if the table is partitioned.
	 */
	if ((resultRelInfo->ri_TrigDesc != NULL &&
		 (resultRelInfo->ri_TrigDesc->trig_insert_before_row ||
		  resultRelInfo->ri_TrigDesc->trig_insert_instead_row)) ||
		cstate->partition_dispatch_info != NULL ||
		cstate->volatile_defexprs)
	{
		useHeapMultiInsert = false;
	}
	else
	{
		useHeapMultiInsert = true;
		bufferedTuples = palloc(MAX_BUFFERED_TUPLES * sizeof(HeapTuple));
	}

	/*
	 * Check BEFORE STATEMENT insertion triggers. It's debatable whether we
	 * should do this for COPY, since it's not really an "INSERT" statement as
	 * such. However, executing these triggers maintains consistency with the
	 * EACH ROW triggers that we already fire on COPY.
	 */
	ExecBSInsertTriggers(estate, resultRelInfo);

	values = (Datum *) palloc(tupDesc->natts * sizeof(Datum));
	nulls = (bool *) palloc(tupDesc->natts * sizeof(bool));

	bistate = GetBulkInsertState();
	econtext = GetPerTupleExprContext(estate);

	/* Set up callback to identify error line number */
	errcallback.callback = CopyFromErrorCallback;
	errcallback.arg = (void *) cstate;
	errcallback.previous = error_context_stack;
	error_context_stack = &errcallback;

	for (;;)
	{
		TupleTableSlot *slot;
		bool		skip_tuple;
		Oid			loaded_oid = InvalidOid;

		CHECK_FOR_INTERRUPTS();

		if (nBufferedTuples == 0)
		{
			/*
			 * Reset the per-tuple exprcontext. We can only do this if the
			 * tuple buffer is empty. (Calling the context the per-tuple
			 * memory context is a bit of a misnomer now.)
			 */
			ResetPerTupleExprContext(estate);
		}

		/* Switch into its memory context */
		MemoryContextSwitchTo(GetPerTupleMemoryContext(estate));

		if (!NextCopyFrom(cstate, econtext, values, nulls, &loaded_oid))
			break;

		/* And now we can form the input tuple. */
		tuple = heap_form_tuple(tupDesc, values, nulls);

		if (loaded_oid != InvalidOid)
			HeapTupleSetOid(tuple, loaded_oid);

		/*
		 * Constraints might reference the tableoid column, so initialize
		 * t_tableOid before evaluating them.
		 */
		tuple->t_tableOid = RelationGetRelid(resultRelInfo->ri_RelationDesc);

		/* Triggers and stuff need to be invoked in query context. */
		MemoryContextSwitchTo(oldcontext);

		/* Place tuple in tuple slot --- but slot shouldn't free it */
		slot = myslot;
		ExecStoreTuple(tuple, slot, InvalidBuffer, false);

		/* Determine the partition to heap_insert the tuple into */
		if (cstate->partition_dispatch_info)
		{
			int			leaf_part_index;
			TupleConversionMap *map;

			/*
			 * Away we go ... If we end up not finding a partition after all,
			 * ExecFindPartition() does not return and errors out instead.
			 * Otherwise, the returned value is to be used as an index into
			 * arrays mt_partitions[] and mt_partition_tupconv_maps[] that
			 * will get us the ResultRelInfo and TupleConversionMap for the
			 * partition, respectively.
			 */
			leaf_part_index = ExecFindPartition(resultRelInfo,
												cstate->partition_dispatch_info,
												slot,
												estate);
			Assert(leaf_part_index >= 0 &&
				   leaf_part_index < cstate->num_partitions);

			/*
			 * If this tuple is mapped to a partition that is not same as the
			 * previous one, we'd better make the bulk insert mechanism gets a
			 * new buffer.
			 */
			if (prev_leaf_part_index != leaf_part_index)
			{
				ReleaseBulkInsertStatePin(bistate);
				prev_leaf_part_index = leaf_part_index;
			}

			/*
			 * Save the old ResultRelInfo and switch to the one corresponding
			 * to the selected partition.
			 */
			saved_resultRelInfo = resultRelInfo;
			resultRelInfo = cstate->partitions + leaf_part_index;

			/* We do not yet have a way to insert into a foreign partition */
			if (resultRelInfo->ri_FdwRoutine)
				ereport(ERROR,
						(errcode(ERRCODE_FEATURE_NOT_SUPPORTED),
						 errmsg("cannot route inserted tuples to a foreign table")));

			/*
			 * For ExecInsertIndexTuples() to work on the partition's indexes
			 */
			estate->es_result_relation_info = resultRelInfo;

			/*
			 * If we're capturing transition tuples, we might need to convert
			 * from the partition rowtype to parent rowtype.
			 */
			if (cstate->transition_capture != NULL)
			{
				if (resultRelInfo->ri_TrigDesc &&
					(resultRelInfo->ri_TrigDesc->trig_insert_before_row ||
					 resultRelInfo->ri_TrigDesc->trig_insert_instead_row))
				{
					/*
					 * If there are any BEFORE or INSTEAD triggers on the
					 * partition, we'll have to be ready to convert their
					 * result back to tuplestore format.
					 */
					cstate->transition_capture->tcs_original_insert_tuple = NULL;
					cstate->transition_capture->tcs_map =
						cstate->transition_tupconv_maps[leaf_part_index];
				}
				else
				{
					/*
					 * Otherwise, just remember the original unconverted
					 * tuple, to avoid a needless round trip conversion.
					 */
					cstate->transition_capture->tcs_original_insert_tuple = tuple;
					cstate->transition_capture->tcs_map = NULL;
				}
			}

			/*
			 * We might need to convert from the parent rowtype to the
			 * partition rowtype.
			 */
			map = cstate->partition_tupconv_maps[leaf_part_index];
			if (map)
			{
				Relation	partrel = resultRelInfo->ri_RelationDesc;

				tuple = do_convert_tuple(tuple, map);

				/*
				 * We must use the partition's tuple descriptor from this
				 * point on.  Use a dedicated slot from this point on until
				 * we're finished dealing with the partition.
				 */
				slot = cstate->partition_tuple_slot;
				Assert(slot != NULL);
				ExecSetSlotDescriptor(slot, RelationGetDescr(partrel));
				ExecStoreTuple(tuple, slot, InvalidBuffer, true);
			}

			tuple->t_tableOid = RelationGetRelid(resultRelInfo->ri_RelationDesc);
		}

		skip_tuple = false;

		/* BEFORE ROW INSERT Triggers */
		if (resultRelInfo->ri_TrigDesc &&
			resultRelInfo->ri_TrigDesc->trig_insert_before_row)
		{
			slot = ExecBRInsertTriggers(estate, resultRelInfo, slot);

			if (slot == NULL)	/* "do nothing" */
				skip_tuple = true;
			else				/* trigger might have changed tuple */
				tuple = ExecMaterializeSlot(slot);
		}

		if (!skip_tuple)
		{
			if (resultRelInfo->ri_TrigDesc &&
				resultRelInfo->ri_TrigDesc->trig_insert_instead_row)
			{
				/* Pass the data to the INSTEAD ROW INSERT trigger */
				ExecIRInsertTriggers(estate, resultRelInfo, slot);
			}
			else
			{
				/*
				 * We always check the partition constraint, including when
				 * the tuple got here via tuple-routing.  However we don't
				 * need to in the latter case if no BR trigger is defined on
				 * the partition.  Note that a BR trigger might modify the
				 * tuple such that the partition constraint is no longer
				 * satisfied, so we need to check in that case.
				 */
				bool		check_partition_constr =
				(resultRelInfo->ri_PartitionCheck != NIL);

				if (saved_resultRelInfo != NULL &&
					!(resultRelInfo->ri_TrigDesc &&
					  resultRelInfo->ri_TrigDesc->trig_insert_before_row))
					check_partition_constr = false;

				/* Check the constraints of the tuple */
				if (cstate->rel->rd_att->constr || check_partition_constr)
					ExecConstraints(resultRelInfo, slot, estate);

				if (useHeapMultiInsert)
				{
					/* Add this tuple to the tuple buffer */
					if (nBufferedTuples == 0)
						firstBufferedLineNo = cstate->cur_lineno;
					bufferedTuples[nBufferedTuples++] = tuple;
					bufferedTuplesSize += tuple->t_len;

					/*
					 * If the buffer filled up, flush it.  Also flush if the
					 * total size of all the tuples in the buffer becomes
					 * large, to avoid using large amounts of memory for the
					 * buffer when the tuples are exceptionally wide.
					 */
					if (nBufferedTuples == MAX_BUFFERED_TUPLES ||
						bufferedTuplesSize > 65535)
					{
						CopyFromInsertBatch(cstate, estate, mycid, hi_options,
											resultRelInfo, myslot, bistate,
											nBufferedTuples, bufferedTuples,
											firstBufferedLineNo);
						nBufferedTuples = 0;
						bufferedTuplesSize = 0;
					}
				}
				else
				{
					List	   *recheckIndexes = NIL;

					/* OK, store the tuple and create index entries for it */
					heap_insert(resultRelInfo->ri_RelationDesc, tuple, mycid,
								hi_options, bistate);

					if (resultRelInfo->ri_NumIndices > 0)
						recheckIndexes = ExecInsertIndexTuples(slot,
															   &(tuple->t_self),
															   estate,
															   false,
															   NULL,
															   NIL);

					/* AFTER ROW INSERT Triggers */
					ExecARInsertTriggers(estate, resultRelInfo, tuple,
										 recheckIndexes, cstate->transition_capture);

					list_free(recheckIndexes);
				}
			}

			/*
			 * We count only tuples not suppressed by a BEFORE INSERT trigger;
			 * this is the same definition used by execMain.c for counting
			 * tuples inserted by an INSERT command.
			 */
			processed++;

			if (saved_resultRelInfo)
			{
				resultRelInfo = saved_resultRelInfo;
				estate->es_result_relation_info = resultRelInfo;
			}
		}
	}

	/* Flush any remaining buffered tuples */
	if (nBufferedTuples > 0)
		CopyFromInsertBatch(cstate, estate, mycid, hi_options,
							resultRelInfo, myslot, bistate,
							nBufferedTuples, bufferedTuples,
							firstBufferedLineNo);

	/* Done, clean up */
	error_context_stack = errcallback.previous;

	FreeBulkInsertState(bistate);

	MemoryContextSwitchTo(oldcontext);

	/*
	 * In the old protocol, tell pqcomm that we can process normal protocol
	 * messages again.
	 */
	if (cstate->copy_dest == COPY_OLD_FE)
		pq_endmsgread();

	/* Execute AFTER STATEMENT insertion triggers */
	ExecASInsertTriggers(estate, resultRelInfo, cstate->transition_capture);

	/* Handle queued AFTER triggers */
	AfterTriggerEndQuery(estate);

	pfree(values);
	pfree(nulls);

	ExecResetTupleTable(estate->es_tupleTable, false);

	ExecCloseIndices(resultRelInfo);

	/* Close all the partitioned tables, leaf partitions, and their indices */
	if (cstate->partition_dispatch_info)
	{
		int			i;

		/*
		 * Remember cstate->partition_dispatch_info[0] corresponds to the root
		 * partitioned table, which we must not try to close, because it is
		 * the main target table of COPY that will be closed eventually by
		 * DoCopy().  Also, tupslot is NULL for the root partitioned table.
		 */
		for (i = 1; i < cstate->num_dispatch; i++)
		{
			PartitionDispatch pd = cstate->partition_dispatch_info[i];

			heap_close(pd->reldesc, NoLock);
			ExecDropSingleTupleTableSlot(pd->tupslot);
		}
		for (i = 0; i < cstate->num_partitions; i++)
		{
			ResultRelInfo *resultRelInfo = cstate->partitions + i;

			ExecCloseIndices(resultRelInfo);
			heap_close(resultRelInfo->ri_RelationDesc, NoLock);
		}

		/* Release the standalone partition tuple descriptor */
		ExecDropSingleTupleTableSlot(cstate->partition_tuple_slot);
	}

	/* Close any trigger target relations */
	ExecCleanUpTriggerState(estate);

	FreeExecutorState(estate);

	/*
	 * If we skipped writing WAL, then we need to sync the heap (but not
	 * indexes since those use WAL anyway)
	 */
	if (hi_options & HEAP_INSERT_SKIP_WAL)
		heap_sync(cstate->rel);

	return processed;
}

/*
 * A subroutine of CopyFrom, to write the current batch of buffered heap
 * tuples to the heap. Also updates indexes and runs AFTER ROW INSERT
 * triggers.
 */
static void
CopyFromInsertBatch(CopyState cstate, EState *estate, CommandId mycid,
					int hi_options, ResultRelInfo *resultRelInfo,
					TupleTableSlot *myslot, BulkInsertState bistate,
					int nBufferedTuples, HeapTuple *bufferedTuples,
					int firstBufferedLineNo)
{
	MemoryContext oldcontext;
	int			i;
	int			save_cur_lineno;

	/*
	 * Print error context information correctly, if one of the operations
	 * below fail.
	 */
	cstate->line_buf_valid = false;
	save_cur_lineno = cstate->cur_lineno;

	/*
	 * heap_multi_insert leaks memory, so switch to short-lived memory context
	 * before calling it.
	 */
	oldcontext = MemoryContextSwitchTo(GetPerTupleMemoryContext(estate));
	heap_multi_insert(cstate->rel,
					  bufferedTuples,
					  nBufferedTuples,
					  mycid,
					  hi_options,
					  bistate);
	MemoryContextSwitchTo(oldcontext);

	/*
	 * If there are any indexes, update them for all the inserted tuples, and
	 * run AFTER ROW INSERT triggers.
	 */
	if (resultRelInfo->ri_NumIndices > 0)
	{
		for (i = 0; i < nBufferedTuples; i++)
		{
			List	   *recheckIndexes;

			cstate->cur_lineno = firstBufferedLineNo + i;
			ExecStoreTuple(bufferedTuples[i], myslot, InvalidBuffer, false);
			recheckIndexes =
				ExecInsertIndexTuples(myslot, &(bufferedTuples[i]->t_self),
									  estate, false, NULL, NIL);
			ExecARInsertTriggers(estate, resultRelInfo,
								 bufferedTuples[i],
								 recheckIndexes, cstate->transition_capture);
			list_free(recheckIndexes);
		}
	}

	/*
	 * There's no indexes, but see if we need to run AFTER ROW INSERT triggers
	 * anyway.
	 */
	else if (resultRelInfo->ri_TrigDesc != NULL &&
			 (resultRelInfo->ri_TrigDesc->trig_insert_after_row ||
			  resultRelInfo->ri_TrigDesc->trig_insert_new_table))
	{
		for (i = 0; i < nBufferedTuples; i++)
		{
			cstate->cur_lineno = firstBufferedLineNo + i;
			ExecARInsertTriggers(estate, resultRelInfo,
								 bufferedTuples[i],
								 NIL, cstate->transition_capture);
		}
	}

	/* reset cur_lineno to where we were */
	cstate->cur_lineno = save_cur_lineno;
}

/*
 * Setup to read tuples from a file for COPY FROM.
 *
 * 'rel': Used as a template for the tuples
 * 'filename': Name of server-local file to read
 * 'attnamelist': List of char *, columns to include. NIL selects all cols.
 * 'options': List of DefElem. See copy_opt_item in gram.y for selections.
 *
 * Returns a CopyState, to be passed to NextCopyFrom and related functions.
 */
CopyState
BeginCopyFrom(ParseState *pstate,
			  Relation rel,
			  const char *filename,
			  bool is_program,
			  copy_data_source_cb data_source_cb,
			  List *attnamelist,
			  List *options)
{
	CopyState	cstate;
	bool		pipe = (filename == NULL);
	TupleDesc	tupDesc;
	Form_pg_attribute *attr;
	AttrNumber	num_phys_attrs,
				num_defaults;
	FmgrInfo   *in_functions;
	Oid		   *typioparams;
	int			attnum;
	Oid			in_func_oid;
	int		   *defmap;
	ExprState **defexprs;
	MemoryContext oldcontext;
	bool		volatile_defexprs;

	cstate = BeginCopy(pstate, true, rel, NULL, InvalidOid, attnamelist, options);
	oldcontext = MemoryContextSwitchTo(cstate->copycontext);

	/* Initialize state variables */
	cstate->fe_eof = false;
	cstate->eol_type = EOL_UNKNOWN;
	cstate->cur_relname = RelationGetRelationName(cstate->rel);
	cstate->cur_lineno = 0;
	cstate->cur_attname = NULL;
	cstate->cur_attval = NULL;

	/* Set up variables to avoid per-attribute overhead. */
	initStringInfo(&cstate->attribute_buf);
	initStringInfo(&cstate->line_buf);
	cstate->line_buf_converted = false;
	cstate->raw_buf = (char *) palloc(RAW_BUF_SIZE + 1);
	cstate->raw_buf_index = cstate->raw_buf_len = 0;

	/* Assign range table, we'll need it in CopyFrom. */
	if (pstate)
		cstate->range_table = pstate->p_rtable;

	tupDesc = RelationGetDescr(cstate->rel);
	attr = tupDesc->attrs;
	num_phys_attrs = tupDesc->natts;
	num_defaults = 0;
	volatile_defexprs = false;

	/*
	 * Pick up the required catalog information for each attribute in the
	 * relation, including the input function, the element type (to pass to
	 * the input function), and info about defaults and constraints. (Which
	 * input function we use depends on text/binary format choice.)
	 */
	in_functions = (FmgrInfo *) palloc(num_phys_attrs * sizeof(FmgrInfo));
	typioparams = (Oid *) palloc(num_phys_attrs * sizeof(Oid));
	defmap = (int *) palloc(num_phys_attrs * sizeof(int));
	defexprs = (ExprState **) palloc(num_phys_attrs * sizeof(ExprState *));

	for (attnum = 1; attnum <= num_phys_attrs; attnum++)
	{
		/* We don't need info for dropped attributes */
		if (attr[attnum - 1]->attisdropped)
			continue;

		/* Fetch the input function and typioparam info */
		if (cstate->binary)
			getTypeBinaryInputInfo(attr[attnum - 1]->atttypid,
								   &in_func_oid, &typioparams[attnum - 1]);
		else
			getTypeInputInfo(attr[attnum - 1]->atttypid,
							 &in_func_oid, &typioparams[attnum - 1]);
		fmgr_info(in_func_oid, &in_functions[attnum - 1]);

		/* Get default info if needed */
		if (!list_member_int(cstate->attnumlist, attnum))
		{
			/* attribute is NOT to be copied from input */
			/* use default value if one exists */
			Expr	   *defexpr = (Expr *) build_column_default(cstate->rel,
																attnum);

			if (defexpr != NULL)
			{
				/* Run the expression through planner */
				defexpr = expression_planner(defexpr);

				/* Initialize executable expression in copycontext */
				defexprs[num_defaults] = ExecInitExpr(defexpr, NULL);
				defmap[num_defaults] = attnum - 1;
				num_defaults++;

				/*
				 * If a default expression looks at the table being loaded,
				 * then it could give the wrong answer when using
				 * multi-insert. Since database access can be dynamic this is
				 * hard to test for exactly, so we use the much wider test of
				 * whether the default expression is volatile. We allow for
				 * the special case of when the default expression is the
				 * nextval() of a sequence which in this specific case is
				 * known to be safe for use with the multi-insert
				 * optimization. Hence we use this special case function
				 * checker rather than the standard check for
				 * contain_volatile_functions().
				 */
				if (!volatile_defexprs)
					volatile_defexprs = contain_volatile_functions_not_nextval((Node *) defexpr);
			}
		}
	}

	/* We keep those variables in cstate. */
	cstate->in_functions = in_functions;
	cstate->typioparams = typioparams;
	cstate->defmap = defmap;
	cstate->defexprs = defexprs;
	cstate->volatile_defexprs = volatile_defexprs;
	cstate->num_defaults = num_defaults;
	cstate->is_program = is_program;

	if (data_source_cb)
	{
		cstate->copy_dest = COPY_CALLBACK;
		cstate->data_source_cb = data_source_cb;
	}
	else if (pipe)
	{
		Assert(!is_program);	/* the grammar does not allow this */
		if (whereToSendOutput == DestRemote)
			ReceiveCopyBegin(cstate);
		else
			cstate->copy_file = stdin;
	}
	else
	{
		cstate->filename = pstrdup(filename);

		if (cstate->is_program)
		{
			cstate->copy_file = OpenPipeStream(cstate->filename, PG_BINARY_R);
			if (cstate->copy_file == NULL)
				ereport(ERROR,
						(errcode_for_file_access(),
						 errmsg("could not execute command \"%s\": %m",
								cstate->filename)));
		}
		else
		{
			struct stat st;

			cstate->copy_file = AllocateFile(cstate->filename, PG_BINARY_R);
			if (cstate->copy_file == NULL)
			{
				/* copy errno because ereport subfunctions might change it */
				int			save_errno = errno;

				ereport(ERROR,
						(errcode_for_file_access(),
						 errmsg("could not open file \"%s\" for reading: %m",
								cstate->filename),
						 (save_errno == ENOENT || save_errno == EACCES) ?
						 errhint("COPY FROM instructs the PostgreSQL server process to read a file. "
								 "You may want a client-side facility such as psql's \\copy.") : 0));
			}

			if (fstat(fileno(cstate->copy_file), &st))
				ereport(ERROR,
						(errcode_for_file_access(),
						 errmsg("could not stat file \"%s\": %m",
								cstate->filename)));

			if (S_ISDIR(st.st_mode))
				ereport(ERROR,
						(errcode(ERRCODE_WRONG_OBJECT_TYPE),
						 errmsg("\"%s\" is a directory", cstate->filename)));
		}
	}

	if (!cstate->binary)
	{
		/* must rely on user to tell us... */
		cstate->file_has_oids = cstate->oids;
	}
	else
	{
		/* Read and verify binary header */
		char		readSig[11];
		int32		tmp;

		/* Signature */
		if (CopyGetData(cstate, readSig, 11, 11) != 11 ||
			memcmp(readSig, BinarySignature, 11) != 0)
			ereport(ERROR,
					(errcode(ERRCODE_BAD_COPY_FILE_FORMAT),
					 errmsg("COPY file signature not recognized")));
		/* Flags field */
		if (!CopyGetInt32(cstate, &tmp))
			ereport(ERROR,
					(errcode(ERRCODE_BAD_COPY_FILE_FORMAT),
					 errmsg("invalid COPY file header (missing flags)")));
		cstate->file_has_oids = (tmp & (1 << 16)) != 0;
		tmp &= ~(1 << 16);
		if ((tmp >> 16) != 0)
			ereport(ERROR,
					(errcode(ERRCODE_BAD_COPY_FILE_FORMAT),
					 errmsg("unrecognized critical flags in COPY file header")));
		/* Header extension length */
		if (!CopyGetInt32(cstate, &tmp) ||
			tmp < 0)
			ereport(ERROR,
					(errcode(ERRCODE_BAD_COPY_FILE_FORMAT),
					 errmsg("invalid COPY file header (missing length)")));
		/* Skip extension header, if present */
		while (tmp-- > 0)
		{
			if (CopyGetData(cstate, readSig, 1, 1) != 1)
				ereport(ERROR,
						(errcode(ERRCODE_BAD_COPY_FILE_FORMAT),
						 errmsg("invalid COPY file header (wrong length)")));
		}
	}

	if (cstate->file_has_oids && cstate->binary)
	{
		getTypeBinaryInputInfo(OIDOID,
							   &in_func_oid, &cstate->oid_typioparam);
		fmgr_info(in_func_oid, &cstate->oid_in_function);
	}

	/* create workspace for CopyReadAttributes results */
	if (!cstate->binary)
	{
		AttrNumber	attr_count = list_length(cstate->attnumlist);
		int			nfields = cstate->file_has_oids ? (attr_count + 1) : attr_count;

		cstate->max_fields = nfields;
		cstate->raw_fields = (char **) palloc(nfields * sizeof(char *));
	}

	MemoryContextSwitchTo(oldcontext);

	return cstate;
}

/*
 * Read raw fields in the next line for COPY FROM in text or csv mode.
 * Return false if no more lines.
 *
 * An internal temporary buffer is returned via 'fields'. It is valid until
 * the next call of the function. Since the function returns all raw fields
 * in the input file, 'nfields' could be different from the number of columns
 * in the relation.
 *
 * NOTE: force_not_null option are not applied to the returned fields.
 */
bool
NextCopyFromRawFields(CopyState cstate, char ***fields, int *nfields)
{
	int			fldct;
	bool		done;

	/* only available for text or csv input */
	Assert(!cstate->binary);

	/* on input just throw the header line away */
	if (cstate->cur_lineno == 0 && cstate->header_line)
	{
		cstate->cur_lineno++;
		if (CopyReadLine(cstate))
			return false;		/* done */
	}

	cstate->cur_lineno++;

	/* Actually read the line into memory here */
	done = CopyReadLine(cstate);

	/*
	 * EOF at start of line means we're done.  If we see EOF after some
	 * characters, we act as though it was newline followed by EOF, ie,
	 * process the line and then exit loop on next iteration.
	 */
	if (done && cstate->line_buf.len == 0)
		return false;

	/* Parse the line into de-escaped field values */
	if (cstate->csv_mode)
		fldct = CopyReadAttributesCSV(cstate);
	else
		fldct = CopyReadAttributesText(cstate);

	*fields = cstate->raw_fields;
	*nfields = fldct;
	return true;
}

/*
 * Read next tuple from file for COPY FROM. Return false if no more tuples.
 *
 * 'econtext' is used to evaluate default expression for each columns not
 * read from the file. It can be NULL when no default values are used, i.e.
 * when all columns are read from the file.
 *
 * 'values' and 'nulls' arrays must be the same length as columns of the
 * relation passed to BeginCopyFrom. This function fills the arrays.
 * Oid of the tuple is returned with 'tupleOid' separately.
 */
bool
NextCopyFrom(CopyState cstate, ExprContext *econtext,
			 Datum *values, bool *nulls, Oid *tupleOid)
{
	TupleDesc	tupDesc;
	Form_pg_attribute *attr;
	AttrNumber	num_phys_attrs,
				attr_count,
				num_defaults = cstate->num_defaults;
	FmgrInfo   *in_functions = cstate->in_functions;
	Oid		   *typioparams = cstate->typioparams;
	int			i;
	int			nfields;
	bool		isnull;
	bool		file_has_oids = cstate->file_has_oids;
	int		   *defmap = cstate->defmap;
	ExprState **defexprs = cstate->defexprs;

	tupDesc = RelationGetDescr(cstate->rel);
	attr = tupDesc->attrs;
	num_phys_attrs = tupDesc->natts;
	attr_count = list_length(cstate->attnumlist);
	nfields = file_has_oids ? (attr_count + 1) : attr_count;

	/* Initialize all values for row to NULL */
	MemSet(values, 0, num_phys_attrs * sizeof(Datum));
	MemSet(nulls, true, num_phys_attrs * sizeof(bool));

	if (!cstate->binary)
	{
		char	  **field_strings;
		ListCell   *cur;
		int			fldct;
		int			fieldno;
		char	   *string;

		/* read raw fields in the next line */
		if (!NextCopyFromRawFields(cstate, &field_strings, &fldct))
			return false;

		/* check for overflowing fields */
		if (nfields > 0 && fldct > nfields)
			ereport(ERROR,
					(errcode(ERRCODE_BAD_COPY_FILE_FORMAT),
					 errmsg("extra data after last expected column")));

		fieldno = 0;

		/* Read the OID field if present */
		if (file_has_oids)
		{
			if (fieldno >= fldct)
				ereport(ERROR,
						(errcode(ERRCODE_BAD_COPY_FILE_FORMAT),
						 errmsg("missing data for OID column")));
			string = field_strings[fieldno++];

			if (string == NULL)
				ereport(ERROR,
						(errcode(ERRCODE_BAD_COPY_FILE_FORMAT),
						 errmsg("null OID in COPY data")));
			else if (cstate->oids && tupleOid != NULL)
			{
				cstate->cur_attname = "oid";
				cstate->cur_attval = string;
				*tupleOid = DatumGetObjectId(DirectFunctionCall1(oidin,
																 CStringGetDatum(string)));
				if (*tupleOid == InvalidOid)
					ereport(ERROR,
							(errcode(ERRCODE_BAD_COPY_FILE_FORMAT),
							 errmsg("invalid OID in COPY data")));
				cstate->cur_attname = NULL;
				cstate->cur_attval = NULL;
			}
		}

		/* Loop to read the user attributes on the line. */
		foreach(cur, cstate->attnumlist)
		{
			int			attnum = lfirst_int(cur);
			int			m = attnum - 1;

			if (fieldno >= fldct)
				ereport(ERROR,
						(errcode(ERRCODE_BAD_COPY_FILE_FORMAT),
						 errmsg("missing data for column \"%s\"",
								NameStr(attr[m]->attname))));
			string = field_strings[fieldno++];

			if (cstate->convert_select_flags &&
				!cstate->convert_select_flags[m])
			{
				/* ignore input field, leaving column as NULL */
				continue;
			}

			if (cstate->csv_mode)
			{
				if (string == NULL &&
					cstate->force_notnull_flags[m])
				{
					/*
					 * FORCE_NOT_NULL option is set and column is NULL -
					 * convert it to the NULL string.
					 */
					string = cstate->null_print;
				}
				else if (string != NULL && cstate->force_null_flags[m]
						 && strcmp(string, cstate->null_print) == 0)
				{
					/*
					 * FORCE_NULL option is set and column matches the NULL
					 * string. It must have been quoted, or otherwise the
					 * string would already have been set to NULL. Convert it
					 * to NULL as specified.
					 */
					string = NULL;
				}
			}

			cstate->cur_attname = NameStr(attr[m]->attname);
			cstate->cur_attval = string;
			values[m] = InputFunctionCall(&in_functions[m],
										  string,
										  typioparams[m],
										  attr[m]->atttypmod);
			if (string != NULL)
				nulls[m] = false;
			cstate->cur_attname = NULL;
			cstate->cur_attval = NULL;
		}

		Assert(fieldno == nfields);
	}
	else
	{
		/* binary */
		int16		fld_count;
		ListCell   *cur;

		cstate->cur_lineno++;

		if (!CopyGetInt16(cstate, &fld_count))
		{
			/* EOF detected (end of file, or protocol-level EOF) */
			return false;
		}

		if (fld_count == -1)
		{
			/*
			 * Received EOF marker.  In a V3-protocol copy, wait for the
			 * protocol-level EOF, and complain if it doesn't come
			 * immediately.  This ensures that we correctly handle CopyFail,
			 * if client chooses to send that now.
			 *
			 * Note that we MUST NOT try to read more data in an old-protocol
			 * copy, since there is no protocol-level EOF marker then.  We
			 * could go either way for copy from file, but choose to throw
			 * error if there's data after the EOF marker, for consistency
			 * with the new-protocol case.
			 */
			char		dummy;

			if (cstate->copy_dest != COPY_OLD_FE &&
				CopyGetData(cstate, &dummy, 1, 1) > 0)
				ereport(ERROR,
						(errcode(ERRCODE_BAD_COPY_FILE_FORMAT),
						 errmsg("received copy data after EOF marker")));
			return false;
		}

		if (fld_count != attr_count)
			ereport(ERROR,
					(errcode(ERRCODE_BAD_COPY_FILE_FORMAT),
					 errmsg("row field count is %d, expected %d",
							(int) fld_count, attr_count)));

		if (file_has_oids)
		{
			Oid			loaded_oid;

			cstate->cur_attname = "oid";
			loaded_oid =
				DatumGetObjectId(CopyReadBinaryAttribute(cstate,
														 0,
														 &cstate->oid_in_function,
														 cstate->oid_typioparam,
														 -1,
														 &isnull));
			if (isnull || loaded_oid == InvalidOid)
				ereport(ERROR,
						(errcode(ERRCODE_BAD_COPY_FILE_FORMAT),
						 errmsg("invalid OID in COPY data")));
			cstate->cur_attname = NULL;
			if (cstate->oids && tupleOid != NULL)
				*tupleOid = loaded_oid;
		}

		i = 0;
		foreach(cur, cstate->attnumlist)
		{
			int			attnum = lfirst_int(cur);
			int			m = attnum - 1;

			cstate->cur_attname = NameStr(attr[m]->attname);
			i++;
			values[m] = CopyReadBinaryAttribute(cstate,
												i,
												&in_functions[m],
												typioparams[m],
												attr[m]->atttypmod,
												&nulls[m]);
			cstate->cur_attname = NULL;
		}
	}

	/*
	 * Now compute and insert any defaults available for the columns not
	 * provided by the input data.  Anything not processed here or above will
	 * remain NULL.
	 */
	for (i = 0; i < num_defaults; i++)
	{
		/*
		 * The caller must supply econtext and have switched into the
		 * per-tuple memory context in it.
		 */
		Assert(econtext != NULL);
		Assert(CurrentMemoryContext == econtext->ecxt_per_tuple_memory);

		values[defmap[i]] = ExecEvalExpr(defexprs[i], econtext,
										 &nulls[defmap[i]]);
	}

	return true;
}

/*
 * Clean up storage and release resources for COPY FROM.
 */
void
EndCopyFrom(CopyState cstate)
{
	/* No COPY FROM related resources except memory. */

	EndCopy(cstate);
}

/*
 * Read the next input line and stash it in line_buf, with conversion to
 * server encoding.
 *
 * Result is true if read was terminated by EOF, false if terminated
 * by newline.  The terminating newline or EOF marker is not included
 * in the final value of line_buf.
 */
static bool
CopyReadLine(CopyState cstate)
{
	bool		result;

	resetStringInfo(&cstate->line_buf);
	cstate->line_buf_valid = true;

	/* Mark that encoding conversion hasn't occurred yet */
	cstate->line_buf_converted = false;

	/* Parse data and transfer into line_buf */
	result = CopyReadLineText(cstate);

	if (result)
	{
		/*
		 * Reached EOF.  In protocol version 3, we should ignore anything
		 * after \. up to the protocol end of copy data.  (XXX maybe better
		 * not to treat \. as special?)
		 */
		if (cstate->copy_dest == COPY_NEW_FE)
		{
			do
			{
				cstate->raw_buf_index = cstate->raw_buf_len;
			} while (CopyLoadRawBuf(cstate));
		}
	}
	else
	{
		/*
		 * If we didn't hit EOF, then we must have transferred the EOL marker
		 * to line_buf along with the data.  Get rid of it.
		 */
		switch (cstate->eol_type)
		{
			case EOL_NL:
				Assert(cstate->line_buf.len >= 1);
				Assert(cstate->line_buf.data[cstate->line_buf.len - 1] == '\n');
				cstate->line_buf.len--;
				cstate->line_buf.data[cstate->line_buf.len] = '\0';
				break;
			case EOL_CR:
				Assert(cstate->line_buf.len >= 1);
				Assert(cstate->line_buf.data[cstate->line_buf.len - 1] == '\r');
				cstate->line_buf.len--;
				cstate->line_buf.data[cstate->line_buf.len] = '\0';
				break;
			case EOL_CRNL:
				Assert(cstate->line_buf.len >= 2);
				Assert(cstate->line_buf.data[cstate->line_buf.len - 2] == '\r');
				Assert(cstate->line_buf.data[cstate->line_buf.len - 1] == '\n');
				cstate->line_buf.len -= 2;
				cstate->line_buf.data[cstate->line_buf.len] = '\0';
				break;
			case EOL_UNKNOWN:
				/* shouldn't get here */
				Assert(false);
				break;
		}
	}

	/* Done reading the line.  Convert it to server encoding. */
	if (cstate->need_transcoding)
	{
		char	   *cvt;

		cvt = pg_any_to_server(cstate->line_buf.data,
							   cstate->line_buf.len,
							   cstate->file_encoding);
		if (cvt != cstate->line_buf.data)
		{
			/* transfer converted data back to line_buf */
			resetStringInfo(&cstate->line_buf);
			appendBinaryStringInfo(&cstate->line_buf, cvt, strlen(cvt));
			pfree(cvt);
		}
	}

	/* Now it's safe to use the buffer in error messages */
	cstate->line_buf_converted = true;

	return result;
}

/*
 * CopyReadLineText - inner loop of CopyReadLine for text mode
 */
static bool
CopyReadLineText(CopyState cstate)
{
	char	   *copy_raw_buf;
	int			raw_buf_ptr;
	int			copy_buf_len;
	bool		need_data = false;
	bool		hit_eof = false;
	bool		result = false;
	char		mblen_str[2];

	/* CSV variables */
	bool		first_char_in_line = true;
	bool		in_quote = false,
				last_was_esc = false;
	char		quotec = '\0';
	char		escapec = '\0';

	if (cstate->csv_mode)
	{
		quotec = cstate->quote[0];
		escapec = cstate->escape[0];
		/* ignore special escape processing if it's the same as quotec */
		if (quotec == escapec)
			escapec = '\0';
	}

	mblen_str[1] = '\0';

	/*
	 * The objective of this loop is to transfer the entire next input line
	 * into line_buf.  Hence, we only care for detecting newlines (\r and/or
	 * \n) and the end-of-copy marker (\.).
	 *
	 * In CSV mode, \r and \n inside a quoted field are just part of the data
	 * value and are put in line_buf.  We keep just enough state to know if we
	 * are currently in a quoted field or not.
	 *
	 * These four characters, and the CSV escape and quote characters, are
	 * assumed the same in frontend and backend encodings.
	 *
	 * For speed, we try to move data from raw_buf to line_buf in chunks
	 * rather than one character at a time.  raw_buf_ptr points to the next
	 * character to examine; any characters from raw_buf_index to raw_buf_ptr
	 * have been determined to be part of the line, but not yet transferred to
	 * line_buf.
	 *
	 * For a little extra speed within the loop, we copy raw_buf and
	 * raw_buf_len into local variables.
	 */
	copy_raw_buf = cstate->raw_buf;
	raw_buf_ptr = cstate->raw_buf_index;
	copy_buf_len = cstate->raw_buf_len;

	for (;;)
	{
		int			prev_raw_ptr;
		char		c;

		/*
		 * Load more data if needed.  Ideally we would just force four bytes
		 * of read-ahead and avoid the many calls to
		 * IF_NEED_REFILL_AND_NOT_EOF_CONTINUE(), but the COPY_OLD_FE protocol
		 * does not allow us to read too far ahead or we might read into the
		 * next data, so we read-ahead only as far we know we can.  One
		 * optimization would be to read-ahead four byte here if
		 * cstate->copy_dest != COPY_OLD_FE, but it hardly seems worth it,
		 * considering the size of the buffer.
		 */
		if (raw_buf_ptr >= copy_buf_len || need_data)
		{
			REFILL_LINEBUF;

			/*
			 * Try to read some more data.  This will certainly reset
			 * raw_buf_index to zero, and raw_buf_ptr must go with it.
			 */
			if (!CopyLoadRawBuf(cstate))
				hit_eof = true;
			raw_buf_ptr = 0;
			copy_buf_len = cstate->raw_buf_len;

			/*
			 * If we are completely out of data, break out of the loop,
			 * reporting EOF.
			 */
			if (copy_buf_len <= 0)
			{
				result = true;
				break;
			}
			need_data = false;
		}

		/* OK to fetch a character */
		prev_raw_ptr = raw_buf_ptr;
		c = copy_raw_buf[raw_buf_ptr++];

		if (cstate->csv_mode)
		{
			/*
			 * If character is '\\' or '\r', we may need to look ahead below.
			 * Force fetch of the next character if we don't already have it.
			 * We need to do this before changing CSV state, in case one of
			 * these characters is also the quote or escape character.
			 *
			 * Note: old-protocol does not like forced prefetch, but it's OK
			 * here since we cannot validly be at EOF.
			 */
			if (c == '\\' || c == '\r')
			{
				IF_NEED_REFILL_AND_NOT_EOF_CONTINUE(0);
			}

			/*
			 * Dealing with quotes and escapes here is mildly tricky. If the
			 * quote char is also the escape char, there's no problem - we
			 * just use the char as a toggle. If they are different, we need
			 * to ensure that we only take account of an escape inside a
			 * quoted field and immediately preceding a quote char, and not
			 * the second in an escape-escape sequence.
			 */
			if (in_quote && c == escapec)
				last_was_esc = !last_was_esc;
			if (c == quotec && !last_was_esc)
				in_quote = !in_quote;
			if (c != escapec)
				last_was_esc = false;

			/*
			 * Updating the line count for embedded CR and/or LF chars is
			 * necessarily a little fragile - this test is probably about the
			 * best we can do.  (XXX it's arguable whether we should do this
			 * at all --- is cur_lineno a physical or logical count?)
			 */
			if (in_quote && c == (cstate->eol_type == EOL_NL ? '\n' : '\r'))
				cstate->cur_lineno++;
		}

		/* Process \r */
		if (c == '\r' && (!cstate->csv_mode || !in_quote))
		{
			/* Check for \r\n on first line, _and_ handle \r\n. */
			if (cstate->eol_type == EOL_UNKNOWN ||
				cstate->eol_type == EOL_CRNL)
			{
				/*
				 * If need more data, go back to loop top to load it.
				 *
				 * Note that if we are at EOF, c will wind up as '\0' because
				 * of the guaranteed pad of raw_buf.
				 */
				IF_NEED_REFILL_AND_NOT_EOF_CONTINUE(0);

				/* get next char */
				c = copy_raw_buf[raw_buf_ptr];

				if (c == '\n')
				{
					raw_buf_ptr++;	/* eat newline */
					cstate->eol_type = EOL_CRNL;	/* in case not set yet */
				}
				else
				{
					/* found \r, but no \n */
					if (cstate->eol_type == EOL_CRNL)
						ereport(ERROR,
								(errcode(ERRCODE_BAD_COPY_FILE_FORMAT),
								 !cstate->csv_mode ?
								 errmsg("literal carriage return found in data") :
								 errmsg("unquoted carriage return found in data"),
								 !cstate->csv_mode ?
								 errhint("Use \"\\r\" to represent carriage return.") :
								 errhint("Use quoted CSV field to represent carriage return.")));

					/*
					 * if we got here, it is the first line and we didn't find
					 * \n, so don't consume the peeked character
					 */
					cstate->eol_type = EOL_CR;
				}
			}
			else if (cstate->eol_type == EOL_NL)
				ereport(ERROR,
						(errcode(ERRCODE_BAD_COPY_FILE_FORMAT),
						 !cstate->csv_mode ?
						 errmsg("literal carriage return found in data") :
						 errmsg("unquoted carriage return found in data"),
						 !cstate->csv_mode ?
						 errhint("Use \"\\r\" to represent carriage return.") :
						 errhint("Use quoted CSV field to represent carriage return.")));
			/* If reach here, we have found the line terminator */
			break;
		}

		/* Process \n */
		if (c == '\n' && (!cstate->csv_mode || !in_quote))
		{
			if (cstate->eol_type == EOL_CR || cstate->eol_type == EOL_CRNL)
				ereport(ERROR,
						(errcode(ERRCODE_BAD_COPY_FILE_FORMAT),
						 !cstate->csv_mode ?
						 errmsg("literal newline found in data") :
						 errmsg("unquoted newline found in data"),
						 !cstate->csv_mode ?
						 errhint("Use \"\\n\" to represent newline.") :
						 errhint("Use quoted CSV field to represent newline.")));
			cstate->eol_type = EOL_NL;	/* in case not set yet */
			/* If reach here, we have found the line terminator */
			break;
		}

		/*
		 * In CSV mode, we only recognize \. alone on a line.  This is because
		 * \. is a valid CSV data value.
		 */
		if (c == '\\' && (!cstate->csv_mode || first_char_in_line))
		{
			char		c2;

			IF_NEED_REFILL_AND_NOT_EOF_CONTINUE(0);
			IF_NEED_REFILL_AND_EOF_BREAK(0);

			/* -----
			 * get next character
			 * Note: we do not change c so if it isn't \., we can fall
			 * through and continue processing for file encoding.
			 * -----
			 */
			c2 = copy_raw_buf[raw_buf_ptr];

			if (c2 == '.')
			{
				raw_buf_ptr++;	/* consume the '.' */

				/*
				 * Note: if we loop back for more data here, it does not
				 * matter that the CSV state change checks are re-executed; we
				 * will come back here with no important state changed.
				 */
				if (cstate->eol_type == EOL_CRNL)
				{
					/* Get the next character */
					IF_NEED_REFILL_AND_NOT_EOF_CONTINUE(0);
					/* if hit_eof, c2 will become '\0' */
					c2 = copy_raw_buf[raw_buf_ptr++];

					if (c2 == '\n')
					{
						if (!cstate->csv_mode)
							ereport(ERROR,
									(errcode(ERRCODE_BAD_COPY_FILE_FORMAT),
									 errmsg("end-of-copy marker does not match previous newline style")));
						else
							NO_END_OF_COPY_GOTO;
					}
					else if (c2 != '\r')
					{
						if (!cstate->csv_mode)
							ereport(ERROR,
									(errcode(ERRCODE_BAD_COPY_FILE_FORMAT),
									 errmsg("end-of-copy marker corrupt")));
						else
							NO_END_OF_COPY_GOTO;
					}
				}

				/* Get the next character */
				IF_NEED_REFILL_AND_NOT_EOF_CONTINUE(0);
				/* if hit_eof, c2 will become '\0' */
				c2 = copy_raw_buf[raw_buf_ptr++];

				if (c2 != '\r' && c2 != '\n')
				{
					if (!cstate->csv_mode)
						ereport(ERROR,
								(errcode(ERRCODE_BAD_COPY_FILE_FORMAT),
								 errmsg("end-of-copy marker corrupt")));
					else
						NO_END_OF_COPY_GOTO;
				}

				if ((cstate->eol_type == EOL_NL && c2 != '\n') ||
					(cstate->eol_type == EOL_CRNL && c2 != '\n') ||
					(cstate->eol_type == EOL_CR && c2 != '\r'))
				{
					ereport(ERROR,
							(errcode(ERRCODE_BAD_COPY_FILE_FORMAT),
							 errmsg("end-of-copy marker does not match previous newline style")));
				}

				/*
				 * Transfer only the data before the \. into line_buf, then
				 * discard the data and the \. sequence.
				 */
				if (prev_raw_ptr > cstate->raw_buf_index)
					appendBinaryStringInfo(&cstate->line_buf,
										   cstate->raw_buf + cstate->raw_buf_index,
										   prev_raw_ptr - cstate->raw_buf_index);
				cstate->raw_buf_index = raw_buf_ptr;
				result = true;	/* report EOF */
				break;
			}
			else if (!cstate->csv_mode)

				/*
				 * If we are here, it means we found a backslash followed by
				 * something other than a period.  In non-CSV mode, anything
				 * after a backslash is special, so we skip over that second
				 * character too.  If we didn't do that \\. would be
				 * considered an eof-of copy, while in non-CSV mode it is a
				 * literal backslash followed by a period.  In CSV mode,
				 * backslashes are not special, so we want to process the
				 * character after the backslash just like a normal character,
				 * so we don't increment in those cases.
				 */
				raw_buf_ptr++;
		}

		/*
		 * This label is for CSV cases where \. appears at the start of a
		 * line, but there is more text after it, meaning it was a data value.
		 * We are more strict for \. in CSV mode because \. could be a data
		 * value, while in non-CSV mode, \. cannot be a data value.
		 */
not_end_of_copy:

		/*
		 * Process all bytes of a multi-byte character as a group.
		 *
		 * We only support multi-byte sequences where the first byte has the
		 * high-bit set, so as an optimization we can avoid this block
		 * entirely if it is not set.
		 */
		if (cstate->encoding_embeds_ascii && IS_HIGHBIT_SET(c))
		{
			int			mblen;

			mblen_str[0] = c;
			/* All our encodings only read the first byte to get the length */
			mblen = pg_encoding_mblen(cstate->file_encoding, mblen_str);
			IF_NEED_REFILL_AND_NOT_EOF_CONTINUE(mblen - 1);
			IF_NEED_REFILL_AND_EOF_BREAK(mblen - 1);
			raw_buf_ptr += mblen - 1;
		}
		first_char_in_line = false;
	}							/* end of outer loop */

	/*
	 * Transfer any still-uncopied data to line_buf.
	 */
	REFILL_LINEBUF;

	return result;
}

/*
 *	Return decimal value for a hexadecimal digit
 */
static int
GetDecimalFromHex(char hex)
{
	if (isdigit((unsigned char) hex))
		return hex - '0';
	else
		return tolower((unsigned char) hex) - 'a' + 10;
}

/*
 * Parse the current line into separate attributes (fields),
 * performing de-escaping as needed.
 *
 * The input is in line_buf.  We use attribute_buf to hold the result
 * strings.  cstate->raw_fields[k] is set to point to the k'th attribute
 * string, or NULL when the input matches the null marker string.
 * This array is expanded as necessary.
 *
 * (Note that the caller cannot check for nulls since the returned
 * string would be the post-de-escaping equivalent, which may look
 * the same as some valid data string.)
 *
 * delim is the column delimiter string (must be just one byte for now).
 * null_print is the null marker string.  Note that this is compared to
 * the pre-de-escaped input string.
 *
 * The return value is the number of fields actually read.
 */
static int
CopyReadAttributesText(CopyState cstate)
{
	char		delimc = cstate->delim[0];
	int			fieldno;
	char	   *output_ptr;
	char	   *cur_ptr;
	char	   *line_end_ptr;

	/*
	 * We need a special case for zero-column tables: check that the input
	 * line is empty, and return.
	 */
	if (cstate->max_fields <= 0)
	{
		if (cstate->line_buf.len != 0)
			ereport(ERROR,
					(errcode(ERRCODE_BAD_COPY_FILE_FORMAT),
					 errmsg("extra data after last expected column")));
		return 0;
	}

	resetStringInfo(&cstate->attribute_buf);

	/*
	 * The de-escaped attributes will certainly not be longer than the input
	 * data line, so we can just force attribute_buf to be large enough and
	 * then transfer data without any checks for enough space.  We need to do
	 * it this way because enlarging attribute_buf mid-stream would invalidate
	 * pointers already stored into cstate->raw_fields[].
	 */
	if (cstate->attribute_buf.maxlen <= cstate->line_buf.len)
		enlargeStringInfo(&cstate->attribute_buf, cstate->line_buf.len);
	output_ptr = cstate->attribute_buf.data;

	/* set pointer variables for loop */
	cur_ptr = cstate->line_buf.data;
	line_end_ptr = cstate->line_buf.data + cstate->line_buf.len;

	/* Outer loop iterates over fields */
	fieldno = 0;
	for (;;)
	{
		bool		found_delim = false;
		char	   *start_ptr;
		char	   *end_ptr;
		int			input_len;
		bool		saw_non_ascii = false;

		/* Make sure there is enough space for the next value */
		if (fieldno >= cstate->max_fields)
		{
			cstate->max_fields *= 2;
			cstate->raw_fields =
				repalloc(cstate->raw_fields, cstate->max_fields * sizeof(char *));
		}

		/* Remember start of field on both input and output sides */
		start_ptr = cur_ptr;
		cstate->raw_fields[fieldno] = output_ptr;

		/*
		 * Scan data for field.
		 *
		 * Note that in this loop, we are scanning to locate the end of field
		 * and also speculatively performing de-escaping.  Once we find the
		 * end-of-field, we can match the raw field contents against the null
		 * marker string.  Only after that comparison fails do we know that
		 * de-escaping is actually the right thing to do; therefore we *must
		 * not* throw any syntax errors before we've done the null-marker
		 * check.
		 */
		for (;;)
		{
			char		c;

			end_ptr = cur_ptr;
			if (cur_ptr >= line_end_ptr)
				break;
			c = *cur_ptr++;
			if (c == delimc)
			{
				found_delim = true;
				break;
			}
			if (c == '\\')
			{
				if (cur_ptr >= line_end_ptr)
					break;
				c = *cur_ptr++;
				switch (c)
				{
					case '0':
					case '1':
					case '2':
					case '3':
					case '4':
					case '5':
					case '6':
					case '7':
						{
							/* handle \013 */
							int			val;

							val = OCTVALUE(c);
							if (cur_ptr < line_end_ptr)
							{
								c = *cur_ptr;
								if (ISOCTAL(c))
								{
									cur_ptr++;
									val = (val << 3) + OCTVALUE(c);
									if (cur_ptr < line_end_ptr)
									{
										c = *cur_ptr;
										if (ISOCTAL(c))
										{
											cur_ptr++;
											val = (val << 3) + OCTVALUE(c);
										}
									}
								}
							}
							c = val & 0377;
							if (c == '\0' || IS_HIGHBIT_SET(c))
								saw_non_ascii = true;
						}
						break;
					case 'x':
						/* Handle \x3F */
						if (cur_ptr < line_end_ptr)
						{
							char		hexchar = *cur_ptr;

							if (isxdigit((unsigned char) hexchar))
							{
								int			val = GetDecimalFromHex(hexchar);

								cur_ptr++;
								if (cur_ptr < line_end_ptr)
								{
									hexchar = *cur_ptr;
									if (isxdigit((unsigned char) hexchar))
									{
										cur_ptr++;
										val = (val << 4) + GetDecimalFromHex(hexchar);
									}
								}
								c = val & 0xff;
								if (c == '\0' || IS_HIGHBIT_SET(c))
									saw_non_ascii = true;
							}
						}
						break;
					case 'b':
						c = '\b';
						break;
					case 'f':
						c = '\f';
						break;
					case 'n':
						c = '\n';
						break;
					case 'r':
						c = '\r';
						break;
					case 't':
						c = '\t';
						break;
					case 'v':
						c = '\v';
						break;

						/*
						 * in all other cases, take the char after '\'
						 * literally
						 */
				}
			}

			/* Add c to output string */
			*output_ptr++ = c;
		}

		/* Check whether raw input matched null marker */
		input_len = end_ptr - start_ptr;
		if (input_len == cstate->null_print_len &&
			strncmp(start_ptr, cstate->null_print, input_len) == 0)
			cstate->raw_fields[fieldno] = NULL;
		else
		{
			/*
			 * At this point we know the field is supposed to contain data.
			 *
			 * If we de-escaped any non-7-bit-ASCII chars, make sure the
			 * resulting string is valid data for the db encoding.
			 */
			if (saw_non_ascii)
			{
				char	   *fld = cstate->raw_fields[fieldno];

				pg_verifymbstr(fld, output_ptr - fld, false);
			}
		}

		/* Terminate attribute value in output area */
		*output_ptr++ = '\0';

		fieldno++;
		/* Done if we hit EOL instead of a delim */
		if (!found_delim)
			break;
	}

	/* Clean up state of attribute_buf */
	output_ptr--;
	Assert(*output_ptr == '\0');
	cstate->attribute_buf.len = (output_ptr - cstate->attribute_buf.data);

	return fieldno;
}

/*
 * Parse the current line into separate attributes (fields),
 * performing de-escaping as needed.  This has exactly the same API as
 * CopyReadAttributesText, except we parse the fields according to
 * "standard" (i.e. common) CSV usage.
 */
static int
CopyReadAttributesCSV(CopyState cstate)
{
	char		delimc = cstate->delim[0];
	char		quotec = cstate->quote[0];
	char		escapec = cstate->escape[0];
	int			fieldno;
	char	   *output_ptr;
	char	   *cur_ptr;
	char	   *line_end_ptr;

	/*
	 * We need a special case for zero-column tables: check that the input
	 * line is empty, and return.
	 */
	if (cstate->max_fields <= 0)
	{
		if (cstate->line_buf.len != 0)
			ereport(ERROR,
					(errcode(ERRCODE_BAD_COPY_FILE_FORMAT),
					 errmsg("extra data after last expected column")));
		return 0;
	}

	resetStringInfo(&cstate->attribute_buf);

	/*
	 * The de-escaped attributes will certainly not be longer than the input
	 * data line, so we can just force attribute_buf to be large enough and
	 * then transfer data without any checks for enough space.  We need to do
	 * it this way because enlarging attribute_buf mid-stream would invalidate
	 * pointers already stored into cstate->raw_fields[].
	 */
	if (cstate->attribute_buf.maxlen <= cstate->line_buf.len)
		enlargeStringInfo(&cstate->attribute_buf, cstate->line_buf.len);
	output_ptr = cstate->attribute_buf.data;

	/* set pointer variables for loop */
	cur_ptr = cstate->line_buf.data;
	line_end_ptr = cstate->line_buf.data + cstate->line_buf.len;

	/* Outer loop iterates over fields */
	fieldno = 0;
	for (;;)
	{
		bool		found_delim = false;
		bool		saw_quote = false;
		char	   *start_ptr;
		char	   *end_ptr;
		int			input_len;

		/* Make sure there is enough space for the next value */
		if (fieldno >= cstate->max_fields)
		{
			cstate->max_fields *= 2;
			cstate->raw_fields =
				repalloc(cstate->raw_fields, cstate->max_fields * sizeof(char *));
		}

		/* Remember start of field on both input and output sides */
		start_ptr = cur_ptr;
		cstate->raw_fields[fieldno] = output_ptr;

		/*
		 * Scan data for field,
		 *
		 * The loop starts in "not quote" mode and then toggles between that
		 * and "in quote" mode. The loop exits normally if it is in "not
		 * quote" mode and a delimiter or line end is seen.
		 */
		for (;;)
		{
			char		c;

			/* Not in quote */
			for (;;)
			{
				end_ptr = cur_ptr;
				if (cur_ptr >= line_end_ptr)
					goto endfield;
				c = *cur_ptr++;
				/* unquoted field delimiter */
				if (c == delimc)
				{
					found_delim = true;
					goto endfield;
				}
				/* start of quoted field (or part of field) */
				if (c == quotec)
				{
					saw_quote = true;
					break;
				}
				/* Add c to output string */
				*output_ptr++ = c;
			}

			/* In quote */
			for (;;)
			{
				end_ptr = cur_ptr;
				if (cur_ptr >= line_end_ptr)
					ereport(ERROR,
							(errcode(ERRCODE_BAD_COPY_FILE_FORMAT),
							 errmsg("unterminated CSV quoted field")));

				c = *cur_ptr++;

				/* escape within a quoted field */
				if (c == escapec)
				{
					/*
					 * peek at the next char if available, and escape it if it
					 * is an escape char or a quote char
					 */
					if (cur_ptr < line_end_ptr)
					{
						char		nextc = *cur_ptr;

						if (nextc == escapec || nextc == quotec)
						{
							*output_ptr++ = nextc;
							cur_ptr++;
							continue;
						}
					}
				}

				/*
				 * end of quoted field. Must do this test after testing for
				 * escape in case quote char and escape char are the same
				 * (which is the common case).
				 */
				if (c == quotec)
					break;

				/* Add c to output string */
				*output_ptr++ = c;
			}
		}
endfield:

		/* Terminate attribute value in output area */
		*output_ptr++ = '\0';

		/* Check whether raw input matched null marker */
		input_len = end_ptr - start_ptr;
		if (!saw_quote && input_len == cstate->null_print_len &&
			strncmp(start_ptr, cstate->null_print, input_len) == 0)
			cstate->raw_fields[fieldno] = NULL;

		fieldno++;
		/* Done if we hit EOL instead of a delim */
		if (!found_delim)
			break;
	}

	/* Clean up state of attribute_buf */
	output_ptr--;
	Assert(*output_ptr == '\0');
	cstate->attribute_buf.len = (output_ptr - cstate->attribute_buf.data);

	return fieldno;
}


/*
 * Read a binary attribute
 */
static Datum
CopyReadBinaryAttribute(CopyState cstate,
						int column_no, FmgrInfo *flinfo,
						Oid typioparam, int32 typmod,
						bool *isnull)
{
	int32		fld_size;
	Datum		result;

	if (!CopyGetInt32(cstate, &fld_size))
		ereport(ERROR,
				(errcode(ERRCODE_BAD_COPY_FILE_FORMAT),
				 errmsg("unexpected EOF in COPY data")));
	if (fld_size == -1)
	{
		*isnull = true;
		return ReceiveFunctionCall(flinfo, NULL, typioparam, typmod);
	}
	if (fld_size < 0)
		ereport(ERROR,
				(errcode(ERRCODE_BAD_COPY_FILE_FORMAT),
				 errmsg("invalid field size")));

	/* reset attribute_buf to empty, and load raw data in it */
	resetStringInfo(&cstate->attribute_buf);

	enlargeStringInfo(&cstate->attribute_buf, fld_size);
	if (CopyGetData(cstate, cstate->attribute_buf.data,
					fld_size, fld_size) != fld_size)
		ereport(ERROR,
				(errcode(ERRCODE_BAD_COPY_FILE_FORMAT),
				 errmsg("unexpected EOF in COPY data")));

	cstate->attribute_buf.len = fld_size;
	cstate->attribute_buf.data[fld_size] = '\0';

	/* Call the column type's binary input converter */
	result = ReceiveFunctionCall(flinfo, &cstate->attribute_buf,
								 typioparam, typmod);

	/* Trouble if it didn't eat the whole buffer */
	if (cstate->attribute_buf.cursor != cstate->attribute_buf.len)
		ereport(ERROR,
				(errcode(ERRCODE_INVALID_BINARY_REPRESENTATION),
				 errmsg("incorrect binary data format")));

	*isnull = false;
	return result;
}

/*
 * Send text representation of one attribute, with conversion and escaping
 */
#define DUMPSOFAR() \
	do { \
		if (ptr > start) \
			CopySendData(cstate, start, ptr - start); \
	} while (0)

static void
CopyAttributeOutText(CopyState cstate, char *string)
{
	char	   *ptr;
	char	   *start;
	char		c;
	char		delimc = cstate->delim[0];

	if (cstate->need_transcoding)
		ptr = pg_server_to_any(string, strlen(string), cstate->file_encoding);
	else
		ptr = string;

	/*
	 * We have to grovel through the string searching for control characters
	 * and instances of the delimiter character.  In most cases, though, these
	 * are infrequent.  To avoid overhead from calling CopySendData once per
	 * character, we dump out all characters between escaped characters in a
	 * single call.  The loop invariant is that the data from "start" to "ptr"
	 * can be sent literally, but hasn't yet been.
	 *
	 * We can skip pg_encoding_mblen() overhead when encoding is safe, because
	 * in valid backend encodings, extra bytes of a multibyte character never
	 * look like ASCII.  This loop is sufficiently performance-critical that
	 * it's worth making two copies of it to get the IS_HIGHBIT_SET() test out
	 * of the normal safe-encoding path.
	 */
	if (cstate->encoding_embeds_ascii)
	{
		start = ptr;
		while ((c = *ptr) != '\0')
		{
			if ((unsigned char) c < (unsigned char) 0x20)
			{
				/*
				 * \r and \n must be escaped, the others are traditional. We
				 * prefer to dump these using the C-like notation, rather than
				 * a backslash and the literal character, because it makes the
				 * dump file a bit more proof against Microsoftish data
				 * mangling.
				 */
				switch (c)
				{
					case '\b':
						c = 'b';
						break;
					case '\f':
						c = 'f';
						break;
					case '\n':
						c = 'n';
						break;
					case '\r':
						c = 'r';
						break;
					case '\t':
						c = 't';
						break;
					case '\v':
						c = 'v';
						break;
					default:
						/* If it's the delimiter, must backslash it */
						if (c == delimc)
							break;
						/* All ASCII control chars are length 1 */
						ptr++;
						continue;	/* fall to end of loop */
				}
				/* if we get here, we need to convert the control char */
				DUMPSOFAR();
				CopySendChar(cstate, '\\');
				CopySendChar(cstate, c);
				start = ++ptr;	/* do not include char in next run */
			}
			else if (c == '\\' || c == delimc)
			{
				DUMPSOFAR();
				CopySendChar(cstate, '\\');
				start = ptr++;	/* we include char in next run */
			}
			else if (IS_HIGHBIT_SET(c))
				ptr += pg_encoding_mblen(cstate->file_encoding, ptr);
			else
				ptr++;
		}
	}
	else
	{
		start = ptr;
		while ((c = *ptr) != '\0')
		{
			if ((unsigned char) c < (unsigned char) 0x20)
			{
				/*
				 * \r and \n must be escaped, the others are traditional. We
				 * prefer to dump these using the C-like notation, rather than
				 * a backslash and the literal character, because it makes the
				 * dump file a bit more proof against Microsoftish data
				 * mangling.
				 */
				switch (c)
				{
					case '\b':
						c = 'b';
						break;
					case '\f':
						c = 'f';
						break;
					case '\n':
						c = 'n';
						break;
					case '\r':
						c = 'r';
						break;
					case '\t':
						c = 't';
						break;
					case '\v':
						c = 'v';
						break;
					default:
						/* If it's the delimiter, must backslash it */
						if (c == delimc)
							break;
						/* All ASCII control chars are length 1 */
						ptr++;
						continue;	/* fall to end of loop */
				}
				/* if we get here, we need to convert the control char */
				DUMPSOFAR();
				CopySendChar(cstate, '\\');
				CopySendChar(cstate, c);
				start = ++ptr;	/* do not include char in next run */
			}
			else if (c == '\\' || c == delimc)
			{
				DUMPSOFAR();
				CopySendChar(cstate, '\\');
				start = ptr++;	/* we include char in next run */
			}
			else
				ptr++;
		}
	}

	DUMPSOFAR();
}

/*
 * Send text representation of one attribute, with conversion and
 * CSV-style escaping
 */
static void
CopyAttributeOutCSV(CopyState cstate, char *string,
					bool use_quote, bool single_attr)
{
	char	   *ptr;
	char	   *start;
	char		c;
	char		delimc = cstate->delim[0];
	char		quotec = cstate->quote[0];
	char		escapec = cstate->escape[0];

	/* force quoting if it matches null_print (before conversion!) */
	if (!use_quote && strcmp(string, cstate->null_print) == 0)
		use_quote = true;

	if (cstate->need_transcoding)
		ptr = pg_server_to_any(string, strlen(string), cstate->file_encoding);
	else
		ptr = string;

	/*
	 * Make a preliminary pass to discover if it needs quoting
	 */
	if (!use_quote)
	{
		/*
		 * Because '\.' can be a data value, quote it if it appears alone on a
		 * line so it is not interpreted as the end-of-data marker.
		 */
		if (single_attr && strcmp(ptr, "\\.") == 0)
			use_quote = true;
		else
		{
			char	   *tptr = ptr;

			while ((c = *tptr) != '\0')
			{
				if (c == delimc || c == quotec || c == '\n' || c == '\r')
				{
					use_quote = true;
					break;
				}
				if (IS_HIGHBIT_SET(c) && cstate->encoding_embeds_ascii)
					tptr += pg_encoding_mblen(cstate->file_encoding, tptr);
				else
					tptr++;
			}
		}
	}

	if (use_quote)
	{
		CopySendChar(cstate, quotec);

		/*
		 * We adopt the same optimization strategy as in CopyAttributeOutText
		 */
		start = ptr;
		while ((c = *ptr) != '\0')
		{
			if (c == quotec || c == escapec)
			{
				DUMPSOFAR();
				CopySendChar(cstate, escapec);
				start = ptr;	/* we include char in next run */
			}
			if (IS_HIGHBIT_SET(c) && cstate->encoding_embeds_ascii)
				ptr += pg_encoding_mblen(cstate->file_encoding, ptr);
			else
				ptr++;
		}
		DUMPSOFAR();

		CopySendChar(cstate, quotec);
	}
	else
	{
		/* If it doesn't need quoting, we can just dump it as-is */
		CopySendString(cstate, ptr);
	}
}

/*
 * CopyGetAttnums - build an integer list of attnums to be copied
 *
 * The input attnamelist is either the user-specified column list,
 * or NIL if there was none (in which case we want all the non-dropped
 * columns).
 *
 * rel can be NULL ... it's only used for error reports.
 */
static List *
CopyGetAttnums(TupleDesc tupDesc, Relation rel, List *attnamelist)
{
	List	   *attnums = NIL;

	if (attnamelist == NIL)
	{
		/* Generate default column list */
		Form_pg_attribute *attr = tupDesc->attrs;
		int			attr_count = tupDesc->natts;
		int			i;

		for (i = 0; i < attr_count; i++)
		{
			if (attr[i]->attisdropped)
				continue;
			attnums = lappend_int(attnums, i + 1);
		}
	}
	else
	{
		/* Validate the user-supplied list and extract attnums */
		ListCell   *l;

		foreach(l, attnamelist)
		{
			char	   *name = strVal(lfirst(l));
			int			attnum;
			int			i;

			/* Lookup column name */
			attnum = InvalidAttrNumber;
			for (i = 0; i < tupDesc->natts; i++)
			{
				if (tupDesc->attrs[i]->attisdropped)
					continue;
				if (namestrcmp(&(tupDesc->attrs[i]->attname), name) == 0)
				{
					attnum = tupDesc->attrs[i]->attnum;
					break;
				}
			}
			if (attnum == InvalidAttrNumber)
			{
				if (rel != NULL)
					ereport(ERROR,
							(errcode(ERRCODE_UNDEFINED_COLUMN),
							 errmsg("column \"%s\" of relation \"%s\" does not exist",
									name, RelationGetRelationName(rel))));
				else
					ereport(ERROR,
							(errcode(ERRCODE_UNDEFINED_COLUMN),
							 errmsg("column \"%s\" does not exist",
									name)));
			}
			/* Check for duplicates */
			if (list_member_int(attnums, attnum))
				ereport(ERROR,
						(errcode(ERRCODE_DUPLICATE_COLUMN),
						 errmsg("column \"%s\" specified more than once",
								name)));
			attnums = lappend_int(attnums, attnum);
		}
	}

	return attnums;
}


/*
 * copy_dest_startup --- executor startup
 */
static void
copy_dest_startup(DestReceiver *self, int operation, TupleDesc typeinfo)
{
	/* no-op */
}

/*
 * copy_dest_receive --- receive one tuple
 */
static bool
copy_dest_receive(TupleTableSlot *slot, DestReceiver *self)
{
	DR_copy    *myState = (DR_copy *) self;
	CopyState	cstate = myState->cstate;

	/* Make sure the tuple is fully deconstructed */
	slot_getallattrs(slot);

	/* And send the data */
	CopyOneRowTo(cstate, InvalidOid, slot->tts_values, slot->tts_isnull);
	myState->processed++;

	return true;
}

/*
 * copy_dest_shutdown --- executor end
 */
static void
copy_dest_shutdown(DestReceiver *self)
{
	/* no-op */
}

/*
 * copy_dest_destroy --- release DestReceiver object
 */
static void
copy_dest_destroy(DestReceiver *self)
{
	pfree(self);
}

/*
 * CreateCopyDestReceiver -- create a suitable DestReceiver object
 */
DestReceiver *
CreateCopyDestReceiver(void)
{
	DR_copy    *self = (DR_copy *) palloc(sizeof(DR_copy));

	self->pub.receiveSlot = copy_dest_receive;
	self->pub.rStartup = copy_dest_startup;
	self->pub.rShutdown = copy_dest_shutdown;
	self->pub.rDestroy = copy_dest_destroy;
	self->pub.mydest = DestCopyOut;

	self->cstate = NULL;		/* will be set later */
	self->processed = 0;

	return (DestReceiver *) self;
}<|MERGE_RESOLUTION|>--- conflicted
+++ resolved
@@ -877,20 +877,14 @@
 			 * statement.
 			 *
 			 * In the case that columns are specified in the attribute list,
-<<<<<<< HEAD
-			 * create a ColumnRef and ResTarget for each column and add them to
-			 * the target list for the resulting SELECT statement.
-=======
 			 * create a ColumnRef and ResTarget for each column and add them
 			 * to the target list for the resulting SELECT statement.
->>>>>>> fdf521d6
 			 */
 			if (!stmt->attlist)
 			{
 				cr = makeNode(ColumnRef);
 				cr->fields = list_make1(makeNode(A_Star));
 				cr->location = -1;
-<<<<<<< HEAD
 
 				target = makeNode(ResTarget);
 				target->name = NULL;
@@ -904,21 +898,6 @@
 			{
 				ListCell   *lc;
 
-=======
-
-				target = makeNode(ResTarget);
-				target->name = NULL;
-				target->indirection = NIL;
-				target->val = (Node *) cr;
-				target->location = -1;
-
-				targetList = list_make1(target);
-			}
-			else
-			{
-				ListCell   *lc;
-
->>>>>>> fdf521d6
 				foreach(lc, stmt->attlist)
 				{
 					/*
