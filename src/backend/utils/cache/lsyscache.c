--- conflicted
+++ resolved
@@ -3061,7 +3061,6 @@
 	}
 	else
 		return InvalidOid;
-<<<<<<< HEAD
 }
 
 /*				---------- AG_GRAPH CACHE ----------				 */
@@ -3126,6 +3125,4 @@
 get_relid_labid(Oid relid)
 {
 	return GetSysCacheOid1(LABELRELID, ObjectIdGetDatum(relid));
-=======
->>>>>>> e77ea9db
 }