--- conflicted
+++ resolved
@@ -164,18 +164,6 @@
 
 					/*
 					 * Set up value to be returned by CoerceToDomainValue
-<<<<<<< HEAD
-					 * nodes.  Unlike ExecEvalCoerceToDomain, this econtext
-					 * couldn't be shared with anything else, so no need to
-					 * save and restore fields.  But we do need to protect the
-					 * passed-in value against being changed by called
-					 * functions.  (It couldn't be a R/W expanded object for
-					 * most uses, but that seems possible for domain_check().)
-					 */
-					econtext->domainValue_datum =
-						MakeExpandedObjectReadOnly(value, isnull,
-									my_extra->constraint_ref.tcache->typlen);
-=======
 					 * nodes.  Unlike in the generic expression case, this
 					 * econtext couldn't be shared with anything else, so no
 					 * need to save and restore fields.  But we do need to
@@ -186,8 +174,7 @@
 					 */
 					econtext->domainValue_datum =
 						MakeExpandedObjectReadOnly(value, isnull,
-												   my_extra->constraint_ref.tcache->typlen);
->>>>>>> fdf521d6
+									my_extra->constraint_ref.tcache->typlen);
 					econtext->domainValue_isNull = isnull;
 
 					if (!ExecCheck(con->check_exprstate, econtext))
