/*-------------------------------------------------------------------------
 *
 * ruleutils.c
 *	  Functions to convert stored expressions/querytrees back to
 *	  source text
 *
 * Portions Copyright (c) 1996-2017, PostgreSQL Global Development Group
 * Portions Copyright (c) 1994, Regents of the University of California
 *
 *
 * IDENTIFICATION
 *	  src/backend/utils/adt/ruleutils.c
 *
 *-------------------------------------------------------------------------
 */
#include "postgres.h"

#include <ctype.h>
#include <unistd.h>
#include <fcntl.h>

#include "ag_const.h"
#include "access/amapi.h"
#include "access/htup_details.h"
#include "access/sysattr.h"
#include "catalog/dependency.h"
#include "catalog/indexing.h"
#include "catalog/partition.h"
#include "catalog/pg_aggregate.h"
#include "catalog/pg_am.h"
#include "catalog/pg_authid.h"
#include "catalog/pg_collation.h"
#include "catalog/pg_constraint.h"
#include "catalog/pg_depend.h"
#include "catalog/pg_language.h"
#include "catalog/pg_opclass.h"
#include "catalog/pg_operator.h"
#include "catalog/pg_partitioned_table.h"
#include "catalog/pg_proc.h"
#include "catalog/pg_statistic_ext.h"
#include "catalog/pg_trigger.h"
#include "catalog/pg_type.h"
#include "commands/defrem.h"
#include "commands/tablespace.h"
#include "common/keywords.h"
#include "executor/spi.h"
#include "funcapi.h"
#include "mb/pg_wchar.h"
#include "miscadmin.h"
#include "nodes/makefuncs.h"
#include "nodes/nodeFuncs.h"
#include "optimizer/tlist.h"
#include "parser/parse_node.h"
#include "parser/parse_agg.h"
#include "parser/parse_func.h"
#include "parser/parse_oper.h"
#include "parser/parser.h"
#include "parser/parsetree.h"
#include "rewrite/rewriteHandler.h"
#include "rewrite/rewriteManip.h"
#include "rewrite/rewriteSupport.h"
#include "utils/array.h"
#include "utils/builtins.h"
#include "utils/fmgroids.h"
#include "utils/hsearch.h"
#include "utils/json.h"
#include "utils/jsonb.h"
#include "utils/lsyscache.h"
#include "utils/rel.h"
#include "utils/ruleutils.h"
#include "utils/snapmgr.h"
#include "utils/syscache.h"
#include "utils/tqual.h"
#include "utils/typcache.h"
#include "utils/varlena.h"
#include "utils/xml.h"


/* ----------
 * Pretty formatting constants
 * ----------
 */

/* Indent counts */
#define PRETTYINDENT_STD		8
#define PRETTYINDENT_JOIN		4
#define PRETTYINDENT_VAR		4

#define PRETTYINDENT_LIMIT		40	/* wrap limit */

/* Pretty flags */
#define PRETTYFLAG_PAREN		0x0001
#define PRETTYFLAG_INDENT		0x0002
#define PRETTYFLAG_SCHEMA		0x0004

/* Default line length for pretty-print wrapping: 0 means wrap always */
#define WRAP_COLUMN_DEFAULT		0

/* macros to test if pretty action needed */
#define PRETTY_PAREN(context)	((context)->prettyFlags & PRETTYFLAG_PAREN)
#define PRETTY_INDENT(context)	((context)->prettyFlags & PRETTYFLAG_INDENT)
#define PRETTY_SCHEMA(context)	((context)->prettyFlags & PRETTYFLAG_SCHEMA)


/* ----------
 * Local data types
 * ----------
 */

/* Context info needed for invoking a recursive querytree display routine */
typedef struct
{
	StringInfo	buf;			/* output buffer to append to */
	List	   *namespaces;		/* List of deparse_namespace nodes */
	List	   *windowClause;	/* Current query level's WINDOW clause */
	List	   *windowTList;	/* targetlist for resolving WINDOW clause */
	int			prettyFlags;	/* enabling of pretty-print functions */
	int			wrapColumn;		/* max line length, or -1 for no limit */
	int			indentLevel;	/* current indent level for prettyprint */
	bool		varprefix;		/* TRUE to print prefixes on Vars */
<<<<<<< HEAD
	ParseExprKind special_exprkind;		/* set only for exprkinds needing
										 * special handling */

	bool		cypherexpr;		/* true if deparsing is for Cypher expr */
=======
	ParseExprKind special_exprkind; /* set only for exprkinds needing special
									 * handling */
>>>>>>> fdf521d6
} deparse_context;

/*
 * Each level of query context around a subtree needs a level of Var namespace.
 * A Var having varlevelsup=N refers to the N'th item (counting from 0) in
 * the current context's namespaces list.
 *
 * The rangetable is the list of actual RTEs from the query tree, and the
 * cte list is the list of actual CTEs.
 *
 * rtable_names holds the alias name to be used for each RTE (either a C
 * string, or NULL for nameless RTEs such as unnamed joins).
 * rtable_columns holds the column alias names to be used for each RTE.
 *
 * In some cases we need to make names of merged JOIN USING columns unique
 * across the whole query, not only per-RTE.  If so, unique_using is TRUE
 * and using_names is a list of C strings representing names already assigned
 * to USING columns.
 *
 * When deparsing plan trees, there is always just a single item in the
 * deparse_namespace list (since a plan tree never contains Vars with
 * varlevelsup > 0).  We store the PlanState node that is the immediate
 * parent of the expression to be deparsed, as well as a list of that
 * PlanState's ancestors.  In addition, we store its outer and inner subplan
 * state nodes, as well as their plan nodes' targetlists, and the index tlist
 * if the current plan node might contain INDEX_VAR Vars.  (These fields could
 * be derived on-the-fly from the current PlanState, but it seems notationally
 * clearer to set them up as separate fields.)
 */
typedef struct
{
	List	   *rtable;			/* List of RangeTblEntry nodes */
	List	   *rtable_names;	/* Parallel list of names for RTEs */
	List	   *rtable_columns; /* Parallel list of deparse_columns structs */
	List	   *ctes;			/* List of CommonTableExpr nodes */
	/* Workspace for column alias assignment: */
	bool		unique_using;	/* Are we making USING names globally unique */
	List	   *using_names;	/* List of assigned names for USING columns */
	/* Remaining fields are used only when deparsing a Plan tree: */
	PlanState  *planstate;		/* immediate parent of current expression */
	List	   *ancestors;		/* ancestors of planstate */
	PlanState  *outer_planstate;	/* outer subplan state, or NULL if none */
	PlanState  *inner_planstate;	/* inner subplan state, or NULL if none */
	List	   *outer_tlist;	/* referent for OUTER_VAR Vars */
	List	   *inner_tlist;	/* referent for INNER_VAR Vars */
	List	   *index_tlist;	/* referent for INDEX_VAR Vars */
} deparse_namespace;

/*
 * Per-relation data about column alias names.
 *
 * Selecting aliases is unreasonably complicated because of the need to dump
 * rules/views whose underlying tables may have had columns added, deleted, or
 * renamed since the query was parsed.  We must nonetheless print the rule/view
 * in a form that can be reloaded and will produce the same results as before.
 *
 * For each RTE used in the query, we must assign column aliases that are
 * unique within that RTE.  SQL does not require this of the original query,
 * but due to factors such as *-expansion we need to be able to uniquely
 * reference every column in a decompiled query.  As long as we qualify all
 * column references, per-RTE uniqueness is sufficient for that.
 *
 * However, we can't ensure per-column name uniqueness for unnamed join RTEs,
 * since they just inherit column names from their input RTEs, and we can't
 * rename the columns at the join level.  Most of the time this isn't an issue
 * because we don't need to reference the join's output columns as such; we
 * can reference the input columns instead.  That approach can fail for merged
 * JOIN USING columns, however, so when we have one of those in an unnamed
 * join, we have to make that column's alias globally unique across the whole
 * query to ensure it can be referenced unambiguously.
 *
 * Another problem is that a JOIN USING clause requires the columns to be
 * merged to have the same aliases in both input RTEs, and that no other
 * columns in those RTEs or their children conflict with the USING names.
 * To handle that, we do USING-column alias assignment in a recursive
 * traversal of the query's jointree.  When descending through a JOIN with
 * USING, we preassign the USING column names to the child columns, overriding
 * other rules for column alias assignment.  We also mark each RTE with a list
 * of all USING column names selected for joins containing that RTE, so that
 * when we assign other columns' aliases later, we can avoid conflicts.
 *
 * Another problem is that if a JOIN's input tables have had columns added or
 * deleted since the query was parsed, we must generate a column alias list
 * for the join that matches the current set of input columns --- otherwise, a
 * change in the number of columns in the left input would throw off matching
 * of aliases to columns of the right input.  Thus, positions in the printable
 * column alias list are not necessarily one-for-one with varattnos of the
 * JOIN, so we need a separate new_colnames[] array for printing purposes.
 */
typedef struct
{
	/*
	 * colnames is an array containing column aliases to use for columns that
	 * existed when the query was parsed.  Dropped columns have NULL entries.
	 * This array can be directly indexed by varattno to get a Var's name.
	 *
	 * Non-NULL entries are guaranteed unique within the RTE, *except* when
	 * this is for an unnamed JOIN RTE.  In that case we merely copy up names
	 * from the two input RTEs.
	 *
	 * During the recursive descent in set_using_names(), forcible assignment
	 * of a child RTE's column name is represented by pre-setting that element
	 * of the child's colnames array.  So at that stage, NULL entries in this
	 * array just mean that no name has been preassigned, not necessarily that
	 * the column is dropped.
	 */
	int			num_cols;		/* length of colnames[] array */
	char	  **colnames;		/* array of C strings and NULLs */

	/*
	 * new_colnames is an array containing column aliases to use for columns
	 * that would exist if the query was re-parsed against the current
	 * definitions of its base tables.  This is what to print as the column
	 * alias list for the RTE.  This array does not include dropped columns,
	 * but it will include columns added since original parsing.  Indexes in
	 * it therefore have little to do with current varattno values.  As above,
	 * entries are unique unless this is for an unnamed JOIN RTE.  (In such an
	 * RTE, we never actually print this array, but we must compute it anyway
	 * for possible use in computing column names of upper joins.) The
	 * parallel array is_new_col marks which of these columns are new since
	 * original parsing.  Entries with is_new_col false must match the
	 * non-NULL colnames entries one-for-one.
	 */
	int			num_new_cols;	/* length of new_colnames[] array */
	char	  **new_colnames;	/* array of C strings */
	bool	   *is_new_col;		/* array of bool flags */

	/* This flag tells whether we should actually print a column alias list */
	bool		printaliases;

	/* This list has all names used as USING names in joins above this RTE */
	List	   *parentUsing;	/* names assigned to parent merged columns */

	/*
	 * If this struct is for a JOIN RTE, we fill these fields during the
	 * set_using_names() pass to describe its relationship to its child RTEs.
	 *
	 * leftattnos and rightattnos are arrays with one entry per existing
	 * output column of the join (hence, indexable by join varattno).  For a
	 * simple reference to a column of the left child, leftattnos[i] is the
	 * child RTE's attno and rightattnos[i] is zero; and conversely for a
	 * column of the right child.  But for merged columns produced by JOIN
	 * USING/NATURAL JOIN, both leftattnos[i] and rightattnos[i] are nonzero.
	 * Also, if the column has been dropped, both are zero.
	 *
	 * If it's a JOIN USING, usingNames holds the alias names selected for the
	 * merged columns (these might be different from the original USING list,
	 * if we had to modify names to achieve uniqueness).
	 */
	int			leftrti;		/* rangetable index of left child */
	int			rightrti;		/* rangetable index of right child */
	int		   *leftattnos;		/* left-child varattnos of join cols, or 0 */
	int		   *rightattnos;	/* right-child varattnos of join cols, or 0 */
	List	   *usingNames;		/* names assigned to merged columns */
} deparse_columns;

/* This macro is analogous to rt_fetch(), but for deparse_columns structs */
#define deparse_columns_fetch(rangetable_index, dpns) \
	((deparse_columns *) list_nth((dpns)->rtable_columns, (rangetable_index)-1))

/*
 * Entry in set_rtable_names' hash table
 */
typedef struct
{
	char		name[NAMEDATALEN];	/* Hash key --- must be first */
	int			counter;		/* Largest addition used so far for name */
} NameHashEntry;


/* ----------
 * Global data
 * ----------
 */
static SPIPlanPtr plan_getrulebyoid = NULL;
static const char *query_getrulebyoid = "SELECT * FROM pg_catalog.pg_rewrite WHERE oid = $1";
static SPIPlanPtr plan_getviewrule = NULL;
static const char *query_getviewrule = "SELECT * FROM pg_catalog.pg_rewrite WHERE ev_class = $1 AND rulename = $2";

/* GUC parameters */
bool		quote_all_identifiers = false;


/* ----------
 * Local functions
 *
 * Most of these functions used to use fixed-size buffers to build their
 * results.  Now, they take an (already initialized) StringInfo object
 * as a parameter, and append their text output to its contents.
 * ----------
 */
static char *deparse_expression_pretty(Node *expr, List *dpcontext,
						  bool forceprefix, bool showimplicit,
						  int prettyFlags, int startIndent);
static char *pg_get_viewdef_worker(Oid viewoid,
					  int prettyFlags, int wrapColumn);
static char *pg_get_triggerdef_worker(Oid trigid, bool pretty);
static void decompile_column_index_array(Datum column_index_array, Oid relId,
							 StringInfo buf);
static char *pg_get_ruledef_worker(Oid ruleoid, int prettyFlags);
static char *pg_get_indexdef_worker(Oid indexrelid, int colno,
					   const Oid *excludeOps,
					   bool attrsOnly, bool showTblSpc,
					   int prettyFlags, bool missing_ok);
static char *pg_get_statisticsobj_worker(Oid statextid, bool missing_ok);
static char *pg_get_partkeydef_worker(Oid relid, int prettyFlags,
						 bool attrsOnly, bool missing_ok);
static char *pg_get_constraintdef_worker(Oid constraintId, bool fullCommand,
							int prettyFlags, bool missing_ok);
static text *pg_get_expr_worker(text *expr, Oid relid, const char *relname,
				   int prettyFlags);
static int print_function_arguments(StringInfo buf, HeapTuple proctup,
						 bool print_table_args, bool print_defaults);
static void print_function_rettype(StringInfo buf, HeapTuple proctup);
static void print_function_trftypes(StringInfo buf, HeapTuple proctup);
static void set_rtable_names(deparse_namespace *dpns, List *parent_namespaces,
				 Bitmapset *rels_used);
static void set_deparse_for_query(deparse_namespace *dpns, Query *query,
					  List *parent_namespaces);
static void set_simple_column_names(deparse_namespace *dpns);
static bool has_dangerous_join_using(deparse_namespace *dpns, Node *jtnode);
static void set_using_names(deparse_namespace *dpns, Node *jtnode,
				List *parentUsing);
static void set_relation_column_names(deparse_namespace *dpns,
						  RangeTblEntry *rte,
						  deparse_columns *colinfo);
static void set_join_column_names(deparse_namespace *dpns, RangeTblEntry *rte,
					  deparse_columns *colinfo);
static bool colname_is_unique(char *colname, deparse_namespace *dpns,
				  deparse_columns *colinfo);
static char *make_colname_unique(char *colname, deparse_namespace *dpns,
					deparse_columns *colinfo);
static void expand_colnames_array_to(deparse_columns *colinfo, int n);
static void identify_join_columns(JoinExpr *j, RangeTblEntry *jrte,
					  deparse_columns *colinfo);
static void flatten_join_using_qual(Node *qual,
						List **leftvars, List **rightvars);
static char *get_rtable_name(int rtindex, deparse_context *context);
static void set_deparse_planstate(deparse_namespace *dpns, PlanState *ps);
static void push_child_plan(deparse_namespace *dpns, PlanState *ps,
				deparse_namespace *save_dpns);
static void pop_child_plan(deparse_namespace *dpns,
			   deparse_namespace *save_dpns);
static void push_ancestor_plan(deparse_namespace *dpns, ListCell *ancestor_cell,
				   deparse_namespace *save_dpns);
static void pop_ancestor_plan(deparse_namespace *dpns,
				  deparse_namespace *save_dpns);
static void make_ruledef(StringInfo buf, HeapTuple ruletup, TupleDesc rulettc,
			 int prettyFlags);
static void make_viewdef(StringInfo buf, HeapTuple ruletup, TupleDesc rulettc,
			 int prettyFlags, int wrapColumn);
static void get_query_def(Query *query, StringInfo buf, List *parentnamespace,
			  TupleDesc resultDesc,
			  int prettyFlags, int wrapColumn, int startIndent);
static void get_values_def(List *values_lists, deparse_context *context);
static void get_with_clause(Query *query, deparse_context *context);
static void get_select_query_def(Query *query, deparse_context *context,
					 TupleDesc resultDesc);
static void get_insert_query_def(Query *query, deparse_context *context);
static void get_update_query_def(Query *query, deparse_context *context);
static void get_update_query_targetlist_def(Query *query, List *targetList,
								deparse_context *context,
								RangeTblEntry *rte);
static void get_delete_query_def(Query *query, deparse_context *context);
static void get_utility_query_def(Query *query, deparse_context *context);
static void get_basic_select_query(Query *query, deparse_context *context,
					   TupleDesc resultDesc);
static void get_target_list(List *targetList, deparse_context *context,
				TupleDesc resultDesc);
static void get_setop_query(Node *setOp, Query *query,
				deparse_context *context,
				TupleDesc resultDesc);
static Node *get_rule_sortgroupclause(Index ref, List *tlist,
						 bool force_colno,
						 deparse_context *context);
static void get_rule_groupingset(GroupingSet *gset, List *targetlist,
					 bool omit_parens, deparse_context *context);
static void get_rule_orderby(List *orderList, List *targetList,
				 bool force_colno, deparse_context *context);
static void get_rule_windowclause(Query *query, deparse_context *context);
static void get_rule_windowspec(WindowClause *wc, List *targetList,
					deparse_context *context);
static char *get_variable(Var *var, int levelsup, bool istoplevel,
			 deparse_context *context);
static void get_special_variable(Node *node, deparse_context *context,
					 void *private);
static void resolve_special_varno(Node *node, deparse_context *context,
					  void *private,
					  void (*callback) (Node *, deparse_context *, void *));
static Node *find_param_referent(Param *param, deparse_context *context,
					deparse_namespace **dpns_p, ListCell **ancestor_cell_p);
static void get_parameter(Param *param, deparse_context *context);
static const char *get_simple_binary_op_name(OpExpr *expr);
static bool isSimpleNode(Node *node, Node *parentNode, int prettyFlags);
static void appendContextKeyword(deparse_context *context, const char *str,
					 int indentBefore, int indentAfter, int indentPlus);
static void removeStringInfoSpaces(StringInfo str);
static void get_rule_expr(Node *node, deparse_context *context,
			  bool showimplicit);
static bool get_access_arg_expr(Node *node, deparse_context *context,
								bool showimplicit);
static void get_pathelem_expr(Node *node, deparse_context *context,
							  bool showimplicit);
static bool is_ident(const char *str, const int len);
static void get_rule_expr_toplevel(Node *node, deparse_context *context,
					   bool showimplicit);
static void get_rule_expr_funccall(Node *node, deparse_context *context,
					   bool showimplicit);
static bool looks_like_function(Node *node);
static void get_oper_expr(OpExpr *expr, deparse_context *context);
static void get_func_expr(FuncExpr *expr, deparse_context *context,
			  bool showimplicit);
static void get_agg_expr(Aggref *aggref, deparse_context *context,
			 Aggref *original_aggref);
static void get_agg_combine_expr(Node *node, deparse_context *context,
					 void *private);
static void get_windowfunc_expr(WindowFunc *wfunc, deparse_context *context);
static void get_coercion_expr(Node *arg, deparse_context *context,
				  Oid resulttype, int32 resulttypmod,
				  Node *parentNode);
static void get_const_expr(Const *constval, deparse_context *context,
			   int showtype);
static void get_jsonb_scalar(JsonbValue *scalar, deparse_context *context);
static void get_const_collation(Const *constval, deparse_context *context);
static void simple_quote_literal(StringInfo buf, const char *val);
static void get_sublink_expr(SubLink *sublink, deparse_context *context);
static void get_tablefunc(TableFunc *tf, deparse_context *context,
			  bool showimplicit);
static void get_from_clause(Query *query, const char *prefix,
				deparse_context *context);
static void get_from_clause_item(Node *jtnode, Query *query,
					 deparse_context *context);
static void get_column_alias_list(deparse_columns *colinfo,
					  deparse_context *context);
static void get_from_clause_coldeflist(RangeTblFunction *rtfunc,
						   deparse_columns *colinfo,
						   deparse_context *context);
static void get_tablesample_def(TableSampleClause *tablesample,
					deparse_context *context);
static void get_opclass_name(Oid opclass, Oid actual_datatype,
				 StringInfo buf);
static Node *processIndirection(Node *node, deparse_context *context);
static void printSubscripts(ArrayRef *aref, deparse_context *context);
static char *get_relation_name(Oid relid);
static char *generate_relation_name(Oid relid, List *namespaces);
static char *generate_qualified_relation_name(Oid relid);
static char *generate_function_name(Oid funcid, int nargs,
					   List *argnames, Oid *argtypes,
					   bool has_variadic, bool *use_variadic_p,
					   ParseExprKind special_exprkind);
static char *generate_operator_name(Oid operid, Oid arg1, Oid arg2);
static text *string_to_text(char *str);
static char *flatten_reloptions(Oid relid);
static char *ag_get_propindexdef_worker(Oid indexrelid, const Oid *excludeOps,
										int prettyFlags, bool missing_ok);
static char *ag_get_graphconstraintdef_worker(Oid constraintId,
											  int prettyFlags,
											  bool missing_ok);
static char *deparse_prop_expression_pretty(Node *expr, List *dpcontext,
											int prettyFlags);

#define only_marker(rte)  ((rte)->inh ? "" : "ONLY ")


/* ----------
 * get_ruledef			- Do it all and return a text
 *				  that could be used as a statement
 *				  to recreate the rule
 * ----------
 */
Datum
pg_get_ruledef(PG_FUNCTION_ARGS)
{
	Oid			ruleoid = PG_GETARG_OID(0);
	int			prettyFlags;
	char	   *res;

	prettyFlags = PRETTYFLAG_INDENT;

	res = pg_get_ruledef_worker(ruleoid, prettyFlags);

	if (res == NULL)
		PG_RETURN_NULL();

	PG_RETURN_TEXT_P(string_to_text(res));
}


Datum
pg_get_ruledef_ext(PG_FUNCTION_ARGS)
{
	Oid			ruleoid = PG_GETARG_OID(0);
	bool		pretty = PG_GETARG_BOOL(1);
	int			prettyFlags;
	char	   *res;

	prettyFlags = pretty ? (PRETTYFLAG_PAREN | PRETTYFLAG_INDENT | PRETTYFLAG_SCHEMA) : PRETTYFLAG_INDENT;

	res = pg_get_ruledef_worker(ruleoid, prettyFlags);

	if (res == NULL)
		PG_RETURN_NULL();

	PG_RETURN_TEXT_P(string_to_text(res));
}


static char *
pg_get_ruledef_worker(Oid ruleoid, int prettyFlags)
{
	Datum		args[1];
	char		nulls[1];
	int			spirc;
	HeapTuple	ruletup;
	TupleDesc	rulettc;
	StringInfoData buf;

	/*
	 * Do this first so that string is alloc'd in outer context not SPI's.
	 */
	initStringInfo(&buf);

	/*
	 * Connect to SPI manager
	 */
	if (SPI_connect() != SPI_OK_CONNECT)
		elog(ERROR, "SPI_connect failed");

	/*
	 * On the first call prepare the plan to lookup pg_rewrite. We read
	 * pg_rewrite over the SPI manager instead of using the syscache to be
	 * checked for read access on pg_rewrite.
	 */
	if (plan_getrulebyoid == NULL)
	{
		Oid			argtypes[1];
		SPIPlanPtr	plan;

		argtypes[0] = OIDOID;
		plan = SPI_prepare(query_getrulebyoid, 1, argtypes);
		if (plan == NULL)
			elog(ERROR, "SPI_prepare failed for \"%s\"", query_getrulebyoid);
		SPI_keepplan(plan);
		plan_getrulebyoid = plan;
	}

	/*
	 * Get the pg_rewrite tuple for this rule
	 */
	args[0] = ObjectIdGetDatum(ruleoid);
	nulls[0] = ' ';
	spirc = SPI_execute_plan(plan_getrulebyoid, args, nulls, true, 0);
	if (spirc != SPI_OK_SELECT)
		elog(ERROR, "failed to get pg_rewrite tuple for rule %u", ruleoid);
	if (SPI_processed != 1)
	{
		/*
		 * There is no tuple data available here, just keep the output buffer
		 * empty.
		 */
	}
	else
	{
		/*
		 * Get the rule's definition and put it into executor's memory
		 */
		ruletup = SPI_tuptable->vals[0];
		rulettc = SPI_tuptable->tupdesc;
		make_ruledef(&buf, ruletup, rulettc, prettyFlags);
	}

	/*
	 * Disconnect from SPI manager
	 */
	if (SPI_finish() != SPI_OK_FINISH)
		elog(ERROR, "SPI_finish failed");

	if (buf.len == 0)
		return NULL;

	return buf.data;
}


/* ----------
 * get_viewdef			- Mainly the same thing, but we
 *				  only return the SELECT part of a view
 * ----------
 */
Datum
pg_get_viewdef(PG_FUNCTION_ARGS)
{
	/* By OID */
	Oid			viewoid = PG_GETARG_OID(0);
	int			prettyFlags;
	char	   *res;

	prettyFlags = PRETTYFLAG_INDENT;

	res = pg_get_viewdef_worker(viewoid, prettyFlags, WRAP_COLUMN_DEFAULT);

	if (res == NULL)
		PG_RETURN_NULL();

	PG_RETURN_TEXT_P(string_to_text(res));
}


Datum
pg_get_viewdef_ext(PG_FUNCTION_ARGS)
{
	/* By OID */
	Oid			viewoid = PG_GETARG_OID(0);
	bool		pretty = PG_GETARG_BOOL(1);
	int			prettyFlags;
	char	   *res;

	prettyFlags = pretty ? (PRETTYFLAG_PAREN | PRETTYFLAG_INDENT | PRETTYFLAG_SCHEMA) : PRETTYFLAG_INDENT;

	res = pg_get_viewdef_worker(viewoid, prettyFlags, WRAP_COLUMN_DEFAULT);

	if (res == NULL)
		PG_RETURN_NULL();

	PG_RETURN_TEXT_P(string_to_text(res));
}

Datum
pg_get_viewdef_wrap(PG_FUNCTION_ARGS)
{
	/* By OID */
	Oid			viewoid = PG_GETARG_OID(0);
	int			wrap = PG_GETARG_INT32(1);
	int			prettyFlags;
	char	   *res;

	/* calling this implies we want pretty printing */
	prettyFlags = PRETTYFLAG_PAREN | PRETTYFLAG_INDENT | PRETTYFLAG_SCHEMA;

	res = pg_get_viewdef_worker(viewoid, prettyFlags, wrap);

	if (res == NULL)
		PG_RETURN_NULL();

	PG_RETURN_TEXT_P(string_to_text(res));
}

Datum
pg_get_viewdef_name(PG_FUNCTION_ARGS)
{
	/* By qualified name */
	text	   *viewname = PG_GETARG_TEXT_PP(0);
	int			prettyFlags;
	RangeVar   *viewrel;
	Oid			viewoid;
	char	   *res;

	prettyFlags = PRETTYFLAG_INDENT;

	/* Look up view name.  Can't lock it - we might not have privileges. */
	viewrel = makeRangeVarFromNameList(textToQualifiedNameList(viewname));
	viewoid = RangeVarGetRelid(viewrel, NoLock, false);

	res = pg_get_viewdef_worker(viewoid, prettyFlags, WRAP_COLUMN_DEFAULT);

	if (res == NULL)
		PG_RETURN_NULL();

	PG_RETURN_TEXT_P(string_to_text(res));
}


Datum
pg_get_viewdef_name_ext(PG_FUNCTION_ARGS)
{
	/* By qualified name */
	text	   *viewname = PG_GETARG_TEXT_PP(0);
	bool		pretty = PG_GETARG_BOOL(1);
	int			prettyFlags;
	RangeVar   *viewrel;
	Oid			viewoid;
	char	   *res;

	prettyFlags = pretty ? (PRETTYFLAG_PAREN | PRETTYFLAG_INDENT | PRETTYFLAG_SCHEMA) : PRETTYFLAG_INDENT;

	/* Look up view name.  Can't lock it - we might not have privileges. */
	viewrel = makeRangeVarFromNameList(textToQualifiedNameList(viewname));
	viewoid = RangeVarGetRelid(viewrel, NoLock, false);

	res = pg_get_viewdef_worker(viewoid, prettyFlags, WRAP_COLUMN_DEFAULT);

	if (res == NULL)
		PG_RETURN_NULL();

	PG_RETURN_TEXT_P(string_to_text(res));
}

/*
 * Common code for by-OID and by-name variants of pg_get_viewdef
 */
static char *
pg_get_viewdef_worker(Oid viewoid, int prettyFlags, int wrapColumn)
{
	Datum		args[2];
	char		nulls[2];
	int			spirc;
	HeapTuple	ruletup;
	TupleDesc	rulettc;
	StringInfoData buf;

	/*
	 * Do this first so that string is alloc'd in outer context not SPI's.
	 */
	initStringInfo(&buf);

	/*
	 * Connect to SPI manager
	 */
	if (SPI_connect() != SPI_OK_CONNECT)
		elog(ERROR, "SPI_connect failed");

	/*
	 * On the first call prepare the plan to lookup pg_rewrite. We read
	 * pg_rewrite over the SPI manager instead of using the syscache to be
	 * checked for read access on pg_rewrite.
	 */
	if (plan_getviewrule == NULL)
	{
		Oid			argtypes[2];
		SPIPlanPtr	plan;

		argtypes[0] = OIDOID;
		argtypes[1] = NAMEOID;
		plan = SPI_prepare(query_getviewrule, 2, argtypes);
		if (plan == NULL)
			elog(ERROR, "SPI_prepare failed for \"%s\"", query_getviewrule);
		SPI_keepplan(plan);
		plan_getviewrule = plan;
	}

	/*
	 * Get the pg_rewrite tuple for the view's SELECT rule
	 */
	args[0] = ObjectIdGetDatum(viewoid);
	args[1] = DirectFunctionCall1(namein, CStringGetDatum(ViewSelectRuleName));
	nulls[0] = ' ';
	nulls[1] = ' ';
	spirc = SPI_execute_plan(plan_getviewrule, args, nulls, true, 0);
	if (spirc != SPI_OK_SELECT)
		elog(ERROR, "failed to get pg_rewrite tuple for view %u", viewoid);
	if (SPI_processed != 1)
	{
		/*
		 * There is no tuple data available here, just keep the output buffer
		 * empty.
		 */
	}
	else
	{
		/*
		 * Get the rule's definition and put it into executor's memory
		 */
		ruletup = SPI_tuptable->vals[0];
		rulettc = SPI_tuptable->tupdesc;
		make_viewdef(&buf, ruletup, rulettc, prettyFlags, wrapColumn);
	}

	/*
	 * Disconnect from SPI manager
	 */
	if (SPI_finish() != SPI_OK_FINISH)
		elog(ERROR, "SPI_finish failed");

	if (buf.len == 0)
		return NULL;

	return buf.data;
}

/* ----------
 * get_triggerdef			- Get the definition of a trigger
 * ----------
 */
Datum
pg_get_triggerdef(PG_FUNCTION_ARGS)
{
	Oid			trigid = PG_GETARG_OID(0);
	char	   *res;

	res = pg_get_triggerdef_worker(trigid, false);

	if (res == NULL)
		PG_RETURN_NULL();

	PG_RETURN_TEXT_P(string_to_text(res));
}

Datum
pg_get_triggerdef_ext(PG_FUNCTION_ARGS)
{
	Oid			trigid = PG_GETARG_OID(0);
	bool		pretty = PG_GETARG_BOOL(1);
	char	   *res;

	res = pg_get_triggerdef_worker(trigid, pretty);

	if (res == NULL)
		PG_RETURN_NULL();

	PG_RETURN_TEXT_P(string_to_text(res));
}

static char *
pg_get_triggerdef_worker(Oid trigid, bool pretty)
{
	HeapTuple	ht_trig;
	Form_pg_trigger trigrec;
	StringInfoData buf;
	Relation	tgrel;
	ScanKeyData skey[1];
	SysScanDesc tgscan;
	int			findx = 0;
	char	   *tgname;
	char	   *tgoldtable;
	char	   *tgnewtable;
	Oid			argtypes[1];	/* dummy */
	Datum		value;
	bool		isnull;

	/*
	 * Fetch the pg_trigger tuple by the Oid of the trigger
	 */
	tgrel = heap_open(TriggerRelationId, AccessShareLock);

	ScanKeyInit(&skey[0],
				ObjectIdAttributeNumber,
				BTEqualStrategyNumber, F_OIDEQ,
				ObjectIdGetDatum(trigid));

	tgscan = systable_beginscan(tgrel, TriggerOidIndexId, true,
								NULL, 1, skey);

	ht_trig = systable_getnext(tgscan);

	if (!HeapTupleIsValid(ht_trig))
	{
		systable_endscan(tgscan);
		heap_close(tgrel, AccessShareLock);
		return NULL;
	}

	trigrec = (Form_pg_trigger) GETSTRUCT(ht_trig);

	/*
	 * Start the trigger definition. Note that the trigger's name should never
	 * be schema-qualified, but the trigger rel's name may be.
	 */
	initStringInfo(&buf);

	tgname = NameStr(trigrec->tgname);
	appendStringInfo(&buf, "CREATE %sTRIGGER %s ",
					 OidIsValid(trigrec->tgconstraint) ? "CONSTRAINT " : "",
					 quote_identifier(tgname));

	if (TRIGGER_FOR_BEFORE(trigrec->tgtype))
		appendStringInfoString(&buf, "BEFORE");
	else if (TRIGGER_FOR_AFTER(trigrec->tgtype))
		appendStringInfoString(&buf, "AFTER");
	else if (TRIGGER_FOR_INSTEAD(trigrec->tgtype))
		appendStringInfoString(&buf, "INSTEAD OF");
	else
		elog(ERROR, "unexpected tgtype value: %d", trigrec->tgtype);

	if (TRIGGER_FOR_INSERT(trigrec->tgtype))
	{
		appendStringInfoString(&buf, " INSERT");
		findx++;
	}
	if (TRIGGER_FOR_DELETE(trigrec->tgtype))
	{
		if (findx > 0)
			appendStringInfoString(&buf, " OR DELETE");
		else
			appendStringInfoString(&buf, " DELETE");
		findx++;
	}
	if (TRIGGER_FOR_UPDATE(trigrec->tgtype))
	{
		if (findx > 0)
			appendStringInfoString(&buf, " OR UPDATE");
		else
			appendStringInfoString(&buf, " UPDATE");
		findx++;
		/* tgattr is first var-width field, so OK to access directly */
		if (trigrec->tgattr.dim1 > 0)
		{
			int			i;

			appendStringInfoString(&buf, " OF ");
			for (i = 0; i < trigrec->tgattr.dim1; i++)
			{
				char	   *attname;

				if (i > 0)
					appendStringInfoString(&buf, ", ");
				attname = get_relid_attribute_name(trigrec->tgrelid,
												   trigrec->tgattr.values[i]);
				appendStringInfoString(&buf, quote_identifier(attname));
			}
		}
	}
	if (TRIGGER_FOR_TRUNCATE(trigrec->tgtype))
	{
		if (findx > 0)
			appendStringInfoString(&buf, " OR TRUNCATE");
		else
			appendStringInfoString(&buf, " TRUNCATE");
		findx++;
	}

	/*
	 * In non-pretty mode, always schema-qualify the target table name for
	 * safety.  In pretty mode, schema-qualify only if not visible.
	 */
	appendStringInfo(&buf, " ON %s ",
					 pretty ?
					 generate_relation_name(trigrec->tgrelid, NIL) :
					 generate_qualified_relation_name(trigrec->tgrelid));

	if (OidIsValid(trigrec->tgconstraint))
	{
		if (OidIsValid(trigrec->tgconstrrelid))
			appendStringInfo(&buf, "FROM %s ",
							 generate_relation_name(trigrec->tgconstrrelid, NIL));
		if (!trigrec->tgdeferrable)
			appendStringInfoString(&buf, "NOT ");
		appendStringInfoString(&buf, "DEFERRABLE INITIALLY ");
		if (trigrec->tginitdeferred)
			appendStringInfoString(&buf, "DEFERRED ");
		else
			appendStringInfoString(&buf, "IMMEDIATE ");
	}

	value = fastgetattr(ht_trig, Anum_pg_trigger_tgoldtable,
						tgrel->rd_att, &isnull);
	if (!isnull)
		tgoldtable = NameStr(*((NameData *) DatumGetPointer(value)));
	else
		tgoldtable = NULL;
	value = fastgetattr(ht_trig, Anum_pg_trigger_tgnewtable,
						tgrel->rd_att, &isnull);
	if (!isnull)
		tgnewtable = NameStr(*((NameData *) DatumGetPointer(value)));
	else
		tgnewtable = NULL;
	if (tgoldtable != NULL || tgnewtable != NULL)
	{
		appendStringInfoString(&buf, "REFERENCING ");
		if (tgoldtable != NULL)
			appendStringInfo(&buf, "OLD TABLE AS %s ", tgoldtable);
		if (tgnewtable != NULL)
			appendStringInfo(&buf, "NEW TABLE AS %s ", tgnewtable);
	}

	if (TRIGGER_FOR_ROW(trigrec->tgtype))
		appendStringInfoString(&buf, "FOR EACH ROW ");
	else
		appendStringInfoString(&buf, "FOR EACH STATEMENT ");

	/* If the trigger has a WHEN qualification, add that */
	value = fastgetattr(ht_trig, Anum_pg_trigger_tgqual,
						tgrel->rd_att, &isnull);
	if (!isnull)
	{
		Node	   *qual;
		char		relkind;
		deparse_context context;
		deparse_namespace dpns;
		RangeTblEntry *oldrte;
		RangeTblEntry *newrte;

		appendStringInfoString(&buf, "WHEN (");

		qual = stringToNode(TextDatumGetCString(value));

		relkind = get_rel_relkind(trigrec->tgrelid);

		/* Build minimal OLD and NEW RTEs for the rel */
		oldrte = makeNode(RangeTblEntry);
		oldrte->rtekind = RTE_RELATION;
		oldrte->relid = trigrec->tgrelid;
		oldrte->relkind = relkind;
		oldrte->alias = makeAlias("old", NIL);
		oldrte->eref = oldrte->alias;
		oldrte->lateral = false;
		oldrte->inh = false;
		oldrte->inFromCl = true;

		newrte = makeNode(RangeTblEntry);
		newrte->rtekind = RTE_RELATION;
		newrte->relid = trigrec->tgrelid;
		newrte->relkind = relkind;
		newrte->alias = makeAlias("new", NIL);
		newrte->eref = newrte->alias;
		newrte->lateral = false;
		newrte->inh = false;
		newrte->inFromCl = true;

		/* Build two-element rtable */
		memset(&dpns, 0, sizeof(dpns));
		dpns.rtable = list_make2(oldrte, newrte);
		dpns.ctes = NIL;
		set_rtable_names(&dpns, NIL, NULL);
		set_simple_column_names(&dpns);

		/* Set up context with one-deep namespace stack */
		context.buf = &buf;
		context.namespaces = list_make1(&dpns);
		context.windowClause = NIL;
		context.windowTList = NIL;
		context.varprefix = true;
		context.prettyFlags = pretty ? (PRETTYFLAG_PAREN | PRETTYFLAG_INDENT | PRETTYFLAG_SCHEMA) : PRETTYFLAG_INDENT;
		context.wrapColumn = WRAP_COLUMN_DEFAULT;
		context.indentLevel = PRETTYINDENT_STD;
		context.special_exprkind = EXPR_KIND_NONE;
		context.cypherexpr = false;

		get_rule_expr(qual, &context, false);

		appendStringInfoString(&buf, ") ");
	}

	appendStringInfo(&buf, "EXECUTE PROCEDURE %s(",
					 generate_function_name(trigrec->tgfoid, 0,
											NIL, argtypes,
											false, NULL, EXPR_KIND_NONE));

	if (trigrec->tgnargs > 0)
	{
		char	   *p;
		int			i;

		value = fastgetattr(ht_trig, Anum_pg_trigger_tgargs,
							tgrel->rd_att, &isnull);
		if (isnull)
			elog(ERROR, "tgargs is null for trigger %u", trigid);
		p = (char *) VARDATA_ANY(DatumGetByteaPP(value));
		for (i = 0; i < trigrec->tgnargs; i++)
		{
			if (i > 0)
				appendStringInfoString(&buf, ", ");
			simple_quote_literal(&buf, p);
			/* advance p to next string embedded in tgargs */
			while (*p)
				p++;
			p++;
		}
	}

	/* We deliberately do not put semi-colon at end */
	appendStringInfoChar(&buf, ')');

	/* Clean up */
	systable_endscan(tgscan);

	heap_close(tgrel, AccessShareLock);

	return buf.data;
}

/* ----------
 * get_indexdef			- Get the definition of an index
 *
 * In the extended version, there is a colno argument as well as pretty bool.
 *	if colno == 0, we want a complete index definition.
 *	if colno > 0, we only want the Nth index key's variable or expression.
 *
 * Note that the SQL-function versions of this omit any info about the
 * index tablespace; this is intentional because pg_dump wants it that way.
 * However pg_get_indexdef_string() includes the index tablespace.
 * ----------
 */
Datum
pg_get_indexdef(PG_FUNCTION_ARGS)
{
	Oid			indexrelid = PG_GETARG_OID(0);
	int			prettyFlags;
	char	   *res;

	prettyFlags = PRETTYFLAG_INDENT;

	res = pg_get_indexdef_worker(indexrelid, 0, NULL, false, false,
								 prettyFlags, true);

	if (res == NULL)
		PG_RETURN_NULL();

	PG_RETURN_TEXT_P(string_to_text(res));
}

Datum
pg_get_indexdef_ext(PG_FUNCTION_ARGS)
{
	Oid			indexrelid = PG_GETARG_OID(0);
	int32		colno = PG_GETARG_INT32(1);
	bool		pretty = PG_GETARG_BOOL(2);
	int			prettyFlags;
	char	   *res;

	prettyFlags = pretty ? (PRETTYFLAG_PAREN | PRETTYFLAG_INDENT | PRETTYFLAG_SCHEMA) : PRETTYFLAG_INDENT;

	res = pg_get_indexdef_worker(indexrelid, colno, NULL, colno != 0, false,
								 prettyFlags, true);

	if (res == NULL)
		PG_RETURN_NULL();

	PG_RETURN_TEXT_P(string_to_text(res));
}

/*
 * Internal version for use by ALTER TABLE.
 * Includes a tablespace clause in the result.
 * Returns a palloc'd C string; no pretty-printing.
 */
char *
pg_get_indexdef_string(Oid indexrelid)
{
	return pg_get_indexdef_worker(indexrelid, 0, NULL, false, true, 0, false);
}

/* Internal version that just reports the column definitions */
char *
pg_get_indexdef_columns(Oid indexrelid, bool pretty)
{
	int			prettyFlags;

	prettyFlags = pretty ? (PRETTYFLAG_PAREN | PRETTYFLAG_INDENT | PRETTYFLAG_SCHEMA) : PRETTYFLAG_INDENT;

	return pg_get_indexdef_worker(indexrelid, 0, NULL, true, false,
								  prettyFlags, false);
}

/*
 * Internal workhorse to decompile an index definition.
 *
 * This is now used for exclusion constraints as well: if excludeOps is not
 * NULL then it points to an array of exclusion operator OIDs.
 */
static char *
pg_get_indexdef_worker(Oid indexrelid, int colno,
					   const Oid *excludeOps,
					   bool attrsOnly, bool showTblSpc,
					   int prettyFlags, bool missing_ok)
{
	/* might want a separate isConstraint parameter later */
	bool		isConstraint = (excludeOps != NULL);
	HeapTuple	ht_idx;
	HeapTuple	ht_idxrel;
	HeapTuple	ht_am;
	Form_pg_index idxrec;
	Form_pg_class idxrelrec;
	Form_pg_am	amrec;
	IndexAmRoutine *amroutine;
	List	   *indexprs;
	ListCell   *indexpr_item;
	List	   *context;
	Oid			indrelid;
	int			keyno;
	Datum		indcollDatum;
	Datum		indclassDatum;
	Datum		indoptionDatum;
	bool		isnull;
	oidvector  *indcollation;
	oidvector  *indclass;
	int2vector *indoption;
	StringInfoData buf;
	char	   *str;
	char	   *sep;

	/*
	 * Fetch the pg_index tuple by the Oid of the index
	 */
	ht_idx = SearchSysCache1(INDEXRELID, ObjectIdGetDatum(indexrelid));
	if (!HeapTupleIsValid(ht_idx))
	{
		if (missing_ok)
			return NULL;
		elog(ERROR, "cache lookup failed for index %u", indexrelid);
	}
	idxrec = (Form_pg_index) GETSTRUCT(ht_idx);

	indrelid = idxrec->indrelid;
	Assert(indexrelid == idxrec->indexrelid);

	/* Must get indcollation, indclass, and indoption the hard way */
	indcollDatum = SysCacheGetAttr(INDEXRELID, ht_idx,
								   Anum_pg_index_indcollation, &isnull);
	Assert(!isnull);
	indcollation = (oidvector *) DatumGetPointer(indcollDatum);

	indclassDatum = SysCacheGetAttr(INDEXRELID, ht_idx,
									Anum_pg_index_indclass, &isnull);
	Assert(!isnull);
	indclass = (oidvector *) DatumGetPointer(indclassDatum);

	indoptionDatum = SysCacheGetAttr(INDEXRELID, ht_idx,
									 Anum_pg_index_indoption, &isnull);
	Assert(!isnull);
	indoption = (int2vector *) DatumGetPointer(indoptionDatum);

	/*
	 * Fetch the pg_class tuple of the index relation
	 */
	ht_idxrel = SearchSysCache1(RELOID, ObjectIdGetDatum(indexrelid));
	if (!HeapTupleIsValid(ht_idxrel))
		elog(ERROR, "cache lookup failed for relation %u", indexrelid);
	idxrelrec = (Form_pg_class) GETSTRUCT(ht_idxrel);

	/*
	 * Fetch the pg_am tuple of the index' access method
	 */
	ht_am = SearchSysCache1(AMOID, ObjectIdGetDatum(idxrelrec->relam));
	if (!HeapTupleIsValid(ht_am))
		elog(ERROR, "cache lookup failed for access method %u",
			 idxrelrec->relam);
	amrec = (Form_pg_am) GETSTRUCT(ht_am);

	/* Fetch the index AM's API struct */
	amroutine = GetIndexAmRoutine(amrec->amhandler);

	/*
	 * Get the index expressions, if any.  (NOTE: we do not use the relcache
	 * versions of the expressions and predicate, because we want to display
	 * non-const-folded expressions.)
	 */
	if (!heap_attisnull(ht_idx, Anum_pg_index_indexprs))
	{
		Datum		exprsDatum;
		bool		isnull;
		char	   *exprsString;

		exprsDatum = SysCacheGetAttr(INDEXRELID, ht_idx,
									 Anum_pg_index_indexprs, &isnull);
		Assert(!isnull);
		exprsString = TextDatumGetCString(exprsDatum);
		indexprs = (List *) stringToNode(exprsString);
		pfree(exprsString);
	}
	else
		indexprs = NIL;

	indexpr_item = list_head(indexprs);

	context = deparse_context_for(get_relation_name(indrelid), indrelid);

	/*
	 * Start the index definition.  Note that the index's name should never be
	 * schema-qualified, but the indexed rel's name may be.
	 */
	initStringInfo(&buf);

	if (!attrsOnly)
	{
		if (!isConstraint)
			appendStringInfo(&buf, "CREATE %sINDEX %s ON %s USING %s (",
							 idxrec->indisunique ? "UNIQUE " : "",
							 quote_identifier(NameStr(idxrelrec->relname)),
							 (prettyFlags & PRETTYFLAG_SCHEMA) ?
							 generate_relation_name(indrelid, NIL) :
							 generate_qualified_relation_name(indrelid),
							 quote_identifier(NameStr(amrec->amname)));
		else					/* currently, must be EXCLUDE constraint */
			appendStringInfo(&buf, "EXCLUDE USING %s (",
							 quote_identifier(NameStr(amrec->amname)));
	}

	/*
	 * Report the indexed attributes
	 */
	sep = "";
	for (keyno = 0; keyno < idxrec->indnatts; keyno++)
	{
		AttrNumber	attnum = idxrec->indkey.values[keyno];
		int16		opt = indoption->values[keyno];
		Oid			keycoltype;
		Oid			keycolcollation;

		if (!colno)
			appendStringInfoString(&buf, sep);
		sep = ", ";

		if (attnum != 0)
		{
			/* Simple index column */
			char	   *attname;
			int32		keycoltypmod;

			attname = get_relid_attribute_name(indrelid, attnum);
			if (!colno || colno == keyno + 1)
				appendStringInfoString(&buf, quote_identifier(attname));
			get_atttypetypmodcoll(indrelid, attnum,
								  &keycoltype, &keycoltypmod,
								  &keycolcollation);
		}
		else
		{
			/* expressional index */
			Node	   *indexkey;

			if (indexpr_item == NULL)
				elog(ERROR, "too few entries in indexprs list");
			indexkey = (Node *) lfirst(indexpr_item);
			indexpr_item = lnext(indexpr_item);
			/* Deparse */
			str = deparse_expression_pretty(indexkey, context, false, false,
											prettyFlags, 0);
			if (!colno || colno == keyno + 1)
			{
				/* Need parens if it's not a bare function call */
				if (looks_like_function(indexkey))
					appendStringInfoString(&buf, str);
				else
					appendStringInfo(&buf, "(%s)", str);
			}
			keycoltype = exprType(indexkey);
			keycolcollation = exprCollation(indexkey);
		}

		if (!attrsOnly && (!colno || colno == keyno + 1))
		{
			Oid			indcoll;

			/* Add collation, if not default for column */
			indcoll = indcollation->values[keyno];
			if (OidIsValid(indcoll) && indcoll != keycolcollation)
				appendStringInfo(&buf, " COLLATE %s",
								 generate_collation_name((indcoll)));

			/* Add the operator class name, if not default */
			get_opclass_name(indclass->values[keyno], keycoltype, &buf);

			/* Add options if relevant */
			if (amroutine->amcanorder)
			{
				/* if it supports sort ordering, report DESC and NULLS opts */
				if (opt & INDOPTION_DESC)
				{
					appendStringInfoString(&buf, " DESC");
					/* NULLS FIRST is the default in this case */
					if (!(opt & INDOPTION_NULLS_FIRST))
						appendStringInfoString(&buf, " NULLS LAST");
				}
				else
				{
					if (opt & INDOPTION_NULLS_FIRST)
						appendStringInfoString(&buf, " NULLS FIRST");
				}
			}

			/* Add the exclusion operator if relevant */
			if (excludeOps != NULL)
				appendStringInfo(&buf, " WITH %s",
								 generate_operator_name(excludeOps[keyno],
														keycoltype,
														keycoltype));
		}
	}

	if (!attrsOnly)
	{
		appendStringInfoChar(&buf, ')');

		/*
		 * If it has options, append "WITH (options)"
		 */
		str = flatten_reloptions(indexrelid);
		if (str)
		{
			appendStringInfo(&buf, " WITH (%s)", str);
			pfree(str);
		}

		/*
		 * Print tablespace, but only if requested
		 */
		if (showTblSpc)
		{
			Oid			tblspc;

			tblspc = get_rel_tablespace(indexrelid);
			if (!OidIsValid(tblspc))
				tblspc = MyDatabaseTableSpace;
			if (isConstraint)
				appendStringInfoString(&buf, " USING INDEX");
			appendStringInfo(&buf, " TABLESPACE %s",
							 quote_identifier(get_tablespace_name(tblspc)));
		}

		/*
		 * If it's a partial index, decompile and append the predicate
		 */
		if (!heap_attisnull(ht_idx, Anum_pg_index_indpred))
		{
			Node	   *node;
			Datum		predDatum;
			bool		isnull;
			char	   *predString;

			/* Convert text string to node tree */
			predDatum = SysCacheGetAttr(INDEXRELID, ht_idx,
										Anum_pg_index_indpred, &isnull);
			Assert(!isnull);
			predString = TextDatumGetCString(predDatum);
			node = (Node *) stringToNode(predString);
			pfree(predString);

			/* Deparse */
			str = deparse_expression_pretty(node, context, false, false,
											prettyFlags, 0);
			if (isConstraint)
				appendStringInfo(&buf, " WHERE (%s)", str);
			else
				appendStringInfo(&buf, " WHERE %s", str);
		}
	}

	/* Clean up */
	ReleaseSysCache(ht_idx);
	ReleaseSysCache(ht_idxrel);
	ReleaseSysCache(ht_am);

	return buf.data;
}

/*
 * pg_get_statisticsobjdef
 *		Get the definition of an extended statistics object
 */
Datum
pg_get_statisticsobjdef(PG_FUNCTION_ARGS)
{
	Oid			statextid = PG_GETARG_OID(0);
	char	   *res;

	res = pg_get_statisticsobj_worker(statextid, true);

	if (res == NULL)
		PG_RETURN_NULL();

	PG_RETURN_TEXT_P(string_to_text(res));
}

/*
 * Internal workhorse to decompile an extended statistics object.
 */
static char *
pg_get_statisticsobj_worker(Oid statextid, bool missing_ok)
{
	Form_pg_statistic_ext statextrec;
	HeapTuple	statexttup;
	StringInfoData buf;
	int			colno;
	char	   *nsp;
	ArrayType  *arr;
	char	   *enabled;
	Datum		datum;
	bool		isnull;
	bool		ndistinct_enabled;
	bool		dependencies_enabled;
	int			i;

	statexttup = SearchSysCache1(STATEXTOID, ObjectIdGetDatum(statextid));

	if (!HeapTupleIsValid(statexttup))
	{
		if (missing_ok)
			return NULL;
		elog(ERROR, "cache lookup failed for statistics object %u", statextid);
	}

	statextrec = (Form_pg_statistic_ext) GETSTRUCT(statexttup);

	initStringInfo(&buf);

	nsp = get_namespace_name(statextrec->stxnamespace);
	appendStringInfo(&buf, "CREATE STATISTICS %s",
					 quote_qualified_identifier(nsp,
												NameStr(statextrec->stxname)));

	/*
	 * Decode the stxkind column so that we know which stats types to print.
	 */
	datum = SysCacheGetAttr(STATEXTOID, statexttup,
							Anum_pg_statistic_ext_stxkind, &isnull);
	Assert(!isnull);
	arr = DatumGetArrayTypeP(datum);
	if (ARR_NDIM(arr) != 1 ||
		ARR_HASNULL(arr) ||
		ARR_ELEMTYPE(arr) != CHAROID)
		elog(ERROR, "stxkind is not a 1-D char array");
	enabled = (char *) ARR_DATA_PTR(arr);

	ndistinct_enabled = false;
	dependencies_enabled = false;

	for (i = 0; i < ARR_DIMS(arr)[0]; i++)
	{
		if (enabled[i] == STATS_EXT_NDISTINCT)
			ndistinct_enabled = true;
		if (enabled[i] == STATS_EXT_DEPENDENCIES)
			dependencies_enabled = true;
	}

	/*
	 * If any option is disabled, then we'll need to append the types clause
	 * to show which options are enabled.  We omit the types clause on purpose
	 * when all options are enabled, so a pg_dump/pg_restore will create all
	 * statistics types on a newer postgres version, if the statistics had all
	 * options enabled on the original version.
	 */
	if (!ndistinct_enabled || !dependencies_enabled)
	{
		appendStringInfoString(&buf, " (");
		if (ndistinct_enabled)
			appendStringInfoString(&buf, "ndistinct");
		else if (dependencies_enabled)
			appendStringInfoString(&buf, "dependencies");
		appendStringInfoChar(&buf, ')');
	}

	appendStringInfoString(&buf, " ON ");

	for (colno = 0; colno < statextrec->stxkeys.dim1; colno++)
	{
		AttrNumber	attnum = statextrec->stxkeys.values[colno];
		char	   *attname;

		if (colno > 0)
			appendStringInfoString(&buf, ", ");

		attname = get_relid_attribute_name(statextrec->stxrelid, attnum);

		appendStringInfoString(&buf, quote_identifier(attname));
	}

	appendStringInfo(&buf, " FROM %s",
					 generate_relation_name(statextrec->stxrelid, NIL));

	ReleaseSysCache(statexttup);

	return buf.data;
}

/*
 * pg_get_partkeydef
 *
 * Returns the partition key specification, ie, the following:
 *
 * PARTITION BY { RANGE | LIST } (column opt_collation opt_opclass [, ...])
 */
Datum
pg_get_partkeydef(PG_FUNCTION_ARGS)
{
	Oid			relid = PG_GETARG_OID(0);
	char	   *res;

	res = pg_get_partkeydef_worker(relid, PRETTYFLAG_INDENT, false, true);

	if (res == NULL)
		PG_RETURN_NULL();

	PG_RETURN_TEXT_P(string_to_text(res));
}

/* Internal version that just reports the column definitions */
char *
pg_get_partkeydef_columns(Oid relid, bool pretty)
{
	int			prettyFlags;

	prettyFlags = pretty ? (PRETTYFLAG_PAREN | PRETTYFLAG_INDENT | PRETTYFLAG_SCHEMA) : PRETTYFLAG_INDENT;

	return pg_get_partkeydef_worker(relid, prettyFlags, true, false);
}

/*
 * Internal workhorse to decompile a partition key definition.
 */
static char *
pg_get_partkeydef_worker(Oid relid, int prettyFlags,
						 bool attrsOnly, bool missing_ok)
{
	Form_pg_partitioned_table form;
	HeapTuple	tuple;
	oidvector  *partclass;
	oidvector  *partcollation;
	List	   *partexprs;
	ListCell   *partexpr_item;
	List	   *context;
	Datum		datum;
	bool		isnull;
	StringInfoData buf;
	int			keyno;
	char	   *str;
	char	   *sep;

	tuple = SearchSysCache1(PARTRELID, ObjectIdGetDatum(relid));
	if (!HeapTupleIsValid(tuple))
	{
		if (missing_ok)
			return NULL;
		elog(ERROR, "cache lookup failed for partition key of %u", relid);
	}

	form = (Form_pg_partitioned_table) GETSTRUCT(tuple);

	Assert(form->partrelid == relid);

	/* Must get partclass and partcollation the hard way */
	datum = SysCacheGetAttr(PARTRELID, tuple,
							Anum_pg_partitioned_table_partclass, &isnull);
	Assert(!isnull);
	partclass = (oidvector *) DatumGetPointer(datum);

	datum = SysCacheGetAttr(PARTRELID, tuple,
							Anum_pg_partitioned_table_partcollation, &isnull);
	Assert(!isnull);
	partcollation = (oidvector *) DatumGetPointer(datum);


	/*
	 * Get the expressions, if any.  (NOTE: we do not use the relcache
	 * versions of the expressions, because we want to display
	 * non-const-folded expressions.)
	 */
	if (!heap_attisnull(tuple, Anum_pg_partitioned_table_partexprs))
	{
		Datum		exprsDatum;
		bool		isnull;
		char	   *exprsString;

		exprsDatum = SysCacheGetAttr(PARTRELID, tuple,
									 Anum_pg_partitioned_table_partexprs, &isnull);
		Assert(!isnull);
		exprsString = TextDatumGetCString(exprsDatum);
		partexprs = (List *) stringToNode(exprsString);

		if (!IsA(partexprs, List))
			elog(ERROR, "unexpected node type found in partexprs: %d",
				 (int) nodeTag(partexprs));

		pfree(exprsString);
	}
	else
		partexprs = NIL;

	partexpr_item = list_head(partexprs);
	context = deparse_context_for(get_relation_name(relid), relid);

	initStringInfo(&buf);

	switch (form->partstrat)
	{
		case PARTITION_STRATEGY_LIST:
			if (!attrsOnly)
				appendStringInfo(&buf, "LIST");
			break;
		case PARTITION_STRATEGY_RANGE:
			if (!attrsOnly)
				appendStringInfo(&buf, "RANGE");
			break;
		default:
			elog(ERROR, "unexpected partition strategy: %d",
				 (int) form->partstrat);
	}

	if (!attrsOnly)
		appendStringInfo(&buf, " (");
	sep = "";
	for (keyno = 0; keyno < form->partnatts; keyno++)
	{
		AttrNumber	attnum = form->partattrs.values[keyno];
		Oid			keycoltype;
		Oid			keycolcollation;
		Oid			partcoll;

		appendStringInfoString(&buf, sep);
		sep = ", ";
		if (attnum != 0)
		{
			/* Simple attribute reference */
			char	   *attname;
			int32		keycoltypmod;

			attname = get_relid_attribute_name(relid, attnum);
			appendStringInfoString(&buf, quote_identifier(attname));
			get_atttypetypmodcoll(relid, attnum,
								  &keycoltype, &keycoltypmod,
								  &keycolcollation);
		}
		else
		{
			/* Expression */
			Node	   *partkey;

			if (partexpr_item == NULL)
				elog(ERROR, "too few entries in partexprs list");
			partkey = (Node *) lfirst(partexpr_item);
			partexpr_item = lnext(partexpr_item);

			/* Deparse */
			str = deparse_expression_pretty(partkey, context, false, false,
											prettyFlags, 0);
			/* Need parens if it's not a bare function call */
			if (looks_like_function(partkey))
				appendStringInfoString(&buf, str);
			else
				appendStringInfo(&buf, "(%s)", str);

			keycoltype = exprType(partkey);
			keycolcollation = exprCollation(partkey);
		}

		/* Add collation, if not default for column */
		partcoll = partcollation->values[keyno];
		if (!attrsOnly && OidIsValid(partcoll) && partcoll != keycolcollation)
			appendStringInfo(&buf, " COLLATE %s",
							 generate_collation_name((partcoll)));

		/* Add the operator class name, if not default */
		if (!attrsOnly)
			get_opclass_name(partclass->values[keyno], keycoltype, &buf);
	}

	if (!attrsOnly)
		appendStringInfoChar(&buf, ')');

	/* Clean up */
	ReleaseSysCache(tuple);

	return buf.data;
}

/*
 * pg_get_partition_constraintdef
 *
 * Returns partition constraint expression as a string for the input relation
 */
Datum
pg_get_partition_constraintdef(PG_FUNCTION_ARGS)
{
	Oid			relationId = PG_GETARG_OID(0);
	Expr	   *constr_expr;
	int			prettyFlags;
	List	   *context;
	char	   *consrc;

	constr_expr = get_partition_qual_relid(relationId);

	/* Quick exit if not a partition */
	if (constr_expr == NULL)
		PG_RETURN_NULL();

	/*
	 * Deparse and return the constraint expression.
	 */
	prettyFlags = PRETTYFLAG_INDENT;
	context = deparse_context_for(get_relation_name(relationId), relationId);
	consrc = deparse_expression_pretty((Node *) constr_expr, context, false,
									   false, prettyFlags, 0);

	PG_RETURN_TEXT_P(string_to_text(consrc));
}

/*
 * pg_get_constraintdef
 *
 * Returns the definition for the constraint, ie, everything that needs to
 * appear after "ALTER TABLE ... ADD CONSTRAINT <constraintname>".
 */
Datum
pg_get_constraintdef(PG_FUNCTION_ARGS)
{
	Oid			constraintId = PG_GETARG_OID(0);
	int			prettyFlags;
	char	   *res;

	prettyFlags = PRETTYFLAG_INDENT;

	res = pg_get_constraintdef_worker(constraintId, false, prettyFlags, true);

	if (res == NULL)
		PG_RETURN_NULL();

	PG_RETURN_TEXT_P(string_to_text(res));
}

Datum
pg_get_constraintdef_ext(PG_FUNCTION_ARGS)
{
	Oid			constraintId = PG_GETARG_OID(0);
	bool		pretty = PG_GETARG_BOOL(1);
	int			prettyFlags;
	char	   *res;

	prettyFlags = pretty ? (PRETTYFLAG_PAREN | PRETTYFLAG_INDENT | PRETTYFLAG_SCHEMA) : PRETTYFLAG_INDENT;

	res = pg_get_constraintdef_worker(constraintId, false, prettyFlags, true);

	if (res == NULL)
		PG_RETURN_NULL();

	PG_RETURN_TEXT_P(string_to_text(res));
}

/*
 * Internal version that returns a full ALTER TABLE ... ADD CONSTRAINT command
 */
char *
pg_get_constraintdef_command(Oid constraintId)
{
	return pg_get_constraintdef_worker(constraintId, true, 0, false);
}

/*
 * As of 9.4, we now use an MVCC snapshot for this.
 */
static char *
pg_get_constraintdef_worker(Oid constraintId, bool fullCommand,
							int prettyFlags, bool missing_ok)
{
	HeapTuple	tup;
	Form_pg_constraint conForm;
	StringInfoData buf;
	SysScanDesc scandesc;
	ScanKeyData scankey[1];
	Snapshot	snapshot = RegisterSnapshot(GetTransactionSnapshot());
	Relation	relation = heap_open(ConstraintRelationId, AccessShareLock);

	ScanKeyInit(&scankey[0],
				ObjectIdAttributeNumber,
				BTEqualStrategyNumber, F_OIDEQ,
				ObjectIdGetDatum(constraintId));

	scandesc = systable_beginscan(relation,
								  ConstraintOidIndexId,
								  true,
								  snapshot,
								  1,
								  scankey);

	/*
	 * We later use the tuple with SysCacheGetAttr() as if we had obtained it
	 * via SearchSysCache, which works fine.
	 */
	tup = systable_getnext(scandesc);

	UnregisterSnapshot(snapshot);

	if (!HeapTupleIsValid(tup))
	{
		if (missing_ok)
		{
			systable_endscan(scandesc);
			heap_close(relation, AccessShareLock);
			return NULL;
		}
		elog(ERROR, "could not find tuple for constraint %u", constraintId);
	}

	conForm = (Form_pg_constraint) GETSTRUCT(tup);

	initStringInfo(&buf);

	if (fullCommand)
	{
		/*
		 * Currently, callers want ALTER TABLE (without ONLY) for CHECK
		 * constraints, and other types of constraints don't inherit anyway so
		 * it doesn't matter whether we say ONLY or not.  Someday we might
		 * need to let callers specify whether to put ONLY in the command.
		 */
		appendStringInfo(&buf, "ALTER TABLE %s ADD CONSTRAINT %s ",
						 generate_qualified_relation_name(conForm->conrelid),
						 quote_identifier(NameStr(conForm->conname)));
	}

	switch (conForm->contype)
	{
		case CONSTRAINT_FOREIGN:
			{
				Datum		val;
				bool		isnull;
				const char *string;

				/* Start off the constraint definition */
				appendStringInfoString(&buf, "FOREIGN KEY (");

				/* Fetch and build referencing-column list */
				val = SysCacheGetAttr(CONSTROID, tup,
									  Anum_pg_constraint_conkey, &isnull);
				if (isnull)
					elog(ERROR, "null conkey for constraint %u",
						 constraintId);

				decompile_column_index_array(val, conForm->conrelid, &buf);

				/* add foreign relation name */
				appendStringInfo(&buf, ") REFERENCES %s(",
								 generate_relation_name(conForm->confrelid,
														NIL));

				/* Fetch and build referenced-column list */
				val = SysCacheGetAttr(CONSTROID, tup,
									  Anum_pg_constraint_confkey, &isnull);
				if (isnull)
					elog(ERROR, "null confkey for constraint %u",
						 constraintId);

				decompile_column_index_array(val, conForm->confrelid, &buf);

				appendStringInfoChar(&buf, ')');

				/* Add match type */
				switch (conForm->confmatchtype)
				{
					case FKCONSTR_MATCH_FULL:
						string = " MATCH FULL";
						break;
					case FKCONSTR_MATCH_PARTIAL:
						string = " MATCH PARTIAL";
						break;
					case FKCONSTR_MATCH_SIMPLE:
						string = "";
						break;
					default:
						elog(ERROR, "unrecognized confmatchtype: %d",
							 conForm->confmatchtype);
						string = "";	/* keep compiler quiet */
						break;
				}
				appendStringInfoString(&buf, string);

				/* Add ON UPDATE and ON DELETE clauses, if needed */
				switch (conForm->confupdtype)
				{
					case FKCONSTR_ACTION_NOACTION:
						string = NULL;	/* suppress default */
						break;
					case FKCONSTR_ACTION_RESTRICT:
						string = "RESTRICT";
						break;
					case FKCONSTR_ACTION_CASCADE:
						string = "CASCADE";
						break;
					case FKCONSTR_ACTION_SETNULL:
						string = "SET NULL";
						break;
					case FKCONSTR_ACTION_SETDEFAULT:
						string = "SET DEFAULT";
						break;
					default:
						elog(ERROR, "unrecognized confupdtype: %d",
							 conForm->confupdtype);
						string = NULL;	/* keep compiler quiet */
						break;
				}
				if (string)
					appendStringInfo(&buf, " ON UPDATE %s", string);

				switch (conForm->confdeltype)
				{
					case FKCONSTR_ACTION_NOACTION:
						string = NULL;	/* suppress default */
						break;
					case FKCONSTR_ACTION_RESTRICT:
						string = "RESTRICT";
						break;
					case FKCONSTR_ACTION_CASCADE:
						string = "CASCADE";
						break;
					case FKCONSTR_ACTION_SETNULL:
						string = "SET NULL";
						break;
					case FKCONSTR_ACTION_SETDEFAULT:
						string = "SET DEFAULT";
						break;
					default:
						elog(ERROR, "unrecognized confdeltype: %d",
							 conForm->confdeltype);
						string = NULL;	/* keep compiler quiet */
						break;
				}
				if (string)
					appendStringInfo(&buf, " ON DELETE %s", string);

				break;
			}
		case CONSTRAINT_PRIMARY:
		case CONSTRAINT_UNIQUE:
			{
				Datum		val;
				bool		isnull;
				Oid			indexId;

				/* Start off the constraint definition */
				if (conForm->contype == CONSTRAINT_PRIMARY)
					appendStringInfoString(&buf, "PRIMARY KEY (");
				else
					appendStringInfoString(&buf, "UNIQUE (");

				/* Fetch and build target column list */
				val = SysCacheGetAttr(CONSTROID, tup,
									  Anum_pg_constraint_conkey, &isnull);
				if (isnull)
					elog(ERROR, "null conkey for constraint %u",
						 constraintId);

				decompile_column_index_array(val, conForm->conrelid, &buf);

				appendStringInfoChar(&buf, ')');

				indexId = get_constraint_index(constraintId);

				/* XXX why do we only print these bits if fullCommand? */
				if (fullCommand && OidIsValid(indexId))
				{
					char	   *options = flatten_reloptions(indexId);
					Oid			tblspc;

					if (options)
					{
						appendStringInfo(&buf, " WITH (%s)", options);
						pfree(options);
					}

					tblspc = get_rel_tablespace(indexId);
					if (OidIsValid(tblspc))
						appendStringInfo(&buf, " USING INDEX TABLESPACE %s",
										 quote_identifier(get_tablespace_name(tblspc)));
				}

				break;
			}
		case CONSTRAINT_CHECK:
			{
				Datum		val;
				bool		isnull;
				char	   *conbin;
				char	   *consrc;
				Node	   *expr;
				List	   *context;

				/* Fetch constraint expression in parsetree form */
				val = SysCacheGetAttr(CONSTROID, tup,
									  Anum_pg_constraint_conbin, &isnull);
				if (isnull)
					elog(ERROR, "null conbin for constraint %u",
						 constraintId);

				conbin = TextDatumGetCString(val);
				expr = stringToNode(conbin);

				/* Set up deparsing context for Var nodes in constraint */
				if (conForm->conrelid != InvalidOid)
				{
					/* relation constraint */
					context = deparse_context_for(get_relation_name(conForm->conrelid),
												  conForm->conrelid);
				}
				else
				{
					/* domain constraint --- can't have Vars */
					context = NIL;
				}

				consrc = deparse_expression_pretty(expr, context, false, false,
												   prettyFlags, 0);

				/*
				 * Now emit the constraint definition, adding NO INHERIT if
				 * necessary.
				 *
				 * There are cases where the constraint expression will be
				 * fully parenthesized and we don't need the outer parens ...
				 * but there are other cases where we do need 'em.  Be
				 * conservative for now.
				 *
				 * Note that simply checking for leading '(' and trailing ')'
				 * would NOT be good enough, consider "(x > 0) AND (y > 0)".
				 */
				appendStringInfo(&buf, "CHECK (%s)%s",
								 consrc,
								 conForm->connoinherit ? " NO INHERIT" : "");
				break;
			}
		case CONSTRAINT_TRIGGER:

			/*
			 * There isn't an ALTER TABLE syntax for creating a user-defined
			 * constraint trigger, but it seems better to print something than
			 * throw an error; if we throw error then this function couldn't
			 * safely be applied to all rows of pg_constraint.
			 */
			appendStringInfoString(&buf, "TRIGGER");
			break;
		case CONSTRAINT_EXCLUSION:
			{
				Oid			indexOid = conForm->conindid;
				Datum		val;
				bool		isnull;
				Datum	   *elems;
				int			nElems;
				int			i;
				Oid		   *operators;

				/* Extract operator OIDs from the pg_constraint tuple */
				val = SysCacheGetAttr(CONSTROID, tup,
									  Anum_pg_constraint_conexclop,
									  &isnull);
				if (isnull)
					elog(ERROR, "null conexclop for constraint %u",
						 constraintId);

				deconstruct_array(DatumGetArrayTypeP(val),
								  OIDOID, sizeof(Oid), true, 'i',
								  &elems, NULL, &nElems);

				operators = (Oid *) palloc(nElems * sizeof(Oid));
				for (i = 0; i < nElems; i++)
					operators[i] = DatumGetObjectId(elems[i]);

				/* pg_get_indexdef_worker does the rest */
				/* suppress tablespace because pg_dump wants it that way */
				appendStringInfoString(&buf,
									   pg_get_indexdef_worker(indexOid,
															  0,
															  operators,
															  false,
															  false,
															  prettyFlags,
															  false));
				break;
			}
		default:
			elog(ERROR, "invalid constraint type \"%c\"", conForm->contype);
			break;
	}

	if (conForm->condeferrable)
		appendStringInfoString(&buf, " DEFERRABLE");
	if (conForm->condeferred)
		appendStringInfoString(&buf, " INITIALLY DEFERRED");
	if (!conForm->convalidated)
		appendStringInfoString(&buf, " NOT VALID");

	/* Cleanup */
	systable_endscan(scandesc);
	heap_close(relation, AccessShareLock);

	return buf.data;
}


/*
 * Convert an int16[] Datum into a comma-separated list of column names
 * for the indicated relation; append the list to buf.
 */
static void
decompile_column_index_array(Datum column_index_array, Oid relId,
							 StringInfo buf)
{
	Datum	   *keys;
	int			nKeys;
	int			j;

	/* Extract data from array of int16 */
	deconstruct_array(DatumGetArrayTypeP(column_index_array),
					  INT2OID, 2, true, 's',
					  &keys, NULL, &nKeys);

	for (j = 0; j < nKeys; j++)
	{
		char	   *colName;

		colName = get_relid_attribute_name(relId, DatumGetInt16(keys[j]));

		if (j == 0)
			appendStringInfoString(buf, quote_identifier(colName));
		else
			appendStringInfo(buf, ", %s", quote_identifier(colName));
	}
}


/* ----------
 * get_expr			- Decompile an expression tree
 *
 * Input: an expression tree in nodeToString form, and a relation OID
 *
 * Output: reverse-listed expression
 *
 * Currently, the expression can only refer to a single relation, namely
 * the one specified by the second parameter.  This is sufficient for
 * partial indexes, column default expressions, etc.  We also support
 * Var-free expressions, for which the OID can be InvalidOid.
 * ----------
 */
Datum
pg_get_expr(PG_FUNCTION_ARGS)
{
	text	   *expr = PG_GETARG_TEXT_PP(0);
	Oid			relid = PG_GETARG_OID(1);
	int			prettyFlags;
	char	   *relname;

	prettyFlags = PRETTYFLAG_INDENT;

	if (OidIsValid(relid))
	{
		/* Get the name for the relation */
		relname = get_rel_name(relid);

		/*
		 * If the OID isn't actually valid, don't throw an error, just return
		 * NULL.  This is a bit questionable, but it's what we've done
		 * historically, and it can help avoid unwanted failures when
		 * examining catalog entries for just-deleted relations.
		 */
		if (relname == NULL)
			PG_RETURN_NULL();
	}
	else
		relname = NULL;

	PG_RETURN_TEXT_P(pg_get_expr_worker(expr, relid, relname, prettyFlags));
}

Datum
pg_get_expr_ext(PG_FUNCTION_ARGS)
{
	text	   *expr = PG_GETARG_TEXT_PP(0);
	Oid			relid = PG_GETARG_OID(1);
	bool		pretty = PG_GETARG_BOOL(2);
	int			prettyFlags;
	char	   *relname;

	prettyFlags = pretty ? (PRETTYFLAG_PAREN | PRETTYFLAG_INDENT | PRETTYFLAG_SCHEMA) : PRETTYFLAG_INDENT;

	if (OidIsValid(relid))
	{
		/* Get the name for the relation */
		relname = get_rel_name(relid);
		/* See notes above */
		if (relname == NULL)
			PG_RETURN_NULL();
	}
	else
		relname = NULL;

	PG_RETURN_TEXT_P(pg_get_expr_worker(expr, relid, relname, prettyFlags));
}

static text *
pg_get_expr_worker(text *expr, Oid relid, const char *relname, int prettyFlags)
{
	Node	   *node;
	List	   *context;
	char	   *exprstr;
	char	   *str;

	/* Convert input TEXT object to C string */
	exprstr = text_to_cstring(expr);

	/* Convert expression to node tree */
	node = (Node *) stringToNode(exprstr);

	pfree(exprstr);

	/* Prepare deparse context if needed */
	if (OidIsValid(relid))
		context = deparse_context_for(relname, relid);
	else
		context = NIL;

	/* Deparse */
	str = deparse_expression_pretty(node, context, false, false,
									prettyFlags, 0);

	return string_to_text(str);
}


/* ----------
 * get_userbyid			- Get a user name by roleid and
 *				  fallback to 'unknown (OID=n)'
 * ----------
 */
Datum
pg_get_userbyid(PG_FUNCTION_ARGS)
{
	Oid			roleid = PG_GETARG_OID(0);
	Name		result;
	HeapTuple	roletup;
	Form_pg_authid role_rec;

	/*
	 * Allocate space for the result
	 */
	result = (Name) palloc(NAMEDATALEN);
	memset(NameStr(*result), 0, NAMEDATALEN);

	/*
	 * Get the pg_authid entry and print the result
	 */
	roletup = SearchSysCache1(AUTHOID, ObjectIdGetDatum(roleid));
	if (HeapTupleIsValid(roletup))
	{
		role_rec = (Form_pg_authid) GETSTRUCT(roletup);
		StrNCpy(NameStr(*result), NameStr(role_rec->rolname), NAMEDATALEN);
		ReleaseSysCache(roletup);
	}
	else
		sprintf(NameStr(*result), "unknown (OID=%u)", roleid);

	PG_RETURN_NAME(result);
}


/*
 * pg_get_serial_sequence
 *		Get the name of the sequence used by an identity or serial column,
 *		formatted suitably for passing to setval, nextval or currval.
 *		First parameter is not treated as double-quoted, second parameter
 *		is --- see documentation for reason.
 */
Datum
pg_get_serial_sequence(PG_FUNCTION_ARGS)
{
	text	   *tablename = PG_GETARG_TEXT_PP(0);
	text	   *columnname = PG_GETARG_TEXT_PP(1);
	RangeVar   *tablerv;
	Oid			tableOid;
	char	   *column;
	AttrNumber	attnum;
	Oid			sequenceId = InvalidOid;
	Relation	depRel;
	ScanKeyData key[3];
	SysScanDesc scan;
	HeapTuple	tup;

	/* Look up table name.  Can't lock it - we might not have privileges. */
	tablerv = makeRangeVarFromNameList(textToQualifiedNameList(tablename));
	tableOid = RangeVarGetRelid(tablerv, NoLock, false);

	/* Get the number of the column */
	column = text_to_cstring(columnname);

	attnum = get_attnum(tableOid, column);
	if (attnum == InvalidAttrNumber)
		ereport(ERROR,
				(errcode(ERRCODE_UNDEFINED_COLUMN),
				 errmsg("column \"%s\" of relation \"%s\" does not exist",
						column, tablerv->relname)));

	/* Search the dependency table for the dependent sequence */
	depRel = heap_open(DependRelationId, AccessShareLock);

	ScanKeyInit(&key[0],
				Anum_pg_depend_refclassid,
				BTEqualStrategyNumber, F_OIDEQ,
				ObjectIdGetDatum(RelationRelationId));
	ScanKeyInit(&key[1],
				Anum_pg_depend_refobjid,
				BTEqualStrategyNumber, F_OIDEQ,
				ObjectIdGetDatum(tableOid));
	ScanKeyInit(&key[2],
				Anum_pg_depend_refobjsubid,
				BTEqualStrategyNumber, F_INT4EQ,
				Int32GetDatum(attnum));

	scan = systable_beginscan(depRel, DependReferenceIndexId, true,
							  NULL, 3, key);

	while (HeapTupleIsValid(tup = systable_getnext(scan)))
	{
		Form_pg_depend deprec = (Form_pg_depend) GETSTRUCT(tup);

		/*
		 * Look for an auto dependency (serial column) or internal dependency
		 * (identity column) of a sequence on a column.  (We need the relkind
		 * test because indexes can also have auto dependencies on columns.)
		 */
		if (deprec->classid == RelationRelationId &&
			deprec->objsubid == 0 &&
			(deprec->deptype == DEPENDENCY_AUTO ||
			 deprec->deptype == DEPENDENCY_INTERNAL) &&
			get_rel_relkind(deprec->objid) == RELKIND_SEQUENCE)
		{
			sequenceId = deprec->objid;
			break;
		}
	}

	systable_endscan(scan);
	heap_close(depRel, AccessShareLock);

	if (OidIsValid(sequenceId))
	{
		char	   *result;

		result = generate_qualified_relation_name(sequenceId);

		PG_RETURN_TEXT_P(string_to_text(result));
	}

	PG_RETURN_NULL();
}


/*
 * pg_get_functiondef
 *		Returns the complete "CREATE OR REPLACE FUNCTION ..." statement for
 *		the specified function.
 *
 * Note: if you change the output format of this function, be careful not
 * to break psql's rules (in \ef and \sf) for identifying the start of the
 * function body.  To wit: the function body starts on a line that begins
 * with "AS ", and no preceding line will look like that.
 */
Datum
pg_get_functiondef(PG_FUNCTION_ARGS)
{
	Oid			funcid = PG_GETARG_OID(0);
	StringInfoData buf;
	StringInfoData dq;
	HeapTuple	proctup;
	Form_pg_proc proc;
	Datum		tmp;
	bool		isnull;
	const char *prosrc;
	const char *name;
	const char *nsp;
	float4		procost;
	int			oldlen;

	initStringInfo(&buf);

	/* Look up the function */
	proctup = SearchSysCache1(PROCOID, ObjectIdGetDatum(funcid));
	if (!HeapTupleIsValid(proctup))
		PG_RETURN_NULL();

	proc = (Form_pg_proc) GETSTRUCT(proctup);
	name = NameStr(proc->proname);

	if (proc->proisagg)
		ereport(ERROR,
				(errcode(ERRCODE_WRONG_OBJECT_TYPE),
				 errmsg("\"%s\" is an aggregate function", name)));

	/*
	 * We always qualify the function name, to ensure the right function gets
	 * replaced.
	 */
	nsp = get_namespace_name(proc->pronamespace);
	appendStringInfo(&buf, "CREATE OR REPLACE FUNCTION %s(",
					 quote_qualified_identifier(nsp, name));
	(void) print_function_arguments(&buf, proctup, false, true);
	appendStringInfoString(&buf, ")\n RETURNS ");
	print_function_rettype(&buf, proctup);

	print_function_trftypes(&buf, proctup);

	appendStringInfo(&buf, "\n LANGUAGE %s\n",
					 quote_identifier(get_language_name(proc->prolang, false)));

	/* Emit some miscellaneous options on one line */
	oldlen = buf.len;

	if (proc->proiswindow)
		appendStringInfoString(&buf, " WINDOW");
	switch (proc->provolatile)
	{
		case PROVOLATILE_IMMUTABLE:
			appendStringInfoString(&buf, " IMMUTABLE");
			break;
		case PROVOLATILE_STABLE:
			appendStringInfoString(&buf, " STABLE");
			break;
		case PROVOLATILE_VOLATILE:
			break;
	}

	switch (proc->proparallel)
	{
		case PROPARALLEL_SAFE:
			appendStringInfoString(&buf, " PARALLEL SAFE");
			break;
		case PROPARALLEL_RESTRICTED:
			appendStringInfoString(&buf, " PARALLEL RESTRICTED");
			break;
		case PROPARALLEL_UNSAFE:
			break;
	}

	if (proc->proisstrict)
		appendStringInfoString(&buf, " STRICT");
	if (proc->prosecdef)
		appendStringInfoString(&buf, " SECURITY DEFINER");
	if (proc->proleakproof)
		appendStringInfoString(&buf, " LEAKPROOF");

	/* This code for the default cost and rows should match functioncmds.c */
	if (proc->prolang == INTERNALlanguageId ||
		proc->prolang == ClanguageId)
		procost = 1;
	else
		procost = 100;
	if (proc->procost != procost)
		appendStringInfo(&buf, " COST %g", proc->procost);

	if (proc->prorows > 0 && proc->prorows != 1000)
		appendStringInfo(&buf, " ROWS %g", proc->prorows);

	if (oldlen != buf.len)
		appendStringInfoChar(&buf, '\n');

	/* Emit any proconfig options, one per line */
	tmp = SysCacheGetAttr(PROCOID, proctup, Anum_pg_proc_proconfig, &isnull);
	if (!isnull)
	{
		ArrayType  *a = DatumGetArrayTypeP(tmp);
		int			i;

		Assert(ARR_ELEMTYPE(a) == TEXTOID);
		Assert(ARR_NDIM(a) == 1);
		Assert(ARR_LBOUND(a)[0] == 1);

		for (i = 1; i <= ARR_DIMS(a)[0]; i++)
		{
			Datum		d;

			d = array_ref(a, 1, &i,
						  -1 /* varlenarray */ ,
						  -1 /* TEXT's typlen */ ,
						  false /* TEXT's typbyval */ ,
						  'i' /* TEXT's typalign */ ,
						  &isnull);
			if (!isnull)
			{
				char	   *configitem = TextDatumGetCString(d);
				char	   *pos;

				pos = strchr(configitem, '=');
				if (pos == NULL)
					continue;
				*pos++ = '\0';

				appendStringInfo(&buf, " SET %s TO ",
								 quote_identifier(configitem));

				/*
				 * Some GUC variable names are 'LIST' type and hence must not
				 * be quoted.
				 */
				if (pg_strcasecmp(configitem, "DateStyle") == 0
					|| pg_strcasecmp(configitem, "search_path") == 0)
					appendStringInfoString(&buf, pos);
				else
					simple_quote_literal(&buf, pos);
				appendStringInfoChar(&buf, '\n');
			}
		}
	}

	/* And finally the function definition ... */
	appendStringInfoString(&buf, "AS ");

	tmp = SysCacheGetAttr(PROCOID, proctup, Anum_pg_proc_probin, &isnull);
	if (!isnull)
	{
		simple_quote_literal(&buf, TextDatumGetCString(tmp));
		appendStringInfoString(&buf, ", "); /* assume prosrc isn't null */
	}

	tmp = SysCacheGetAttr(PROCOID, proctup, Anum_pg_proc_prosrc, &isnull);
	if (isnull)
		elog(ERROR, "null prosrc");
	prosrc = TextDatumGetCString(tmp);

	/*
	 * We always use dollar quoting.  Figure out a suitable delimiter.
	 *
	 * Since the user is likely to be editing the function body string, we
	 * shouldn't use a short delimiter that he might easily create a conflict
	 * with.  Hence prefer "$function$", but extend if needed.
	 */
	initStringInfo(&dq);
	appendStringInfoString(&dq, "$function");
	while (strstr(prosrc, dq.data) != NULL)
		appendStringInfoChar(&dq, 'x');
	appendStringInfoChar(&dq, '$');

	appendStringInfoString(&buf, dq.data);
	appendStringInfoString(&buf, prosrc);
	appendStringInfoString(&buf, dq.data);

	appendStringInfoChar(&buf, '\n');

	ReleaseSysCache(proctup);

	PG_RETURN_TEXT_P(string_to_text(buf.data));
}

/*
 * pg_get_function_arguments
 *		Get a nicely-formatted list of arguments for a function.
 *		This is everything that would go between the parentheses in
 *		CREATE FUNCTION.
 */
Datum
pg_get_function_arguments(PG_FUNCTION_ARGS)
{
	Oid			funcid = PG_GETARG_OID(0);
	StringInfoData buf;
	HeapTuple	proctup;

	proctup = SearchSysCache1(PROCOID, ObjectIdGetDatum(funcid));
	if (!HeapTupleIsValid(proctup))
		PG_RETURN_NULL();

	initStringInfo(&buf);

	(void) print_function_arguments(&buf, proctup, false, true);

	ReleaseSysCache(proctup);

	PG_RETURN_TEXT_P(string_to_text(buf.data));
}

/*
 * pg_get_function_identity_arguments
 *		Get a formatted list of arguments for a function.
 *		This is everything that would go between the parentheses in
 *		ALTER FUNCTION, etc.  In particular, don't print defaults.
 */
Datum
pg_get_function_identity_arguments(PG_FUNCTION_ARGS)
{
	Oid			funcid = PG_GETARG_OID(0);
	StringInfoData buf;
	HeapTuple	proctup;

	proctup = SearchSysCache1(PROCOID, ObjectIdGetDatum(funcid));
	if (!HeapTupleIsValid(proctup))
		PG_RETURN_NULL();

	initStringInfo(&buf);

	(void) print_function_arguments(&buf, proctup, false, false);

	ReleaseSysCache(proctup);

	PG_RETURN_TEXT_P(string_to_text(buf.data));
}

/*
 * pg_get_function_result
 *		Get a nicely-formatted version of the result type of a function.
 *		This is what would appear after RETURNS in CREATE FUNCTION.
 */
Datum
pg_get_function_result(PG_FUNCTION_ARGS)
{
	Oid			funcid = PG_GETARG_OID(0);
	StringInfoData buf;
	HeapTuple	proctup;

	proctup = SearchSysCache1(PROCOID, ObjectIdGetDatum(funcid));
	if (!HeapTupleIsValid(proctup))
		PG_RETURN_NULL();

	initStringInfo(&buf);

	print_function_rettype(&buf, proctup);

	ReleaseSysCache(proctup);

	PG_RETURN_TEXT_P(string_to_text(buf.data));
}

/*
 * Guts of pg_get_function_result: append the function's return type
 * to the specified buffer.
 */
static void
print_function_rettype(StringInfo buf, HeapTuple proctup)
{
	Form_pg_proc proc = (Form_pg_proc) GETSTRUCT(proctup);
	int			ntabargs = 0;
	StringInfoData rbuf;

	initStringInfo(&rbuf);

	if (proc->proretset)
	{
		/* It might be a table function; try to print the arguments */
		appendStringInfoString(&rbuf, "TABLE(");
		ntabargs = print_function_arguments(&rbuf, proctup, true, false);
		if (ntabargs > 0)
			appendStringInfoChar(&rbuf, ')');
		else
			resetStringInfo(&rbuf);
	}

	if (ntabargs == 0)
	{
		/* Not a table function, so do the normal thing */
		if (proc->proretset)
			appendStringInfoString(&rbuf, "SETOF ");
		appendStringInfoString(&rbuf, format_type_be(proc->prorettype));
	}

	appendStringInfoString(buf, rbuf.data);
}

/*
 * Common code for pg_get_function_arguments and pg_get_function_result:
 * append the desired subset of arguments to buf.  We print only TABLE
 * arguments when print_table_args is true, and all the others when it's false.
 * We print argument defaults only if print_defaults is true.
 * Function return value is the number of arguments printed.
 */
static int
print_function_arguments(StringInfo buf, HeapTuple proctup,
						 bool print_table_args, bool print_defaults)
{
	Form_pg_proc proc = (Form_pg_proc) GETSTRUCT(proctup);
	int			numargs;
	Oid		   *argtypes;
	char	  **argnames;
	char	   *argmodes;
	int			insertorderbyat = -1;
	int			argsprinted;
	int			inputargno;
	int			nlackdefaults;
	ListCell   *nextargdefault = NULL;
	int			i;

	numargs = get_func_arg_info(proctup,
								&argtypes, &argnames, &argmodes);

	nlackdefaults = numargs;
	if (print_defaults && proc->pronargdefaults > 0)
	{
		Datum		proargdefaults;
		bool		isnull;

		proargdefaults = SysCacheGetAttr(PROCOID, proctup,
										 Anum_pg_proc_proargdefaults,
										 &isnull);
		if (!isnull)
		{
			char	   *str;
			List	   *argdefaults;

			str = TextDatumGetCString(proargdefaults);
			argdefaults = castNode(List, stringToNode(str));
			pfree(str);
			nextargdefault = list_head(argdefaults);
			/* nlackdefaults counts only *input* arguments lacking defaults */
			nlackdefaults = proc->pronargs - list_length(argdefaults);
		}
	}

	/* Check for special treatment of ordered-set aggregates */
	if (proc->proisagg)
	{
		HeapTuple	aggtup;
		Form_pg_aggregate agg;

		aggtup = SearchSysCache1(AGGFNOID,
								 ObjectIdGetDatum(HeapTupleGetOid(proctup)));
		if (!HeapTupleIsValid(aggtup))
			elog(ERROR, "cache lookup failed for aggregate %u",
				 HeapTupleGetOid(proctup));
		agg = (Form_pg_aggregate) GETSTRUCT(aggtup);
		if (AGGKIND_IS_ORDERED_SET(agg->aggkind))
			insertorderbyat = agg->aggnumdirectargs;
		ReleaseSysCache(aggtup);
	}

	argsprinted = 0;
	inputargno = 0;
	for (i = 0; i < numargs; i++)
	{
		Oid			argtype = argtypes[i];
		char	   *argname = argnames ? argnames[i] : NULL;
		char		argmode = argmodes ? argmodes[i] : PROARGMODE_IN;
		const char *modename;
		bool		isinput;

		switch (argmode)
		{
			case PROARGMODE_IN:
				modename = "";
				isinput = true;
				break;
			case PROARGMODE_INOUT:
				modename = "INOUT ";
				isinput = true;
				break;
			case PROARGMODE_OUT:
				modename = "OUT ";
				isinput = false;
				break;
			case PROARGMODE_VARIADIC:
				modename = "VARIADIC ";
				isinput = true;
				break;
			case PROARGMODE_TABLE:
				modename = "";
				isinput = false;
				break;
			default:
				elog(ERROR, "invalid parameter mode '%c'", argmode);
				modename = NULL;	/* keep compiler quiet */
				isinput = false;
				break;
		}
		if (isinput)
			inputargno++;		/* this is a 1-based counter */

		if (print_table_args != (argmode == PROARGMODE_TABLE))
			continue;

		if (argsprinted == insertorderbyat)
		{
			if (argsprinted)
				appendStringInfoChar(buf, ' ');
			appendStringInfoString(buf, "ORDER BY ");
		}
		else if (argsprinted)
			appendStringInfoString(buf, ", ");

		appendStringInfoString(buf, modename);
		if (argname && argname[0])
			appendStringInfo(buf, "%s ", quote_identifier(argname));
		appendStringInfoString(buf, format_type_be(argtype));
		if (print_defaults && isinput && inputargno > nlackdefaults)
		{
			Node	   *expr;

			Assert(nextargdefault != NULL);
			expr = (Node *) lfirst(nextargdefault);
			nextargdefault = lnext(nextargdefault);

			appendStringInfo(buf, " DEFAULT %s",
							 deparse_expression(expr, NIL, false, false));
		}
		argsprinted++;

		/* nasty hack: print the last arg twice for variadic ordered-set agg */
		if (argsprinted == insertorderbyat && i == numargs - 1)
		{
			i--;
			/* aggs shouldn't have defaults anyway, but just to be sure ... */
			print_defaults = false;
		}
	}

	return argsprinted;
}

static bool
is_input_argument(int nth, const char *argmodes)
{
	return (!argmodes
			|| argmodes[nth] == PROARGMODE_IN
			|| argmodes[nth] == PROARGMODE_INOUT
			|| argmodes[nth] == PROARGMODE_VARIADIC);
}

/*
 * Append used transformed types to specified buffer
 */
static void
print_function_trftypes(StringInfo buf, HeapTuple proctup)
{
	Oid		   *trftypes;
	int			ntypes;

	ntypes = get_func_trftypes(proctup, &trftypes);
	if (ntypes > 0)
	{
		int			i;

		appendStringInfoString(buf, "\n TRANSFORM ");
		for (i = 0; i < ntypes; i++)
		{
			if (i != 0)
				appendStringInfoString(buf, ", ");
			appendStringInfo(buf, "FOR TYPE %s", format_type_be(trftypes[i]));
		}
	}
}

/*
 * Get textual representation of a function argument's default value.  The
 * second argument of this function is the argument number among all arguments
 * (i.e. proallargtypes, *not* proargtypes), starting with 1, because that's
 * how information_schema.sql uses it.
 */
Datum
pg_get_function_arg_default(PG_FUNCTION_ARGS)
{
	Oid			funcid = PG_GETARG_OID(0);
	int32		nth_arg = PG_GETARG_INT32(1);
	HeapTuple	proctup;
	Form_pg_proc proc;
	int			numargs;
	Oid		   *argtypes;
	char	  **argnames;
	char	   *argmodes;
	int			i;
	List	   *argdefaults;
	Node	   *node;
	char	   *str;
	int			nth_inputarg;
	Datum		proargdefaults;
	bool		isnull;
	int			nth_default;

	proctup = SearchSysCache1(PROCOID, ObjectIdGetDatum(funcid));
	if (!HeapTupleIsValid(proctup))
		PG_RETURN_NULL();

	numargs = get_func_arg_info(proctup, &argtypes, &argnames, &argmodes);
	if (nth_arg < 1 || nth_arg > numargs || !is_input_argument(nth_arg - 1, argmodes))
	{
		ReleaseSysCache(proctup);
		PG_RETURN_NULL();
	}

	nth_inputarg = 0;
	for (i = 0; i < nth_arg; i++)
		if (is_input_argument(i, argmodes))
			nth_inputarg++;

	proargdefaults = SysCacheGetAttr(PROCOID, proctup,
									 Anum_pg_proc_proargdefaults,
									 &isnull);
	if (isnull)
	{
		ReleaseSysCache(proctup);
		PG_RETURN_NULL();
	}

	str = TextDatumGetCString(proargdefaults);
	argdefaults = castNode(List, stringToNode(str));
	pfree(str);

	proc = (Form_pg_proc) GETSTRUCT(proctup);

	/*
	 * Calculate index into proargdefaults: proargdefaults corresponds to the
	 * last N input arguments, where N = pronargdefaults.
	 */
	nth_default = nth_inputarg - 1 - (proc->pronargs - proc->pronargdefaults);

	if (nth_default < 0 || nth_default >= list_length(argdefaults))
	{
		ReleaseSysCache(proctup);
		PG_RETURN_NULL();
	}
	node = list_nth(argdefaults, nth_default);
	str = deparse_expression(node, NIL, false, false);

	ReleaseSysCache(proctup);

	PG_RETURN_TEXT_P(string_to_text(str));
}


/*
 * deparse_expression			- General utility for deparsing expressions
 *
 * calls deparse_expression_pretty with all prettyPrinting disabled
 */
char *
deparse_expression(Node *expr, List *dpcontext,
				   bool forceprefix, bool showimplicit)
{
	return deparse_expression_pretty(expr, dpcontext, forceprefix,
									 showimplicit, 0, 0);
}

/* ----------
 * deparse_expression_pretty	- General utility for deparsing expressions
 *
 * expr is the node tree to be deparsed.  It must be a transformed expression
 * tree (ie, not the raw output of gram.y).
 *
 * dpcontext is a list of deparse_namespace nodes representing the context
 * for interpreting Vars in the node tree.  It can be NIL if no Vars are
 * expected.
 *
 * forceprefix is TRUE to force all Vars to be prefixed with their table names.
 *
 * showimplicit is TRUE to force all implicit casts to be shown explicitly.
 *
 * Tries to pretty up the output according to prettyFlags and startIndent.
 *
 * The result is a palloc'd string.
 * ----------
 */
static char *
deparse_expression_pretty(Node *expr, List *dpcontext,
						  bool forceprefix, bool showimplicit,
						  int prettyFlags, int startIndent)
{
	StringInfoData buf;
	deparse_context context;

	initStringInfo(&buf);
	context.buf = &buf;
	context.namespaces = dpcontext;
	context.windowClause = NIL;
	context.windowTList = NIL;
	context.varprefix = forceprefix;
	context.prettyFlags = prettyFlags;
	context.wrapColumn = WRAP_COLUMN_DEFAULT;
	context.indentLevel = startIndent;
	context.special_exprkind = EXPR_KIND_NONE;
	context.cypherexpr = false;

	get_rule_expr(expr, &context, showimplicit);

	return buf.data;
}

/* ----------
 * deparse_context_for			- Build deparse context for a single relation
 *
 * Given the reference name (alias) and OID of a relation, build deparsing
 * context for an expression referencing only that relation (as varno 1,
 * varlevelsup 0).  This is sufficient for many uses of deparse_expression.
 * ----------
 */
List *
deparse_context_for(const char *aliasname, Oid relid)
{
	deparse_namespace *dpns;
	RangeTblEntry *rte;

	dpns = (deparse_namespace *) palloc0(sizeof(deparse_namespace));

	/* Build a minimal RTE for the rel */
	rte = makeNode(RangeTblEntry);
	rte->rtekind = RTE_RELATION;
	rte->relid = relid;
	rte->relkind = RELKIND_RELATION;	/* no need for exactness here */
	rte->alias = makeAlias(aliasname, NIL);
	rte->eref = rte->alias;
	rte->lateral = false;
	rte->inh = false;
	rte->inFromCl = true;

	/* Build one-element rtable */
	dpns->rtable = list_make1(rte);
	dpns->ctes = NIL;
	set_rtable_names(dpns, NIL, NULL);
	set_simple_column_names(dpns);

	/* Return a one-deep namespace stack */
	return list_make1(dpns);
}

/*
 * deparse_context_for_plan_rtable - Build deparse context for a plan's rtable
 *
 * When deparsing an expression in a Plan tree, we use the plan's rangetable
 * to resolve names of simple Vars.  The initialization of column names for
 * this is rather expensive if the rangetable is large, and it'll be the same
 * for every expression in the Plan tree; so we do it just once and re-use
 * the result of this function for each expression.  (Note that the result
 * is not usable until set_deparse_context_planstate() is applied to it.)
 *
 * In addition to the plan's rangetable list, pass the per-RTE alias names
 * assigned by a previous call to select_rtable_names_for_explain.
 */
List *
deparse_context_for_plan_rtable(List *rtable, List *rtable_names)
{
	deparse_namespace *dpns;

	dpns = (deparse_namespace *) palloc0(sizeof(deparse_namespace));

	/* Initialize fields that stay the same across the whole plan tree */
	dpns->rtable = rtable;
	dpns->rtable_names = rtable_names;
	dpns->ctes = NIL;

	/*
	 * Set up column name aliases.  We will get rather bogus results for join
	 * RTEs, but that doesn't matter because plan trees don't contain any join
	 * alias Vars.
	 */
	set_simple_column_names(dpns);

	/* Return a one-deep namespace stack */
	return list_make1(dpns);
}

/*
 * set_deparse_context_planstate	- Specify Plan node containing expression
 *
 * When deparsing an expression in a Plan tree, we might have to resolve
 * OUTER_VAR, INNER_VAR, or INDEX_VAR references.  To do this, the caller must
 * provide the parent PlanState node.  Then OUTER_VAR and INNER_VAR references
 * can be resolved by drilling down into the left and right child plans.
 * Similarly, INDEX_VAR references can be resolved by reference to the
 * indextlist given in a parent IndexOnlyScan node, or to the scan tlist in
 * ForeignScan and CustomScan nodes.  (Note that we don't currently support
 * deparsing of indexquals in regular IndexScan or BitmapIndexScan nodes;
 * for those, we can only deparse the indexqualorig fields, which won't
 * contain INDEX_VAR Vars.)
 *
 * Note: planstate really ought to be declared as "PlanState *", but we use
 * "Node *" to avoid having to include execnodes.h in ruleutils.h.
 *
 * The ancestors list is a list of the PlanState's parent PlanStates, the
 * most-closely-nested first.  This is needed to resolve PARAM_EXEC Params.
 * Note we assume that all the PlanStates share the same rtable.
 *
 * Once this function has been called, deparse_expression() can be called on
 * subsidiary expression(s) of the specified PlanState node.  To deparse
 * expressions of a different Plan node in the same Plan tree, re-call this
 * function to identify the new parent Plan node.
 *
 * The result is the same List passed in; this is a notational convenience.
 */
List *
set_deparse_context_planstate(List *dpcontext,
							  Node *planstate, List *ancestors)
{
	deparse_namespace *dpns;

	/* Should always have one-entry namespace list for Plan deparsing */
	Assert(list_length(dpcontext) == 1);
	dpns = (deparse_namespace *) linitial(dpcontext);

	/* Set our attention on the specific plan node passed in */
	set_deparse_planstate(dpns, (PlanState *) planstate);
	dpns->ancestors = ancestors;

	return dpcontext;
}

/*
 * select_rtable_names_for_explain	- Select RTE aliases for EXPLAIN
 *
 * Determine the relation aliases we'll use during an EXPLAIN operation.
 * This is just a frontend to set_rtable_names.  We have to expose the aliases
 * to EXPLAIN because EXPLAIN needs to know the right alias names to print.
 */
List *
select_rtable_names_for_explain(List *rtable, Bitmapset *rels_used)
{
	deparse_namespace dpns;

	memset(&dpns, 0, sizeof(dpns));
	dpns.rtable = rtable;
	dpns.ctes = NIL;
	set_rtable_names(&dpns, NIL, rels_used);
	/* We needn't bother computing column aliases yet */

	return dpns.rtable_names;
}

/*
 * set_rtable_names: select RTE aliases to be used in printing a query
 *
 * We fill in dpns->rtable_names with a list of names that is one-for-one with
 * the already-filled dpns->rtable list.  Each RTE name is unique among those
 * in the new namespace plus any ancestor namespaces listed in
 * parent_namespaces.
 *
 * If rels_used isn't NULL, only RTE indexes listed in it are given aliases.
 *
 * Note that this function is only concerned with relation names, not column
 * names.
 */
static void
set_rtable_names(deparse_namespace *dpns, List *parent_namespaces,
				 Bitmapset *rels_used)
{
	HASHCTL		hash_ctl;
	HTAB	   *names_hash;
	NameHashEntry *hentry;
	bool		found;
	int			rtindex;
	ListCell   *lc;

	dpns->rtable_names = NIL;
	/* nothing more to do if empty rtable */
	if (dpns->rtable == NIL)
		return;

	/*
	 * We use a hash table to hold known names, so that this process is O(N)
	 * not O(N^2) for N names.
	 */
	MemSet(&hash_ctl, 0, sizeof(hash_ctl));
	hash_ctl.keysize = NAMEDATALEN;
	hash_ctl.entrysize = sizeof(NameHashEntry);
	hash_ctl.hcxt = CurrentMemoryContext;
	names_hash = hash_create("set_rtable_names names",
							 list_length(dpns->rtable),
							 &hash_ctl,
							 HASH_ELEM | HASH_CONTEXT);
	/* Preload the hash table with names appearing in parent_namespaces */
	foreach(lc, parent_namespaces)
	{
		deparse_namespace *olddpns = (deparse_namespace *) lfirst(lc);
		ListCell   *lc2;

		foreach(lc2, olddpns->rtable_names)
		{
			char	   *oldname = (char *) lfirst(lc2);

			if (oldname == NULL)
				continue;
			hentry = (NameHashEntry *) hash_search(names_hash,
												   oldname,
												   HASH_ENTER,
												   &found);
			/* we do not complain about duplicate names in parent namespaces */
			hentry->counter = 0;
		}
	}

	/* Now we can scan the rtable */
	rtindex = 1;
	foreach(lc, dpns->rtable)
	{
		RangeTblEntry *rte = (RangeTblEntry *) lfirst(lc);
		char	   *refname;

		/* Just in case this takes an unreasonable amount of time ... */
		CHECK_FOR_INTERRUPTS();

		if (rels_used && !bms_is_member(rtindex, rels_used))
		{
			/* Ignore unreferenced RTE */
			refname = NULL;
		}
		else if (rte->alias)
		{
			/* If RTE has a user-defined alias, prefer that */
			refname = rte->alias->aliasname;
		}
		else if (rte->rtekind == RTE_RELATION)
		{
			/* Use the current actual name of the relation */
			refname = get_rel_name(rte->relid);
		}
		else if (rte->rtekind == RTE_JOIN)
		{
			/* Unnamed join has no refname */
			refname = NULL;
		}
		else
		{
			/* Otherwise use whatever the parser assigned */
			refname = rte->eref->aliasname;
		}

		/*
		 * If the selected name isn't unique, append digits to make it so, and
		 * make a new hash entry for it once we've got a unique name.  For a
		 * very long input name, we might have to truncate to stay within
		 * NAMEDATALEN.
		 */
		if (refname)
		{
			hentry = (NameHashEntry *) hash_search(names_hash,
												   refname,
												   HASH_ENTER,
												   &found);
			if (found)
			{
				/* Name already in use, must choose a new one */
				int			refnamelen = strlen(refname);
				char	   *modname = (char *) palloc(refnamelen + 16);
				NameHashEntry *hentry2;

				do
				{
					hentry->counter++;
					for (;;)
					{
						/*
						 * We avoid using %.*s here because it can misbehave
						 * if the data is not valid in what libc thinks is the
						 * prevailing encoding.
						 */
						memcpy(modname, refname, refnamelen);
						sprintf(modname + refnamelen, "_%d", hentry->counter);
						if (strlen(modname) < NAMEDATALEN)
							break;
						/* drop chars from refname to keep all the digits */
						refnamelen = pg_mbcliplen(refname, refnamelen,
												  refnamelen - 1);
					}
					hentry2 = (NameHashEntry *) hash_search(names_hash,
															modname,
															HASH_ENTER,
															&found);
				} while (found);
				hentry2->counter = 0;	/* init new hash entry */
				refname = modname;
			}
			else
			{
				/* Name not previously used, need only initialize hentry */
				hentry->counter = 0;
			}
		}

		dpns->rtable_names = lappend(dpns->rtable_names, refname);
		rtindex++;
	}

	hash_destroy(names_hash);
}

/*
 * set_deparse_for_query: set up deparse_namespace for deparsing a Query tree
 *
 * For convenience, this is defined to initialize the deparse_namespace struct
 * from scratch.
 */
static void
set_deparse_for_query(deparse_namespace *dpns, Query *query,
					  List *parent_namespaces)
{
	ListCell   *lc;
	ListCell   *lc2;

	/* Initialize *dpns and fill rtable/ctes links */
	memset(dpns, 0, sizeof(deparse_namespace));
	dpns->rtable = query->rtable;
	dpns->ctes = query->cteList;

	/* Assign a unique relation alias to each RTE */
	set_rtable_names(dpns, parent_namespaces, NULL);

	/* Initialize dpns->rtable_columns to contain zeroed structs */
	dpns->rtable_columns = NIL;
	while (list_length(dpns->rtable_columns) < list_length(dpns->rtable))
		dpns->rtable_columns = lappend(dpns->rtable_columns,
									   palloc0(sizeof(deparse_columns)));

	/* If it's a utility query, it won't have a jointree */
	if (query->jointree)
	{
		/* Detect whether global uniqueness of USING names is needed */
		dpns->unique_using =
			has_dangerous_join_using(dpns, (Node *) query->jointree);

		/*
		 * Select names for columns merged by USING, via a recursive pass over
		 * the query jointree.
		 */
		set_using_names(dpns, (Node *) query->jointree, NIL);
	}

	/*
	 * Now assign remaining column aliases for each RTE.  We do this in a
	 * linear scan of the rtable, so as to process RTEs whether or not they
	 * are in the jointree (we mustn't miss NEW.*, INSERT target relations,
	 * etc).  JOIN RTEs must be processed after their children, but this is
	 * okay because they appear later in the rtable list than their children
	 * (cf Asserts in identify_join_columns()).
	 */
	forboth(lc, dpns->rtable, lc2, dpns->rtable_columns)
	{
		RangeTblEntry *rte = (RangeTblEntry *) lfirst(lc);
		deparse_columns *colinfo = (deparse_columns *) lfirst(lc2);

		if (rte->rtekind == RTE_JOIN)
			set_join_column_names(dpns, rte, colinfo);
		else
			set_relation_column_names(dpns, rte, colinfo);
	}
}

/*
 * set_simple_column_names: fill in column aliases for non-query situations
 *
 * This handles EXPLAIN and cases where we only have relation RTEs.  Without
 * a join tree, we can't do anything smart about join RTEs, but we don't
 * need to (note that EXPLAIN should never see join alias Vars anyway).
 * If we do hit a join RTE we'll just process it like a non-table base RTE.
 */
static void
set_simple_column_names(deparse_namespace *dpns)
{
	ListCell   *lc;
	ListCell   *lc2;

	/* Initialize dpns->rtable_columns to contain zeroed structs */
	dpns->rtable_columns = NIL;
	while (list_length(dpns->rtable_columns) < list_length(dpns->rtable))
		dpns->rtable_columns = lappend(dpns->rtable_columns,
									   palloc0(sizeof(deparse_columns)));

	/* Assign unique column aliases within each RTE */
	forboth(lc, dpns->rtable, lc2, dpns->rtable_columns)
	{
		RangeTblEntry *rte = (RangeTblEntry *) lfirst(lc);
		deparse_columns *colinfo = (deparse_columns *) lfirst(lc2);

		set_relation_column_names(dpns, rte, colinfo);
	}
}

/*
 * has_dangerous_join_using: search jointree for unnamed JOIN USING
 *
 * Merged columns of a JOIN USING may act differently from either of the input
 * columns, either because they are merged with COALESCE (in a FULL JOIN) or
 * because an implicit coercion of the underlying input column is required.
 * In such a case the column must be referenced as a column of the JOIN not as
 * a column of either input.  And this is problematic if the join is unnamed
 * (alias-less): we cannot qualify the column's name with an RTE name, since
 * there is none.  (Forcibly assigning an alias to the join is not a solution,
 * since that will prevent legal references to tables below the join.)
 * To ensure that every column in the query is unambiguously referenceable,
 * we must assign such merged columns names that are globally unique across
 * the whole query, aliasing other columns out of the way as necessary.
 *
 * Because the ensuing re-aliasing is fairly damaging to the readability of
 * the query, we don't do this unless we have to.  So, we must pre-scan
 * the join tree to see if we have to, before starting set_using_names().
 */
static bool
has_dangerous_join_using(deparse_namespace *dpns, Node *jtnode)
{
	if (IsA(jtnode, RangeTblRef))
	{
		/* nothing to do here */
	}
	else if (IsA(jtnode, FromExpr))
	{
		FromExpr   *f = (FromExpr *) jtnode;
		ListCell   *lc;

		foreach(lc, f->fromlist)
		{
			if (has_dangerous_join_using(dpns, (Node *) lfirst(lc)))
				return true;
		}
	}
	else if (IsA(jtnode, JoinExpr))
	{
		JoinExpr   *j = (JoinExpr *) jtnode;

		/* Is it an unnamed JOIN with USING? */
		if (j->alias == NULL && j->usingClause)
		{
			/*
			 * Yes, so check each join alias var to see if any of them are not
			 * simple references to underlying columns.  If so, we have a
			 * dangerous situation and must pick unique aliases.
			 */
			RangeTblEntry *jrte = rt_fetch(j->rtindex, dpns->rtable);
			ListCell   *lc;

			foreach(lc, jrte->joinaliasvars)
			{
				Var		   *aliasvar = (Var *) lfirst(lc);

				if (aliasvar != NULL && !IsA(aliasvar, Var))
					return true;
			}
		}

		/* Nope, but inspect children */
		if (has_dangerous_join_using(dpns, j->larg))
			return true;
		if (has_dangerous_join_using(dpns, j->rarg))
			return true;
	}
	else
		elog(ERROR, "unrecognized node type: %d",
			 (int) nodeTag(jtnode));
	return false;
}

/*
 * set_using_names: select column aliases to be used for merged USING columns
 *
 * We do this during a recursive descent of the query jointree.
 * dpns->unique_using must already be set to determine the global strategy.
 *
 * Column alias info is saved in the dpns->rtable_columns list, which is
 * assumed to be filled with pre-zeroed deparse_columns structs.
 *
 * parentUsing is a list of all USING aliases assigned in parent joins of
 * the current jointree node.  (The passed-in list must not be modified.)
 */
static void
set_using_names(deparse_namespace *dpns, Node *jtnode, List *parentUsing)
{
	if (IsA(jtnode, RangeTblRef))
	{
		/* nothing to do now */
	}
	else if (IsA(jtnode, FromExpr))
	{
		FromExpr   *f = (FromExpr *) jtnode;
		ListCell   *lc;

		foreach(lc, f->fromlist)
			set_using_names(dpns, (Node *) lfirst(lc), parentUsing);
	}
	else if (IsA(jtnode, JoinExpr))
	{
		JoinExpr   *j = (JoinExpr *) jtnode;
		RangeTblEntry *rte = rt_fetch(j->rtindex, dpns->rtable);
		deparse_columns *colinfo = deparse_columns_fetch(j->rtindex, dpns);
		int		   *leftattnos;
		int		   *rightattnos;
		deparse_columns *leftcolinfo;
		deparse_columns *rightcolinfo;
		int			i;
		ListCell   *lc;

		/* Get info about the shape of the join */
		identify_join_columns(j, rte, colinfo);
		leftattnos = colinfo->leftattnos;
		rightattnos = colinfo->rightattnos;

		/* Look up the not-yet-filled-in child deparse_columns structs */
		leftcolinfo = deparse_columns_fetch(colinfo->leftrti, dpns);
		rightcolinfo = deparse_columns_fetch(colinfo->rightrti, dpns);

		/*
		 * If this join is unnamed, then we cannot substitute new aliases at
		 * this level, so any name requirements pushed down to here must be
		 * pushed down again to the children.
		 */
		if (rte->alias == NULL)
		{
			for (i = 0; i < colinfo->num_cols; i++)
			{
				char	   *colname = colinfo->colnames[i];

				if (colname == NULL)
					continue;

				/* Push down to left column, unless it's a system column */
				if (leftattnos[i] > 0)
				{
					expand_colnames_array_to(leftcolinfo, leftattnos[i]);
					leftcolinfo->colnames[leftattnos[i] - 1] = colname;
				}

				/* Same on the righthand side */
				if (rightattnos[i] > 0)
				{
					expand_colnames_array_to(rightcolinfo, rightattnos[i]);
					rightcolinfo->colnames[rightattnos[i] - 1] = colname;
				}
			}
		}

		/*
		 * If there's a USING clause, select the USING column names and push
		 * those names down to the children.  We have two strategies:
		 *
		 * If dpns->unique_using is TRUE, we force all USING names to be
		 * unique across the whole query level.  In principle we'd only need
		 * the names of dangerous USING columns to be globally unique, but to
		 * safely assign all USING names in a single pass, we have to enforce
		 * the same uniqueness rule for all of them.  However, if a USING
		 * column's name has been pushed down from the parent, we should use
		 * it as-is rather than making a uniqueness adjustment.  This is
		 * necessary when we're at an unnamed join, and it creates no risk of
		 * ambiguity.  Also, if there's a user-written output alias for a
		 * merged column, we prefer to use that rather than the input name;
		 * this simplifies the logic and seems likely to lead to less aliasing
		 * overall.
		 *
		 * If dpns->unique_using is FALSE, we only need USING names to be
		 * unique within their own join RTE.  We still need to honor
		 * pushed-down names, though.
		 *
		 * Though significantly different in results, these two strategies are
		 * implemented by the same code, with only the difference of whether
		 * to put assigned names into dpns->using_names.
		 */
		if (j->usingClause)
		{
			/* Copy the input parentUsing list so we don't modify it */
			parentUsing = list_copy(parentUsing);

			/* USING names must correspond to the first join output columns */
			expand_colnames_array_to(colinfo, list_length(j->usingClause));
			i = 0;
			foreach(lc, j->usingClause)
			{
				char	   *colname = strVal(lfirst(lc));

				/* Assert it's a merged column */
				Assert(leftattnos[i] != 0 && rightattnos[i] != 0);

				/* Adopt passed-down name if any, else select unique name */
				if (colinfo->colnames[i] != NULL)
					colname = colinfo->colnames[i];
				else
				{
					/* Prefer user-written output alias if any */
					if (rte->alias && i < list_length(rte->alias->colnames))
						colname = strVal(list_nth(rte->alias->colnames, i));
					/* Make it appropriately unique */
					colname = make_colname_unique(colname, dpns, colinfo);
					if (dpns->unique_using)
						dpns->using_names = lappend(dpns->using_names,
													colname);
					/* Save it as output column name, too */
					colinfo->colnames[i] = colname;
				}

				/* Remember selected names for use later */
				colinfo->usingNames = lappend(colinfo->usingNames, colname);
				parentUsing = lappend(parentUsing, colname);

				/* Push down to left column, unless it's a system column */
				if (leftattnos[i] > 0)
				{
					expand_colnames_array_to(leftcolinfo, leftattnos[i]);
					leftcolinfo->colnames[leftattnos[i] - 1] = colname;
				}

				/* Same on the righthand side */
				if (rightattnos[i] > 0)
				{
					expand_colnames_array_to(rightcolinfo, rightattnos[i]);
					rightcolinfo->colnames[rightattnos[i] - 1] = colname;
				}

				i++;
			}
		}

		/* Mark child deparse_columns structs with correct parentUsing info */
		leftcolinfo->parentUsing = parentUsing;
		rightcolinfo->parentUsing = parentUsing;

		/* Now recursively assign USING column names in children */
		set_using_names(dpns, j->larg, parentUsing);
		set_using_names(dpns, j->rarg, parentUsing);
	}
	else
		elog(ERROR, "unrecognized node type: %d",
			 (int) nodeTag(jtnode));
}

/*
 * set_relation_column_names: select column aliases for a non-join RTE
 *
 * Column alias info is saved in *colinfo, which is assumed to be pre-zeroed.
 * If any colnames entries are already filled in, those override local
 * choices.
 */
static void
set_relation_column_names(deparse_namespace *dpns, RangeTblEntry *rte,
						  deparse_columns *colinfo)
{
	int			ncolumns;
	char	  **real_colnames;
	bool		changed_any;
	int			noldcolumns;
	int			i;
	int			j;

	/*
	 * Extract the RTE's "real" column names.  This is comparable to
	 * get_rte_attribute_name, except that it's important to disregard dropped
	 * columns.  We put NULL into the array for a dropped column.
	 */
	if (rte->rtekind == RTE_RELATION)
	{
		/* Relation --- look to the system catalogs for up-to-date info */
		Relation	rel;
		TupleDesc	tupdesc;

		rel = relation_open(rte->relid, AccessShareLock);
		tupdesc = RelationGetDescr(rel);

		ncolumns = tupdesc->natts;
		real_colnames = (char **) palloc(ncolumns * sizeof(char *));

		for (i = 0; i < ncolumns; i++)
		{
			if (tupdesc->attrs[i]->attisdropped)
				real_colnames[i] = NULL;
			else
				real_colnames[i] = pstrdup(NameStr(tupdesc->attrs[i]->attname));
		}
		relation_close(rel, AccessShareLock);
	}
	else
	{
		/* Otherwise use the column names from eref */
		ListCell   *lc;

		ncolumns = list_length(rte->eref->colnames);
		real_colnames = (char **) palloc(ncolumns * sizeof(char *));

		i = 0;
		foreach(lc, rte->eref->colnames)
		{
			/*
			 * If the column name shown in eref is an empty string, then it's
			 * a column that was dropped at the time of parsing the query, so
			 * treat it as dropped.
			 */
			char	   *cname = strVal(lfirst(lc));

			if (cname[0] == '\0')
				cname = NULL;
			real_colnames[i] = cname;
			i++;
		}
	}

	/*
	 * Ensure colinfo->colnames has a slot for each column.  (It could be long
	 * enough already, if we pushed down a name for the last column.)  Note:
	 * it's possible that there are now more columns than there were when the
	 * query was parsed, ie colnames could be longer than rte->eref->colnames.
	 * We must assign unique aliases to the new columns too, else there could
	 * be unresolved conflicts when the view/rule is reloaded.
	 */
	expand_colnames_array_to(colinfo, ncolumns);
	Assert(colinfo->num_cols == ncolumns);

	/*
	 * Make sufficiently large new_colnames and is_new_col arrays, too.
	 *
	 * Note: because we leave colinfo->num_new_cols zero until after the loop,
	 * colname_is_unique will not consult that array, which is fine because it
	 * would only be duplicate effort.
	 */
	colinfo->new_colnames = (char **) palloc(ncolumns * sizeof(char *));
	colinfo->is_new_col = (bool *) palloc(ncolumns * sizeof(bool));

	/*
	 * Scan the columns, select a unique alias for each one, and store it in
	 * colinfo->colnames and colinfo->new_colnames.  The former array has NULL
	 * entries for dropped columns, the latter omits them.  Also mark
	 * new_colnames entries as to whether they are new since parse time; this
	 * is the case for entries beyond the length of rte->eref->colnames.
	 */
	noldcolumns = list_length(rte->eref->colnames);
	changed_any = false;
	j = 0;
	for (i = 0; i < ncolumns; i++)
	{
		char	   *real_colname = real_colnames[i];
		char	   *colname = colinfo->colnames[i];

		/* Skip dropped columns */
		if (real_colname == NULL)
		{
			Assert(colname == NULL);	/* colnames[i] is already NULL */
			continue;
		}

		/* If alias already assigned, that's what to use */
		if (colname == NULL)
		{
			/* If user wrote an alias, prefer that over real column name */
			if (rte->alias && i < list_length(rte->alias->colnames))
				colname = strVal(list_nth(rte->alias->colnames, i));
			else
				colname = real_colname;

			/* Unique-ify and insert into colinfo */
			colname = make_colname_unique(colname, dpns, colinfo);

			colinfo->colnames[i] = colname;
		}

		/* Put names of non-dropped columns in new_colnames[] too */
		colinfo->new_colnames[j] = colname;
		/* And mark them as new or not */
		colinfo->is_new_col[j] = (i >= noldcolumns);
		j++;

		/* Remember if any assigned aliases differ from "real" name */
		if (!changed_any && strcmp(colname, real_colname) != 0)
			changed_any = true;
	}

	/*
	 * Set correct length for new_colnames[] array.  (Note: if columns have
	 * been added, colinfo->num_cols includes them, which is not really quite
	 * right but is harmless, since any new columns must be at the end where
	 * they won't affect varattnos of pre-existing columns.)
	 */
	colinfo->num_new_cols = j;

	/*
	 * For a relation RTE, we need only print the alias column names if any
	 * are different from the underlying "real" names.  For a function RTE,
	 * always emit a complete column alias list; this is to protect against
	 * possible instability of the default column names (eg, from altering
	 * parameter names).  For tablefunc RTEs, we never print aliases, because
	 * the column names are part of the clause itself.  For other RTE types,
	 * print if we changed anything OR if there were user-written column
	 * aliases (since the latter would be part of the underlying "reality").
	 */
	if (rte->rtekind == RTE_RELATION)
		colinfo->printaliases = changed_any;
	else if (rte->rtekind == RTE_FUNCTION)
		colinfo->printaliases = true;
	else if (rte->rtekind == RTE_TABLEFUNC)
		colinfo->printaliases = false;
	else if (rte->alias && rte->alias->colnames != NIL)
		colinfo->printaliases = true;
	else
		colinfo->printaliases = changed_any;
}

/*
 * set_join_column_names: select column aliases for a join RTE
 *
 * Column alias info is saved in *colinfo, which is assumed to be pre-zeroed.
 * If any colnames entries are already filled in, those override local
 * choices.  Also, names for USING columns were already chosen by
 * set_using_names().  We further expect that column alias selection has been
 * completed for both input RTEs.
 */
static void
set_join_column_names(deparse_namespace *dpns, RangeTblEntry *rte,
					  deparse_columns *colinfo)
{
	deparse_columns *leftcolinfo;
	deparse_columns *rightcolinfo;
	bool		changed_any;
	int			noldcolumns;
	int			nnewcolumns;
	Bitmapset  *leftmerged = NULL;
	Bitmapset  *rightmerged = NULL;
	int			i;
	int			j;
	int			ic;
	int			jc;

	/* Look up the previously-filled-in child deparse_columns structs */
	leftcolinfo = deparse_columns_fetch(colinfo->leftrti, dpns);
	rightcolinfo = deparse_columns_fetch(colinfo->rightrti, dpns);

	/*
	 * Ensure colinfo->colnames has a slot for each column.  (It could be long
	 * enough already, if we pushed down a name for the last column.)  Note:
	 * it's possible that one or both inputs now have more columns than there
	 * were when the query was parsed, but we'll deal with that below.  We
	 * only need entries in colnames for pre-existing columns.
	 */
	noldcolumns = list_length(rte->eref->colnames);
	expand_colnames_array_to(colinfo, noldcolumns);
	Assert(colinfo->num_cols == noldcolumns);

	/*
	 * Scan the join output columns, select an alias for each one, and store
	 * it in colinfo->colnames.  If there are USING columns, set_using_names()
	 * already selected their names, so we can start the loop at the first
	 * non-merged column.
	 */
	changed_any = false;
	for (i = list_length(colinfo->usingNames); i < noldcolumns; i++)
	{
		char	   *colname = colinfo->colnames[i];
		char	   *real_colname;

		/* Ignore dropped column (only possible for non-merged column) */
		if (colinfo->leftattnos[i] == 0 && colinfo->rightattnos[i] == 0)
		{
			Assert(colname == NULL);
			continue;
		}

		/* Get the child column name */
		if (colinfo->leftattnos[i] > 0)
			real_colname = leftcolinfo->colnames[colinfo->leftattnos[i] - 1];
		else if (colinfo->rightattnos[i] > 0)
			real_colname = rightcolinfo->colnames[colinfo->rightattnos[i] - 1];
		else
		{
			/* We're joining system columns --- use eref name */
			real_colname = strVal(list_nth(rte->eref->colnames, i));
		}
		Assert(real_colname != NULL);

		/* In an unnamed join, just report child column names as-is */
		if (rte->alias == NULL)
		{
			colinfo->colnames[i] = real_colname;
			continue;
		}

		/* If alias already assigned, that's what to use */
		if (colname == NULL)
		{
			/* If user wrote an alias, prefer that over real column name */
			if (rte->alias && i < list_length(rte->alias->colnames))
				colname = strVal(list_nth(rte->alias->colnames, i));
			else
				colname = real_colname;

			/* Unique-ify and insert into colinfo */
			colname = make_colname_unique(colname, dpns, colinfo);

			colinfo->colnames[i] = colname;
		}

		/* Remember if any assigned aliases differ from "real" name */
		if (!changed_any && strcmp(colname, real_colname) != 0)
			changed_any = true;
	}

	/*
	 * Calculate number of columns the join would have if it were re-parsed
	 * now, and create storage for the new_colnames and is_new_col arrays.
	 *
	 * Note: colname_is_unique will be consulting new_colnames[] during the
	 * loops below, so its not-yet-filled entries must be zeroes.
	 */
	nnewcolumns = leftcolinfo->num_new_cols + rightcolinfo->num_new_cols -
		list_length(colinfo->usingNames);
	colinfo->num_new_cols = nnewcolumns;
	colinfo->new_colnames = (char **) palloc0(nnewcolumns * sizeof(char *));
	colinfo->is_new_col = (bool *) palloc0(nnewcolumns * sizeof(bool));

	/*
	 * Generating the new_colnames array is a bit tricky since any new columns
	 * added since parse time must be inserted in the right places.  This code
	 * must match the parser, which will order a join's columns as merged
	 * columns first (in USING-clause order), then non-merged columns from the
	 * left input (in attnum order), then non-merged columns from the right
	 * input (ditto).  If one of the inputs is itself a join, its columns will
	 * be ordered according to the same rule, which means newly-added columns
	 * might not be at the end.  We can figure out what's what by consulting
	 * the leftattnos and rightattnos arrays plus the input is_new_col arrays.
	 *
	 * In these loops, i indexes leftattnos/rightattnos (so it's join varattno
	 * less one), j indexes new_colnames/is_new_col, and ic/jc have similar
	 * meanings for the current child RTE.
	 */

	/* Handle merged columns; they are first and can't be new */
	i = j = 0;
	while (i < noldcolumns &&
		   colinfo->leftattnos[i] != 0 &&
		   colinfo->rightattnos[i] != 0)
	{
		/* column name is already determined and known unique */
		colinfo->new_colnames[j] = colinfo->colnames[i];
		colinfo->is_new_col[j] = false;

		/* build bitmapsets of child attnums of merged columns */
		if (colinfo->leftattnos[i] > 0)
			leftmerged = bms_add_member(leftmerged, colinfo->leftattnos[i]);
		if (colinfo->rightattnos[i] > 0)
			rightmerged = bms_add_member(rightmerged, colinfo->rightattnos[i]);

		i++, j++;
	}

	/* Handle non-merged left-child columns */
	ic = 0;
	for (jc = 0; jc < leftcolinfo->num_new_cols; jc++)
	{
		char	   *child_colname = leftcolinfo->new_colnames[jc];

		if (!leftcolinfo->is_new_col[jc])
		{
			/* Advance ic to next non-dropped old column of left child */
			while (ic < leftcolinfo->num_cols &&
				   leftcolinfo->colnames[ic] == NULL)
				ic++;
			Assert(ic < leftcolinfo->num_cols);
			ic++;
			/* If it is a merged column, we already processed it */
			if (bms_is_member(ic, leftmerged))
				continue;
			/* Else, advance i to the corresponding existing join column */
			while (i < colinfo->num_cols &&
				   colinfo->colnames[i] == NULL)
				i++;
			Assert(i < colinfo->num_cols);
			Assert(ic == colinfo->leftattnos[i]);
			/* Use the already-assigned name of this column */
			colinfo->new_colnames[j] = colinfo->colnames[i];
			i++;
		}
		else
		{
			/*
			 * Unique-ify the new child column name and assign, unless we're
			 * in an unnamed join, in which case just copy
			 */
			if (rte->alias != NULL)
			{
				colinfo->new_colnames[j] =
					make_colname_unique(child_colname, dpns, colinfo);
				if (!changed_any &&
					strcmp(colinfo->new_colnames[j], child_colname) != 0)
					changed_any = true;
			}
			else
				colinfo->new_colnames[j] = child_colname;
		}

		colinfo->is_new_col[j] = leftcolinfo->is_new_col[jc];
		j++;
	}

	/* Handle non-merged right-child columns in exactly the same way */
	ic = 0;
	for (jc = 0; jc < rightcolinfo->num_new_cols; jc++)
	{
		char	   *child_colname = rightcolinfo->new_colnames[jc];

		if (!rightcolinfo->is_new_col[jc])
		{
			/* Advance ic to next non-dropped old column of right child */
			while (ic < rightcolinfo->num_cols &&
				   rightcolinfo->colnames[ic] == NULL)
				ic++;
			Assert(ic < rightcolinfo->num_cols);
			ic++;
			/* If it is a merged column, we already processed it */
			if (bms_is_member(ic, rightmerged))
				continue;
			/* Else, advance i to the corresponding existing join column */
			while (i < colinfo->num_cols &&
				   colinfo->colnames[i] == NULL)
				i++;
			Assert(i < colinfo->num_cols);
			Assert(ic == colinfo->rightattnos[i]);
			/* Use the already-assigned name of this column */
			colinfo->new_colnames[j] = colinfo->colnames[i];
			i++;
		}
		else
		{
			/*
			 * Unique-ify the new child column name and assign, unless we're
			 * in an unnamed join, in which case just copy
			 */
			if (rte->alias != NULL)
			{
				colinfo->new_colnames[j] =
					make_colname_unique(child_colname, dpns, colinfo);
				if (!changed_any &&
					strcmp(colinfo->new_colnames[j], child_colname) != 0)
					changed_any = true;
			}
			else
				colinfo->new_colnames[j] = child_colname;
		}

		colinfo->is_new_col[j] = rightcolinfo->is_new_col[jc];
		j++;
	}

	/* Assert we processed the right number of columns */
#ifdef USE_ASSERT_CHECKING
	while (i < colinfo->num_cols && colinfo->colnames[i] == NULL)
		i++;
	Assert(i == colinfo->num_cols);
	Assert(j == nnewcolumns);
#endif

	/*
	 * For a named join, print column aliases if we changed any from the child
	 * names.  Unnamed joins cannot print aliases.
	 */
	if (rte->alias != NULL)
		colinfo->printaliases = changed_any;
	else
		colinfo->printaliases = false;
}

/*
 * colname_is_unique: is colname distinct from already-chosen column names?
 *
 * dpns is query-wide info, colinfo is for the column's RTE
 */
static bool
colname_is_unique(char *colname, deparse_namespace *dpns,
				  deparse_columns *colinfo)
{
	int			i;
	ListCell   *lc;

	/* Check against already-assigned column aliases within RTE */
	for (i = 0; i < colinfo->num_cols; i++)
	{
		char	   *oldname = colinfo->colnames[i];

		if (oldname && strcmp(oldname, colname) == 0)
			return false;
	}

	/*
	 * If we're building a new_colnames array, check that too (this will be
	 * partially but not completely redundant with the previous checks)
	 */
	for (i = 0; i < colinfo->num_new_cols; i++)
	{
		char	   *oldname = colinfo->new_colnames[i];

		if (oldname && strcmp(oldname, colname) == 0)
			return false;
	}

	/* Also check against USING-column names that must be globally unique */
	foreach(lc, dpns->using_names)
	{
		char	   *oldname = (char *) lfirst(lc);

		if (strcmp(oldname, colname) == 0)
			return false;
	}

	/* Also check against names already assigned for parent-join USING cols */
	foreach(lc, colinfo->parentUsing)
	{
		char	   *oldname = (char *) lfirst(lc);

		if (strcmp(oldname, colname) == 0)
			return false;
	}

	return true;
}

/*
 * make_colname_unique: modify colname if necessary to make it unique
 *
 * dpns is query-wide info, colinfo is for the column's RTE
 */
static char *
make_colname_unique(char *colname, deparse_namespace *dpns,
					deparse_columns *colinfo)
{
	/*
	 * If the selected name isn't unique, append digits to make it so.  For a
	 * very long input name, we might have to truncate to stay within
	 * NAMEDATALEN.
	 */
	if (!colname_is_unique(colname, dpns, colinfo))
	{
		int			colnamelen = strlen(colname);
		char	   *modname = (char *) palloc(colnamelen + 16);
		int			i = 0;

		do
		{
			i++;
			for (;;)
			{
				/*
				 * We avoid using %.*s here because it can misbehave if the
				 * data is not valid in what libc thinks is the prevailing
				 * encoding.
				 */
				memcpy(modname, colname, colnamelen);
				sprintf(modname + colnamelen, "_%d", i);
				if (strlen(modname) < NAMEDATALEN)
					break;
				/* drop chars from colname to keep all the digits */
				colnamelen = pg_mbcliplen(colname, colnamelen,
										  colnamelen - 1);
			}
		} while (!colname_is_unique(modname, dpns, colinfo));
		colname = modname;
	}
	return colname;
}

/*
 * expand_colnames_array_to: make colinfo->colnames at least n items long
 *
 * Any added array entries are initialized to zero.
 */
static void
expand_colnames_array_to(deparse_columns *colinfo, int n)
{
	if (n > colinfo->num_cols)
	{
		if (colinfo->colnames == NULL)
			colinfo->colnames = (char **) palloc0(n * sizeof(char *));
		else
		{
			colinfo->colnames = (char **) repalloc(colinfo->colnames,
												   n * sizeof(char *));
			memset(colinfo->colnames + colinfo->num_cols, 0,
				   (n - colinfo->num_cols) * sizeof(char *));
		}
		colinfo->num_cols = n;
	}
}

/*
 * identify_join_columns: figure out where columns of a join come from
 *
 * Fills the join-specific fields of the colinfo struct, except for
 * usingNames which is filled later.
 */
static void
identify_join_columns(JoinExpr *j, RangeTblEntry *jrte,
					  deparse_columns *colinfo)
{
	int			numjoincols;
	int			i;
	ListCell   *lc;

	/* Extract left/right child RT indexes */
	if (IsA(j->larg, RangeTblRef))
		colinfo->leftrti = ((RangeTblRef *) j->larg)->rtindex;
	else if (IsA(j->larg, JoinExpr))
		colinfo->leftrti = ((JoinExpr *) j->larg)->rtindex;
	else
		elog(ERROR, "unrecognized node type in jointree: %d",
			 (int) nodeTag(j->larg));
	if (IsA(j->rarg, RangeTblRef))
		colinfo->rightrti = ((RangeTblRef *) j->rarg)->rtindex;
	else if (IsA(j->rarg, JoinExpr))
		colinfo->rightrti = ((JoinExpr *) j->rarg)->rtindex;
	else
		elog(ERROR, "unrecognized node type in jointree: %d",
			 (int) nodeTag(j->rarg));

	/* Assert children will be processed earlier than join in second pass */
	Assert(colinfo->leftrti < j->rtindex);
	Assert(colinfo->rightrti < j->rtindex);

	/* Initialize result arrays with zeroes */
	numjoincols = list_length(jrte->joinaliasvars);
	Assert(numjoincols == list_length(jrte->eref->colnames));
	colinfo->leftattnos = (int *) palloc0(numjoincols * sizeof(int));
	colinfo->rightattnos = (int *) palloc0(numjoincols * sizeof(int));

	/* Scan the joinaliasvars list to identify simple column references */
	i = 0;
	foreach(lc, jrte->joinaliasvars)
	{
		Var		   *aliasvar = (Var *) lfirst(lc);

		/* get rid of any implicit coercion above the Var */
		aliasvar = (Var *) strip_implicit_coercions((Node *) aliasvar);

		if (aliasvar == NULL)
		{
			/* It's a dropped column; nothing to do here */
		}
		else if (IsA(aliasvar, Var))
		{
			Assert(aliasvar->varlevelsup == 0);
			Assert(aliasvar->varattno != 0);
			if (aliasvar->varno == colinfo->leftrti)
				colinfo->leftattnos[i] = aliasvar->varattno;
			else if (aliasvar->varno == colinfo->rightrti)
				colinfo->rightattnos[i] = aliasvar->varattno;
			else
				elog(ERROR, "unexpected varno %d in JOIN RTE",
					 aliasvar->varno);
		}
		else if (IsA(aliasvar, CoalesceExpr))
		{
			/*
			 * It's a merged column in FULL JOIN USING.  Ignore it for now and
			 * let the code below identify the merged columns.
			 */
		}
		else
			elog(ERROR, "unrecognized node type in join alias vars: %d",
				 (int) nodeTag(aliasvar));

		i++;
	}

	/*
	 * If there's a USING clause, deconstruct the join quals to identify the
	 * merged columns.  This is a tad painful but if we cannot rely on the
	 * column names, there is no other representation of which columns were
	 * joined by USING.  (Unless the join type is FULL, we can't tell from the
	 * joinaliasvars list which columns are merged.)  Note: we assume that the
	 * merged columns are the first output column(s) of the join.
	 */
	if (j->usingClause)
	{
		List	   *leftvars = NIL;
		List	   *rightvars = NIL;
		ListCell   *lc2;

		/* Extract left- and right-side Vars from the qual expression */
		flatten_join_using_qual(j->quals, &leftvars, &rightvars);
		Assert(list_length(leftvars) == list_length(j->usingClause));
		Assert(list_length(rightvars) == list_length(j->usingClause));

		/* Mark the output columns accordingly */
		i = 0;
		forboth(lc, leftvars, lc2, rightvars)
		{
			Var		   *leftvar = (Var *) lfirst(lc);
			Var		   *rightvar = (Var *) lfirst(lc2);

			Assert(leftvar->varlevelsup == 0);
			Assert(leftvar->varattno != 0);
			if (leftvar->varno != colinfo->leftrti)
				elog(ERROR, "unexpected varno %d in JOIN USING qual",
					 leftvar->varno);
			colinfo->leftattnos[i] = leftvar->varattno;

			Assert(rightvar->varlevelsup == 0);
			Assert(rightvar->varattno != 0);
			if (rightvar->varno != colinfo->rightrti)
				elog(ERROR, "unexpected varno %d in JOIN USING qual",
					 rightvar->varno);
			colinfo->rightattnos[i] = rightvar->varattno;

			i++;
		}
	}
}

/*
 * flatten_join_using_qual: extract Vars being joined from a JOIN/USING qual
 *
 * We assume that transformJoinUsingClause won't have produced anything except
 * AND nodes, equality operator nodes, and possibly implicit coercions, and
 * that the AND node inputs match left-to-right with the original USING list.
 *
 * Caller must initialize the result lists to NIL.
 */
static void
flatten_join_using_qual(Node *qual, List **leftvars, List **rightvars)
{
	if (IsA(qual, BoolExpr))
	{
		/* Handle AND nodes by recursion */
		BoolExpr   *b = (BoolExpr *) qual;
		ListCell   *lc;

		Assert(b->boolop == AND_EXPR);
		foreach(lc, b->args)
		{
			flatten_join_using_qual((Node *) lfirst(lc),
									leftvars, rightvars);
		}
	}
	else if (IsA(qual, OpExpr))
	{
		/* Otherwise we should have an equality operator */
		OpExpr	   *op = (OpExpr *) qual;
		Var		   *var;

		if (list_length(op->args) != 2)
			elog(ERROR, "unexpected unary operator in JOIN/USING qual");
		/* Arguments should be Vars with perhaps implicit coercions */
		var = (Var *) strip_implicit_coercions((Node *) linitial(op->args));
		if (!IsA(var, Var))
			elog(ERROR, "unexpected node type in JOIN/USING qual: %d",
				 (int) nodeTag(var));
		*leftvars = lappend(*leftvars, var);
		var = (Var *) strip_implicit_coercions((Node *) lsecond(op->args));
		if (!IsA(var, Var))
			elog(ERROR, "unexpected node type in JOIN/USING qual: %d",
				 (int) nodeTag(var));
		*rightvars = lappend(*rightvars, var);
	}
	else
	{
		/* Perhaps we have an implicit coercion to boolean? */
		Node	   *q = strip_implicit_coercions(qual);

		if (q != qual)
			flatten_join_using_qual(q, leftvars, rightvars);
		else
			elog(ERROR, "unexpected node type in JOIN/USING qual: %d",
				 (int) nodeTag(qual));
	}
}

/*
 * get_rtable_name: convenience function to get a previously assigned RTE alias
 *
 * The RTE must belong to the topmost namespace level in "context".
 */
static char *
get_rtable_name(int rtindex, deparse_context *context)
{
	deparse_namespace *dpns = (deparse_namespace *) linitial(context->namespaces);

	Assert(rtindex > 0 && rtindex <= list_length(dpns->rtable_names));
	return (char *) list_nth(dpns->rtable_names, rtindex - 1);
}

/*
 * set_deparse_planstate: set up deparse_namespace to parse subexpressions
 * of a given PlanState node
 *
 * This sets the planstate, outer_planstate, inner_planstate, outer_tlist,
 * inner_tlist, and index_tlist fields.  Caller is responsible for adjusting
 * the ancestors list if necessary.  Note that the rtable and ctes fields do
 * not need to change when shifting attention to different plan nodes in a
 * single plan tree.
 */
static void
set_deparse_planstate(deparse_namespace *dpns, PlanState *ps)
{
	dpns->planstate = ps;

	/*
	 * We special-case Append and MergeAppend to pretend that the first child
	 * plan is the OUTER referent; we have to interpret OUTER Vars in their
	 * tlists according to one of the children, and the first one is the most
	 * natural choice.  Likewise special-case ModifyTable to pretend that the
	 * first child plan is the OUTER referent; this is to support RETURNING
	 * lists containing references to non-target relations.
	 */
	if (IsA(ps, AppendState))
		dpns->outer_planstate = ((AppendState *) ps)->appendplans[0];
	else if (IsA(ps, MergeAppendState))
		dpns->outer_planstate = ((MergeAppendState *) ps)->mergeplans[0];
	else if (IsA(ps, ModifyTableState))
		dpns->outer_planstate = ((ModifyTableState *) ps)->mt_plans[0];
	else
		dpns->outer_planstate = outerPlanState(ps);

	if (dpns->outer_planstate)
		dpns->outer_tlist = dpns->outer_planstate->plan->targetlist;
	else
		dpns->outer_tlist = NIL;

	/*
	 * For a SubqueryScan, pretend the subplan is INNER referent.  (We don't
	 * use OUTER because that could someday conflict with the normal meaning.)
	 * Likewise, for a CteScan, pretend the subquery's plan is INNER referent.
	 * For ON CONFLICT .. UPDATE we just need the inner tlist to point to the
	 * excluded expression's tlist. (Similar to the SubqueryScan we don't want
	 * to reuse OUTER, it's used for RETURNING in some modify table cases,
	 * although not INSERT .. CONFLICT).
	 */
	if (IsA(ps, SubqueryScanState))
		dpns->inner_planstate = ((SubqueryScanState *) ps)->subplan;
	else if (IsA(ps, CteScanState))
		dpns->inner_planstate = ((CteScanState *) ps)->cteplanstate;
	else if (IsA(ps, ModifyTableState))
		dpns->inner_planstate = ps;
	else
		dpns->inner_planstate = innerPlanState(ps);

	if (IsA(ps, ModifyTableState))
		dpns->inner_tlist = ((ModifyTableState *) ps)->mt_excludedtlist;
	else if (dpns->inner_planstate)
		dpns->inner_tlist = dpns->inner_planstate->plan->targetlist;
	else
		dpns->inner_tlist = NIL;

	/* Set up referent for INDEX_VAR Vars, if needed */
	if (IsA(ps->plan, IndexOnlyScan))
		dpns->index_tlist = ((IndexOnlyScan *) ps->plan)->indextlist;
	else if (IsA(ps->plan, ForeignScan))
		dpns->index_tlist = ((ForeignScan *) ps->plan)->fdw_scan_tlist;
	else if (IsA(ps->plan, CustomScan))
		dpns->index_tlist = ((CustomScan *) ps->plan)->custom_scan_tlist;
	else
		dpns->index_tlist = NIL;
}

/*
 * push_child_plan: temporarily transfer deparsing attention to a child plan
 *
 * When expanding an OUTER_VAR or INNER_VAR reference, we must adjust the
 * deparse context in case the referenced expression itself uses
 * OUTER_VAR/INNER_VAR.  We modify the top stack entry in-place to avoid
 * affecting levelsup issues (although in a Plan tree there really shouldn't
 * be any).
 *
 * Caller must provide a local deparse_namespace variable to save the
 * previous state for pop_child_plan.
 */
static void
push_child_plan(deparse_namespace *dpns, PlanState *ps,
				deparse_namespace *save_dpns)
{
	/* Save state for restoration later */
	*save_dpns = *dpns;

	/* Link current plan node into ancestors list */
	dpns->ancestors = lcons(dpns->planstate, dpns->ancestors);

	/* Set attention on selected child */
	set_deparse_planstate(dpns, ps);
}

/*
 * pop_child_plan: undo the effects of push_child_plan
 */
static void
pop_child_plan(deparse_namespace *dpns, deparse_namespace *save_dpns)
{
	List	   *ancestors;

	/* Get rid of ancestors list cell added by push_child_plan */
	ancestors = list_delete_first(dpns->ancestors);

	/* Restore fields changed by push_child_plan */
	*dpns = *save_dpns;

	/* Make sure dpns->ancestors is right (may be unnecessary) */
	dpns->ancestors = ancestors;
}

/*
 * push_ancestor_plan: temporarily transfer deparsing attention to an
 * ancestor plan
 *
 * When expanding a Param reference, we must adjust the deparse context
 * to match the plan node that contains the expression being printed;
 * otherwise we'd fail if that expression itself contains a Param or
 * OUTER_VAR/INNER_VAR/INDEX_VAR variable.
 *
 * The target ancestor is conveniently identified by the ListCell holding it
 * in dpns->ancestors.
 *
 * Caller must provide a local deparse_namespace variable to save the
 * previous state for pop_ancestor_plan.
 */
static void
push_ancestor_plan(deparse_namespace *dpns, ListCell *ancestor_cell,
				   deparse_namespace *save_dpns)
{
	PlanState  *ps = (PlanState *) lfirst(ancestor_cell);
	List	   *ancestors;

	/* Save state for restoration later */
	*save_dpns = *dpns;

	/* Build a new ancestor list with just this node's ancestors */
	ancestors = NIL;
	while ((ancestor_cell = lnext(ancestor_cell)) != NULL)
		ancestors = lappend(ancestors, lfirst(ancestor_cell));
	dpns->ancestors = ancestors;

	/* Set attention on selected ancestor */
	set_deparse_planstate(dpns, ps);
}

/*
 * pop_ancestor_plan: undo the effects of push_ancestor_plan
 */
static void
pop_ancestor_plan(deparse_namespace *dpns, deparse_namespace *save_dpns)
{
	/* Free the ancestor list made in push_ancestor_plan */
	list_free(dpns->ancestors);

	/* Restore fields changed by push_ancestor_plan */
	*dpns = *save_dpns;
}


/* ----------
 * make_ruledef			- reconstruct the CREATE RULE command
 *				  for a given pg_rewrite tuple
 * ----------
 */
static void
make_ruledef(StringInfo buf, HeapTuple ruletup, TupleDesc rulettc,
			 int prettyFlags)
{
	char	   *rulename;
	char		ev_type;
	Oid			ev_class;
	bool		is_instead;
	char	   *ev_qual;
	char	   *ev_action;
	List	   *actions = NIL;
	Relation	ev_relation;
	TupleDesc	viewResultDesc = NULL;
	int			fno;
	Datum		dat;
	bool		isnull;

	/*
	 * Get the attribute values from the rules tuple
	 */
	fno = SPI_fnumber(rulettc, "rulename");
	dat = SPI_getbinval(ruletup, rulettc, fno, &isnull);
	Assert(!isnull);
	rulename = NameStr(*(DatumGetName(dat)));

	fno = SPI_fnumber(rulettc, "ev_type");
	dat = SPI_getbinval(ruletup, rulettc, fno, &isnull);
	Assert(!isnull);
	ev_type = DatumGetChar(dat);

	fno = SPI_fnumber(rulettc, "ev_class");
	dat = SPI_getbinval(ruletup, rulettc, fno, &isnull);
	Assert(!isnull);
	ev_class = DatumGetObjectId(dat);

	fno = SPI_fnumber(rulettc, "is_instead");
	dat = SPI_getbinval(ruletup, rulettc, fno, &isnull);
	Assert(!isnull);
	is_instead = DatumGetBool(dat);

	/* these could be nulls */
	fno = SPI_fnumber(rulettc, "ev_qual");
	ev_qual = SPI_getvalue(ruletup, rulettc, fno);

	fno = SPI_fnumber(rulettc, "ev_action");
	ev_action = SPI_getvalue(ruletup, rulettc, fno);
	if (ev_action != NULL)
		actions = (List *) stringToNode(ev_action);

	ev_relation = heap_open(ev_class, AccessShareLock);

	/*
	 * Build the rules definition text
	 */
	appendStringInfo(buf, "CREATE RULE %s AS",
					 quote_identifier(rulename));

	if (prettyFlags & PRETTYFLAG_INDENT)
		appendStringInfoString(buf, "\n    ON ");
	else
		appendStringInfoString(buf, " ON ");

	/* The event the rule is fired for */
	switch (ev_type)
	{
		case '1':
			appendStringInfoString(buf, "SELECT");
			viewResultDesc = RelationGetDescr(ev_relation);
			break;

		case '2':
			appendStringInfoString(buf, "UPDATE");
			break;

		case '3':
			appendStringInfoString(buf, "INSERT");
			break;

		case '4':
			appendStringInfoString(buf, "DELETE");
			break;

		default:
			ereport(ERROR,
					(errcode(ERRCODE_FEATURE_NOT_SUPPORTED),
					 errmsg("rule \"%s\" has unsupported event type %d",
							rulename, ev_type)));
			break;
	}

	/* The relation the rule is fired on */
	appendStringInfo(buf, " TO %s",
					 (prettyFlags & PRETTYFLAG_SCHEMA) ?
					 generate_relation_name(ev_class, NIL) :
					 generate_qualified_relation_name(ev_class));

	/* If the rule has an event qualification, add it */
	if (ev_qual == NULL)
		ev_qual = "";
	if (strlen(ev_qual) > 0 && strcmp(ev_qual, "<>") != 0)
	{
		Node	   *qual;
		Query	   *query;
		deparse_context context;
		deparse_namespace dpns;

		if (prettyFlags & PRETTYFLAG_INDENT)
			appendStringInfoString(buf, "\n  ");
		appendStringInfoString(buf, " WHERE ");

		qual = stringToNode(ev_qual);

		/*
		 * We need to make a context for recognizing any Vars in the qual
		 * (which can only be references to OLD and NEW).  Use the rtable of
		 * the first query in the action list for this purpose.
		 */
		query = (Query *) linitial(actions);

		/*
		 * If the action is INSERT...SELECT, OLD/NEW have been pushed down
		 * into the SELECT, and that's what we need to look at. (Ugly kluge
		 * ... try to fix this when we redesign querytrees.)
		 */
		query = getInsertSelectQuery(query, NULL);

		/* Must acquire locks right away; see notes in get_query_def() */
		AcquireRewriteLocks(query, false, false);

		context.buf = buf;
		context.namespaces = list_make1(&dpns);
		context.windowClause = NIL;
		context.windowTList = NIL;
		context.varprefix = (list_length(query->rtable) != 1);
		context.prettyFlags = prettyFlags;
		context.wrapColumn = WRAP_COLUMN_DEFAULT;
		context.indentLevel = PRETTYINDENT_STD;
		context.special_exprkind = EXPR_KIND_NONE;
		context.cypherexpr = false;

		set_deparse_for_query(&dpns, query, NIL);

		get_rule_expr(qual, &context, false);
	}

	appendStringInfoString(buf, " DO ");

	/* The INSTEAD keyword (if so) */
	if (is_instead)
		appendStringInfoString(buf, "INSTEAD ");

	/* Finally the rules actions */
	if (list_length(actions) > 1)
	{
		ListCell   *action;
		Query	   *query;

		appendStringInfoChar(buf, '(');
		foreach(action, actions)
		{
			query = (Query *) lfirst(action);
			get_query_def(query, buf, NIL, viewResultDesc,
						  prettyFlags, WRAP_COLUMN_DEFAULT, 0);
			if (prettyFlags)
				appendStringInfoString(buf, ";\n");
			else
				appendStringInfoString(buf, "; ");
		}
		appendStringInfoString(buf, ");");
	}
	else if (list_length(actions) == 0)
	{
		appendStringInfoString(buf, "NOTHING;");
	}
	else
	{
		Query	   *query;

		query = (Query *) linitial(actions);
		get_query_def(query, buf, NIL, viewResultDesc,
					  prettyFlags, WRAP_COLUMN_DEFAULT, 0);
		appendStringInfoChar(buf, ';');
	}

	heap_close(ev_relation, AccessShareLock);
}


/* ----------
 * make_viewdef			- reconstruct the SELECT part of a
 *				  view rewrite rule
 * ----------
 */
static void
make_viewdef(StringInfo buf, HeapTuple ruletup, TupleDesc rulettc,
			 int prettyFlags, int wrapColumn)
{
	Query	   *query;
	char		ev_type;
	Oid			ev_class;
	bool		is_instead;
	char	   *ev_qual;
	char	   *ev_action;
	List	   *actions = NIL;
	Relation	ev_relation;
	int			fno;
	Datum		dat;
	bool		isnull;

	/*
	 * Get the attribute values from the rules tuple
	 */
	fno = SPI_fnumber(rulettc, "ev_type");
	dat = SPI_getbinval(ruletup, rulettc, fno, &isnull);
	Assert(!isnull);
	ev_type = DatumGetChar(dat);

	fno = SPI_fnumber(rulettc, "ev_class");
	dat = SPI_getbinval(ruletup, rulettc, fno, &isnull);
	Assert(!isnull);
	ev_class = DatumGetObjectId(dat);

	fno = SPI_fnumber(rulettc, "is_instead");
	dat = SPI_getbinval(ruletup, rulettc, fno, &isnull);
	Assert(!isnull);
	is_instead = DatumGetBool(dat);

	/* these could be nulls */
	fno = SPI_fnumber(rulettc, "ev_qual");
	ev_qual = SPI_getvalue(ruletup, rulettc, fno);

	fno = SPI_fnumber(rulettc, "ev_action");
	ev_action = SPI_getvalue(ruletup, rulettc, fno);
	if (ev_action != NULL)
		actions = (List *) stringToNode(ev_action);

	if (list_length(actions) != 1)
	{
		/* keep output buffer empty and leave */
		return;
	}

	query = (Query *) linitial(actions);

	if (ev_type != '1' || !is_instead ||
		strcmp(ev_qual, "<>") != 0 || query->commandType != CMD_SELECT)
	{
		/* keep output buffer empty and leave */
		return;
	}

	ev_relation = heap_open(ev_class, AccessShareLock);

	get_query_def(query, buf, NIL, RelationGetDescr(ev_relation),
				  prettyFlags, wrapColumn, 0);
	appendStringInfoChar(buf, ';');

	heap_close(ev_relation, AccessShareLock);
}


/* ----------
 * get_query_def			- Parse back one query parsetree
 *
 * If resultDesc is not NULL, then it is the output tuple descriptor for
 * the view represented by a SELECT query.
 * ----------
 */
static void
get_query_def(Query *query, StringInfo buf, List *parentnamespace,
			  TupleDesc resultDesc,
			  int prettyFlags, int wrapColumn, int startIndent)
{
	deparse_context context;
	deparse_namespace dpns;

	/* Guard against excessively long or deeply-nested queries */
	CHECK_FOR_INTERRUPTS();
	check_stack_depth();

	/*
	 * Before we begin to examine the query, acquire locks on referenced
	 * relations, and fix up deleted columns in JOIN RTEs.  This ensures
	 * consistent results.  Note we assume it's OK to scribble on the passed
	 * querytree!
	 *
	 * We are only deparsing the query (we are not about to execute it), so we
	 * only need AccessShareLock on the relations it mentions.
	 */
	AcquireRewriteLocks(query, false, false);

	context.buf = buf;
	context.namespaces = lcons(&dpns, list_copy(parentnamespace));
	context.windowClause = NIL;
	context.windowTList = NIL;
	context.varprefix = (parentnamespace != NIL ||
						 list_length(query->rtable) != 1);
	context.prettyFlags = prettyFlags;
	context.wrapColumn = wrapColumn;
	context.indentLevel = startIndent;
	context.special_exprkind = EXPR_KIND_NONE;
	context.cypherexpr = false;

	set_deparse_for_query(&dpns, query, parentnamespace);

	switch (query->commandType)
	{
		case CMD_SELECT:
			get_select_query_def(query, &context, resultDesc);
			break;

		case CMD_UPDATE:
			get_update_query_def(query, &context);
			break;

		case CMD_INSERT:
			get_insert_query_def(query, &context);
			break;

		case CMD_DELETE:
			get_delete_query_def(query, &context);
			break;

		case CMD_NOTHING:
			appendStringInfoString(buf, "NOTHING");
			break;

		case CMD_UTILITY:
			get_utility_query_def(query, &context);
			break;

		default:
			elog(ERROR, "unrecognized query command type: %d",
				 query->commandType);
			break;
	}
}

/* ----------
 * get_values_def			- Parse back a VALUES list
 * ----------
 */
static void
get_values_def(List *values_lists, deparse_context *context)
{
	StringInfo	buf = context->buf;
	bool		first_list = true;
	ListCell   *vtl;

	appendStringInfoString(buf, "VALUES ");

	foreach(vtl, values_lists)
	{
		List	   *sublist = (List *) lfirst(vtl);
		bool		first_col = true;
		ListCell   *lc;

		if (first_list)
			first_list = false;
		else
			appendStringInfoString(buf, ", ");

		appendStringInfoChar(buf, '(');
		foreach(lc, sublist)
		{
			Node	   *col = (Node *) lfirst(lc);

			if (first_col)
				first_col = false;
			else
				appendStringInfoChar(buf, ',');

			/*
			 * Print the value.  Whole-row Vars need special treatment.
			 */
			get_rule_expr_toplevel(col, context, false);
		}
		appendStringInfoChar(buf, ')');
	}
}

/* ----------
 * get_with_clause			- Parse back a WITH clause
 * ----------
 */
static void
get_with_clause(Query *query, deparse_context *context)
{
	StringInfo	buf = context->buf;
	const char *sep;
	ListCell   *l;

	if (query->cteList == NIL)
		return;

	if (PRETTY_INDENT(context))
	{
		context->indentLevel += PRETTYINDENT_STD;
		appendStringInfoChar(buf, ' ');
	}

	if (query->hasRecursive)
		sep = "WITH RECURSIVE ";
	else
		sep = "WITH ";
	foreach(l, query->cteList)
	{
		CommonTableExpr *cte = (CommonTableExpr *) lfirst(l);

		appendStringInfoString(buf, sep);
		appendStringInfoString(buf, quote_identifier(cte->ctename));
		if (cte->aliascolnames)
		{
			bool		first = true;
			ListCell   *col;

			appendStringInfoChar(buf, '(');
			foreach(col, cte->aliascolnames)
			{
				if (first)
					first = false;
				else
					appendStringInfoString(buf, ", ");
				appendStringInfoString(buf,
									   quote_identifier(strVal(lfirst(col))));
			}
			appendStringInfoChar(buf, ')');
		}
		appendStringInfoString(buf, " AS (");
		if (PRETTY_INDENT(context))
			appendContextKeyword(context, "", 0, 0, 0);
		get_query_def((Query *) cte->ctequery, buf, context->namespaces, NULL,
					  context->prettyFlags, context->wrapColumn,
					  context->indentLevel);
		if (PRETTY_INDENT(context))
			appendContextKeyword(context, "", 0, 0, 0);
		appendStringInfoChar(buf, ')');
		sep = ", ";
	}

	if (PRETTY_INDENT(context))
	{
		context->indentLevel -= PRETTYINDENT_STD;
		appendContextKeyword(context, "", 0, 0, 0);
	}
	else
		appendStringInfoChar(buf, ' ');
}

/* ----------
 * get_select_query_def			- Parse back a SELECT parsetree
 * ----------
 */
static void
get_select_query_def(Query *query, deparse_context *context,
					 TupleDesc resultDesc)
{
	StringInfo	buf = context->buf;
	List	   *save_windowclause;
	List	   *save_windowtlist;
	bool		force_colno;
	ListCell   *l;

	/* Insert the WITH clause if given */
	get_with_clause(query, context);

	/* Set up context for possible window functions */
	save_windowclause = context->windowClause;
	context->windowClause = query->windowClause;
	save_windowtlist = context->windowTList;
	context->windowTList = query->targetList;

	/*
	 * If the Query node has a setOperations tree, then it's the top level of
	 * a UNION/INTERSECT/EXCEPT query; only the WITH, ORDER BY and LIMIT
	 * fields are interesting in the top query itself.
	 */
	if (query->setOperations)
	{
		get_setop_query(query->setOperations, query, context, resultDesc);
		/* ORDER BY clauses must be simple in this case */
		force_colno = true;
	}
	else
	{
		get_basic_select_query(query, context, resultDesc);
		force_colno = false;
	}

	/* Add the ORDER BY clause if given */
	if (query->sortClause != NIL)
	{
		appendContextKeyword(context, " ORDER BY ",
							 -PRETTYINDENT_STD, PRETTYINDENT_STD, 1);
		get_rule_orderby(query->sortClause, query->targetList,
						 force_colno, context);
	}

	/* Add the LIMIT clause if given */
	if (query->limitOffset != NULL)
	{
		appendContextKeyword(context, " OFFSET ",
							 -PRETTYINDENT_STD, PRETTYINDENT_STD, 0);
		get_rule_expr(query->limitOffset, context, false);
	}
	if (query->limitCount != NULL)
	{
		appendContextKeyword(context, " LIMIT ",
							 -PRETTYINDENT_STD, PRETTYINDENT_STD, 0);
		if (IsA(query->limitCount, Const) &&
			((Const *) query->limitCount)->constisnull)
			appendStringInfoString(buf, "ALL");
		else
			get_rule_expr(query->limitCount, context, false);
	}

	/* Add FOR [KEY] UPDATE/SHARE clauses if present */
	if (query->hasForUpdate)
	{
		foreach(l, query->rowMarks)
		{
			RowMarkClause *rc = (RowMarkClause *) lfirst(l);

			/* don't print implicit clauses */
			if (rc->pushedDown)
				continue;

			switch (rc->strength)
			{
				case LCS_NONE:
					/* we intentionally throw an error for LCS_NONE */
					elog(ERROR, "unrecognized LockClauseStrength %d",
						 (int) rc->strength);
					break;
				case LCS_FORKEYSHARE:
					appendContextKeyword(context, " FOR KEY SHARE",
										 -PRETTYINDENT_STD, PRETTYINDENT_STD, 0);
					break;
				case LCS_FORSHARE:
					appendContextKeyword(context, " FOR SHARE",
										 -PRETTYINDENT_STD, PRETTYINDENT_STD, 0);
					break;
				case LCS_FORNOKEYUPDATE:
					appendContextKeyword(context, " FOR NO KEY UPDATE",
										 -PRETTYINDENT_STD, PRETTYINDENT_STD, 0);
					break;
				case LCS_FORUPDATE:
					appendContextKeyword(context, " FOR UPDATE",
										 -PRETTYINDENT_STD, PRETTYINDENT_STD, 0);
					break;
			}

			appendStringInfo(buf, " OF %s",
							 quote_identifier(get_rtable_name(rc->rti,
															  context)));
			if (rc->waitPolicy == LockWaitError)
				appendStringInfoString(buf, " NOWAIT");
			else if (rc->waitPolicy == LockWaitSkip)
				appendStringInfoString(buf, " SKIP LOCKED");
		}
	}

	context->windowClause = save_windowclause;
	context->windowTList = save_windowtlist;
}

/*
 * Detect whether query looks like SELECT ... FROM VALUES();
 * if so, return the VALUES RTE.  Otherwise return NULL.
 */
static RangeTblEntry *
get_simple_values_rte(Query *query)
{
	RangeTblEntry *result = NULL;
	ListCell   *lc;

	/*
	 * We want to return TRUE even if the Query also contains OLD or NEW rule
	 * RTEs.  So the idea is to scan the rtable and see if there is only one
	 * inFromCl RTE that is a VALUES RTE.
	 */
	foreach(lc, query->rtable)
	{
		RangeTblEntry *rte = (RangeTblEntry *) lfirst(lc);

		if (rte->rtekind == RTE_VALUES && rte->inFromCl)
		{
			if (result)
				return NULL;	/* multiple VALUES (probably not possible) */
			result = rte;
		}
		else if (rte->rtekind == RTE_RELATION && !rte->inFromCl)
			continue;			/* ignore rule entries */
		else
			return NULL;		/* something else -> not simple VALUES */
	}

	/*
	 * We don't need to check the targetlist in any great detail, because
	 * parser/analyze.c will never generate a "bare" VALUES RTE --- they only
	 * appear inside auto-generated sub-queries with very restricted
	 * structure.  However, DefineView might have modified the tlist by
	 * injecting new column aliases; so compare tlist resnames against the
	 * RTE's names to detect that.
	 */
	if (result)
	{
		ListCell   *lcn;

		if (list_length(query->targetList) != list_length(result->eref->colnames))
			return NULL;		/* this probably cannot happen */
		forboth(lc, query->targetList, lcn, result->eref->colnames)
		{
			TargetEntry *tle = (TargetEntry *) lfirst(lc);
			char	   *cname = strVal(lfirst(lcn));

			if (tle->resjunk)
				return NULL;	/* this probably cannot happen */
			if (tle->resname == NULL || strcmp(tle->resname, cname) != 0)
				return NULL;	/* column name has been changed */
		}
	}

	return result;
}

static void
get_basic_select_query(Query *query, deparse_context *context,
					   TupleDesc resultDesc)
{
	StringInfo	buf = context->buf;
	RangeTblEntry *values_rte;
	char	   *sep;
	ListCell   *l;

	if (PRETTY_INDENT(context))
	{
		context->indentLevel += PRETTYINDENT_STD;
		appendStringInfoChar(buf, ' ');
	}

	/*
	 * If the query looks like SELECT * FROM (VALUES ...), then print just the
	 * VALUES part.  This reverses what transformValuesClause() did at parse
	 * time.
	 */
	values_rte = get_simple_values_rte(query);
	if (values_rte)
	{
		get_values_def(values_rte->values_lists, context);
		return;
	}

	/*
	 * Build up the query string - first we say SELECT
	 */
	appendStringInfoString(buf, "SELECT");

	/* Add the DISTINCT clause if given */
	if (query->distinctClause != NIL)
	{
		if (query->hasDistinctOn)
		{
			appendStringInfoString(buf, " DISTINCT ON (");
			sep = "";
			foreach(l, query->distinctClause)
			{
				SortGroupClause *srt = (SortGroupClause *) lfirst(l);

				appendStringInfoString(buf, sep);
				get_rule_sortgroupclause(srt->tleSortGroupRef, query->targetList,
										 false, context);
				sep = ", ";
			}
			appendStringInfoChar(buf, ')');
		}
		else
			appendStringInfoString(buf, " DISTINCT");
	}

	/* Then we tell what to select (the targetlist) */
	get_target_list(query->targetList, context, resultDesc);

	/* Add the FROM clause if needed */
	get_from_clause(query, " FROM ", context);

	/* Add the WHERE clause if given */
	if (query->jointree->quals != NULL)
	{
		appendContextKeyword(context, " WHERE ",
							 -PRETTYINDENT_STD, PRETTYINDENT_STD, 1);
		get_rule_expr(query->jointree->quals, context, false);
	}

	/* Add the GROUP BY clause if given */
	if (query->groupClause != NULL || query->groupingSets != NULL)
	{
		ParseExprKind save_exprkind;

		appendContextKeyword(context, " GROUP BY ",
							 -PRETTYINDENT_STD, PRETTYINDENT_STD, 1);

		save_exprkind = context->special_exprkind;
		context->special_exprkind = EXPR_KIND_GROUP_BY;

		if (query->groupingSets == NIL)
		{
			sep = "";
			foreach(l, query->groupClause)
			{
				SortGroupClause *grp = (SortGroupClause *) lfirst(l);

				appendStringInfoString(buf, sep);
				get_rule_sortgroupclause(grp->tleSortGroupRef, query->targetList,
										 false, context);
				sep = ", ";
			}
		}
		else
		{
			sep = "";
			foreach(l, query->groupingSets)
			{
				GroupingSet *grp = lfirst(l);

				appendStringInfoString(buf, sep);
				get_rule_groupingset(grp, query->targetList, true, context);
				sep = ", ";
			}
		}

		context->special_exprkind = save_exprkind;
	}

	/* Add the HAVING clause if given */
	if (query->havingQual != NULL)
	{
		appendContextKeyword(context, " HAVING ",
							 -PRETTYINDENT_STD, PRETTYINDENT_STD, 0);
		get_rule_expr(query->havingQual, context, false);
	}

	/* Add the WINDOW clause if needed */
	if (query->windowClause != NIL)
		get_rule_windowclause(query, context);
}

/* ----------
 * get_target_list			- Parse back a SELECT target list
 *
 * This is also used for RETURNING lists in INSERT/UPDATE/DELETE.
 * ----------
 */
static void
get_target_list(List *targetList, deparse_context *context,
				TupleDesc resultDesc)
{
	StringInfo	buf = context->buf;
	StringInfoData targetbuf;
	bool		last_was_multiline = false;
	char	   *sep;
	int			colno;
	ListCell   *l;

	/* we use targetbuf to hold each TLE's text temporarily */
	initStringInfo(&targetbuf);

	sep = " ";
	colno = 0;
	foreach(l, targetList)
	{
		TargetEntry *tle = (TargetEntry *) lfirst(l);
		char	   *colname;
		char	   *attname;

		if (tle->resjunk)
			continue;			/* ignore junk entries */

		appendStringInfoString(buf, sep);
		sep = ", ";
		colno++;

		/*
		 * Put the new field text into targetbuf so we can decide after we've
		 * got it whether or not it needs to go on a new line.
		 */
		resetStringInfo(&targetbuf);
		context->buf = &targetbuf;

		/*
		 * We special-case Var nodes rather than using get_rule_expr. This is
		 * needed because get_rule_expr will display a whole-row Var as
		 * "foo.*", which is the preferred notation in most contexts, but at
		 * the top level of a SELECT list it's not right (the parser will
		 * expand that notation into multiple columns, yielding behavior
		 * different from a whole-row Var).  We need to call get_variable
		 * directly so that we can tell it to do the right thing, and so that
		 * we can get the attribute name which is the default AS label.
		 */
		if (tle->expr && (IsA(tle->expr, Var)))
		{
			attname = get_variable((Var *) tle->expr, 0, true, context);
		}
		else
		{
			get_rule_expr((Node *) tle->expr, context, true);
			/* We'll show the AS name unless it's this: */
			attname = "?column?";
		}

		/*
		 * Figure out what the result column should be called.  In the context
		 * of a view, use the view's tuple descriptor (so as to pick up the
		 * effects of any column RENAME that's been done on the view).
		 * Otherwise, just use what we can find in the TLE.
		 */
		if (resultDesc && colno <= resultDesc->natts)
			colname = NameStr(resultDesc->attrs[colno - 1]->attname);
		else
			colname = tle->resname;

		/* Show AS unless the column's name is correct as-is */
		if (colname)			/* resname could be NULL */
		{
			if (attname == NULL || strcmp(attname, colname) != 0)
				appendStringInfo(&targetbuf, " AS %s", quote_identifier(colname));
		}

		/* Restore context's output buffer */
		context->buf = buf;

		/* Consider line-wrapping if enabled */
		if (PRETTY_INDENT(context) && context->wrapColumn >= 0)
		{
			int			leading_nl_pos;

			/* Does the new field start with a new line? */
			if (targetbuf.len > 0 && targetbuf.data[0] == '\n')
				leading_nl_pos = 0;
			else
				leading_nl_pos = -1;

			/* If so, we shouldn't add anything */
			if (leading_nl_pos >= 0)
			{
				/* instead, remove any trailing spaces currently in buf */
				removeStringInfoSpaces(buf);
			}
			else
			{
				char	   *trailing_nl;

				/* Locate the start of the current line in the output buffer */
				trailing_nl = strrchr(buf->data, '\n');
				if (trailing_nl == NULL)
					trailing_nl = buf->data;
				else
					trailing_nl++;

				/*
				 * Add a newline, plus some indentation, if the new field is
				 * not the first and either the new field would cause an
				 * overflow or the last field used more than one line.
				 */
				if (colno > 1 &&
					((strlen(trailing_nl) + targetbuf.len > context->wrapColumn) ||
					 last_was_multiline))
					appendContextKeyword(context, "", -PRETTYINDENT_STD,
										 PRETTYINDENT_STD, PRETTYINDENT_VAR);
			}

			/* Remember this field's multiline status for next iteration */
			last_was_multiline =
				(strchr(targetbuf.data + leading_nl_pos + 1, '\n') != NULL);
		}

		/* Add the new field */
		appendStringInfoString(buf, targetbuf.data);
	}

	/* clean up */
	pfree(targetbuf.data);
}

static void
get_setop_query(Node *setOp, Query *query, deparse_context *context,
				TupleDesc resultDesc)
{
	StringInfo	buf = context->buf;
	bool		need_paren;

	/* Guard against excessively long or deeply-nested queries */
	CHECK_FOR_INTERRUPTS();
	check_stack_depth();

	if (IsA(setOp, RangeTblRef))
	{
		RangeTblRef *rtr = (RangeTblRef *) setOp;
		RangeTblEntry *rte = rt_fetch(rtr->rtindex, query->rtable);
		Query	   *subquery = rte->subquery;

		Assert(subquery != NULL);
		Assert(subquery->setOperations == NULL);
		/* Need parens if WITH, ORDER BY, FOR UPDATE, or LIMIT; see gram.y */
		need_paren = (subquery->cteList ||
					  subquery->sortClause ||
					  subquery->rowMarks ||
					  subquery->limitOffset ||
					  subquery->limitCount);
		if (need_paren)
			appendStringInfoChar(buf, '(');
		get_query_def(subquery, buf, context->namespaces, resultDesc,
					  context->prettyFlags, context->wrapColumn,
					  context->indentLevel);
		if (need_paren)
			appendStringInfoChar(buf, ')');
	}
	else if (IsA(setOp, SetOperationStmt))
	{
		SetOperationStmt *op = (SetOperationStmt *) setOp;
		int			subindent;

		/*
		 * We force parens when nesting two SetOperationStmts, except when the
		 * lefthand input is another setop of the same kind.  Syntactically,
		 * we could omit parens in rather more cases, but it seems best to use
		 * parens to flag cases where the setop operator changes.  If we use
		 * parens, we also increase the indentation level for the child query.
		 *
		 * There are some cases in which parens are needed around a leaf query
		 * too, but those are more easily handled at the next level down (see
		 * code above).
		 */
		if (IsA(op->larg, SetOperationStmt))
		{
			SetOperationStmt *lop = (SetOperationStmt *) op->larg;

			if (op->op == lop->op && op->all == lop->all)
				need_paren = false;
			else
				need_paren = true;
		}
		else
			need_paren = false;

		if (need_paren)
		{
			appendStringInfoChar(buf, '(');
			subindent = PRETTYINDENT_STD;
			appendContextKeyword(context, "", subindent, 0, 0);
		}
		else
			subindent = 0;

		get_setop_query(op->larg, query, context, resultDesc);

		if (need_paren)
			appendContextKeyword(context, ") ", -subindent, 0, 0);
		else if (PRETTY_INDENT(context))
			appendContextKeyword(context, "", -subindent, 0, 0);
		else
			appendStringInfoChar(buf, ' ');

		switch (op->op)
		{
			case SETOP_UNION:
				appendStringInfoString(buf, "UNION ");
				break;
			case SETOP_INTERSECT:
				appendStringInfoString(buf, "INTERSECT ");
				break;
			case SETOP_EXCEPT:
				appendStringInfoString(buf, "EXCEPT ");
				break;
			default:
				elog(ERROR, "unrecognized set op: %d",
					 (int) op->op);
		}
		if (op->all)
			appendStringInfoString(buf, "ALL ");

		/* Always parenthesize if RHS is another setop */
		need_paren = IsA(op->rarg, SetOperationStmt);

		/*
		 * The indentation code here is deliberately a bit different from that
		 * for the lefthand input, because we want the line breaks in
		 * different places.
		 */
		if (need_paren)
		{
			appendStringInfoChar(buf, '(');
			subindent = PRETTYINDENT_STD;
		}
		else
			subindent = 0;
		appendContextKeyword(context, "", subindent, 0, 0);

		get_setop_query(op->rarg, query, context, resultDesc);

		if (PRETTY_INDENT(context))
			context->indentLevel -= subindent;
		if (need_paren)
			appendContextKeyword(context, ")", 0, 0, 0);
	}
	else
	{
		elog(ERROR, "unrecognized node type: %d",
			 (int) nodeTag(setOp));
	}
}

/*
 * Display a sort/group clause.
 *
 * Also returns the expression tree, so caller need not find it again.
 */
static Node *
get_rule_sortgroupclause(Index ref, List *tlist, bool force_colno,
						 deparse_context *context)
{
	StringInfo	buf = context->buf;
	TargetEntry *tle;
	Node	   *expr;

	tle = get_sortgroupref_tle(ref, tlist);
	expr = (Node *) tle->expr;

	/*
	 * Use column-number form if requested by caller.  Otherwise, if
	 * expression is a constant, force it to be dumped with an explicit cast
	 * as decoration --- this is because a simple integer constant is
	 * ambiguous (and will be misinterpreted by findTargetlistEntry()) if we
	 * dump it without any decoration.  If it's anything more complex than a
	 * simple Var, then force extra parens around it, to ensure it can't be
	 * misinterpreted as a cube() or rollup() construct.
	 */
	if (force_colno)
	{
		Assert(!tle->resjunk);
		appendStringInfo(buf, "%d", tle->resno);
	}
	else if (expr && IsA(expr, Const))
		get_const_expr((Const *) expr, context, 1);
	else if (!expr || IsA(expr, Var))
		get_rule_expr(expr, context, true);
	else
	{
		/*
		 * We must force parens for function-like expressions even if
		 * PRETTY_PAREN is off, since those are the ones in danger of
		 * misparsing. For other expressions we need to force them only if
		 * PRETTY_PAREN is on, since otherwise the expression will output them
		 * itself. (We can't skip the parens.)
		 */
		bool		need_paren = (PRETTY_PAREN(context)
								  || IsA(expr, FuncExpr)
								  ||IsA(expr, Aggref)
								  ||IsA(expr, WindowFunc));

		if (need_paren)
			appendStringInfoString(context->buf, "(");
		get_rule_expr(expr, context, true);
		if (need_paren)
			appendStringInfoString(context->buf, ")");
	}

	return expr;
}

/*
 * Display a GroupingSet
 */
static void
get_rule_groupingset(GroupingSet *gset, List *targetlist,
					 bool omit_parens, deparse_context *context)
{
	ListCell   *l;
	StringInfo	buf = context->buf;
	bool		omit_child_parens = true;
	char	   *sep = "";

	switch (gset->kind)
	{
		case GROUPING_SET_EMPTY:
			appendStringInfoString(buf, "()");
			return;

		case GROUPING_SET_SIMPLE:
			{
				if (!omit_parens || list_length(gset->content) != 1)
					appendStringInfoString(buf, "(");

				foreach(l, gset->content)
				{
					Index		ref = lfirst_int(l);

					appendStringInfoString(buf, sep);
					get_rule_sortgroupclause(ref, targetlist,
											 false, context);
					sep = ", ";
				}

				if (!omit_parens || list_length(gset->content) != 1)
					appendStringInfoString(buf, ")");
			}
			return;

		case GROUPING_SET_ROLLUP:
			appendStringInfoString(buf, "ROLLUP(");
			break;
		case GROUPING_SET_CUBE:
			appendStringInfoString(buf, "CUBE(");
			break;
		case GROUPING_SET_SETS:
			appendStringInfoString(buf, "GROUPING SETS (");
			omit_child_parens = false;
			break;
	}

	foreach(l, gset->content)
	{
		appendStringInfoString(buf, sep);
		get_rule_groupingset(lfirst(l), targetlist, omit_child_parens, context);
		sep = ", ";
	}

	appendStringInfoString(buf, ")");
}

/*
 * Display an ORDER BY list.
 */
static void
get_rule_orderby(List *orderList, List *targetList,
				 bool force_colno, deparse_context *context)
{
	StringInfo	buf = context->buf;
	const char *sep;
	ListCell   *l;

	sep = "";
	foreach(l, orderList)
	{
		SortGroupClause *srt = (SortGroupClause *) lfirst(l);
		Node	   *sortexpr;
		Oid			sortcoltype;
		TypeCacheEntry *typentry;

		appendStringInfoString(buf, sep);
		sortexpr = get_rule_sortgroupclause(srt->tleSortGroupRef, targetList,
											force_colno, context);
		sortcoltype = exprType(sortexpr);
		/* See whether operator is default < or > for datatype */
		typentry = lookup_type_cache(sortcoltype,
									 TYPECACHE_LT_OPR | TYPECACHE_GT_OPR);
		if (srt->sortop == typentry->lt_opr)
		{
			/* ASC is default, so emit nothing for it */
			if (srt->nulls_first)
				appendStringInfoString(buf, " NULLS FIRST");
		}
		else if (srt->sortop == typentry->gt_opr)
		{
			appendStringInfoString(buf, " DESC");
			/* DESC defaults to NULLS FIRST */
			if (!srt->nulls_first)
				appendStringInfoString(buf, " NULLS LAST");
		}
		else
		{
			appendStringInfo(buf, " USING %s",
							 generate_operator_name(srt->sortop,
													sortcoltype,
													sortcoltype));
			/* be specific to eliminate ambiguity */
			if (srt->nulls_first)
				appendStringInfoString(buf, " NULLS FIRST");
			else
				appendStringInfoString(buf, " NULLS LAST");
		}
		sep = ", ";
	}
}

/*
 * Display a WINDOW clause.
 *
 * Note that the windowClause list might contain only anonymous window
 * specifications, in which case we should print nothing here.
 */
static void
get_rule_windowclause(Query *query, deparse_context *context)
{
	StringInfo	buf = context->buf;
	const char *sep;
	ListCell   *l;

	sep = NULL;
	foreach(l, query->windowClause)
	{
		WindowClause *wc = (WindowClause *) lfirst(l);

		if (wc->name == NULL)
			continue;			/* ignore anonymous windows */

		if (sep == NULL)
			appendContextKeyword(context, " WINDOW ",
								 -PRETTYINDENT_STD, PRETTYINDENT_STD, 1);
		else
			appendStringInfoString(buf, sep);

		appendStringInfo(buf, "%s AS ", quote_identifier(wc->name));

		get_rule_windowspec(wc, query->targetList, context);

		sep = ", ";
	}
}

/*
 * Display a window definition
 */
static void
get_rule_windowspec(WindowClause *wc, List *targetList,
					deparse_context *context)
{
	StringInfo	buf = context->buf;
	bool		needspace = false;
	const char *sep;
	ListCell   *l;

	appendStringInfoChar(buf, '(');
	if (wc->refname)
	{
		appendStringInfoString(buf, quote_identifier(wc->refname));
		needspace = true;
	}
	/* partition clauses are always inherited, so only print if no refname */
	if (wc->partitionClause && !wc->refname)
	{
		if (needspace)
			appendStringInfoChar(buf, ' ');
		appendStringInfoString(buf, "PARTITION BY ");
		sep = "";
		foreach(l, wc->partitionClause)
		{
			SortGroupClause *grp = (SortGroupClause *) lfirst(l);

			appendStringInfoString(buf, sep);
			get_rule_sortgroupclause(grp->tleSortGroupRef, targetList,
									 false, context);
			sep = ", ";
		}
		needspace = true;
	}
	/* print ordering clause only if not inherited */
	if (wc->orderClause && !wc->copiedOrder)
	{
		if (needspace)
			appendStringInfoChar(buf, ' ');
		appendStringInfoString(buf, "ORDER BY ");
		get_rule_orderby(wc->orderClause, targetList, false, context);
		needspace = true;
	}
	/* framing clause is never inherited, so print unless it's default */
	if (wc->frameOptions & FRAMEOPTION_NONDEFAULT)
	{
		if (needspace)
			appendStringInfoChar(buf, ' ');
		if (wc->frameOptions & FRAMEOPTION_RANGE)
			appendStringInfoString(buf, "RANGE ");
		else if (wc->frameOptions & FRAMEOPTION_ROWS)
			appendStringInfoString(buf, "ROWS ");
		else
			Assert(false);
		if (wc->frameOptions & FRAMEOPTION_BETWEEN)
			appendStringInfoString(buf, "BETWEEN ");
		if (wc->frameOptions & FRAMEOPTION_START_UNBOUNDED_PRECEDING)
			appendStringInfoString(buf, "UNBOUNDED PRECEDING ");
		else if (wc->frameOptions & FRAMEOPTION_START_CURRENT_ROW)
			appendStringInfoString(buf, "CURRENT ROW ");
		else if (wc->frameOptions & FRAMEOPTION_START_VALUE)
		{
			get_rule_expr(wc->startOffset, context, false);
			if (wc->frameOptions & FRAMEOPTION_START_VALUE_PRECEDING)
				appendStringInfoString(buf, " PRECEDING ");
			else if (wc->frameOptions & FRAMEOPTION_START_VALUE_FOLLOWING)
				appendStringInfoString(buf, " FOLLOWING ");
			else
				Assert(false);
		}
		else
			Assert(false);
		if (wc->frameOptions & FRAMEOPTION_BETWEEN)
		{
			appendStringInfoString(buf, "AND ");
			if (wc->frameOptions & FRAMEOPTION_END_UNBOUNDED_FOLLOWING)
				appendStringInfoString(buf, "UNBOUNDED FOLLOWING ");
			else if (wc->frameOptions & FRAMEOPTION_END_CURRENT_ROW)
				appendStringInfoString(buf, "CURRENT ROW ");
			else if (wc->frameOptions & FRAMEOPTION_END_VALUE)
			{
				get_rule_expr(wc->endOffset, context, false);
				if (wc->frameOptions & FRAMEOPTION_END_VALUE_PRECEDING)
					appendStringInfoString(buf, " PRECEDING ");
				else if (wc->frameOptions & FRAMEOPTION_END_VALUE_FOLLOWING)
					appendStringInfoString(buf, " FOLLOWING ");
				else
					Assert(false);
			}
			else
				Assert(false);
		}
		/* we will now have a trailing space; remove it */
		buf->len--;
	}
	appendStringInfoChar(buf, ')');
}

/* ----------
 * get_insert_query_def			- Parse back an INSERT parsetree
 * ----------
 */
static void
get_insert_query_def(Query *query, deparse_context *context)
{
	StringInfo	buf = context->buf;
	RangeTblEntry *select_rte = NULL;
	RangeTblEntry *values_rte = NULL;
	RangeTblEntry *rte;
	char	   *sep;
	ListCell   *l;
	List	   *strippedexprs;

	/* Insert the WITH clause if given */
	get_with_clause(query, context);

	/*
	 * If it's an INSERT ... SELECT or multi-row VALUES, there will be a
	 * single RTE for the SELECT or VALUES.  Plain VALUES has neither.
	 */
	foreach(l, query->rtable)
	{
		rte = (RangeTblEntry *) lfirst(l);

		if (rte->rtekind == RTE_SUBQUERY)
		{
			if (select_rte)
				elog(ERROR, "too many subquery RTEs in INSERT");
			select_rte = rte;
		}

		if (rte->rtekind == RTE_VALUES)
		{
			if (values_rte)
				elog(ERROR, "too many values RTEs in INSERT");
			values_rte = rte;
		}
	}
	if (select_rte && values_rte)
		elog(ERROR, "both subquery and values RTEs in INSERT");

	/*
	 * Start the query with INSERT INTO relname
	 */
	rte = rt_fetch(query->resultRelation, query->rtable);
	Assert(rte->rtekind == RTE_RELATION);

	if (PRETTY_INDENT(context))
	{
		context->indentLevel += PRETTYINDENT_STD;
		appendStringInfoChar(buf, ' ');
	}
	appendStringInfo(buf, "INSERT INTO %s ",
					 generate_relation_name(rte->relid, NIL));
	/* INSERT requires AS keyword for target alias */
	if (rte->alias != NULL)
		appendStringInfo(buf, "AS %s ",
						 quote_identifier(rte->alias->aliasname));

	/*
	 * Add the insert-column-names list.  Any indirection decoration needed on
	 * the column names can be inferred from the top targetlist.
	 */
	strippedexprs = NIL;
	sep = "";
	if (query->targetList)
		appendStringInfoChar(buf, '(');
	foreach(l, query->targetList)
	{
		TargetEntry *tle = (TargetEntry *) lfirst(l);

		if (tle->resjunk)
			continue;			/* ignore junk entries */

		appendStringInfoString(buf, sep);
		sep = ", ";

		/*
		 * Put out name of target column; look in the catalogs, not at
		 * tle->resname, since resname will fail to track RENAME.
		 */
		appendStringInfoString(buf,
							   quote_identifier(get_relid_attribute_name(rte->relid,
																		 tle->resno)));

		/*
		 * Print any indirection needed (subfields or subscripts), and strip
		 * off the top-level nodes representing the indirection assignments.
		 * Add the stripped expressions to strippedexprs.  (If it's a
		 * single-VALUES statement, the stripped expressions are the VALUES to
		 * print below.  Otherwise they're just Vars and not really
		 * interesting.)
		 */
		strippedexprs = lappend(strippedexprs,
								processIndirection((Node *) tle->expr,
												   context));
	}
	if (query->targetList)
		appendStringInfoString(buf, ") ");

	if (query->override)
	{
		if (query->override == OVERRIDING_SYSTEM_VALUE)
			appendStringInfoString(buf, "OVERRIDING SYSTEM VALUE ");
		else if (query->override == OVERRIDING_USER_VALUE)
			appendStringInfoString(buf, "OVERRIDING USER VALUE ");
	}

	if (select_rte)
	{
		/* Add the SELECT */
		get_query_def(select_rte->subquery, buf, NIL, NULL,
					  context->prettyFlags, context->wrapColumn,
					  context->indentLevel);
	}
	else if (values_rte)
	{
		/* Add the multi-VALUES expression lists */
		get_values_def(values_rte->values_lists, context);
	}
	else if (strippedexprs)
	{
		/* Add the single-VALUES expression list */
		appendContextKeyword(context, "VALUES (",
							 -PRETTYINDENT_STD, PRETTYINDENT_STD, 2);
		get_rule_expr((Node *) strippedexprs, context, false);
		appendStringInfoChar(buf, ')');
	}
	else
	{
		/* No expressions, so it must be DEFAULT VALUES */
		appendStringInfoString(buf, "DEFAULT VALUES");
	}

	/* Add ON CONFLICT if present */
	if (query->onConflict)
	{
		OnConflictExpr *confl = query->onConflict;

		appendStringInfoString(buf, " ON CONFLICT");

		if (confl->arbiterElems)
		{
			/* Add the single-VALUES expression list */
			appendStringInfoChar(buf, '(');
			get_rule_expr((Node *) confl->arbiterElems, context, false);
			appendStringInfoChar(buf, ')');

			/* Add a WHERE clause (for partial indexes) if given */
			if (confl->arbiterWhere != NULL)
			{
				bool		save_varprefix;

				/*
				 * Force non-prefixing of Vars, since parser assumes that they
				 * belong to target relation.  WHERE clause does not use
				 * InferenceElem, so this is separately required.
				 */
				save_varprefix = context->varprefix;
				context->varprefix = false;

				appendContextKeyword(context, " WHERE ",
									 -PRETTYINDENT_STD, PRETTYINDENT_STD, 1);
				get_rule_expr(confl->arbiterWhere, context, false);

				context->varprefix = save_varprefix;
			}
		}
		else if (OidIsValid(confl->constraint))
		{
			char	   *constraint = get_constraint_name(confl->constraint);

			if (!constraint)
				elog(ERROR, "cache lookup failed for constraint %u",
					 confl->constraint);
			appendStringInfo(buf, " ON CONSTRAINT %s",
							 quote_identifier(constraint));
		}

		if (confl->action == ONCONFLICT_NOTHING)
		{
			appendStringInfoString(buf, " DO NOTHING");
		}
		else
		{
			appendStringInfoString(buf, " DO UPDATE SET ");
			/* Deparse targetlist */
			get_update_query_targetlist_def(query, confl->onConflictSet,
											context, rte);

			/* Add a WHERE clause if given */
			if (confl->onConflictWhere != NULL)
			{
				appendContextKeyword(context, " WHERE ",
									 -PRETTYINDENT_STD, PRETTYINDENT_STD, 1);
				get_rule_expr(confl->onConflictWhere, context, false);
			}
		}
	}

	/* Add RETURNING if present */
	if (query->returningList)
	{
		appendContextKeyword(context, " RETURNING",
							 -PRETTYINDENT_STD, PRETTYINDENT_STD, 1);
		get_target_list(query->returningList, context, NULL);
	}
}


/* ----------
 * get_update_query_def			- Parse back an UPDATE parsetree
 * ----------
 */
static void
get_update_query_def(Query *query, deparse_context *context)
{
	StringInfo	buf = context->buf;
	RangeTblEntry *rte;

	/* Insert the WITH clause if given */
	get_with_clause(query, context);

	/*
	 * Start the query with UPDATE relname SET
	 */
	rte = rt_fetch(query->resultRelation, query->rtable);
	Assert(rte->rtekind == RTE_RELATION);
	if (PRETTY_INDENT(context))
	{
		appendStringInfoChar(buf, ' ');
		context->indentLevel += PRETTYINDENT_STD;
	}
	appendStringInfo(buf, "UPDATE %s%s",
					 only_marker(rte),
					 generate_relation_name(rte->relid, NIL));
	if (rte->alias != NULL)
		appendStringInfo(buf, " %s",
						 quote_identifier(rte->alias->aliasname));
	appendStringInfoString(buf, " SET ");

	/* Deparse targetlist */
	get_update_query_targetlist_def(query, query->targetList, context, rte);

	/* Add the FROM clause if needed */
	get_from_clause(query, " FROM ", context);

	/* Add a WHERE clause if given */
	if (query->jointree->quals != NULL)
	{
		appendContextKeyword(context, " WHERE ",
							 -PRETTYINDENT_STD, PRETTYINDENT_STD, 1);
		get_rule_expr(query->jointree->quals, context, false);
	}

	/* Add RETURNING if present */
	if (query->returningList)
	{
		appendContextKeyword(context, " RETURNING",
							 -PRETTYINDENT_STD, PRETTYINDENT_STD, 1);
		get_target_list(query->returningList, context, NULL);
	}
}


/* ----------
 * get_update_query_targetlist_def			- Parse back an UPDATE targetlist
 * ----------
 */
static void
get_update_query_targetlist_def(Query *query, List *targetList,
								deparse_context *context, RangeTblEntry *rte)
{
	StringInfo	buf = context->buf;
	ListCell   *l;
	ListCell   *next_ma_cell;
	int			remaining_ma_columns;
	const char *sep;
	SubLink    *cur_ma_sublink;
	List	   *ma_sublinks;

	/*
	 * Prepare to deal with MULTIEXPR assignments: collect the source SubLinks
	 * into a list.  We expect them to appear, in ID order, in resjunk tlist
	 * entries.
	 */
	ma_sublinks = NIL;
	if (query->hasSubLinks)		/* else there can't be any */
	{
		foreach(l, targetList)
		{
			TargetEntry *tle = (TargetEntry *) lfirst(l);

			if (tle->resjunk && IsA(tle->expr, SubLink))
			{
				SubLink    *sl = (SubLink *) tle->expr;

				if (sl->subLinkType == MULTIEXPR_SUBLINK)
				{
					ma_sublinks = lappend(ma_sublinks, sl);
					Assert(sl->subLinkId == list_length(ma_sublinks));
				}
			}
		}
	}
	next_ma_cell = list_head(ma_sublinks);
	cur_ma_sublink = NULL;
	remaining_ma_columns = 0;

	/* Add the comma separated list of 'attname = value' */
	sep = "";
	foreach(l, targetList)
	{
		TargetEntry *tle = (TargetEntry *) lfirst(l);
		Node	   *expr;

		if (tle->resjunk)
			continue;			/* ignore junk entries */

		/* Emit separator (OK whether we're in multiassignment or not) */
		appendStringInfoString(buf, sep);
		sep = ", ";

		/*
		 * Check to see if we're starting a multiassignment group: if so,
		 * output a left paren.
		 */
		if (next_ma_cell != NULL && cur_ma_sublink == NULL)
		{
			/*
			 * We must dig down into the expr to see if it's a PARAM_MULTIEXPR
			 * Param.  That could be buried under FieldStores and ArrayRefs
			 * and CoerceToDomains (cf processIndirection()), and underneath
			 * those there could be an implicit type coercion.  Because we
			 * would ignore implicit type coercions anyway, we don't need to
			 * be as careful as processIndirection() is about descending past
			 * implicit CoerceToDomains.
			 */
			expr = (Node *) tle->expr;
			while (expr)
			{
				if (IsA(expr, FieldStore))
				{
					FieldStore *fstore = (FieldStore *) expr;

					expr = (Node *) linitial(fstore->newvals);
				}
				else if (IsA(expr, ArrayRef))
				{
					ArrayRef   *aref = (ArrayRef *) expr;

					if (aref->refassgnexpr == NULL)
						break;
					expr = (Node *) aref->refassgnexpr;
				}
				else if (IsA(expr, CoerceToDomain))
				{
					CoerceToDomain *cdomain = (CoerceToDomain *) expr;

					if (cdomain->coercionformat != COERCE_IMPLICIT_CAST)
						break;
					expr = (Node *) cdomain->arg;
				}
				else
					break;
			}
			expr = strip_implicit_coercions(expr);

			if (expr && IsA(expr, Param) &&
				((Param *) expr)->paramkind == PARAM_MULTIEXPR)
			{
				cur_ma_sublink = (SubLink *) lfirst(next_ma_cell);
				next_ma_cell = lnext(next_ma_cell);
				remaining_ma_columns = count_nonjunk_tlist_entries(
																   ((Query *) cur_ma_sublink->subselect)->targetList);
				Assert(((Param *) expr)->paramid ==
					   ((cur_ma_sublink->subLinkId << 16) | 1));
				appendStringInfoChar(buf, '(');
			}
		}

		/*
		 * Put out name of target column; look in the catalogs, not at
		 * tle->resname, since resname will fail to track RENAME.
		 */
		appendStringInfoString(buf,
							   quote_identifier(get_relid_attribute_name(rte->relid,
																		 tle->resno)));

		/*
		 * Print any indirection needed (subfields or subscripts), and strip
		 * off the top-level nodes representing the indirection assignments.
		 */
		expr = processIndirection((Node *) tle->expr, context);

		/*
		 * If we're in a multiassignment, skip printing anything more, unless
		 * this is the last column; in which case, what we print should be the
		 * sublink, not the Param.
		 */
		if (cur_ma_sublink != NULL)
		{
			if (--remaining_ma_columns > 0)
				continue;		/* not the last column of multiassignment */
			appendStringInfoChar(buf, ')');
			expr = (Node *) cur_ma_sublink;
			cur_ma_sublink = NULL;
		}

		appendStringInfoString(buf, " = ");

		get_rule_expr(expr, context, false);
	}
}


/* ----------
 * get_delete_query_def			- Parse back a DELETE parsetree
 * ----------
 */
static void
get_delete_query_def(Query *query, deparse_context *context)
{
	StringInfo	buf = context->buf;
	RangeTblEntry *rte;

	/* Insert the WITH clause if given */
	get_with_clause(query, context);

	/*
	 * Start the query with DELETE FROM relname
	 */
	rte = rt_fetch(query->resultRelation, query->rtable);
	Assert(rte->rtekind == RTE_RELATION);
	if (PRETTY_INDENT(context))
	{
		appendStringInfoChar(buf, ' ');
		context->indentLevel += PRETTYINDENT_STD;
	}
	appendStringInfo(buf, "DELETE FROM %s%s",
					 only_marker(rte),
					 generate_relation_name(rte->relid, NIL));
	if (rte->alias != NULL)
		appendStringInfo(buf, " %s",
						 quote_identifier(rte->alias->aliasname));

	/* Add the USING clause if given */
	get_from_clause(query, " USING ", context);

	/* Add a WHERE clause if given */
	if (query->jointree->quals != NULL)
	{
		appendContextKeyword(context, " WHERE ",
							 -PRETTYINDENT_STD, PRETTYINDENT_STD, 1);
		get_rule_expr(query->jointree->quals, context, false);
	}

	/* Add RETURNING if present */
	if (query->returningList)
	{
		appendContextKeyword(context, " RETURNING",
							 -PRETTYINDENT_STD, PRETTYINDENT_STD, 1);
		get_target_list(query->returningList, context, NULL);
	}
}


/* ----------
 * get_utility_query_def			- Parse back a UTILITY parsetree
 * ----------
 */
static void
get_utility_query_def(Query *query, deparse_context *context)
{
	StringInfo	buf = context->buf;

	if (query->utilityStmt && IsA(query->utilityStmt, NotifyStmt))
	{
		NotifyStmt *stmt = (NotifyStmt *) query->utilityStmt;

		appendContextKeyword(context, "",
							 0, PRETTYINDENT_STD, 1);
		appendStringInfo(buf, "NOTIFY %s",
						 quote_identifier(stmt->conditionname));
		if (stmt->payload)
		{
			appendStringInfoString(buf, ", ");
			simple_quote_literal(buf, stmt->payload);
		}
	}
	else
	{
		/* Currently only NOTIFY utility commands can appear in rules */
		elog(ERROR, "unexpected utility statement type");
	}
}

/*
 * Display a Var appropriately.
 *
 * In some cases (currently only when recursing into an unnamed join)
 * the Var's varlevelsup has to be interpreted with respect to a context
 * above the current one; levelsup indicates the offset.
 *
 * If istoplevel is TRUE, the Var is at the top level of a SELECT's
 * targetlist, which means we need special treatment of whole-row Vars.
 * Instead of the normal "tab.*", we'll print "tab.*::typename", which is a
 * dirty hack to prevent "tab.*" from being expanded into multiple columns.
 * (The parser will strip the useless coercion, so no inefficiency is added in
 * dump and reload.)  We used to print just "tab" in such cases, but that is
 * ambiguous and will yield the wrong result if "tab" is also a plain column
 * name in the query.
 *
 * Returns the attname of the Var, or NULL if the Var has no attname (because
 * it is a whole-row Var or a subplan output reference).
 */
static char *
get_variable(Var *var, int levelsup, bool istoplevel, deparse_context *context)
{
	StringInfo	buf = context->buf;
	RangeTblEntry *rte;
	AttrNumber	attnum;
	int			netlevelsup;
	deparse_namespace *dpns;
	deparse_columns *colinfo;
	char	   *refname;
	char	   *attname;

	/* Find appropriate nesting depth */
	netlevelsup = var->varlevelsup + levelsup;
	if (netlevelsup >= list_length(context->namespaces))
		elog(ERROR, "bogus varlevelsup: %d offset %d",
			 var->varlevelsup, levelsup);
	dpns = (deparse_namespace *) list_nth(context->namespaces,
										  netlevelsup);

	/*
	 * Try to find the relevant RTE in this rtable.  In a plan tree, it's
	 * likely that varno is OUTER_VAR or INNER_VAR, in which case we must dig
	 * down into the subplans, or INDEX_VAR, which is resolved similarly. Also
	 * find the aliases previously assigned for this RTE.
	 */
	if (var->varno >= 1 && var->varno <= list_length(dpns->rtable))
	{
		rte = rt_fetch(var->varno, dpns->rtable);
		refname = (char *) list_nth(dpns->rtable_names, var->varno - 1);
		colinfo = deparse_columns_fetch(var->varno, dpns);
		attnum = var->varattno;
	}
	else
	{
		resolve_special_varno((Node *) var, context, NULL,
							  get_special_variable);
		return NULL;
	}

	/*
	 * The planner will sometimes emit Vars referencing resjunk elements of a
	 * subquery's target list (this is currently only possible if it chooses
	 * to generate a "physical tlist" for a SubqueryScan or CteScan node).
	 * Although we prefer to print subquery-referencing Vars using the
	 * subquery's alias, that's not possible for resjunk items since they have
	 * no alias.  So in that case, drill down to the subplan and print the
	 * contents of the referenced tlist item.  This works because in a plan
	 * tree, such Vars can only occur in a SubqueryScan or CteScan node, and
	 * we'll have set dpns->inner_planstate to reference the child plan node.
	 */
	if ((rte->rtekind == RTE_SUBQUERY || rte->rtekind == RTE_CTE) &&
		attnum > list_length(rte->eref->colnames) &&
		dpns->inner_planstate)
	{
		TargetEntry *tle;
		deparse_namespace save_dpns;

		tle = get_tle_by_resno(dpns->inner_tlist, var->varattno);
		if (!tle)
			elog(ERROR, "invalid attnum %d for relation \"%s\"",
				 var->varattno, rte->eref->aliasname);

		Assert(netlevelsup == 0);
		push_child_plan(dpns, dpns->inner_planstate, &save_dpns);

		/*
		 * Force parentheses because our caller probably assumed a Var is a
		 * simple expression.
		 */
		if (!IsA(tle->expr, Var))
			appendStringInfoChar(buf, '(');
		get_rule_expr((Node *) tle->expr, context, true);
		if (!IsA(tle->expr, Var))
			appendStringInfoChar(buf, ')');

		pop_child_plan(dpns, &save_dpns);
		return NULL;
	}

	/*
	 * If it's an unnamed join, look at the expansion of the alias variable.
	 * If it's a simple reference to one of the input vars, then recursively
	 * print the name of that var instead.  When it's not a simple reference,
	 * we have to just print the unqualified join column name.  (This can only
	 * happen with "dangerous" merged columns in a JOIN USING; we took pains
	 * previously to make the unqualified column name unique in such cases.)
	 *
	 * This wouldn't work in decompiling plan trees, because we don't store
	 * joinaliasvars lists after planning; but a plan tree should never
	 * contain a join alias variable.
	 */
	if (rte->rtekind == RTE_JOIN && rte->alias == NULL)
	{
		if (rte->joinaliasvars == NIL)
			elog(ERROR, "cannot decompile join alias var in plan tree");
		if (attnum > 0)
		{
			Var		   *aliasvar;

			aliasvar = (Var *) list_nth(rte->joinaliasvars, attnum - 1);
			/* we intentionally don't strip implicit coercions here */
			if (aliasvar && IsA(aliasvar, Var))
			{
				return get_variable(aliasvar, var->varlevelsup + levelsup,
									istoplevel, context);
			}
		}

		/*
		 * Unnamed join has no refname.  (Note: since it's unnamed, there is
		 * no way the user could have referenced it to create a whole-row Var
		 * for it.  So we don't have to cover that case below.)
		 */
		Assert(refname == NULL);
	}

	if (attnum == InvalidAttrNumber)
		attname = NULL;
	else if (attnum > 0)
	{
		/* Get column name to use from the colinfo struct */
		if (attnum > colinfo->num_cols)
			elog(ERROR, "invalid attnum %d for relation \"%s\"",
				 attnum, rte->eref->aliasname);
		attname = colinfo->colnames[attnum - 1];
		if (attname == NULL)	/* dropped column? */
			elog(ERROR, "invalid attnum %d for relation \"%s\"",
				 attnum, rte->eref->aliasname);
	}
	else
	{
		/* System column - name is fixed, get it from the catalog */
		attname = get_rte_attribute_name(rte, attnum);
	}

	if (refname && (context->varprefix || attname == NULL))
	{
		appendStringInfoString(buf, quote_identifier(refname));
		appendStringInfoChar(buf, '.');
	}
	if (attname)
		appendStringInfoString(buf, quote_identifier(attname));
	else
	{
		appendStringInfoChar(buf, '*');
		if (istoplevel)
			appendStringInfo(buf, "::%s",
							 format_type_with_typemod(var->vartype,
													  var->vartypmod));
	}

	return attname;
}

/*
 * Deparse a Var which references OUTER_VAR, INNER_VAR, or INDEX_VAR.  This
 * routine is actually a callback for get_special_varno, which handles finding
 * the correct TargetEntry.  We get the expression contained in that
 * TargetEntry and just need to deparse it, a job we can throw back on
 * get_rule_expr.
 */
static void
get_special_variable(Node *node, deparse_context *context, void *private)
{
	StringInfo	buf = context->buf;

	/*
	 * Force parentheses because our caller probably assumed a Var is a simple
	 * expression.
	 */
	if (!IsA(node, Var))
		appendStringInfoChar(buf, '(');
	get_rule_expr(node, context, true);
	if (!IsA(node, Var))
		appendStringInfoChar(buf, ')');
}

/*
 * Chase through plan references to special varnos (OUTER_VAR, INNER_VAR,
 * INDEX_VAR) until we find a real Var or some kind of non-Var node; then,
 * invoke the callback provided.
 */
static void
resolve_special_varno(Node *node, deparse_context *context, void *private,
					  void (*callback) (Node *, deparse_context *, void *))
{
	Var		   *var;
	deparse_namespace *dpns;

	/* If it's not a Var, invoke the callback. */
	if (!IsA(node, Var))
	{
		callback(node, context, private);
		return;
	}

	/* Find appropriate nesting depth */
	var = (Var *) node;
	dpns = (deparse_namespace *) list_nth(context->namespaces,
										  var->varlevelsup);

	/*
	 * It's a special RTE, so recurse.
	 */
	if (var->varno == OUTER_VAR && dpns->outer_tlist)
	{
		TargetEntry *tle;
		deparse_namespace save_dpns;

		tle = get_tle_by_resno(dpns->outer_tlist, var->varattno);
		if (!tle)
			elog(ERROR, "bogus varattno for OUTER_VAR var: %d", var->varattno);

		push_child_plan(dpns, dpns->outer_planstate, &save_dpns);
		resolve_special_varno((Node *) tle->expr, context, private, callback);
		pop_child_plan(dpns, &save_dpns);
		return;
	}
	else if (var->varno == INNER_VAR && dpns->inner_tlist)
	{
		TargetEntry *tle;
		deparse_namespace save_dpns;

		tle = get_tle_by_resno(dpns->inner_tlist, var->varattno);
		if (!tle)
			elog(ERROR, "bogus varattno for INNER_VAR var: %d", var->varattno);

		push_child_plan(dpns, dpns->inner_planstate, &save_dpns);
		resolve_special_varno((Node *) tle->expr, context, private, callback);
		pop_child_plan(dpns, &save_dpns);
		return;
	}
	else if (var->varno == INDEX_VAR && dpns->index_tlist)
	{
		TargetEntry *tle;

		tle = get_tle_by_resno(dpns->index_tlist, var->varattno);
		if (!tle)
			elog(ERROR, "bogus varattno for INDEX_VAR var: %d", var->varattno);

		resolve_special_varno((Node *) tle->expr, context, private, callback);
		return;
	}
	else if (var->varno < 1 || var->varno > list_length(dpns->rtable))
		elog(ERROR, "bogus varno: %d", var->varno);

	/* Not special.  Just invoke the callback. */
	callback(node, context, private);
}

/*
 * Get the name of a field of an expression of composite type.  The
 * expression is usually a Var, but we handle other cases too.
 *
 * levelsup is an extra offset to interpret the Var's varlevelsup correctly.
 *
 * This is fairly straightforward when the expression has a named composite
 * type; we need only look up the type in the catalogs.  However, the type
 * could also be RECORD.  Since no actual table or view column is allowed to
 * have type RECORD, a Var of type RECORD must refer to a JOIN or FUNCTION RTE
 * or to a subquery output.  We drill down to find the ultimate defining
 * expression and attempt to infer the field name from it.  We ereport if we
 * can't determine the name.
 *
 * Similarly, a PARAM of type RECORD has to refer to some expression of
 * a determinable composite type.
 */
static const char *
get_name_for_var_field(Var *var, int fieldno,
					   int levelsup, deparse_context *context)
{
	RangeTblEntry *rte;
	AttrNumber	attnum;
	int			netlevelsup;
	deparse_namespace *dpns;
	TupleDesc	tupleDesc;
	Node	   *expr;

	/*
	 * If it's a RowExpr that was expanded from a whole-row Var, use the
	 * column names attached to it.
	 */
	if (IsA(var, RowExpr))
	{
		RowExpr    *r = (RowExpr *) var;

		if (fieldno > 0 && fieldno <= list_length(r->colnames))
			return strVal(list_nth(r->colnames, fieldno - 1));
	}

	/*
	 * If it's a Param of type RECORD, try to find what the Param refers to.
	 */
	if (IsA(var, Param))
	{
		Param	   *param = (Param *) var;
		ListCell   *ancestor_cell;

		expr = find_param_referent(param, context, &dpns, &ancestor_cell);
		if (expr)
		{
			/* Found a match, so recurse to decipher the field name */
			deparse_namespace save_dpns;
			const char *result;

			push_ancestor_plan(dpns, ancestor_cell, &save_dpns);
			result = get_name_for_var_field((Var *) expr, fieldno,
											0, context);
			pop_ancestor_plan(dpns, &save_dpns);
			return result;
		}
	}

	/*
	 * If it's a Var of type RECORD, we have to find what the Var refers to;
	 * if not, we can use get_expr_result_type. If that fails, we try
	 * lookup_rowtype_tupdesc, which will probably fail too, but will ereport
	 * an acceptable message.
	 */
	if (!IsA(var, Var) ||
		var->vartype != RECORDOID)
	{
		if (get_expr_result_type((Node *) var, NULL, &tupleDesc) != TYPEFUNC_COMPOSITE)
			tupleDesc = lookup_rowtype_tupdesc_copy(exprType((Node *) var),
													exprTypmod((Node *) var));
		Assert(tupleDesc);
		/* Got the tupdesc, so we can extract the field name */
		Assert(fieldno >= 1 && fieldno <= tupleDesc->natts);
		return NameStr(tupleDesc->attrs[fieldno - 1]->attname);
	}

	/* Find appropriate nesting depth */
	netlevelsup = var->varlevelsup + levelsup;
	if (netlevelsup >= list_length(context->namespaces))
		elog(ERROR, "bogus varlevelsup: %d offset %d",
			 var->varlevelsup, levelsup);
	dpns = (deparse_namespace *) list_nth(context->namespaces,
										  netlevelsup);

	/*
	 * Try to find the relevant RTE in this rtable.  In a plan tree, it's
	 * likely that varno is OUTER_VAR or INNER_VAR, in which case we must dig
	 * down into the subplans, or INDEX_VAR, which is resolved similarly.
	 */
	if (var->varno >= 1 && var->varno <= list_length(dpns->rtable))
	{
		rte = rt_fetch(var->varno, dpns->rtable);
		attnum = var->varattno;
	}
	else if (var->varno == OUTER_VAR && dpns->outer_tlist)
	{
		TargetEntry *tle;
		deparse_namespace save_dpns;
		const char *result;

		tle = get_tle_by_resno(dpns->outer_tlist, var->varattno);
		if (!tle)
			elog(ERROR, "bogus varattno for OUTER_VAR var: %d", var->varattno);

		Assert(netlevelsup == 0);
		push_child_plan(dpns, dpns->outer_planstate, &save_dpns);

		result = get_name_for_var_field((Var *) tle->expr, fieldno,
										levelsup, context);

		pop_child_plan(dpns, &save_dpns);
		return result;
	}
	else if (var->varno == INNER_VAR && dpns->inner_tlist)
	{
		TargetEntry *tle;
		deparse_namespace save_dpns;
		const char *result;

		tle = get_tle_by_resno(dpns->inner_tlist, var->varattno);
		if (!tle)
			elog(ERROR, "bogus varattno for INNER_VAR var: %d", var->varattno);

		Assert(netlevelsup == 0);
		push_child_plan(dpns, dpns->inner_planstate, &save_dpns);

		result = get_name_for_var_field((Var *) tle->expr, fieldno,
										levelsup, context);

		pop_child_plan(dpns, &save_dpns);
		return result;
	}
	else if (var->varno == INDEX_VAR && dpns->index_tlist)
	{
		TargetEntry *tle;
		const char *result;

		tle = get_tle_by_resno(dpns->index_tlist, var->varattno);
		if (!tle)
			elog(ERROR, "bogus varattno for INDEX_VAR var: %d", var->varattno);

		Assert(netlevelsup == 0);

		result = get_name_for_var_field((Var *) tle->expr, fieldno,
										levelsup, context);

		return result;
	}
	else
	{
		elog(ERROR, "bogus varno: %d", var->varno);
		return NULL;			/* keep compiler quiet */
	}

	if (attnum == InvalidAttrNumber)
	{
		/* Var is whole-row reference to RTE, so select the right field */
		return get_rte_attribute_name(rte, fieldno);
	}

	/*
	 * This part has essentially the same logic as the parser's
	 * expandRecordVariable() function, but we are dealing with a different
	 * representation of the input context, and we only need one field name
	 * not a TupleDesc.  Also, we need special cases for finding subquery and
	 * CTE subplans when deparsing Plan trees.
	 */
	expr = (Node *) var;		/* default if we can't drill down */

	switch (rte->rtekind)
	{
		case RTE_RELATION:
		case RTE_VALUES:
		case RTE_NAMEDTUPLESTORE:

			/*
			 * This case should not occur: a column of a table, values list,
			 * or ENR shouldn't have type RECORD.  Fall through and fail (most
			 * likely) at the bottom.
			 */
			break;
		case RTE_SUBQUERY:
			/* Subselect-in-FROM: examine sub-select's output expr */
			{
				if (rte->subquery)
				{
					TargetEntry *ste = get_tle_by_resno(rte->subquery->targetList,
														attnum);

					if (ste == NULL || ste->resjunk)
						elog(ERROR, "subquery %s does not have attribute %d",
							 rte->eref->aliasname, attnum);
					expr = (Node *) ste->expr;
					if (IsA(expr, Var))
					{
						/*
						 * Recurse into the sub-select to see what its Var
						 * refers to. We have to build an additional level of
						 * namespace to keep in step with varlevelsup in the
						 * subselect.
						 */
						deparse_namespace mydpns;
						const char *result;

						set_deparse_for_query(&mydpns, rte->subquery,
											  context->namespaces);

						context->namespaces = lcons(&mydpns,
													context->namespaces);

						result = get_name_for_var_field((Var *) expr, fieldno,
														0, context);

						context->namespaces =
							list_delete_first(context->namespaces);

						return result;
					}
					/* else fall through to inspect the expression */
				}
				else
				{
					/*
					 * We're deparsing a Plan tree so we don't have complete
					 * RTE entries (in particular, rte->subquery is NULL). But
					 * the only place we'd see a Var directly referencing a
					 * SUBQUERY RTE is in a SubqueryScan plan node, and we can
					 * look into the child plan's tlist instead.
					 */
					TargetEntry *tle;
					deparse_namespace save_dpns;
					const char *result;

					if (!dpns->inner_planstate)
						elog(ERROR, "failed to find plan for subquery %s",
							 rte->eref->aliasname);
					tle = get_tle_by_resno(dpns->inner_tlist, attnum);
					if (!tle)
						elog(ERROR, "bogus varattno for subquery var: %d",
							 attnum);
					Assert(netlevelsup == 0);
					push_child_plan(dpns, dpns->inner_planstate, &save_dpns);

					result = get_name_for_var_field((Var *) tle->expr, fieldno,
													levelsup, context);

					pop_child_plan(dpns, &save_dpns);
					return result;
				}
			}
			break;
		case RTE_JOIN:
			/* Join RTE --- recursively inspect the alias variable */
			if (rte->joinaliasvars == NIL)
				elog(ERROR, "cannot decompile join alias var in plan tree");
			Assert(attnum > 0 && attnum <= list_length(rte->joinaliasvars));
			expr = (Node *) list_nth(rte->joinaliasvars, attnum - 1);
			Assert(expr != NULL);
			/* we intentionally don't strip implicit coercions here */
			if (IsA(expr, Var))
				return get_name_for_var_field((Var *) expr, fieldno,
											  var->varlevelsup + levelsup,
											  context);
			/* else fall through to inspect the expression */
			break;
		case RTE_FUNCTION:
		case RTE_TABLEFUNC:

			/*
			 * We couldn't get here unless a function is declared with one of
			 * its result columns as RECORD, which is not allowed.
			 */
			break;
		case RTE_CTE:
			/* CTE reference: examine subquery's output expr */
			{
				CommonTableExpr *cte = NULL;
				Index		ctelevelsup;
				ListCell   *lc;

				/*
				 * Try to find the referenced CTE using the namespace stack.
				 */
				ctelevelsup = rte->ctelevelsup + netlevelsup;
				if (ctelevelsup >= list_length(context->namespaces))
					lc = NULL;
				else
				{
					deparse_namespace *ctedpns;

					ctedpns = (deparse_namespace *)
						list_nth(context->namespaces, ctelevelsup);
					foreach(lc, ctedpns->ctes)
					{
						cte = (CommonTableExpr *) lfirst(lc);
						if (strcmp(cte->ctename, rte->ctename) == 0)
							break;
					}
				}
				if (lc != NULL)
				{
					Query	   *ctequery = (Query *) cte->ctequery;
					TargetEntry *ste = get_tle_by_resno(GetCTETargetList(cte),
														attnum);

					if (ste == NULL || ste->resjunk)
						elog(ERROR, "subquery %s does not have attribute %d",
							 rte->eref->aliasname, attnum);
					expr = (Node *) ste->expr;
					if (IsA(expr, Var))
					{
						/*
						 * Recurse into the CTE to see what its Var refers to.
						 * We have to build an additional level of namespace
						 * to keep in step with varlevelsup in the CTE.
						 * Furthermore it could be an outer CTE, so we may
						 * have to delete some levels of namespace.
						 */
						List	   *save_nslist = context->namespaces;
						List	   *new_nslist;
						deparse_namespace mydpns;
						const char *result;

						set_deparse_for_query(&mydpns, ctequery,
											  context->namespaces);

						new_nslist = list_copy_tail(context->namespaces,
													ctelevelsup);
						context->namespaces = lcons(&mydpns, new_nslist);

						result = get_name_for_var_field((Var *) expr, fieldno,
														0, context);

						context->namespaces = save_nslist;

						return result;
					}
					/* else fall through to inspect the expression */
				}
				else
				{
					/*
					 * We're deparsing a Plan tree so we don't have a CTE
					 * list.  But the only place we'd see a Var directly
					 * referencing a CTE RTE is in a CteScan plan node, and we
					 * can look into the subplan's tlist instead.
					 */
					TargetEntry *tle;
					deparse_namespace save_dpns;
					const char *result;

					if (!dpns->inner_planstate)
						elog(ERROR, "failed to find plan for CTE %s",
							 rte->eref->aliasname);
					tle = get_tle_by_resno(dpns->inner_tlist, attnum);
					if (!tle)
						elog(ERROR, "bogus varattno for subquery var: %d",
							 attnum);
					Assert(netlevelsup == 0);
					push_child_plan(dpns, dpns->inner_planstate, &save_dpns);

					result = get_name_for_var_field((Var *) tle->expr, fieldno,
													levelsup, context);

					pop_child_plan(dpns, &save_dpns);
					return result;
				}
			}
			break;
	}

	/*
	 * We now have an expression we can't expand any more, so see if
	 * get_expr_result_type() can do anything with it.  If not, pass to
	 * lookup_rowtype_tupdesc() which will probably fail, but will give an
	 * appropriate error message while failing.
	 */
	if (get_expr_result_type(expr, NULL, &tupleDesc) != TYPEFUNC_COMPOSITE)
		tupleDesc = lookup_rowtype_tupdesc_copy(exprType(expr),
												exprTypmod(expr));
	Assert(tupleDesc);
	/* Got the tupdesc, so we can extract the field name */
	Assert(fieldno >= 1 && fieldno <= tupleDesc->natts);
	return NameStr(tupleDesc->attrs[fieldno - 1]->attname);
}

/*
 * Try to find the referenced expression for a PARAM_EXEC Param that might
 * reference a parameter supplied by an upper NestLoop or SubPlan plan node.
 *
 * If successful, return the expression and set *dpns_p and *ancestor_cell_p
 * appropriately for calling push_ancestor_plan().  If no referent can be
 * found, return NULL.
 */
static Node *
find_param_referent(Param *param, deparse_context *context,
					deparse_namespace **dpns_p, ListCell **ancestor_cell_p)
{
	/* Initialize output parameters to prevent compiler warnings */
	*dpns_p = NULL;
	*ancestor_cell_p = NULL;

	/*
	 * If it's a PARAM_EXEC parameter, look for a matching NestLoopParam or
	 * SubPlan argument.  This will necessarily be in some ancestor of the
	 * current expression's PlanState.
	 */
	if (param->paramkind == PARAM_EXEC)
	{
		deparse_namespace *dpns;
		PlanState  *child_ps;
		bool		in_same_plan_level;
		ListCell   *lc;

		dpns = (deparse_namespace *) linitial(context->namespaces);
		child_ps = dpns->planstate;
		in_same_plan_level = true;

		foreach(lc, dpns->ancestors)
		{
			PlanState  *ps = (PlanState *) lfirst(lc);
			ListCell   *lc2;

			/*
			 * NestLoops transmit params to their inner child only; also, once
			 * we've crawled up out of a subplan, this couldn't possibly be
			 * the right match.
			 */
			if (IsA(ps, NestLoopState) &&
				child_ps == innerPlanState(ps) &&
				in_same_plan_level)
			{
				NestLoop   *nl = (NestLoop *) ps->plan;

				foreach(lc2, nl->nestParams)
				{
					NestLoopParam *nlp = (NestLoopParam *) lfirst(lc2);

					if (nlp->paramno == param->paramid)
					{
						/* Found a match, so return it */
						*dpns_p = dpns;
						*ancestor_cell_p = lc;
						return (Node *) nlp->paramval;
					}
				}
			}

			/*
			 * Check to see if we're crawling up from a subplan.
			 */
			foreach(lc2, ps->subPlan)
			{
				SubPlanState *sstate = (SubPlanState *) lfirst(lc2);
				SubPlan    *subplan = sstate->subplan;
				ListCell   *lc3;
				ListCell   *lc4;

				if (child_ps != sstate->planstate)
					continue;

				/* Matched subplan, so check its arguments */
				forboth(lc3, subplan->parParam, lc4, subplan->args)
				{
					int			paramid = lfirst_int(lc3);
					Node	   *arg = (Node *) lfirst(lc4);

					if (paramid == param->paramid)
					{
						/* Found a match, so return it */
						*dpns_p = dpns;
						*ancestor_cell_p = lc;
						return arg;
					}
				}

				/* Keep looking, but we are emerging from a subplan. */
				in_same_plan_level = false;
				break;
			}

			/*
			 * Likewise check to see if we're emerging from an initplan.
			 * Initplans never have any parParams, so no need to search that
			 * list, but we need to know if we should reset
			 * in_same_plan_level.
			 */
			foreach(lc2, ps->initPlan)
			{
				SubPlanState *sstate = (SubPlanState *) lfirst(lc2);

				if (child_ps != sstate->planstate)
					continue;

				/* No parameters to be had here. */
				Assert(sstate->subplan->parParam == NIL);

				/* Keep looking, but we are emerging from an initplan. */
				in_same_plan_level = false;
				break;
			}

			/* No luck, crawl up to next ancestor */
			child_ps = ps;
		}
	}

	/* No referent found */
	return NULL;
}

/*
 * Display a Param appropriately.
 */
static void
get_parameter(Param *param, deparse_context *context)
{
	Node	   *expr;
	deparse_namespace *dpns;
	ListCell   *ancestor_cell;

	/*
	 * If it's a PARAM_EXEC parameter, try to locate the expression from which
	 * the parameter was computed.  Note that failing to find a referent isn't
	 * an error, since the Param might well be a subplan output rather than an
	 * input.
	 */
	expr = find_param_referent(param, context, &dpns, &ancestor_cell);
	if (expr)
	{
		/* Found a match, so print it */
		deparse_namespace save_dpns;
		bool		save_varprefix;
		bool		need_paren;

		/* Switch attention to the ancestor plan node */
		push_ancestor_plan(dpns, ancestor_cell, &save_dpns);

		/*
		 * Force prefixing of Vars, since they won't belong to the relation
		 * being scanned in the original plan node.
		 */
		save_varprefix = context->varprefix;
		context->varprefix = true;

		/*
		 * A Param's expansion is typically a Var, Aggref, or upper-level
		 * Param, which wouldn't need extra parentheses.  Otherwise, insert
		 * parens to ensure the expression looks atomic.
		 */
		need_paren = !(IsA(expr, Var) ||
					   IsA(expr, Aggref) ||
					   IsA(expr, Param));
		if (need_paren)
			appendStringInfoChar(context->buf, '(');

		get_rule_expr(expr, context, false);

		if (need_paren)
			appendStringInfoChar(context->buf, ')');

		context->varprefix = save_varprefix;

		pop_ancestor_plan(dpns, &save_dpns);

		return;
	}

	/*
	 * Not PARAM_EXEC, or couldn't find referent: just print $N.
	 */
	appendStringInfo(context->buf, "$%d", param->paramid);
}

/*
 * get_simple_binary_op_name
 *
 * helper function for isSimpleNode
 * will return single char binary operator name, or NULL if it's not
 */
static const char *
get_simple_binary_op_name(OpExpr *expr)
{
	List	   *args = expr->args;

	if (list_length(args) == 2)
	{
		/* binary operator */
		Node	   *arg1 = (Node *) linitial(args);
		Node	   *arg2 = (Node *) lsecond(args);
		const char *op;

		op = generate_operator_name(expr->opno, exprType(arg1), exprType(arg2));
		if (strlen(op) == 1)
			return op;
	}
	return NULL;
}


/*
 * isSimpleNode - check if given node is simple (doesn't need parenthesizing)
 *
 *	true   : simple in the context of parent node's type
 *	false  : not simple
 */
static bool
isSimpleNode(Node *node, Node *parentNode, int prettyFlags)
{
	if (!node)
		return false;

	switch (nodeTag(node))
	{
		case T_Var:
		case T_Const:
		case T_Param:
		case T_CoerceToDomainValue:
		case T_SetToDefault:
		case T_CurrentOfExpr:
			/* single words: always simple */
			return true;

		case T_ArrayRef:
		case T_ArrayExpr:
		case T_RowExpr:
		case T_CoalesceExpr:
		case T_MinMaxExpr:
		case T_SQLValueFunction:
		case T_XmlExpr:
		case T_NextValueExpr:
		case T_NullIfExpr:
		case T_Aggref:
		case T_WindowFunc:
		case T_FuncExpr:
			/* function-like: name(..) or name[..] */
			return true;

			/* CASE keywords act as parentheses */
		case T_CaseExpr:
			return true;

		case T_FieldSelect:

			/*
			 * appears simple since . has top precedence, unless parent is
			 * T_FieldSelect itself!
			 */
			return (IsA(parentNode, FieldSelect) ? false : true);

		case T_FieldStore:

			/*
			 * treat like FieldSelect (probably doesn't matter)
			 */
			return (IsA(parentNode, FieldStore) ? false : true);

		case T_CoerceToDomain:
			/* maybe simple, check args */
			return isSimpleNode((Node *) ((CoerceToDomain *) node)->arg,
								node, prettyFlags);
		case T_RelabelType:
			return isSimpleNode((Node *) ((RelabelType *) node)->arg,
								node, prettyFlags);
		case T_CoerceViaIO:
			return isSimpleNode((Node *) ((CoerceViaIO *) node)->arg,
								node, prettyFlags);
		case T_ArrayCoerceExpr:
			return isSimpleNode((Node *) ((ArrayCoerceExpr *) node)->arg,
								node, prettyFlags);
		case T_ConvertRowtypeExpr:
			return isSimpleNode((Node *) ((ConvertRowtypeExpr *) node)->arg,
								node, prettyFlags);

		case T_OpExpr:
			{
				/* depends on parent node type; needs further checking */
				if (prettyFlags & PRETTYFLAG_PAREN && IsA(parentNode, OpExpr))
				{
					const char *op;
					const char *parentOp;
					bool		is_lopriop;
					bool		is_hipriop;
					bool		is_lopriparent;
					bool		is_hipriparent;

					op = get_simple_binary_op_name((OpExpr *) node);
					if (!op)
						return false;

					/* We know only the basic operators + - and * / % */
					is_lopriop = (strchr("+-", *op) != NULL);
					is_hipriop = (strchr("*/%", *op) != NULL);
					if (!(is_lopriop || is_hipriop))
						return false;

					parentOp = get_simple_binary_op_name((OpExpr *) parentNode);
					if (!parentOp)
						return false;

					is_lopriparent = (strchr("+-", *parentOp) != NULL);
					is_hipriparent = (strchr("*/%", *parentOp) != NULL);
					if (!(is_lopriparent || is_hipriparent))
						return false;

					if (is_hipriop && is_lopriparent)
						return true;	/* op binds tighter than parent */

					if (is_lopriop && is_hipriparent)
						return false;

					/*
					 * Operators are same priority --- can skip parens only if
					 * we have (a - b) - c, not a - (b - c).
					 */
					if (node == (Node *) linitial(((OpExpr *) parentNode)->args))
						return true;

					return false;
				}
				/* else do the same stuff as for T_SubLink et al. */
				/* FALL THROUGH */
			}

		case T_SubLink:
		case T_NullTest:
		case T_BooleanTest:
		case T_DistinctExpr:
			switch (nodeTag(parentNode))
			{
				case T_FuncExpr:
					{
						/* special handling for casts */
						CoercionForm type = ((FuncExpr *) parentNode)->funcformat;

						if (type == COERCE_EXPLICIT_CAST ||
							type == COERCE_IMPLICIT_CAST)
							return false;
						return true;	/* own parentheses */
					}
				case T_BoolExpr:	/* lower precedence */
				case T_ArrayRef:	/* other separators */
				case T_ArrayExpr:	/* other separators */
				case T_RowExpr: /* other separators */
				case T_CoalesceExpr:	/* own parentheses */
				case T_MinMaxExpr:	/* own parentheses */
				case T_XmlExpr: /* own parentheses */
				case T_NullIfExpr:	/* other separators */
				case T_Aggref:	/* own parentheses */
				case T_WindowFunc:	/* own parentheses */
				case T_CaseExpr:	/* other separators */
					return true;
				default:
					return false;
			}

		case T_BoolExpr:
			switch (nodeTag(parentNode))
			{
				case T_BoolExpr:
					if (prettyFlags & PRETTYFLAG_PAREN)
					{
						BoolExprType type;
						BoolExprType parentType;

						type = ((BoolExpr *) node)->boolop;
						parentType = ((BoolExpr *) parentNode)->boolop;
						switch (type)
						{
							case NOT_EXPR:
							case AND_EXPR:
								if (parentType == AND_EXPR || parentType == OR_EXPR)
									return true;
								break;
							case OR_EXPR:
								if (parentType == OR_EXPR)
									return true;
								break;
						}
					}
					return false;
				case T_FuncExpr:
					{
						/* special handling for casts */
						CoercionForm type = ((FuncExpr *) parentNode)->funcformat;

						if (type == COERCE_EXPLICIT_CAST ||
							type == COERCE_IMPLICIT_CAST)
							return false;
						return true;	/* own parentheses */
					}
				case T_ArrayRef:	/* other separators */
				case T_ArrayExpr:	/* other separators */
				case T_RowExpr: /* other separators */
				case T_CoalesceExpr:	/* own parentheses */
				case T_MinMaxExpr:	/* own parentheses */
				case T_XmlExpr: /* own parentheses */
				case T_NullIfExpr:	/* other separators */
				case T_Aggref:	/* own parentheses */
				case T_WindowFunc:	/* own parentheses */
				case T_CaseExpr:	/* other separators */
					return true;
				default:
					return false;
			}

		default:
			break;
	}
	/* those we don't know: in dubio complexo */
	return false;
}


/*
 * appendContextKeyword - append a keyword to buffer
 *
 * If prettyPrint is enabled, perform a line break, and adjust indentation.
 * Otherwise, just append the keyword.
 */
static void
appendContextKeyword(deparse_context *context, const char *str,
					 int indentBefore, int indentAfter, int indentPlus)
{
	StringInfo	buf = context->buf;

	if (PRETTY_INDENT(context))
	{
		int			indentAmount;

		context->indentLevel += indentBefore;

		/* remove any trailing spaces currently in the buffer ... */
		removeStringInfoSpaces(buf);
		/* ... then add a newline and some spaces */
		appendStringInfoChar(buf, '\n');

		if (context->indentLevel < PRETTYINDENT_LIMIT)
			indentAmount = Max(context->indentLevel, 0) + indentPlus;
		else
		{
			/*
			 * If we're indented more than PRETTYINDENT_LIMIT characters, try
			 * to conserve horizontal space by reducing the per-level
			 * indentation.  For best results the scale factor here should
			 * divide all the indent amounts that get added to indentLevel
			 * (PRETTYINDENT_STD, etc).  It's important that the indentation
			 * not grow unboundedly, else deeply-nested trees use O(N^2)
			 * whitespace; so we also wrap modulo PRETTYINDENT_LIMIT.
			 */
			indentAmount = PRETTYINDENT_LIMIT +
				(context->indentLevel - PRETTYINDENT_LIMIT) /
				(PRETTYINDENT_STD / 2);
			indentAmount %= PRETTYINDENT_LIMIT;
			/* scale/wrap logic affects indentLevel, but not indentPlus */
			indentAmount += indentPlus;
		}
		appendStringInfoSpaces(buf, indentAmount);

		appendStringInfoString(buf, str);

		context->indentLevel += indentAfter;
		if (context->indentLevel < 0)
			context->indentLevel = 0;
	}
	else
		appendStringInfoString(buf, str);
}

/*
 * removeStringInfoSpaces - delete trailing spaces from a buffer.
 *
 * Possibly this should move to stringinfo.c at some point.
 */
static void
removeStringInfoSpaces(StringInfo str)
{
	while (str->len > 0 && str->data[str->len - 1] == ' ')
		str->data[--(str->len)] = '\0';
}


/*
 * get_rule_expr_paren	- deparse expr using get_rule_expr,
 * embracing the string with parentheses if necessary for prettyPrint.
 *
 * Never embrace if prettyFlags=0, because it's done in the calling node.
 *
 * Any node that does *not* embrace its argument node by sql syntax (with
 * parentheses, non-operator keywords like CASE/WHEN/ON, or comma etc) should
 * use get_rule_expr_paren instead of get_rule_expr so parentheses can be
 * added.
 */
static void
get_rule_expr_paren(Node *node, deparse_context *context,
					bool showimplicit, Node *parentNode)
{
	bool		need_paren;

	need_paren = PRETTY_PAREN(context) &&
		!isSimpleNode(node, parentNode, context->prettyFlags);

	if (need_paren)
		appendStringInfoChar(context->buf, '(');

	get_rule_expr(node, context, showimplicit);

	if (need_paren)
		appendStringInfoChar(context->buf, ')');
}


/* ----------
 * get_rule_expr			- Parse back an expression
 *
 * Note: showimplicit determines whether we display any implicit cast that
 * is present at the top of the expression tree.  It is a passed argument,
 * not a field of the context struct, because we change the value as we
 * recurse down into the expression.  In general we suppress implicit casts
 * when the result type is known with certainty (eg, the arguments of an
 * OR must be boolean).  We display implicit casts for arguments of functions
 * and operators, since this is needed to be certain that the same function
 * or operator will be chosen when the expression is re-parsed.
 * ----------
 */
static void
get_rule_expr(Node *node, deparse_context *context,
			  bool showimplicit)
{
	StringInfo	buf = context->buf;

	if (node == NULL)
		return;

	/* Guard against excessively long or deeply-nested queries */
	CHECK_FOR_INTERRUPTS();
	check_stack_depth();

	/*
	 * Each level of get_rule_expr must emit an indivisible term
	 * (parenthesized if necessary) to ensure result is reparsed into the same
	 * expression tree.  The only exception is that when the input is a List,
	 * we emit the component items comma-separated with no surrounding
	 * decoration; this is convenient for most callers.
	 */
	switch (nodeTag(node))
	{
		case T_Var:
			(void) get_variable((Var *) node, 0, false, context);
			break;

		case T_Const:
			get_const_expr((Const *) node, context, 0);
			break;

		case T_Param:
			get_parameter((Param *) node, context);
			break;

		case T_Aggref:
			get_agg_expr((Aggref *) node, context, (Aggref *) node);
			break;

		case T_GroupingFunc:
			{
				GroupingFunc *gexpr = (GroupingFunc *) node;

				appendStringInfoString(buf, "GROUPING(");
				get_rule_expr((Node *) gexpr->args, context, true);
				appendStringInfoChar(buf, ')');
			}
			break;

		case T_WindowFunc:
			get_windowfunc_expr((WindowFunc *) node, context);
			break;

		case T_ArrayRef:
			{
				ArrayRef   *aref = (ArrayRef *) node;
				bool		need_parens;

				/*
				 * If the argument is a CaseTestExpr, we must be inside a
				 * FieldStore, ie, we are assigning to an element of an array
				 * within a composite column.  Since we already punted on
				 * displaying the FieldStore's target information, just punt
				 * here too, and display only the assignment source
				 * expression.
				 */
				if (IsA(aref->refexpr, CaseTestExpr))
				{
					Assert(aref->refassgnexpr);
					get_rule_expr((Node *) aref->refassgnexpr,
								  context, showimplicit);
					break;
				}

				/*
				 * Parenthesize the argument unless it's a simple Var or a
				 * FieldSelect.  (In particular, if it's another ArrayRef, we
				 * *must* parenthesize to avoid confusion.)
				 */
				need_parens = !IsA(aref->refexpr, Var) &&
					!IsA(aref->refexpr, FieldSelect);
				if (need_parens)
					appendStringInfoChar(buf, '(');
				get_rule_expr((Node *) aref->refexpr, context, showimplicit);
				if (need_parens)
					appendStringInfoChar(buf, ')');

				/*
				 * If there's a refassgnexpr, we want to print the node in the
				 * format "array[subscripts] := refassgnexpr".  This is not
				 * legal SQL, so decompilation of INSERT or UPDATE statements
				 * should always use processIndirection as part of the
				 * statement-level syntax.  We should only see this when
				 * EXPLAIN tries to print the targetlist of a plan resulting
				 * from such a statement.
				 */
				if (aref->refassgnexpr)
				{
					Node	   *refassgnexpr;

					/*
					 * Use processIndirection to print this node's subscripts
					 * as well as any additional field selections or
					 * subscripting in immediate descendants.  It returns the
					 * RHS expr that is actually being "assigned".
					 */
					refassgnexpr = processIndirection(node, context);
					appendStringInfoString(buf, " := ");
					get_rule_expr(refassgnexpr, context, showimplicit);
				}
				else
				{
					/* Just an ordinary array fetch, so print subscripts */
					printSubscripts(aref, context);
				}
			}
			break;

		case T_FuncExpr:
			get_func_expr((FuncExpr *) node, context, showimplicit);
			break;

		case T_NamedArgExpr:
			{
				NamedArgExpr *na = (NamedArgExpr *) node;

				appendStringInfo(buf, "%s => ", quote_identifier(na->name));
				get_rule_expr((Node *) na->arg, context, showimplicit);
			}
			break;

		case T_OpExpr:
			get_oper_expr((OpExpr *) node, context);
			break;

		case T_DistinctExpr:
			{
				DistinctExpr *expr = (DistinctExpr *) node;
				List	   *args = expr->args;
				Node	   *arg1 = (Node *) linitial(args);
				Node	   *arg2 = (Node *) lsecond(args);

				if (!PRETTY_PAREN(context))
					appendStringInfoChar(buf, '(');
				get_rule_expr_paren(arg1, context, true, node);
				appendStringInfoString(buf, " IS DISTINCT FROM ");
				get_rule_expr_paren(arg2, context, true, node);
				if (!PRETTY_PAREN(context))
					appendStringInfoChar(buf, ')');
			}
			break;

		case T_NullIfExpr:
			{
				NullIfExpr *nullifexpr = (NullIfExpr *) node;

				appendStringInfoString(buf, "NULLIF(");
				get_rule_expr((Node *) nullifexpr->args, context, true);
				appendStringInfoChar(buf, ')');
			}
			break;

		case T_ScalarArrayOpExpr:
			{
				ScalarArrayOpExpr *expr = (ScalarArrayOpExpr *) node;
				List	   *args = expr->args;
				Node	   *arg1 = (Node *) linitial(args);
				Node	   *arg2 = (Node *) lsecond(args);

				if (!PRETTY_PAREN(context))
					appendStringInfoChar(buf, '(');
				get_rule_expr_paren(arg1, context, true, node);
				appendStringInfo(buf, " %s %s (",
								 generate_operator_name(expr->opno,
														exprType(arg1),
														get_base_element_type(exprType(arg2))),
								 expr->useOr ? "ANY" : "ALL");
				get_rule_expr_paren(arg2, context, true, node);

				/*
				 * There's inherent ambiguity in "x op ANY/ALL (y)" when y is
				 * a bare sub-SELECT.  Since we're here, the sub-SELECT must
				 * be meant as a scalar sub-SELECT yielding an array value to
				 * be used in ScalarArrayOpExpr; but the grammar will
				 * preferentially interpret such a construct as an ANY/ALL
				 * SubLink.  To prevent misparsing the output that way, insert
				 * a dummy coercion (which will be stripped by parse analysis,
				 * so no inefficiency is added in dump and reload).  This is
				 * indeed most likely what the user wrote to get the construct
				 * accepted in the first place.
				 */
				if (IsA(arg2, SubLink) &&
					((SubLink *) arg2)->subLinkType == EXPR_SUBLINK)
					appendStringInfo(buf, "::%s",
									 format_type_with_typemod(exprType(arg2),
															  exprTypmod(arg2)));
				appendStringInfoChar(buf, ')');
				if (!PRETTY_PAREN(context))
					appendStringInfoChar(buf, ')');
			}
			break;

		case T_BoolExpr:
			{
				BoolExpr   *expr = (BoolExpr *) node;
				Node	   *first_arg = linitial(expr->args);
				ListCell   *arg = lnext(list_head(expr->args));

				switch (expr->boolop)
				{
					case AND_EXPR:
						if (!PRETTY_PAREN(context))
							appendStringInfoChar(buf, '(');
						get_rule_expr_paren(first_arg, context,
											false, node);
						while (arg)
						{
							appendStringInfoString(buf, " AND ");
							get_rule_expr_paren((Node *) lfirst(arg), context,
												false, node);
							arg = lnext(arg);
						}
						if (!PRETTY_PAREN(context))
							appendStringInfoChar(buf, ')');
						break;

					case OR_EXPR:
						if (!PRETTY_PAREN(context))
							appendStringInfoChar(buf, '(');
						get_rule_expr_paren(first_arg, context,
											false, node);
						while (arg)
						{
							appendStringInfoString(buf, " OR ");
							get_rule_expr_paren((Node *) lfirst(arg), context,
												false, node);
							arg = lnext(arg);
						}
						if (!PRETTY_PAREN(context))
							appendStringInfoChar(buf, ')');
						break;

					case NOT_EXPR:
						if (!PRETTY_PAREN(context))
							appendStringInfoChar(buf, '(');
						appendStringInfoString(buf, "NOT ");
						get_rule_expr_paren(first_arg, context,
											false, node);
						if (!PRETTY_PAREN(context))
							appendStringInfoChar(buf, ')');
						break;

					default:
						elog(ERROR, "unrecognized boolop: %d",
							 (int) expr->boolop);
				}
			}
			break;

		case T_SubLink:
			get_sublink_expr((SubLink *) node, context);
			break;

		case T_SubPlan:
			{
				SubPlan    *subplan = (SubPlan *) node;

				/*
				 * We cannot see an already-planned subplan in rule deparsing,
				 * only while EXPLAINing a query plan.  We don't try to
				 * reconstruct the original SQL, just reference the subplan
				 * that appears elsewhere in EXPLAIN's result.
				 */
				if (subplan->useHashTable)
					appendStringInfo(buf, "(hashed %s)", subplan->plan_name);
				else
					appendStringInfo(buf, "(%s)", subplan->plan_name);
			}
			break;

		case T_AlternativeSubPlan:
			{
				AlternativeSubPlan *asplan = (AlternativeSubPlan *) node;
				ListCell   *lc;

				/* As above, this can only happen during EXPLAIN */
				appendStringInfoString(buf, "(alternatives: ");
				foreach(lc, asplan->subplans)
				{
					SubPlan    *splan = lfirst_node(SubPlan, lc);

					if (splan->useHashTable)
						appendStringInfo(buf, "hashed %s", splan->plan_name);
					else
						appendStringInfoString(buf, splan->plan_name);
					if (lnext(lc))
						appendStringInfoString(buf, " or ");
				}
				appendStringInfoChar(buf, ')');
			}
			break;

		case T_FieldSelect:
			{
				FieldSelect *fselect = (FieldSelect *) node;
				Node	   *arg = (Node *) fselect->arg;
				int			fno = fselect->fieldnum;
				const char *fieldname;
				bool		need_parens;

				/*
				 * Parenthesize the argument unless it's an ArrayRef or
				 * another FieldSelect.  Note in particular that it would be
				 * WRONG to not parenthesize a Var argument; simplicity is not
				 * the issue here, having the right number of names is.
				 */
				need_parens = !IsA(arg, ArrayRef) &&!IsA(arg, FieldSelect);
				if (need_parens)
					appendStringInfoChar(buf, '(');
				get_rule_expr(arg, context, true);
				if (need_parens)
					appendStringInfoChar(buf, ')');

				/*
				 * Get and print the field name.
				 */
				fieldname = get_name_for_var_field((Var *) arg, fno,
												   0, context);
				appendStringInfo(buf, ".%s", quote_identifier(fieldname));
			}
			break;

		case T_FieldStore:
			{
				FieldStore *fstore = (FieldStore *) node;
				bool		need_parens;

				/*
				 * There is no good way to represent a FieldStore as real SQL,
				 * so decompilation of INSERT or UPDATE statements should
				 * always use processIndirection as part of the
				 * statement-level syntax.  We should only get here when
				 * EXPLAIN tries to print the targetlist of a plan resulting
				 * from such a statement.  The plan case is even harder than
				 * ordinary rules would be, because the planner tries to
				 * collapse multiple assignments to the same field or subfield
				 * into one FieldStore; so we can see a list of target fields
				 * not just one, and the arguments could be FieldStores
				 * themselves.  We don't bother to try to print the target
				 * field names; we just print the source arguments, with a
				 * ROW() around them if there's more than one.  This isn't
				 * terribly complete, but it's probably good enough for
				 * EXPLAIN's purposes; especially since anything more would be
				 * either hopelessly confusing or an even poorer
				 * representation of what the plan is actually doing.
				 */
				need_parens = (list_length(fstore->newvals) != 1);
				if (need_parens)
					appendStringInfoString(buf, "ROW(");
				get_rule_expr((Node *) fstore->newvals, context, showimplicit);
				if (need_parens)
					appendStringInfoChar(buf, ')');
			}
			break;

		case T_RelabelType:
			{
				RelabelType *relabel = (RelabelType *) node;
				Node	   *arg = (Node *) relabel->arg;

				if (relabel->relabelformat == COERCE_IMPLICIT_CAST &&
					!showimplicit)
				{
					/* don't show the implicit cast */
					get_rule_expr_paren(arg, context, false, node);
				}
				else
				{
					get_coercion_expr(arg, context,
									  relabel->resulttype,
									  relabel->resulttypmod,
									  node);
				}
			}
			break;

		case T_CoerceViaIO:
			{
				CoerceViaIO *iocoerce = (CoerceViaIO *) node;
				Node	   *arg = (Node *) iocoerce->arg;

				if (iocoerce->coerceformat == COERCE_IMPLICIT_CAST &&
					!showimplicit)
				{
					/* don't show the implicit cast */
					get_rule_expr_paren(arg, context, false, node);
				}
				else
				{
					get_coercion_expr(arg, context,
									  iocoerce->resulttype,
									  -1,
									  node);
				}
			}
			break;

		case T_ArrayCoerceExpr:
			{
				ArrayCoerceExpr *acoerce = (ArrayCoerceExpr *) node;
				Node	   *arg = (Node *) acoerce->arg;

				if (acoerce->coerceformat == COERCE_IMPLICIT_CAST &&
					!showimplicit)
				{
					/* don't show the implicit cast */
					get_rule_expr_paren(arg, context, false, node);
				}
				else
				{
					get_coercion_expr(arg, context,
									  acoerce->resulttype,
									  acoerce->resulttypmod,
									  node);
				}
			}
			break;

		case T_ConvertRowtypeExpr:
			{
				ConvertRowtypeExpr *convert = (ConvertRowtypeExpr *) node;
				Node	   *arg = (Node *) convert->arg;

				if (convert->convertformat == COERCE_IMPLICIT_CAST &&
					!showimplicit)
				{
					/* don't show the implicit cast */
					get_rule_expr_paren(arg, context, false, node);
				}
				else
				{
					get_coercion_expr(arg, context,
									  convert->resulttype, -1,
									  node);
				}
			}
			break;

		case T_CollateExpr:
			{
				CollateExpr *collate = (CollateExpr *) node;
				Node	   *arg = (Node *) collate->arg;

				if (!PRETTY_PAREN(context))
					appendStringInfoChar(buf, '(');
				get_rule_expr_paren(arg, context, showimplicit, node);
				appendStringInfo(buf, " COLLATE %s",
								 generate_collation_name(collate->collOid));
				if (!PRETTY_PAREN(context))
					appendStringInfoChar(buf, ')');
			}
			break;

		case T_CaseExpr:
			{
				CaseExpr   *caseexpr = (CaseExpr *) node;
				ListCell   *temp;

				appendContextKeyword(context, "CASE",
									 0, PRETTYINDENT_VAR, 0);
				if (caseexpr->arg)
				{
					appendStringInfoChar(buf, ' ');
					get_rule_expr((Node *) caseexpr->arg, context, true);
				}
				foreach(temp, caseexpr->args)
				{
					CaseWhen   *when = (CaseWhen *) lfirst(temp);
					Node	   *w = (Node *) when->expr;

					if (caseexpr->arg)
					{
						/*
						 * The parser should have produced WHEN clauses of the
						 * form "CaseTestExpr = RHS", possibly with an
						 * implicit coercion inserted above the CaseTestExpr.
						 * For accurate decompilation of rules it's essential
						 * that we show just the RHS.  However in an
						 * expression that's been through the optimizer, the
						 * WHEN clause could be almost anything (since the
						 * equality operator could have been expanded into an
						 * inline function).  If we don't recognize the form
						 * of the WHEN clause, just punt and display it as-is.
						 */
						if (IsA(w, OpExpr))
						{
							List	   *args = ((OpExpr *) w)->args;

							if (list_length(args) == 2 &&
								IsA(strip_implicit_coercions(linitial(args)),
									CaseTestExpr))
								w = (Node *) lsecond(args);
						}
					}

					if (!PRETTY_INDENT(context))
						appendStringInfoChar(buf, ' ');
					appendContextKeyword(context, "WHEN ",
										 0, 0, 0);
					get_rule_expr(w, context, false);
					appendStringInfoString(buf, " THEN ");
					get_rule_expr((Node *) when->result, context, true);
				}
				if (!PRETTY_INDENT(context))
					appendStringInfoChar(buf, ' ');
				appendContextKeyword(context, "ELSE ",
									 0, 0, 0);
				get_rule_expr((Node *) caseexpr->defresult, context, true);
				if (!PRETTY_INDENT(context))
					appendStringInfoChar(buf, ' ');
				appendContextKeyword(context, "END",
									 -PRETTYINDENT_VAR, 0, 0);
			}
			break;

		case T_CaseTestExpr:
			{
				/*
				 * Normally we should never get here, since for expressions
				 * that can contain this node type we attempt to avoid
				 * recursing to it.  But in an optimized expression we might
				 * be unable to avoid that (see comments for CaseExpr).  If we
				 * do see one, print it as CASE_TEST_EXPR.
				 */
				appendStringInfoString(buf, "CASE_TEST_EXPR");
			}
			break;

		case T_ArrayExpr:
			{
				ArrayExpr  *arrayexpr = (ArrayExpr *) node;

				appendStringInfoString(buf, "ARRAY[");
				get_rule_expr((Node *) arrayexpr->elements, context, true);
				appendStringInfoChar(buf, ']');

				/*
				 * If the array isn't empty, we assume its elements are
				 * coerced to the desired type.  If it's empty, though, we
				 * need an explicit coercion to the array type.
				 */
				if (arrayexpr->elements == NIL)
					appendStringInfo(buf, "::%s",
									 format_type_with_typemod(arrayexpr->array_typeid, -1));
			}
			break;

		case T_RowExpr:
			{
				RowExpr    *rowexpr = (RowExpr *) node;
				TupleDesc	tupdesc = NULL;
				ListCell   *arg;
				int			i;
				char	   *sep;

				/*
				 * If it's a named type and not RECORD, we may have to skip
				 * dropped columns and/or claim there are NULLs for added
				 * columns.
				 */
				if (rowexpr->row_typeid != RECORDOID)
				{
					tupdesc = lookup_rowtype_tupdesc(rowexpr->row_typeid, -1);
					Assert(list_length(rowexpr->args) <= tupdesc->natts);
				}

				/*
				 * SQL99 allows "ROW" to be omitted when there is more than
				 * one column, but for simplicity we always print it.
				 */
				appendStringInfoString(buf, "ROW(");
				sep = "";
				i = 0;
				foreach(arg, rowexpr->args)
				{
					Node	   *e = (Node *) lfirst(arg);

					if (tupdesc == NULL ||
						!tupdesc->attrs[i]->attisdropped)
					{
						appendStringInfoString(buf, sep);
						/* Whole-row Vars need special treatment here */
						get_rule_expr_toplevel(e, context, true);
						sep = ", ";
					}
					i++;
				}
				if (tupdesc != NULL)
				{
					while (i < tupdesc->natts)
					{
						if (!tupdesc->attrs[i]->attisdropped)
						{
							appendStringInfoString(buf, sep);
							appendStringInfoString(buf, "NULL");
							sep = ", ";
						}
						i++;
					}

					ReleaseTupleDesc(tupdesc);
				}
				appendStringInfoChar(buf, ')');
				if (rowexpr->row_format == COERCE_EXPLICIT_CAST)
					appendStringInfo(buf, "::%s",
									 format_type_with_typemod(rowexpr->row_typeid, -1));
			}
			break;

		case T_RowCompareExpr:
			{
				RowCompareExpr *rcexpr = (RowCompareExpr *) node;
				ListCell   *arg;
				char	   *sep;

				/*
				 * SQL99 allows "ROW" to be omitted when there is more than
				 * one column, but for simplicity we always print it.
				 */
				appendStringInfoString(buf, "(ROW(");
				sep = "";
				foreach(arg, rcexpr->largs)
				{
					Node	   *e = (Node *) lfirst(arg);

					appendStringInfoString(buf, sep);
					get_rule_expr(e, context, true);
					sep = ", ";
				}

				/*
				 * We assume that the name of the first-column operator will
				 * do for all the rest too.  This is definitely open to
				 * failure, eg if some but not all operators were renamed
				 * since the construct was parsed, but there seems no way to
				 * be perfect.
				 */
				appendStringInfo(buf, ") %s ROW(",
								 generate_operator_name(linitial_oid(rcexpr->opnos),
														exprType(linitial(rcexpr->largs)),
														exprType(linitial(rcexpr->rargs))));
				sep = "";
				foreach(arg, rcexpr->rargs)
				{
					Node	   *e = (Node *) lfirst(arg);

					appendStringInfoString(buf, sep);
					get_rule_expr(e, context, true);
					sep = ", ";
				}
				appendStringInfoString(buf, "))");
			}
			break;

		case T_CoalesceExpr:
			{
				CoalesceExpr *coalesceexpr = (CoalesceExpr *) node;

				appendStringInfoString(buf, "COALESCE(");
				get_rule_expr((Node *) coalesceexpr->args, context, true);
				appendStringInfoChar(buf, ')');
			}
			break;

		case T_MinMaxExpr:
			{
				MinMaxExpr *minmaxexpr = (MinMaxExpr *) node;

				switch (minmaxexpr->op)
				{
					case IS_GREATEST:
						appendStringInfoString(buf, "GREATEST(");
						break;
					case IS_LEAST:
						appendStringInfoString(buf, "LEAST(");
						break;
				}
				get_rule_expr((Node *) minmaxexpr->args, context, true);
				appendStringInfoChar(buf, ')');
			}
			break;

		case T_SQLValueFunction:
			{
				SQLValueFunction *svf = (SQLValueFunction *) node;

				/*
				 * Note: this code knows that typmod for time, timestamp, and
				 * timestamptz just prints as integer.
				 */
				switch (svf->op)
				{
					case SVFOP_CURRENT_DATE:
						appendStringInfoString(buf, "CURRENT_DATE");
						break;
					case SVFOP_CURRENT_TIME:
						appendStringInfoString(buf, "CURRENT_TIME");
						break;
					case SVFOP_CURRENT_TIME_N:
						appendStringInfo(buf, "CURRENT_TIME(%d)", svf->typmod);
						break;
					case SVFOP_CURRENT_TIMESTAMP:
						appendStringInfoString(buf, "CURRENT_TIMESTAMP");
						break;
					case SVFOP_CURRENT_TIMESTAMP_N:
						appendStringInfo(buf, "CURRENT_TIMESTAMP(%d)",
										 svf->typmod);
						break;
					case SVFOP_LOCALTIME:
						appendStringInfoString(buf, "LOCALTIME");
						break;
					case SVFOP_LOCALTIME_N:
						appendStringInfo(buf, "LOCALTIME(%d)", svf->typmod);
						break;
					case SVFOP_LOCALTIMESTAMP:
						appendStringInfoString(buf, "LOCALTIMESTAMP");
						break;
					case SVFOP_LOCALTIMESTAMP_N:
						appendStringInfo(buf, "LOCALTIMESTAMP(%d)",
										 svf->typmod);
						break;
					case SVFOP_CURRENT_ROLE:
						appendStringInfoString(buf, "CURRENT_ROLE");
						break;
					case SVFOP_CURRENT_USER:
						appendStringInfoString(buf, "CURRENT_USER");
						break;
					case SVFOP_USER:
						appendStringInfoString(buf, "USER");
						break;
					case SVFOP_SESSION_USER:
						appendStringInfoString(buf, "SESSION_USER");
						break;
					case SVFOP_CURRENT_CATALOG:
						appendStringInfoString(buf, "CURRENT_CATALOG");
						break;
					case SVFOP_CURRENT_SCHEMA:
						appendStringInfoString(buf, "CURRENT_SCHEMA");
						break;
				}
			}
			break;

		case T_XmlExpr:
			{
				XmlExpr    *xexpr = (XmlExpr *) node;
				bool		needcomma = false;
				ListCell   *arg;
				ListCell   *narg;
				Const	   *con;

				switch (xexpr->op)
				{
					case IS_XMLCONCAT:
						appendStringInfoString(buf, "XMLCONCAT(");
						break;
					case IS_XMLELEMENT:
						appendStringInfoString(buf, "XMLELEMENT(");
						break;
					case IS_XMLFOREST:
						appendStringInfoString(buf, "XMLFOREST(");
						break;
					case IS_XMLPARSE:
						appendStringInfoString(buf, "XMLPARSE(");
						break;
					case IS_XMLPI:
						appendStringInfoString(buf, "XMLPI(");
						break;
					case IS_XMLROOT:
						appendStringInfoString(buf, "XMLROOT(");
						break;
					case IS_XMLSERIALIZE:
						appendStringInfoString(buf, "XMLSERIALIZE(");
						break;
					case IS_DOCUMENT:
						break;
				}
				if (xexpr->op == IS_XMLPARSE || xexpr->op == IS_XMLSERIALIZE)
				{
					if (xexpr->xmloption == XMLOPTION_DOCUMENT)
						appendStringInfoString(buf, "DOCUMENT ");
					else
						appendStringInfoString(buf, "CONTENT ");
				}
				if (xexpr->name)
				{
					appendStringInfo(buf, "NAME %s",
									 quote_identifier(map_xml_name_to_sql_identifier(xexpr->name)));
					needcomma = true;
				}
				if (xexpr->named_args)
				{
					if (xexpr->op != IS_XMLFOREST)
					{
						if (needcomma)
							appendStringInfoString(buf, ", ");
						appendStringInfoString(buf, "XMLATTRIBUTES(");
						needcomma = false;
					}
					forboth(arg, xexpr->named_args, narg, xexpr->arg_names)
					{
						Node	   *e = (Node *) lfirst(arg);
						char	   *argname = strVal(lfirst(narg));

						if (needcomma)
							appendStringInfoString(buf, ", ");
						get_rule_expr((Node *) e, context, true);
						appendStringInfo(buf, " AS %s",
										 quote_identifier(map_xml_name_to_sql_identifier(argname)));
						needcomma = true;
					}
					if (xexpr->op != IS_XMLFOREST)
						appendStringInfoChar(buf, ')');
				}
				if (xexpr->args)
				{
					if (needcomma)
						appendStringInfoString(buf, ", ");
					switch (xexpr->op)
					{
						case IS_XMLCONCAT:
						case IS_XMLELEMENT:
						case IS_XMLFOREST:
						case IS_XMLPI:
						case IS_XMLSERIALIZE:
							/* no extra decoration needed */
							get_rule_expr((Node *) xexpr->args, context, true);
							break;
						case IS_XMLPARSE:
							Assert(list_length(xexpr->args) == 2);

							get_rule_expr((Node *) linitial(xexpr->args),
										  context, true);

							con = lsecond_node(Const, xexpr->args);
							Assert(!con->constisnull);
							if (DatumGetBool(con->constvalue))
								appendStringInfoString(buf,
													   " PRESERVE WHITESPACE");
							else
								appendStringInfoString(buf,
													   " STRIP WHITESPACE");
							break;
						case IS_XMLROOT:
							Assert(list_length(xexpr->args) == 3);

							get_rule_expr((Node *) linitial(xexpr->args),
										  context, true);

							appendStringInfoString(buf, ", VERSION ");
							con = (Const *) lsecond(xexpr->args);
							if (IsA(con, Const) &&
								con->constisnull)
								appendStringInfoString(buf, "NO VALUE");
							else
								get_rule_expr((Node *) con, context, false);

							con = lthird_node(Const, xexpr->args);
							if (con->constisnull)
								 /* suppress STANDALONE NO VALUE */ ;
							else
							{
								switch (DatumGetInt32(con->constvalue))
								{
									case XML_STANDALONE_YES:
										appendStringInfoString(buf,
															   ", STANDALONE YES");
										break;
									case XML_STANDALONE_NO:
										appendStringInfoString(buf,
															   ", STANDALONE NO");
										break;
									case XML_STANDALONE_NO_VALUE:
										appendStringInfoString(buf,
															   ", STANDALONE NO VALUE");
										break;
									default:
										break;
								}
							}
							break;
						case IS_DOCUMENT:
							get_rule_expr_paren((Node *) xexpr->args, context, false, node);
							break;
					}

				}
				if (xexpr->op == IS_XMLSERIALIZE)
					appendStringInfo(buf, " AS %s",
									 format_type_with_typemod(xexpr->type,
															  xexpr->typmod));
				if (xexpr->op == IS_DOCUMENT)
					appendStringInfoString(buf, " IS DOCUMENT");
				else
					appendStringInfoChar(buf, ')');
			}
			break;

		case T_NullTest:
			{
				NullTest   *ntest = (NullTest *) node;

				if (!PRETTY_PAREN(context))
					appendStringInfoChar(buf, '(');
				get_rule_expr_paren((Node *) ntest->arg, context, true, node);

				/*
				 * For scalar inputs, we prefer to print as IS [NOT] NULL,
				 * which is shorter and traditional.  If it's a rowtype input
				 * but we're applying a scalar test, must print IS [NOT]
				 * DISTINCT FROM NULL to be semantically correct.
				 */
				if (ntest->argisrow ||
					!type_is_rowtype(exprType((Node *) ntest->arg)))
				{
					switch (ntest->nulltesttype)
					{
						case IS_NULL:
							appendStringInfoString(buf, " IS NULL");
							break;
						case IS_NOT_NULL:
							appendStringInfoString(buf, " IS NOT NULL");
							break;
						default:
							elog(ERROR, "unrecognized nulltesttype: %d",
								 (int) ntest->nulltesttype);
					}
				}
				else
				{
					switch (ntest->nulltesttype)
					{
						case IS_NULL:
							appendStringInfoString(buf, " IS NOT DISTINCT FROM NULL");
							break;
						case IS_NOT_NULL:
							appendStringInfoString(buf, " IS DISTINCT FROM NULL");
							break;
						default:
							elog(ERROR, "unrecognized nulltesttype: %d",
								 (int) ntest->nulltesttype);
					}
				}
				if (!PRETTY_PAREN(context))
					appendStringInfoChar(buf, ')');
			}
			break;

		case T_BooleanTest:
			{
				BooleanTest *btest = (BooleanTest *) node;

				if (!PRETTY_PAREN(context))
					appendStringInfoChar(buf, '(');
				get_rule_expr_paren((Node *) btest->arg, context, false, node);
				switch (btest->booltesttype)
				{
					case IS_TRUE:
						appendStringInfoString(buf, " IS TRUE");
						break;
					case IS_NOT_TRUE:
						appendStringInfoString(buf, " IS NOT TRUE");
						break;
					case IS_FALSE:
						appendStringInfoString(buf, " IS FALSE");
						break;
					case IS_NOT_FALSE:
						appendStringInfoString(buf, " IS NOT FALSE");
						break;
					case IS_UNKNOWN:
						appendStringInfoString(buf, " IS UNKNOWN");
						break;
					case IS_NOT_UNKNOWN:
						appendStringInfoString(buf, " IS NOT UNKNOWN");
						break;
					default:
						elog(ERROR, "unrecognized booltesttype: %d",
							 (int) btest->booltesttype);
				}
				if (!PRETTY_PAREN(context))
					appendStringInfoChar(buf, ')');
			}
			break;

		case T_CoerceToDomain:
			{
				CoerceToDomain *ctest = (CoerceToDomain *) node;
				Node	   *arg = (Node *) ctest->arg;

				if (ctest->coercionformat == COERCE_IMPLICIT_CAST &&
					!showimplicit)
				{
					/* don't show the implicit cast */
					get_rule_expr(arg, context, false);
				}
				else
				{
					get_coercion_expr(arg, context,
									  ctest->resulttype,
									  ctest->resulttypmod,
									  node);
				}
			}
			break;

		case T_CoerceToDomainValue:
			appendStringInfoString(buf, "VALUE");
			break;

		case T_SetToDefault:
			appendStringInfoString(buf, "DEFAULT");
			break;

		case T_CurrentOfExpr:
			{
				CurrentOfExpr *cexpr = (CurrentOfExpr *) node;

				if (cexpr->cursor_name)
					appendStringInfo(buf, "CURRENT OF %s",
									 quote_identifier(cexpr->cursor_name));
				else
					appendStringInfo(buf, "CURRENT OF $%d",
									 cexpr->cursor_param);
			}
			break;

		case T_NextValueExpr:
			{
				NextValueExpr *nvexpr = (NextValueExpr *) node;

				/*
				 * This isn't exactly nextval(), but that seems close enough
				 * for EXPLAIN's purposes.
				 */
				appendStringInfoString(buf, "nextval(");
				simple_quote_literal(buf,
									 generate_relation_name(nvexpr->seqid,
															NIL));
				appendStringInfoChar(buf, ')');
			}
			break;

		case T_InferenceElem:
			{
				InferenceElem *iexpr = (InferenceElem *) node;
				bool		save_varprefix;
				bool		need_parens;

				/*
				 * InferenceElem can only refer to target relation, so a
				 * prefix is not useful, and indeed would cause parse errors.
				 */
				save_varprefix = context->varprefix;
				context->varprefix = false;

				/*
				 * Parenthesize the element unless it's a simple Var or a bare
				 * function call.  Follows pg_get_indexdef_worker().
				 */
				need_parens = !IsA(iexpr->expr, Var);
				if (IsA(iexpr->expr, FuncExpr) &&
					((FuncExpr *) iexpr->expr)->funcformat ==
					COERCE_EXPLICIT_CALL)
					need_parens = false;

				if (need_parens)
					appendStringInfoChar(buf, '(');
				get_rule_expr((Node *) iexpr->expr,
							  context, false);
				if (need_parens)
					appendStringInfoChar(buf, ')');

				context->varprefix = save_varprefix;

				if (iexpr->infercollid)
					appendStringInfo(buf, " COLLATE %s",
									 generate_collation_name(iexpr->infercollid));

				/* Add the operator class name, if not default */
				if (iexpr->inferopclass)
				{
					Oid			inferopclass = iexpr->inferopclass;
					Oid			inferopcinputtype = get_opclass_input_type(iexpr->inferopclass);

					get_opclass_name(inferopclass, inferopcinputtype, buf);
				}
			}
			break;

		case T_PartitionBoundSpec:
			{
				PartitionBoundSpec *spec = (PartitionBoundSpec *) node;
				ListCell   *cell;
				char	   *sep;

				switch (spec->strategy)
				{
					case PARTITION_STRATEGY_LIST:
						Assert(spec->listdatums != NIL);

						appendStringInfoString(buf, "FOR VALUES IN (");
						sep = "";
						foreach(cell, spec->listdatums)
						{
							Const	   *val = castNode(Const, lfirst(cell));

							appendStringInfoString(buf, sep);
							get_const_expr(val, context, -1);
							sep = ", ";
						}

						appendStringInfoString(buf, ")");
						break;

					case PARTITION_STRATEGY_RANGE:
						Assert(spec->lowerdatums != NIL &&
							   spec->upperdatums != NIL &&
							   list_length(spec->lowerdatums) ==
							   list_length(spec->upperdatums));

						appendStringInfo(buf, "FOR VALUES FROM %s TO %s",
										 get_range_partbound_string(spec->lowerdatums),
										 get_range_partbound_string(spec->upperdatums));
						break;

					default:
						elog(ERROR, "unrecognized partition strategy: %d",
							 (int) spec->strategy);
						break;
				}
			}
			break;

		case T_List:
			{
				char	   *sep;
				ListCell   *l;

				sep = "";
				foreach(l, (List *) node)
				{
					appendStringInfoString(buf, sep);
					get_rule_expr((Node *) lfirst(l), context, showimplicit);
					sep = ", ";
				}
			}
			break;

<<<<<<< HEAD
		case T_EdgeRefProp:
			{
				EdgeRefProp *erp = (EdgeRefProp *) node;

				appendStringInfoString(buf, "EDGEREFPROP(");
				get_rule_expr((Node *) erp->arg, context, true);
				appendStringInfoChar(buf, ')');
			}
			break;

		case T_EdgeRefRow:
			{
				EdgeRefRow *err = (EdgeRefRow *) node;

				appendStringInfoString(buf, "EDGEREFROW(");
				get_rule_expr((Node *) err->arg, context, true);
				appendStringInfoChar(buf, ')');
			}
			break;

		case T_EdgeRefRows:
			{
				EdgeRefRows *err = (EdgeRefRows *) node;

				appendStringInfoString(buf, "EDGEREFROWS(");
				get_rule_expr((Node *) err->arg, context, true);
				appendStringInfoChar(buf, ')');
			}
			break;

		case T_CypherMapExpr:
			{
				CypherMapExpr *m = (CypherMapExpr *) node;
				char	   *sep = "";
				ListCell   *le;

				appendStringInfoChar(buf, '{');
				le = list_head(m->keyvals);
				while (le != NULL)
				{
					Node	   *e;

					appendStringInfoString(buf, sep);

					e = lfirst(le);
					le = lnext(le);

					get_rule_expr((Node *) e, context, true);

					appendBinaryStringInfo(buf, ": ", 2);

					e = lfirst(le);
					le = lnext(le);

					get_rule_expr((Node *) e, context, true);

					sep = ", ";
				}
				appendStringInfoChar(buf, '}');
			}
			break;

		case T_CypherListExpr:
			{
				CypherListExpr *cl = (CypherListExpr *) node;

				appendStringInfoChar(buf, '[');
				get_rule_expr((Node *) cl->elems, context, true);
				appendStringInfoChar(buf, ']');
			}
			break;

		case T_CypherListCompExpr:
			{
				CypherListCompExpr *clc = (CypherListCompExpr *) node;

				appendStringInfoChar(buf, '[');
				appendStringInfo(buf, "%s IN ", clc->varname);
				get_rule_expr((Node *) clc->list, context, true);
				if (clc->cond != NULL)
				{
					appendBinaryStringInfo(buf, " WHERE ", 7);
					get_rule_expr((Node *) clc->cond, context, true);
				}
				if (clc->elem != NULL)
				{
					appendBinaryStringInfo(buf, " | ", 3);
					get_rule_expr((Node *) clc->elem, context, true);
				}
				appendStringInfoChar(buf, ']');
			}
			break;

		case T_CypherListCompVar:
			{
				CypherListCompVar *clcvar = (CypherListCompVar *) node;

				appendStringInfoString(buf, clcvar->varname);
			}
			break;

		case T_CypherAccessExpr:
			{
				CypherAccessExpr *a = (CypherAccessExpr *) node;
				bool		dot;
				ListCell   *le;

				dot = get_access_arg_expr((Node *) a->arg, context, true);

				foreach(le, a->path)
				{
					Node	   *e = lfirst(le);

					if (IsA(e, CypherIndices))
					{
						CypherIndices *cind = (CypherIndices *) e;

						appendStringInfoChar(buf, '[');

						if (cind->is_slice)
						{
							get_rule_expr(cind->lidx, context, true);
							appendBinaryStringInfo(buf, "..", 2);
						}
						get_pathelem_expr(cind->uidx, context, true);

						appendStringInfoChar(buf, ']');
					}
					else
					{
						if (dot)
							appendStringInfoChar(buf, '.');
						else
							dot = true;

						get_pathelem_expr(e, context, true);
					}
				}
			}
=======
		case T_TableFunc:
			get_tablefunc((TableFunc *) node, context, showimplicit);
>>>>>>> fdf521d6
			break;

		default:
			elog(ERROR, "unrecognized node type: %d", (int) nodeTag(node));
			break;
	}
}

static bool
get_access_arg_expr(Node *node, deparse_context *context, bool showimplicit)
{
	StringInfoData si;
	StringInfo	buf;

	if (!context->cypherexpr)
	{
		get_rule_expr(node, context, true);
		return true;
	}

	initStringInfo(&si);

	buf = context->buf;
	context->buf = &si;

	get_rule_expr(node, context, true);

	context->buf = buf;

	if (strcmp(si.data, AG_ELEM_PROP_MAP) != 0)
	{
		appendBinaryStringInfo(buf, si.data, si.len);
		return true;
	}

	return false;
}

static void
get_pathelem_expr(Node *node, deparse_context *context, bool showimplicit)
{
	StringInfoData si;
	StringInfo	buf;

	if (!context->cypherexpr)
	{
		get_rule_expr(node, context, true);
		return;
	}

	initStringInfo(&si);

	buf = context->buf;
	context->buf = &si;

	get_rule_expr(node, context, true);

	context->buf = buf;

	if (si.len > 2 && si.data[0] == '\'' && si.data[si.len - 1] == '\'')
	{
		si.data[si.len - 1] = '\0';
		if (is_ident(si.data + 1, si.len - 2))
		{
			appendBinaryStringInfo(buf, si.data + 1, si.len - 2);
			return;
		}
		else
		{
			si.data[si.len -1] = '\'';
		}
	}

	appendBinaryStringInfo(buf, si.data, si.len);
}

static bool
is_ident(const char *str, const int len)
{
	int			i;

	for (i = 0; i < len; i++)
	{
		char		c = str[i];

		if ((c >= 'a' && c <= 'z') || (c >= 'A' && c <= 'Z') ||
			IS_HIGHBIT_SET(c) || c == '_')
			continue;

		if (i > 0 && ((c >= '0' && c <= '9') || c == '$'))
			continue;

		return false;
	}

	return true;
}

/*
 * get_rule_expr_toplevel		- Parse back a toplevel expression
 *
 * Same as get_rule_expr(), except that if the expr is just a Var, we pass
 * istoplevel = true not false to get_variable().  This causes whole-row Vars
 * to get printed with decoration that will prevent expansion of "*".
 * We need to use this in contexts such as ROW() and VALUES(), where the
 * parser would expand "foo.*" appearing at top level.  (In principle we'd
 * use this in get_target_list() too, but that has additional worries about
 * whether to print AS, so it needs to invoke get_variable() directly anyway.)
 */
static void
get_rule_expr_toplevel(Node *node, deparse_context *context,
					   bool showimplicit)
{
	if (node && IsA(node, Var))
		(void) get_variable((Var *) node, 0, true, context);
	else
		get_rule_expr(node, context, showimplicit);
}

/*
 * get_rule_expr_funccall		- Parse back a function-call expression
 *
 * Same as get_rule_expr(), except that we guarantee that the output will
 * look like a function call, or like one of the things the grammar treats as
 * equivalent to a function call (see the func_expr_windowless production).
 * This is needed in places where the grammar uses func_expr_windowless and
 * you can't substitute a parenthesized a_expr.  If what we have isn't going
 * to look like a function call, wrap it in a dummy CAST() expression, which
 * will satisfy the grammar --- and, indeed, is likely what the user wrote to
 * produce such a thing.
 */
static void
get_rule_expr_funccall(Node *node, deparse_context *context,
					   bool showimplicit)
{
	if (looks_like_function(node))
		get_rule_expr(node, context, showimplicit);
	else
	{
		StringInfo	buf = context->buf;

		appendStringInfoString(buf, "CAST(");
		/* no point in showing any top-level implicit cast */
		get_rule_expr(node, context, false);
		appendStringInfo(buf, " AS %s)",
						 format_type_with_typemod(exprType(node),
												  exprTypmod(node)));
	}
}

/*
 * Helper function to identify node types that satisfy func_expr_windowless.
 * If in doubt, "false" is always a safe answer.
 */
static bool
looks_like_function(Node *node)
{
	if (node == NULL)
		return false;			/* probably shouldn't happen */
	switch (nodeTag(node))
	{
		case T_FuncExpr:
			/* OK, unless it's going to deparse as a cast */
			return (((FuncExpr *) node)->funcformat == COERCE_EXPLICIT_CALL);
		case T_NullIfExpr:
		case T_CoalesceExpr:
		case T_MinMaxExpr:
		case T_SQLValueFunction:
		case T_XmlExpr:
			/* these are all accepted by func_expr_common_subexpr */
			return true;
		default:
			break;
	}
	return false;
}


/*
 * get_oper_expr			- Parse back an OpExpr node
 */
static void
get_oper_expr(OpExpr *expr, deparse_context *context)
{
	StringInfo	buf = context->buf;
	Oid			opno = expr->opno;
	List	   *args = expr->args;

	if (!PRETTY_PAREN(context))
		appendStringInfoChar(buf, '(');
	if (list_length(args) == 2)
	{
		/* binary operator */
		Node	   *arg1 = (Node *) linitial(args);
		Node	   *arg2 = (Node *) lsecond(args);
		char	   *oprname;

		get_rule_expr_paren(arg1, context, true, (Node *) expr);

		oprname = generate_operator_name(opno, exprType(arg1), exprType(arg2));
		if (context->cypherexpr &&
			(strcmp(oprname, "`+`") == 0 ||
			 strcmp(oprname, "`-`") == 0 ||
			 strcmp(oprname, "`*`") == 0 ||
			 strcmp(oprname, "`/`") == 0 ||
			 strcmp(oprname, "`%`") == 0 ||
			 strcmp(oprname, "`^`") == 0))
		{
			oprname[2] = '\0';
			oprname = oprname + 1;
		}
		appendStringInfo(buf, " %s ", oprname);

		get_rule_expr_paren(arg2, context, true, (Node *) expr);
	}
	else
	{
		/* unary operator --- but which side? */
		Node	   *arg = (Node *) linitial(args);
		HeapTuple	tp;
		Form_pg_operator optup;

		tp = SearchSysCache1(OPEROID, ObjectIdGetDatum(opno));
		if (!HeapTupleIsValid(tp))
			elog(ERROR, "cache lookup failed for operator %u", opno);
		optup = (Form_pg_operator) GETSTRUCT(tp);
		switch (optup->oprkind)
		{
			case 'l':
				appendStringInfo(buf, "%s ",
								 generate_operator_name(opno,
														InvalidOid,
														exprType(arg)));
				get_rule_expr_paren(arg, context, true, (Node *) expr);
				break;
			case 'r':
				get_rule_expr_paren(arg, context, true, (Node *) expr);
				appendStringInfo(buf, " %s",
								 generate_operator_name(opno,
														exprType(arg),
														InvalidOid));
				break;
			default:
				elog(ERROR, "bogus oprkind: %d", optup->oprkind);
		}
		ReleaseSysCache(tp);
	}
	if (!PRETTY_PAREN(context))
		appendStringInfoChar(buf, ')');
}

/*
 * get_func_expr			- Parse back a FuncExpr node
 */
static void
get_func_expr(FuncExpr *expr, deparse_context *context,
			  bool showimplicit)
{
	StringInfo	buf = context->buf;
	Oid			funcoid = expr->funcid;
	Oid			argtypes[FUNC_MAX_ARGS];
	int			nargs;
	List	   *argnames;
	bool		use_variadic;
	ListCell   *l;

	/*
	 * If the function call came from an implicit coercion, then just show the
	 * first argument --- unless caller wants to see implicit coercions.
	 */
	if (expr->funcformat == COERCE_IMPLICIT_CAST && !showimplicit)
	{
		get_rule_expr_paren((Node *) linitial(expr->args), context,
							false, (Node *) expr);
		return;
	}

	/*
	 * If the function call came from a cast, then show the first argument
	 * plus an explicit cast operation.
	 */
	if (expr->funcformat == COERCE_EXPLICIT_CAST ||
		expr->funcformat == COERCE_IMPLICIT_CAST)
	{
		Node	   *arg = linitial(expr->args);
		Oid			rettype = expr->funcresulttype;
		int32		coercedTypmod;

		/* Get the typmod if this is a length-coercion function */
		(void) exprIsLengthCoercion((Node *) expr, &coercedTypmod);

		get_coercion_expr(arg, context,
						  rettype, coercedTypmod,
						  (Node *) expr);

		return;
	}

	/*
	 * Normal function: display as proname(args).  First we need to extract
	 * the argument datatypes.
	 */
	if (list_length(expr->args) > FUNC_MAX_ARGS)
		ereport(ERROR,
				(errcode(ERRCODE_TOO_MANY_ARGUMENTS),
				 errmsg("too many arguments")));
	nargs = 0;
	argnames = NIL;
	foreach(l, expr->args)
	{
		Node	   *arg = (Node *) lfirst(l);

		if (IsA(arg, NamedArgExpr))
			argnames = lappend(argnames, ((NamedArgExpr *) arg)->name);
		argtypes[nargs] = exprType(arg);
		nargs++;
	}

	appendStringInfo(buf, "%s(",
					 generate_function_name(funcoid, nargs,
											argnames, argtypes,
											expr->funcvariadic,
											&use_variadic,
											context->special_exprkind));
	nargs = 0;
	foreach(l, expr->args)
	{
		if (nargs++ > 0)
			appendStringInfoString(buf, ", ");
		if (use_variadic && lnext(l) == NULL)
			appendStringInfoString(buf, "VARIADIC ");
		get_rule_expr((Node *) lfirst(l), context, true);
	}
	appendStringInfoChar(buf, ')');
}

/*
 * get_agg_expr			- Parse back an Aggref node
 */
static void
get_agg_expr(Aggref *aggref, deparse_context *context,
			 Aggref *original_aggref)
{
	StringInfo	buf = context->buf;
	Oid			argtypes[FUNC_MAX_ARGS];
	int			nargs;
	bool		use_variadic;

	/*
	 * For a combining aggregate, we look up and deparse the corresponding
	 * partial aggregate instead.  This is necessary because our input
	 * argument list has been replaced; the new argument list always has just
	 * one element, which will point to a partial Aggref that supplies us with
	 * transition states to combine.
	 */
	if (DO_AGGSPLIT_COMBINE(aggref->aggsplit))
	{
		TargetEntry *tle = linitial_node(TargetEntry, aggref->args);

		Assert(list_length(aggref->args) == 1);
		resolve_special_varno((Node *) tle->expr, context, original_aggref,
							  get_agg_combine_expr);
		return;
	}

	/*
	 * Mark as PARTIAL, if appropriate.  We look to the original aggref so as
	 * to avoid printing this when recursing from the code just above.
	 */
	if (DO_AGGSPLIT_SKIPFINAL(original_aggref->aggsplit))
		appendStringInfoString(buf, "PARTIAL ");

	/* Extract the argument types as seen by the parser */
	nargs = get_aggregate_argtypes(aggref, argtypes);

	/* Print the aggregate name, schema-qualified if needed */
	appendStringInfo(buf, "%s(%s",
					 generate_function_name(aggref->aggfnoid, nargs,
											NIL, argtypes,
											aggref->aggvariadic,
											&use_variadic,
											context->special_exprkind),
					 (aggref->aggdistinct != NIL) ? "DISTINCT " : "");

	if (AGGKIND_IS_ORDERED_SET(aggref->aggkind))
	{
		/*
		 * Ordered-set aggregates do not use "*" syntax.  Also, we needn't
		 * worry about inserting VARIADIC.  So we can just dump the direct
		 * args as-is.
		 */
		Assert(!aggref->aggvariadic);
		get_rule_expr((Node *) aggref->aggdirectargs, context, true);
		Assert(aggref->aggorder != NIL);
		appendStringInfoString(buf, ") WITHIN GROUP (ORDER BY ");
		get_rule_orderby(aggref->aggorder, aggref->args, false, context);
	}
	else
	{
		/* aggstar can be set only in zero-argument aggregates */
		if (aggref->aggstar)
			appendStringInfoChar(buf, '*');
		else
		{
			ListCell   *l;
			int			i;

			i = 0;
			foreach(l, aggref->args)
			{
				TargetEntry *tle = (TargetEntry *) lfirst(l);
				Node	   *arg = (Node *) tle->expr;

				Assert(!IsA(arg, NamedArgExpr));
				if (tle->resjunk)
					continue;
				if (i++ > 0)
					appendStringInfoString(buf, ", ");
				if (use_variadic && i == nargs)
					appendStringInfoString(buf, "VARIADIC ");
				get_rule_expr(arg, context, true);
			}
		}

		if (aggref->aggorder != NIL)
		{
			appendStringInfoString(buf, " ORDER BY ");
			get_rule_orderby(aggref->aggorder, aggref->args, false, context);
		}
	}

	if (aggref->aggfilter != NULL)
	{
		appendStringInfoString(buf, ") FILTER (WHERE ");
		get_rule_expr((Node *) aggref->aggfilter, context, false);
	}

	appendStringInfoChar(buf, ')');
}

/*
 * This is a helper function for get_agg_expr().  It's used when we deparse
 * a combining Aggref; resolve_special_varno locates the corresponding partial
 * Aggref and then calls this.
 */
static void
get_agg_combine_expr(Node *node, deparse_context *context, void *private)
{
	Aggref	   *aggref;
	Aggref	   *original_aggref = private;

	if (!IsA(node, Aggref))
		elog(ERROR, "combining Aggref does not point to an Aggref");

	aggref = (Aggref *) node;
	get_agg_expr(aggref, context, original_aggref);
}

/*
 * get_windowfunc_expr	- Parse back a WindowFunc node
 */
static void
get_windowfunc_expr(WindowFunc *wfunc, deparse_context *context)
{
	StringInfo	buf = context->buf;
	Oid			argtypes[FUNC_MAX_ARGS];
	int			nargs;
	List	   *argnames;
	ListCell   *l;

	if (list_length(wfunc->args) > FUNC_MAX_ARGS)
		ereport(ERROR,
				(errcode(ERRCODE_TOO_MANY_ARGUMENTS),
				 errmsg("too many arguments")));
	nargs = 0;
	argnames = NIL;
	foreach(l, wfunc->args)
	{
		Node	   *arg = (Node *) lfirst(l);

		if (IsA(arg, NamedArgExpr))
			argnames = lappend(argnames, ((NamedArgExpr *) arg)->name);
		argtypes[nargs] = exprType(arg);
		nargs++;
	}

	appendStringInfo(buf, "%s(",
					 generate_function_name(wfunc->winfnoid, nargs,
											argnames, argtypes,
											false, NULL,
											context->special_exprkind));
	/* winstar can be set only in zero-argument aggregates */
	if (wfunc->winstar)
		appendStringInfoChar(buf, '*');
	else
		get_rule_expr((Node *) wfunc->args, context, true);

	if (wfunc->aggfilter != NULL)
	{
		appendStringInfoString(buf, ") FILTER (WHERE ");
		get_rule_expr((Node *) wfunc->aggfilter, context, false);
	}

	appendStringInfoString(buf, ") OVER ");

	foreach(l, context->windowClause)
	{
		WindowClause *wc = (WindowClause *) lfirst(l);

		if (wc->winref == wfunc->winref)
		{
			if (wc->name)
				appendStringInfoString(buf, quote_identifier(wc->name));
			else
				get_rule_windowspec(wc, context->windowTList, context);
			break;
		}
	}
	if (l == NULL)
	{
		if (context->windowClause)
			elog(ERROR, "could not find window clause for winref %u",
				 wfunc->winref);

		/*
		 * In EXPLAIN, we don't have window context information available, so
		 * we have to settle for this:
		 */
		appendStringInfoString(buf, "(?)");
	}
}

/* ----------
 * get_coercion_expr
 *
 *	Make a string representation of a value coerced to a specific type
 * ----------
 */
static void
get_coercion_expr(Node *arg, deparse_context *context,
				  Oid resulttype, int32 resulttypmod,
				  Node *parentNode)
{
	StringInfo	buf = context->buf;

	/*
	 * Since parse_coerce.c doesn't immediately collapse application of
	 * length-coercion functions to constants, what we'll typically see in
	 * such cases is a Const with typmod -1 and a length-coercion function
	 * right above it.  Avoid generating redundant output. However, beware of
	 * suppressing casts when the user actually wrote something like
	 * 'foo'::text::char(3).
	 *
	 * Note: it might seem that we are missing the possibility of needing to
	 * print a COLLATE clause for such a Const.  However, a Const could only
	 * have nondefault collation in a post-constant-folding tree, in which the
	 * length coercion would have been folded too.  See also the special
	 * handling of CollateExpr in coerce_to_target_type(): any collation
	 * marking will be above the coercion node, not below it.
	 */
	if (arg && IsA(arg, Const) &&
		((Const *) arg)->consttype == resulttype &&
		((Const *) arg)->consttypmod == -1)
	{
		/* Show the constant without normal ::typename decoration */
		get_const_expr((Const *) arg, context, -1);
	}
	else
	{
		if (!PRETTY_PAREN(context))
			appendStringInfoChar(buf, '(');
		get_rule_expr_paren(arg, context, false, parentNode);
		if (!PRETTY_PAREN(context))
			appendStringInfoChar(buf, ')');
	}
	appendStringInfo(buf, "::%s",
					 format_type_with_typemod(resulttype, resulttypmod));
}

/* ----------
 * get_const_expr
 *
 *	Make a string representation of a Const
 *
 * showtype can be -1 to never show "::typename" decoration, or +1 to always
 * show it, or 0 to show it only if the constant wouldn't be assumed to be
 * the right type by default.
 *
 * If the Const's collation isn't default for its type, show that too.
 * We mustn't do this when showtype is -1 (since that means the caller will
 * print "::typename", and we can't put a COLLATE clause in between).  It's
 * caller's responsibility that collation isn't missed in such cases.
 * ----------
 */
static void
get_const_expr(Const *constval, deparse_context *context, int showtype)
{
	StringInfo	buf = context->buf;
	Oid			typoutput;
	bool		typIsVarlena;
	char	   *extval;
	bool		needlabel = false;

	if (constval->constisnull)
	{
		/*
		 * Always label the type of a NULL constant to prevent misdecisions
		 * about type when reparsing.
		 */
		appendStringInfoString(buf, "NULL");
		if (showtype >= 0 && !context->cypherexpr)
		{
			appendStringInfo(buf, "::%s",
							 format_type_with_typemod(constval->consttype,
													  constval->consttypmod));
			get_const_collation(constval, context);
		}
		return;
	}

	getTypeOutputInfo(constval->consttype,
					  &typoutput, &typIsVarlena);

	extval = OidOutputFunctionCall(typoutput, constval->constvalue);

	switch (constval->consttype)
	{
		case INT4OID:

			/*
			 * INT4 can be printed without any decoration, unless it is
			 * negative; in that case print it as '-nnn'::integer to ensure
			 * that the output will re-parse as a constant, not as a constant
			 * plus operator.  In most cases we could get away with printing
			 * (-nnn) instead, because of the way that gram.y handles negative
			 * literals; but that doesn't work for INT_MIN, and it doesn't
			 * seem that much prettier anyway.
			 */
			if (extval[0] != '-')
				appendStringInfoString(buf, extval);
			else
			{
				appendStringInfo(buf, "'%s'", extval);
				needlabel = true;	/* we must attach a cast */
			}
			break;

		case NUMERICOID:

			/*
			 * NUMERIC can be printed without quotes if it looks like a float
			 * constant (not an integer, and not Infinity or NaN) and doesn't
			 * have a leading sign (for the same reason as for INT4).
			 */
			if (isdigit((unsigned char) extval[0]) &&
				strcspn(extval, "eE.") != strlen(extval))
			{
				appendStringInfoString(buf, extval);
			}
			else
			{
				appendStringInfo(buf, "'%s'", extval);
				needlabel = true;	/* we must attach a cast */
			}
			break;

		case BITOID:
		case VARBITOID:
			appendStringInfo(buf, "B'%s'", extval);
			break;

		case BOOLOID:
			if (strcmp(extval, "t") == 0)
				appendStringInfoString(buf, "true");
			else
				appendStringInfoString(buf, "false");
			break;

		case JSONBOID:
			if (context->cypherexpr)
			{
				Jsonb	   *j = DatumGetJsonb(constval->constvalue);
				JsonbIterator *it;
				bool		first = true;
				bool		raw_scalar = false;

				it = JsonbIteratorInit(&j->root);

				for (;;)
				{
					JsonbValue	jv;
					JsonbIteratorToken tok;

					tok = JsonbIteratorNext(&it, &jv, false);
					if (tok == WJB_DONE)
						break;

					switch (tok)
					{
						case WJB_KEY:
							if (!first)
								appendBinaryStringInfo(buf, ", ", 2);
							get_jsonb_scalar(&jv, context);
							appendBinaryStringInfo(buf, ": ", 2);
							break;
						case WJB_VALUE:
							get_jsonb_scalar(&jv, context);
							first = false;
							break;
						case WJB_ELEM:
							if (!first)
								appendBinaryStringInfo(buf, ", ", 2);
							get_jsonb_scalar(&jv, context);
							first = false;
							break;
						case WJB_BEGIN_ARRAY:
							if (!first)
								appendBinaryStringInfo(buf, ", ", 2);
							if (jv.val.array.rawScalar)
								raw_scalar = true;
							else
								appendStringInfoCharMacro(buf, '[');
							first = true;
							break;
						case WJB_END_ARRAY:
							if (!raw_scalar)
								appendStringInfoCharMacro(buf, ']');
							first = false;
							break;
						case WJB_BEGIN_OBJECT:
							if (!first)
								appendBinaryStringInfo(buf, ", ", 2);
							appendStringInfoCharMacro(buf, '{');
							first = true;
							break;
						case WJB_END_OBJECT:
							appendStringInfoCharMacro(buf, '}');
							first = false;
							break;
						default:
							elog(ERROR, "unknown jsonb iterator token type");
					}
				}

				break;
			}

		default:
			simple_quote_literal(buf, extval);
			break;
	}

	pfree(extval);

	if (showtype < 0)
		return;

	/*
	 * For showtype == 0, append ::typename unless the constant will be
	 * implicitly typed as the right type when it is read in.
	 *
	 * XXX this code has to be kept in sync with the behavior of the parser,
	 * especially make_const.
	 */
	switch (constval->consttype)
	{
		case BOOLOID:
		case UNKNOWNOID:
			/* These types can be left unlabeled */
			needlabel = false;
			break;
		case INT4OID:
			/* We determined above whether a label is needed */
			break;
		case NUMERICOID:

			/*
			 * Float-looking constants will be typed as numeric, which we
			 * checked above; but if there's a nondefault typmod we need to
			 * show it.
			 */
			needlabel |= (constval->consttypmod >= 0);
			break;
		default:
			needlabel = !context->cypherexpr;
			break;
	}
	if (needlabel || showtype > 0)
		appendStringInfo(buf, "::%s",
						 format_type_with_typemod(constval->consttype,
												  constval->consttypmod));

	get_const_collation(constval, context);
}

static void
get_jsonb_scalar(JsonbValue *scalar, deparse_context *context)
{
	StringInfo	buf = context->buf;

	switch (scalar->type)
	{
		case jbvNull:
			appendBinaryStringInfo(buf, "null", 4);
			break;
		case jbvString:
			{
				StringInfoData si;
				char	   *str;
				const char *c;

				initStringInfo(&si);
				escape_json(&si, pnstrdup(scalar->val.string.val,
										  scalar->val.string.len));
				str = si.data;

				str[strlen(str) - 1] = '\0';
				appendStringInfoCharMacro(buf, '\'');
				for (c = str + 1; *c != '\0'; c++)
				{
					if (*c == '\'')
						appendStringInfoCharMacro(buf, '\'');
					appendStringInfoCharMacro(buf, *c);
				}
				appendStringInfoCharMacro(buf, '\'');
			}
			break;
		case jbvNumeric:
			{
				Datum		s;

				s = DirectFunctionCall1(numeric_out,
										NumericGetDatum(scalar->val.numeric));

				appendStringInfoString(buf, DatumGetCString(s));
			}
			break;
		case jbvBool:
			if (scalar->val.boolean)
				appendBinaryStringInfo(buf, "true", 4);
			else
				appendBinaryStringInfo(buf, "false", 5);
			break;
		default:
			elog(ERROR, "unknown jsonb scalar type");
	}
}

/*
 * helper for get_const_expr: append COLLATE if needed
 */
static void
get_const_collation(Const *constval, deparse_context *context)
{
	StringInfo	buf = context->buf;

	if (OidIsValid(constval->constcollid) && !context->cypherexpr)
	{
		Oid			typcollation = get_typcollation(constval->consttype);

		if (constval->constcollid != typcollation)
		{
			appendStringInfo(buf, " COLLATE %s",
							 generate_collation_name(constval->constcollid));
		}
	}
}

/*
 * simple_quote_literal - Format a string as a SQL literal, append to buf
 */
static void
simple_quote_literal(StringInfo buf, const char *val)
{
	const char *valptr;

	/*
	 * We form the string literal according to the prevailing setting of
	 * standard_conforming_strings; we never use E''. User is responsible for
	 * making sure result is used correctly.
	 */
	appendStringInfoChar(buf, '\'');
	for (valptr = val; *valptr; valptr++)
	{
		char		ch = *valptr;

		if (SQL_STR_DOUBLE(ch, !standard_conforming_strings))
			appendStringInfoChar(buf, ch);
		appendStringInfoChar(buf, ch);
	}
	appendStringInfoChar(buf, '\'');
}


/* ----------
 * get_sublink_expr			- Parse back a sublink
 * ----------
 */
static void
get_sublink_expr(SubLink *sublink, deparse_context *context)
{
	StringInfo	buf = context->buf;
	Query	   *query = (Query *) (sublink->subselect);
	char	   *opname = NULL;
	bool		need_paren;

	if (sublink->subLinkType == ARRAY_SUBLINK)
		appendStringInfoString(buf, "ARRAY(");
	else
		appendStringInfoChar(buf, '(');

	/*
	 * Note that we print the name of only the first operator, when there are
	 * multiple combining operators.  This is an approximation that could go
	 * wrong in various scenarios (operators in different schemas, renamed
	 * operators, etc) but there is not a whole lot we can do about it, since
	 * the syntax allows only one operator to be shown.
	 */
	if (sublink->testexpr)
	{
		if (IsA(sublink->testexpr, OpExpr))
		{
			/* single combining operator */
			OpExpr	   *opexpr = (OpExpr *) sublink->testexpr;

			get_rule_expr(linitial(opexpr->args), context, true);
			opname = generate_operator_name(opexpr->opno,
											exprType(linitial(opexpr->args)),
											exprType(lsecond(opexpr->args)));
		}
		else if (IsA(sublink->testexpr, BoolExpr))
		{
			/* multiple combining operators, = or <> cases */
			char	   *sep;
			ListCell   *l;

			appendStringInfoChar(buf, '(');
			sep = "";
			foreach(l, ((BoolExpr *) sublink->testexpr)->args)
			{
				OpExpr	   *opexpr = lfirst_node(OpExpr, l);

				appendStringInfoString(buf, sep);
				get_rule_expr(linitial(opexpr->args), context, true);
				if (!opname)
					opname = generate_operator_name(opexpr->opno,
													exprType(linitial(opexpr->args)),
													exprType(lsecond(opexpr->args)));
				sep = ", ";
			}
			appendStringInfoChar(buf, ')');
		}
		else if (IsA(sublink->testexpr, RowCompareExpr))
		{
			/* multiple combining operators, < <= > >= cases */
			RowCompareExpr *rcexpr = (RowCompareExpr *) sublink->testexpr;

			appendStringInfoChar(buf, '(');
			get_rule_expr((Node *) rcexpr->largs, context, true);
			opname = generate_operator_name(linitial_oid(rcexpr->opnos),
											exprType(linitial(rcexpr->largs)),
											exprType(linitial(rcexpr->rargs)));
			appendStringInfoChar(buf, ')');
		}
		else
			elog(ERROR, "unrecognized testexpr type: %d",
				 (int) nodeTag(sublink->testexpr));
	}

	need_paren = true;

	switch (sublink->subLinkType)
	{
		case EXISTS_SUBLINK:
			appendStringInfoString(buf, "EXISTS ");
			break;

		case ANY_SUBLINK:
			if (strcmp(opname, "=") == 0)	/* Represent = ANY as IN */
				appendStringInfoString(buf, " IN ");
			else
				appendStringInfo(buf, " %s ANY ", opname);
			break;

		case ALL_SUBLINK:
			appendStringInfo(buf, " %s ALL ", opname);
			break;

		case ROWCOMPARE_SUBLINK:
			appendStringInfo(buf, " %s ", opname);
			break;

		case EXPR_SUBLINK:
		case MULTIEXPR_SUBLINK:
		case ARRAY_SUBLINK:
			need_paren = false;
			break;

		case CTE_SUBLINK:		/* shouldn't occur in a SubLink */
		default:
			elog(ERROR, "unrecognized sublink type: %d",
				 (int) sublink->subLinkType);
			break;
	}

	if (need_paren)
		appendStringInfoChar(buf, '(');

	get_query_def(query, buf, context->namespaces, NULL,
				  context->prettyFlags, context->wrapColumn,
				  context->indentLevel);

	if (need_paren)
		appendStringInfoString(buf, "))");
	else
		appendStringInfoChar(buf, ')');
}


/* ----------
 * get_tablefunc			- Parse back a table function
 * ----------
 */
static void
get_tablefunc(TableFunc *tf, deparse_context *context, bool showimplicit)
{
	StringInfo	buf = context->buf;

	/* XMLTABLE is the only existing implementation.  */

	appendStringInfoString(buf, "XMLTABLE(");

	if (tf->ns_uris != NIL)
	{
		ListCell   *lc1,
				   *lc2;
		bool		first = true;

		appendStringInfoString(buf, "XMLNAMESPACES (");
		forboth(lc1, tf->ns_uris, lc2, tf->ns_names)
		{
			Node	   *expr = (Node *) lfirst(lc1);
			char	   *name = strVal(lfirst(lc2));

			if (!first)
				appendStringInfoString(buf, ", ");
			else
				first = false;

			if (name != NULL)
			{
				get_rule_expr(expr, context, showimplicit);
				appendStringInfo(buf, " AS %s", name);
			}
			else
			{
				appendStringInfoString(buf, "DEFAULT ");
				get_rule_expr(expr, context, showimplicit);
			}
		}
		appendStringInfoString(buf, "), ");
	}

	appendStringInfoChar(buf, '(');
	get_rule_expr((Node *) tf->rowexpr, context, showimplicit);
	appendStringInfoString(buf, ") PASSING (");
	get_rule_expr((Node *) tf->docexpr, context, showimplicit);
	appendStringInfoChar(buf, ')');

	if (tf->colexprs != NIL)
	{
		ListCell   *l1;
		ListCell   *l2;
		ListCell   *l3;
		ListCell   *l4;
		ListCell   *l5;
		int			colnum = 0;

		l2 = list_head(tf->coltypes);
		l3 = list_head(tf->coltypmods);
		l4 = list_head(tf->colexprs);
		l5 = list_head(tf->coldefexprs);

		appendStringInfoString(buf, " COLUMNS ");
		foreach(l1, tf->colnames)
		{
			char	   *colname = strVal(lfirst(l1));
			Oid			typid;
			int32		typmod;
			Node	   *colexpr;
			Node	   *coldefexpr;
			bool		ordinality = tf->ordinalitycol == colnum;
			bool		notnull = bms_is_member(colnum, tf->notnulls);

			typid = lfirst_oid(l2);
			l2 = lnext(l2);
			typmod = lfirst_int(l3);
			l3 = lnext(l3);
			colexpr = (Node *) lfirst(l4);
			l4 = lnext(l4);
			coldefexpr = (Node *) lfirst(l5);
			l5 = lnext(l5);

			if (colnum > 0)
				appendStringInfoString(buf, ", ");
			colnum++;

			appendStringInfo(buf, "%s %s", quote_identifier(colname),
							 ordinality ? "FOR ORDINALITY" :
							 format_type_with_typemod(typid, typmod));
			if (ordinality)
				continue;

			if (coldefexpr != NULL)
			{
				appendStringInfoString(buf, " DEFAULT (");
				get_rule_expr((Node *) coldefexpr, context, showimplicit);
				appendStringInfoChar(buf, ')');
			}
			if (colexpr != NULL)
			{
				appendStringInfoString(buf, " PATH (");
				get_rule_expr((Node *) colexpr, context, showimplicit);
				appendStringInfoChar(buf, ')');
			}
			if (notnull)
				appendStringInfoString(buf, " NOT NULL");
		}
	}

	appendStringInfoChar(buf, ')');
}

/* ----------
 * get_from_clause			- Parse back a FROM clause
 *
 * "prefix" is the keyword that denotes the start of the list of FROM
 * elements. It is FROM when used to parse back SELECT and UPDATE, but
 * is USING when parsing back DELETE.
 * ----------
 */
static void
get_from_clause(Query *query, const char *prefix, deparse_context *context)
{
	StringInfo	buf = context->buf;
	bool		first = true;
	ListCell   *l;

	/*
	 * We use the query's jointree as a guide to what to print.  However, we
	 * must ignore auto-added RTEs that are marked not inFromCl. (These can
	 * only appear at the top level of the jointree, so it's sufficient to
	 * check here.)  This check also ensures we ignore the rule pseudo-RTEs
	 * for NEW and OLD.
	 */
	foreach(l, query->jointree->fromlist)
	{
		Node	   *jtnode = (Node *) lfirst(l);

		if (IsA(jtnode, RangeTblRef))
		{
			int			varno = ((RangeTblRef *) jtnode)->rtindex;
			RangeTblEntry *rte = rt_fetch(varno, query->rtable);

			if (!rte->inFromCl)
				continue;
		}

		if (first)
		{
			appendContextKeyword(context, prefix,
								 -PRETTYINDENT_STD, PRETTYINDENT_STD, 2);
			first = false;

			get_from_clause_item(jtnode, query, context);
		}
		else
		{
			StringInfoData itembuf;

			appendStringInfoString(buf, ", ");

			/*
			 * Put the new FROM item's text into itembuf so we can decide
			 * after we've got it whether or not it needs to go on a new line.
			 */
			initStringInfo(&itembuf);
			context->buf = &itembuf;

			get_from_clause_item(jtnode, query, context);

			/* Restore context's output buffer */
			context->buf = buf;

			/* Consider line-wrapping if enabled */
			if (PRETTY_INDENT(context) && context->wrapColumn >= 0)
			{
				/* Does the new item start with a new line? */
				if (itembuf.len > 0 && itembuf.data[0] == '\n')
				{
					/* If so, we shouldn't add anything */
					/* instead, remove any trailing spaces currently in buf */
					removeStringInfoSpaces(buf);
				}
				else
				{
					char	   *trailing_nl;

					/* Locate the start of the current line in the buffer */
					trailing_nl = strrchr(buf->data, '\n');
					if (trailing_nl == NULL)
						trailing_nl = buf->data;
					else
						trailing_nl++;

					/*
					 * Add a newline, plus some indentation, if the new item
					 * would cause an overflow.
					 */
					if (strlen(trailing_nl) + itembuf.len > context->wrapColumn)
						appendContextKeyword(context, "", -PRETTYINDENT_STD,
											 PRETTYINDENT_STD,
											 PRETTYINDENT_VAR);
				}
			}

			/* Add the new item */
			appendStringInfoString(buf, itembuf.data);

			/* clean up */
			pfree(itembuf.data);
		}
	}
}

static void
get_from_clause_item(Node *jtnode, Query *query, deparse_context *context)
{
	StringInfo	buf = context->buf;
	deparse_namespace *dpns = (deparse_namespace *) linitial(context->namespaces);

	if (IsA(jtnode, RangeTblRef))
	{
		int			varno = ((RangeTblRef *) jtnode)->rtindex;
		RangeTblEntry *rte = rt_fetch(varno, query->rtable);
		char	   *refname = get_rtable_name(varno, context);
		deparse_columns *colinfo = deparse_columns_fetch(varno, dpns);
		RangeTblFunction *rtfunc1 = NULL;
		bool		printalias;

		if (rte->lateral)
			appendStringInfoString(buf, "LATERAL ");

		/* Print the FROM item proper */
		switch (rte->rtekind)
		{
			case RTE_RELATION:
				/* Normal relation RTE */
				appendStringInfo(buf, "%s%s",
								 only_marker(rte),
								 generate_relation_name(rte->relid,
														context->namespaces));
				break;
			case RTE_SUBQUERY:
				/* Subquery RTE */
				appendStringInfoChar(buf, '(');
				get_query_def(rte->subquery, buf, context->namespaces, NULL,
							  context->prettyFlags, context->wrapColumn,
							  context->indentLevel);
				appendStringInfoChar(buf, ')');
				break;
			case RTE_FUNCTION:
				/* Function RTE */
				rtfunc1 = (RangeTblFunction *) linitial(rte->functions);

				/*
				 * Omit ROWS FROM() syntax for just one function, unless it
				 * has both a coldeflist and WITH ORDINALITY. If it has both,
				 * we must use ROWS FROM() syntax to avoid ambiguity about
				 * whether the coldeflist includes the ordinality column.
				 */
				if (list_length(rte->functions) == 1 &&
					(rtfunc1->funccolnames == NIL || !rte->funcordinality))
				{
					get_rule_expr_funccall(rtfunc1->funcexpr, context, true);
					/* we'll print the coldeflist below, if it has one */
				}
				else
				{
					bool		all_unnest;
					ListCell   *lc;

					/*
					 * If all the function calls in the list are to unnest,
					 * and none need a coldeflist, then collapse the list back
					 * down to UNNEST(args).  (If we had more than one
					 * built-in unnest function, this would get more
					 * difficult.)
					 *
					 * XXX This is pretty ugly, since it makes not-terribly-
					 * future-proof assumptions about what the parser would do
					 * with the output; but the alternative is to emit our
					 * nonstandard ROWS FROM() notation for what might have
					 * been a perfectly spec-compliant multi-argument
					 * UNNEST().
					 */
					all_unnest = true;
					foreach(lc, rte->functions)
					{
						RangeTblFunction *rtfunc = (RangeTblFunction *) lfirst(lc);

						if (!IsA(rtfunc->funcexpr, FuncExpr) ||
							((FuncExpr *) rtfunc->funcexpr)->funcid != F_ARRAY_UNNEST ||
							rtfunc->funccolnames != NIL)
						{
							all_unnest = false;
							break;
						}
					}

					if (all_unnest)
					{
						List	   *allargs = NIL;

						foreach(lc, rte->functions)
						{
							RangeTblFunction *rtfunc = (RangeTblFunction *) lfirst(lc);
							List	   *args = ((FuncExpr *) rtfunc->funcexpr)->args;

							allargs = list_concat(allargs, list_copy(args));
						}

						appendStringInfoString(buf, "UNNEST(");
						get_rule_expr((Node *) allargs, context, true);
						appendStringInfoChar(buf, ')');
					}
					else
					{
						int			funcno = 0;

						appendStringInfoString(buf, "ROWS FROM(");
						foreach(lc, rte->functions)
						{
							RangeTblFunction *rtfunc = (RangeTblFunction *) lfirst(lc);

							if (funcno > 0)
								appendStringInfoString(buf, ", ");
							get_rule_expr_funccall(rtfunc->funcexpr, context, true);
							if (rtfunc->funccolnames != NIL)
							{
								/* Reconstruct the column definition list */
								appendStringInfoString(buf, " AS ");
								get_from_clause_coldeflist(rtfunc,
														   NULL,
														   context);
							}
							funcno++;
						}
						appendStringInfoChar(buf, ')');
					}
					/* prevent printing duplicate coldeflist below */
					rtfunc1 = NULL;
				}
				if (rte->funcordinality)
					appendStringInfoString(buf, " WITH ORDINALITY");
				break;
			case RTE_TABLEFUNC:
				get_tablefunc(rte->tablefunc, context, true);
				break;
			case RTE_VALUES:
				/* Values list RTE */
				appendStringInfoChar(buf, '(');
				get_values_def(rte->values_lists, context);
				appendStringInfoChar(buf, ')');
				break;
			case RTE_CTE:
				appendStringInfoString(buf, quote_identifier(rte->ctename));
				break;
			default:
				elog(ERROR, "unrecognized RTE kind: %d", (int) rte->rtekind);
				break;
		}

		/* Print the relation alias, if needed */
		printalias = false;
		if (rte->alias != NULL)
		{
			/* Always print alias if user provided one */
			printalias = true;
		}
		else if (colinfo->printaliases)
		{
			/* Always print alias if we need to print column aliases */
			printalias = true;
		}
		else if (rte->rtekind == RTE_RELATION)
		{
			/*
			 * No need to print alias if it's same as relation name (this
			 * would normally be the case, but not if set_rtable_names had to
			 * resolve a conflict).
			 */
			if (strcmp(refname, get_relation_name(rte->relid)) != 0)
				printalias = true;
		}
		else if (rte->rtekind == RTE_FUNCTION)
		{
			/*
			 * For a function RTE, always print alias.  This covers possible
			 * renaming of the function and/or instability of the
			 * FigureColname rules for things that aren't simple functions.
			 * Note we'd need to force it anyway for the columndef list case.
			 */
			printalias = true;
		}
		else if (rte->rtekind == RTE_VALUES)
		{
			/* Alias is syntactically required for VALUES */
			printalias = true;
		}
		else if (rte->rtekind == RTE_CTE)
		{
			/*
			 * No need to print alias if it's same as CTE name (this would
			 * normally be the case, but not if set_rtable_names had to
			 * resolve a conflict).
			 */
			if (strcmp(refname, rte->ctename) != 0)
				printalias = true;
		}
		if (printalias)
			appendStringInfo(buf, " %s", quote_identifier(refname));

		/* Print the column definitions or aliases, if needed */
		if (rtfunc1 && rtfunc1->funccolnames != NIL)
		{
			/* Reconstruct the columndef list, which is also the aliases */
			get_from_clause_coldeflist(rtfunc1, colinfo, context);
		}
		else
		{
			/* Else print column aliases as needed */
			get_column_alias_list(colinfo, context);
		}

		/* Tablesample clause must go after any alias */
		if (rte->rtekind == RTE_RELATION && rte->tablesample)
			get_tablesample_def(rte->tablesample, context);
	}
	else if (IsA(jtnode, JoinExpr))
	{
		JoinExpr   *j = (JoinExpr *) jtnode;
		deparse_columns *colinfo = deparse_columns_fetch(j->rtindex, dpns);
		bool		need_paren_on_right;

		need_paren_on_right = PRETTY_PAREN(context) &&
			!IsA(j->rarg, RangeTblRef) &&
			!(IsA(j->rarg, JoinExpr) &&((JoinExpr *) j->rarg)->alias != NULL);

		if (!PRETTY_PAREN(context) || j->alias != NULL)
			appendStringInfoChar(buf, '(');

		get_from_clause_item(j->larg, query, context);

		switch (j->jointype)
		{
			case JOIN_INNER:
				if (j->quals)
					appendContextKeyword(context, " JOIN ",
										 -PRETTYINDENT_STD,
										 PRETTYINDENT_STD,
										 PRETTYINDENT_JOIN);
				else
					appendContextKeyword(context, " CROSS JOIN ",
										 -PRETTYINDENT_STD,
										 PRETTYINDENT_STD,
										 PRETTYINDENT_JOIN);
				break;
			case JOIN_LEFT:
				appendContextKeyword(context, " LEFT JOIN ",
									 -PRETTYINDENT_STD,
									 PRETTYINDENT_STD,
									 PRETTYINDENT_JOIN);
				break;
			case JOIN_FULL:
				appendContextKeyword(context, " FULL JOIN ",
									 -PRETTYINDENT_STD,
									 PRETTYINDENT_STD,
									 PRETTYINDENT_JOIN);
				break;
			case JOIN_RIGHT:
				appendContextKeyword(context, " RIGHT JOIN ",
									 -PRETTYINDENT_STD,
									 PRETTYINDENT_STD,
									 PRETTYINDENT_JOIN);
				break;
			case JOIN_CYPHER_MERGE:
				appendContextKeyword(context, " CYPHER MERGE JOIN ",
									 -PRETTYINDENT_STD,
									 PRETTYINDENT_STD,
									 PRETTYINDENT_JOIN);
				break;
			default:
				elog(ERROR, "unrecognized join type: %d",
					 (int) j->jointype);
		}

		if (need_paren_on_right)
			appendStringInfoChar(buf, '(');
		get_from_clause_item(j->rarg, query, context);
		if (need_paren_on_right)
			appendStringInfoChar(buf, ')');

		if (j->usingClause)
		{
			ListCell   *lc;
			bool		first = true;

			appendStringInfoString(buf, " USING (");
			/* Use the assigned names, not what's in usingClause */
			foreach(lc, colinfo->usingNames)
			{
				char	   *colname = (char *) lfirst(lc);

				if (first)
					first = false;
				else
					appendStringInfoString(buf, ", ");
				appendStringInfoString(buf, quote_identifier(colname));
			}
			appendStringInfoChar(buf, ')');
		}
		else if (j->quals)
		{
			appendStringInfoString(buf, " ON ");
			if (!PRETTY_PAREN(context))
				appendStringInfoChar(buf, '(');
			get_rule_expr(j->quals, context, false);
			if (!PRETTY_PAREN(context))
				appendStringInfoChar(buf, ')');
		}
		else if (j->jointype != JOIN_INNER)
		{
			/* If we didn't say CROSS JOIN above, we must provide an ON */
			appendStringInfoString(buf, " ON TRUE");
		}

		if (!PRETTY_PAREN(context) || j->alias != NULL)
			appendStringInfoChar(buf, ')');

		/* Yes, it's correct to put alias after the right paren ... */
		if (j->alias != NULL)
		{
			appendStringInfo(buf, " %s",
							 quote_identifier(j->alias->aliasname));
			get_column_alias_list(colinfo, context);
		}
	}
	else
		elog(ERROR, "unrecognized node type: %d",
			 (int) nodeTag(jtnode));
}

/*
 * get_column_alias_list - print column alias list for an RTE
 *
 * Caller must already have printed the relation's alias name.
 */
static void
get_column_alias_list(deparse_columns *colinfo, deparse_context *context)
{
	StringInfo	buf = context->buf;
	int			i;
	bool		first = true;

	/* Don't print aliases if not needed */
	if (!colinfo->printaliases)
		return;

	for (i = 0; i < colinfo->num_new_cols; i++)
	{
		char	   *colname = colinfo->new_colnames[i];

		if (first)
		{
			appendStringInfoChar(buf, '(');
			first = false;
		}
		else
			appendStringInfoString(buf, ", ");
		appendStringInfoString(buf, quote_identifier(colname));
	}
	if (!first)
		appendStringInfoChar(buf, ')');
}

/*
 * get_from_clause_coldeflist - reproduce FROM clause coldeflist
 *
 * When printing a top-level coldeflist (which is syntactically also the
 * relation's column alias list), use column names from colinfo.  But when
 * printing a coldeflist embedded inside ROWS FROM(), we prefer to use the
 * original coldeflist's names, which are available in rtfunc->funccolnames.
 * Pass NULL for colinfo to select the latter behavior.
 *
 * The coldeflist is appended immediately (no space) to buf.  Caller is
 * responsible for ensuring that an alias or AS is present before it.
 */
static void
get_from_clause_coldeflist(RangeTblFunction *rtfunc,
						   deparse_columns *colinfo,
						   deparse_context *context)
{
	StringInfo	buf = context->buf;
	ListCell   *l1;
	ListCell   *l2;
	ListCell   *l3;
	ListCell   *l4;
	int			i;

	appendStringInfoChar(buf, '(');

	/* there's no forfour(), so must chase one list the hard way */
	i = 0;
	l4 = list_head(rtfunc->funccolnames);
	forthree(l1, rtfunc->funccoltypes,
			 l2, rtfunc->funccoltypmods,
			 l3, rtfunc->funccolcollations)
	{
		Oid			atttypid = lfirst_oid(l1);
		int32		atttypmod = lfirst_int(l2);
		Oid			attcollation = lfirst_oid(l3);
		char	   *attname;

		if (colinfo)
			attname = colinfo->colnames[i];
		else
			attname = strVal(lfirst(l4));

		Assert(attname);		/* shouldn't be any dropped columns here */

		if (i > 0)
			appendStringInfoString(buf, ", ");
		appendStringInfo(buf, "%s %s",
						 quote_identifier(attname),
						 format_type_with_typemod(atttypid, atttypmod));
		if (OidIsValid(attcollation) &&
			attcollation != get_typcollation(atttypid))
			appendStringInfo(buf, " COLLATE %s",
							 generate_collation_name(attcollation));

		l4 = lnext(l4);
		i++;
	}

	appendStringInfoChar(buf, ')');
}

/*
 * get_tablesample_def			- print a TableSampleClause
 */
static void
get_tablesample_def(TableSampleClause *tablesample, deparse_context *context)
{
	StringInfo	buf = context->buf;
	Oid			argtypes[1];
	int			nargs;
	ListCell   *l;

	/*
	 * We should qualify the handler's function name if it wouldn't be
	 * resolved by lookup in the current search path.
	 */
	argtypes[0] = INTERNALOID;
	appendStringInfo(buf, " TABLESAMPLE %s (",
					 generate_function_name(tablesample->tsmhandler, 1,
											NIL, argtypes,
											false, NULL, EXPR_KIND_NONE));

	nargs = 0;
	foreach(l, tablesample->args)
	{
		if (nargs++ > 0)
			appendStringInfoString(buf, ", ");
		get_rule_expr((Node *) lfirst(l), context, false);
	}
	appendStringInfoChar(buf, ')');

	if (tablesample->repeatable != NULL)
	{
		appendStringInfoString(buf, " REPEATABLE (");
		get_rule_expr((Node *) tablesample->repeatable, context, false);
		appendStringInfoChar(buf, ')');
	}
}

/*
 * get_opclass_name			- fetch name of an index operator class
 *
 * The opclass name is appended (after a space) to buf.
 *
 * Output is suppressed if the opclass is the default for the given
 * actual_datatype.  (If you don't want this behavior, just pass
 * InvalidOid for actual_datatype.)
 */
static void
get_opclass_name(Oid opclass, Oid actual_datatype,
				 StringInfo buf)
{
	HeapTuple	ht_opc;
	Form_pg_opclass opcrec;
	char	   *opcname;
	char	   *nspname;

	ht_opc = SearchSysCache1(CLAOID, ObjectIdGetDatum(opclass));
	if (!HeapTupleIsValid(ht_opc))
		elog(ERROR, "cache lookup failed for opclass %u", opclass);
	opcrec = (Form_pg_opclass) GETSTRUCT(ht_opc);

	if (!OidIsValid(actual_datatype) ||
		GetDefaultOpClass(actual_datatype, opcrec->opcmethod) != opclass)
	{
		/* Okay, we need the opclass name.  Do we need to qualify it? */
		opcname = NameStr(opcrec->opcname);
		if (OpclassIsVisible(opclass))
			appendStringInfo(buf, " %s", quote_identifier(opcname));
		else
		{
			nspname = get_namespace_name(opcrec->opcnamespace);
			appendStringInfo(buf, " %s.%s",
							 quote_identifier(nspname),
							 quote_identifier(opcname));
		}
	}
	ReleaseSysCache(ht_opc);
}

/*
 * processIndirection - take care of array and subfield assignment
 *
 * We strip any top-level FieldStore or assignment ArrayRef nodes that
 * appear in the input, printing them as decoration for the base column
 * name (which we assume the caller just printed).  We might also need to
 * strip CoerceToDomain nodes, but only ones that appear above assignment
 * nodes.
 *
 * Returns the subexpression that's to be assigned.
 */
static Node *
processIndirection(Node *node, deparse_context *context)
{
	StringInfo	buf = context->buf;
	CoerceToDomain *cdomain = NULL;

	for (;;)
	{
		if (node == NULL)
			break;
		if (IsA(node, FieldStore))
		{
			FieldStore *fstore = (FieldStore *) node;
			Oid			typrelid;
			char	   *fieldname;

			/* lookup tuple type */
			typrelid = get_typ_typrelid(fstore->resulttype);
			if (!OidIsValid(typrelid))
				elog(ERROR, "argument type %s of FieldStore is not a tuple type",
					 format_type_be(fstore->resulttype));

			/*
			 * Print the field name.  There should only be one target field in
			 * stored rules.  There could be more than that in executable
			 * target lists, but this function cannot be used for that case.
			 */
			Assert(list_length(fstore->fieldnums) == 1);
			fieldname = get_relid_attribute_name(typrelid,
												 linitial_int(fstore->fieldnums));
			appendStringInfo(buf, ".%s", quote_identifier(fieldname));

			/*
			 * We ignore arg since it should be an uninteresting reference to
			 * the target column or subcolumn.
			 */
			node = (Node *) linitial(fstore->newvals);
		}
		else if (IsA(node, ArrayRef))
		{
			ArrayRef   *aref = (ArrayRef *) node;

			if (aref->refassgnexpr == NULL)
				break;
			printSubscripts(aref, context);

			/*
			 * We ignore refexpr since it should be an uninteresting reference
			 * to the target column or subcolumn.
			 */
			node = (Node *) aref->refassgnexpr;
		}
		else if (IsA(node, CoerceToDomain))
		{
			cdomain = (CoerceToDomain *) node;
			/* If it's an explicit domain coercion, we're done */
			if (cdomain->coercionformat != COERCE_IMPLICIT_CAST)
				break;
			/* Tentatively descend past the CoerceToDomain */
			node = (Node *) cdomain->arg;
		}
		else
			break;
	}

	/*
	 * If we descended past a CoerceToDomain whose argument turned out not to
	 * be a FieldStore or array assignment, back up to the CoerceToDomain.
	 * (This is not enough to be fully correct if there are nested implicit
	 * CoerceToDomains, but such cases shouldn't ever occur.)
	 */
	if (cdomain && node == (Node *) cdomain->arg)
		node = (Node *) cdomain;

	return node;
}

static void
printSubscripts(ArrayRef *aref, deparse_context *context)
{
	StringInfo	buf = context->buf;
	ListCell   *lowlist_item;
	ListCell   *uplist_item;

	lowlist_item = list_head(aref->reflowerindexpr);	/* could be NULL */
	foreach(uplist_item, aref->refupperindexpr)
	{
		appendStringInfoChar(buf, '[');
		if (lowlist_item)
		{
			/* If subexpression is NULL, get_rule_expr prints nothing */
			get_rule_expr((Node *) lfirst(lowlist_item), context, false);
			appendStringInfoChar(buf, ':');
			lowlist_item = lnext(lowlist_item);
		}
		/* If subexpression is NULL, get_rule_expr prints nothing */
		get_rule_expr((Node *) lfirst(uplist_item), context, false);
		appendStringInfoChar(buf, ']');
	}
}

/*
 * quote_identifier			- Quote an identifier only if needed
 *
 * When quotes are needed, we palloc the required space; slightly
 * space-wasteful but well worth it for notational simplicity.
 */
const char *
quote_identifier(const char *ident)
{
	/*
	 * Can avoid quoting if ident starts with a lowercase letter or underscore
	 * and contains only lowercase letters, digits, and underscores, *and* is
	 * not any SQL keyword.  Otherwise, supply quotes.
	 */
	int			nquotes = 0;
	bool		safe;
	const char *ptr;
	char	   *result;
	char	   *optr;

	/*
	 * would like to use <ctype.h> macros here, but they might yield unwanted
	 * locale-specific results...
	 */
	safe = ((ident[0] >= 'a' && ident[0] <= 'z') || ident[0] == '_');

	for (ptr = ident; *ptr; ptr++)
	{
		char		ch = *ptr;

		if ((ch >= 'a' && ch <= 'z') ||
			(ch >= '0' && ch <= '9') ||
			(ch == '_'))
		{
			/* okay */
		}
		else
		{
			safe = false;
			if (ch == '"')
				nquotes++;
		}
	}

	if (quote_all_identifiers)
		safe = false;

	if (safe)
	{
		/*
		 * Check for keyword.  We quote keywords except for unreserved ones.
		 * (In some cases we could avoid quoting a col_name or type_func_name
		 * keyword, but it seems much harder than it's worth to tell that.)
		 *
		 * Note: ScanKeywordLookup() does case-insensitive comparison, but
		 * that's fine, since we already know we have all-lower-case.
		 */
		const ScanKeyword *keyword = ScanKeywordLookup(ident,
													   ScanKeywords,
													   NumScanKeywords);

		if (keyword != NULL && keyword->category != UNRESERVED_KEYWORD)
			safe = false;
	}

	if (safe)
		return ident;			/* no change needed */

	result = (char *) palloc(strlen(ident) + nquotes + 2 + 1);

	optr = result;
	*optr++ = '"';
	for (ptr = ident; *ptr; ptr++)
	{
		char		ch = *ptr;

		if (ch == '"')
			*optr++ = '"';
		*optr++ = ch;
	}
	*optr++ = '"';
	*optr = '\0';

	return result;
}

/*
 * quote_qualified_identifier	- Quote a possibly-qualified identifier
 *
 * Return a name of the form qualifier.ident, or just ident if qualifier
 * is NULL, quoting each component if necessary.  The result is palloc'd.
 */
char *
quote_qualified_identifier(const char *qualifier,
						   const char *ident)
{
	StringInfoData buf;

	initStringInfo(&buf);
	if (qualifier)
		appendStringInfo(&buf, "%s.", quote_identifier(qualifier));
	appendStringInfoString(&buf, quote_identifier(ident));
	return buf.data;
}

/*
 * get_relation_name
 *		Get the unqualified name of a relation specified by OID
 *
 * This differs from the underlying get_rel_name() function in that it will
 * throw error instead of silently returning NULL if the OID is bad.
 */
static char *
get_relation_name(Oid relid)
{
	char	   *relname = get_rel_name(relid);

	if (!relname)
		elog(ERROR, "cache lookup failed for relation %u", relid);
	return relname;
}

/*
 * generate_relation_name
 *		Compute the name to display for a relation specified by OID
 *
 * The result includes all necessary quoting and schema-prefixing.
 *
 * If namespaces isn't NIL, it must be a list of deparse_namespace nodes.
 * We will forcibly qualify the relation name if it equals any CTE name
 * visible in the namespace list.
 */
static char *
generate_relation_name(Oid relid, List *namespaces)
{
	HeapTuple	tp;
	Form_pg_class reltup;
	bool		need_qual;
	ListCell   *nslist;
	char	   *relname;
	char	   *nspname;
	char	   *result;

	tp = SearchSysCache1(RELOID, ObjectIdGetDatum(relid));
	if (!HeapTupleIsValid(tp))
		elog(ERROR, "cache lookup failed for relation %u", relid);
	reltup = (Form_pg_class) GETSTRUCT(tp);
	relname = NameStr(reltup->relname);

	/* Check for conflicting CTE name */
	need_qual = false;
	foreach(nslist, namespaces)
	{
		deparse_namespace *dpns = (deparse_namespace *) lfirst(nslist);
		ListCell   *ctlist;

		foreach(ctlist, dpns->ctes)
		{
			CommonTableExpr *cte = (CommonTableExpr *) lfirst(ctlist);

			if (strcmp(cte->ctename, relname) == 0)
			{
				need_qual = true;
				break;
			}
		}
		if (need_qual)
			break;
	}

	/* Otherwise, qualify the name if not visible in search path */
	if (!need_qual)
		need_qual = !RelationIsVisible(relid);

	if (need_qual)
		nspname = get_namespace_name(reltup->relnamespace);
	else
		nspname = NULL;

	result = quote_qualified_identifier(nspname, relname);

	ReleaseSysCache(tp);

	return result;
}

/*
 * generate_qualified_relation_name
 *		Compute the name to display for a relation specified by OID
 *
 * As above, but unconditionally schema-qualify the name.
 */
static char *
generate_qualified_relation_name(Oid relid)
{
	HeapTuple	tp;
	Form_pg_class reltup;
	char	   *relname;
	char	   *nspname;
	char	   *result;

	tp = SearchSysCache1(RELOID, ObjectIdGetDatum(relid));
	if (!HeapTupleIsValid(tp))
		elog(ERROR, "cache lookup failed for relation %u", relid);
	reltup = (Form_pg_class) GETSTRUCT(tp);
	relname = NameStr(reltup->relname);

	nspname = get_namespace_name(reltup->relnamespace);
	if (!nspname)
		elog(ERROR, "cache lookup failed for namespace %u",
			 reltup->relnamespace);

	result = quote_qualified_identifier(nspname, relname);

	ReleaseSysCache(tp);

	return result;
}

/*
 * generate_function_name
 *		Compute the name to display for a function specified by OID,
 *		given that it is being called with the specified actual arg names and
 *		types.  (Those matter because of ambiguous-function resolution rules.)
 *
 * If we're dealing with a potentially variadic function (in practice, this
 * means a FuncExpr or Aggref, not some other way of calling a function), then
 * has_variadic must specify whether variadic arguments have been merged,
 * and *use_variadic_p will be set to indicate whether to print VARIADIC in
 * the output.  For non-FuncExpr cases, has_variadic should be FALSE and
 * use_variadic_p can be NULL.
 *
 * The result includes all necessary quoting and schema-prefixing.
 */
static char *
generate_function_name(Oid funcid, int nargs, List *argnames, Oid *argtypes,
					   bool has_variadic, bool *use_variadic_p,
					   ParseExprKind special_exprkind)
{
	char	   *result;
	HeapTuple	proctup;
	Form_pg_proc procform;
	char	   *proname;
	bool		use_variadic;
	char	   *nspname;
	FuncDetailCode p_result;
	Oid			p_funcid;
	Oid			p_rettype;
	bool		p_retset;
	int			p_nvargs;
	Oid			p_vatype;
	Oid		   *p_true_typeids;
	bool		force_qualify = false;

	proctup = SearchSysCache1(PROCOID, ObjectIdGetDatum(funcid));
	if (!HeapTupleIsValid(proctup))
		elog(ERROR, "cache lookup failed for function %u", funcid);
	procform = (Form_pg_proc) GETSTRUCT(proctup);
	proname = NameStr(procform->proname);

	/*
	 * Due to parser hacks to avoid needing to reserve CUBE, we need to force
	 * qualification in some special cases.
	 */
	if (special_exprkind == EXPR_KIND_GROUP_BY)
	{
		if (strcmp(proname, "cube") == 0 || strcmp(proname, "rollup") == 0)
			force_qualify = true;
	}

	/*
	 * Determine whether VARIADIC should be printed.  We must do this first
	 * since it affects the lookup rules in func_get_detail().
	 *
	 * Currently, we always print VARIADIC if the function has a merged
	 * variadic-array argument.  Note that this is always the case for
	 * functions taking a VARIADIC argument type other than VARIADIC ANY.
	 *
	 * In principle, if VARIADIC wasn't originally specified and the array
	 * actual argument is deconstructable, we could print the array elements
	 * separately and not print VARIADIC, thus more nearly reproducing the
	 * original input.  For the moment that seems like too much complication
	 * for the benefit, and anyway we do not know whether VARIADIC was
	 * originally specified if it's a non-ANY type.
	 */
	if (use_variadic_p)
	{
		/* Parser should not have set funcvariadic unless fn is variadic */
		Assert(!has_variadic || OidIsValid(procform->provariadic));
		use_variadic = has_variadic;
		*use_variadic_p = use_variadic;
	}
	else
	{
		Assert(!has_variadic);
		use_variadic = false;
	}

	/*
	 * The idea here is to schema-qualify only if the parser would fail to
	 * resolve the correct function given the unqualified func name with the
	 * specified argtypes and VARIADIC flag.  But if we already decided to
	 * force qualification, then we can skip the lookup and pretend we didn't
	 * find it.
	 */
	if (!force_qualify)
		p_result = func_get_detail(list_make1(makeString(proname)),
								   NIL, argnames, nargs, argtypes,
								   !use_variadic, true,
								   &p_funcid, &p_rettype,
								   &p_retset, &p_nvargs, &p_vatype,
								   &p_true_typeids, NULL);
	else
	{
		p_result = FUNCDETAIL_NOTFOUND;
		p_funcid = InvalidOid;
	}

	if ((p_result == FUNCDETAIL_NORMAL ||
		 p_result == FUNCDETAIL_AGGREGATE ||
		 p_result == FUNCDETAIL_WINDOWFUNC) &&
		p_funcid == funcid)
		nspname = NULL;
	else
		nspname = get_namespace_name(procform->pronamespace);

	result = quote_qualified_identifier(nspname, proname);

	ReleaseSysCache(proctup);

	return result;
}

/*
 * generate_operator_name
 *		Compute the name to display for an operator specified by OID,
 *		given that it is being called with the specified actual arg types.
 *		(Arg types matter because of ambiguous-operator resolution rules.
 *		Pass InvalidOid for unused arg of a unary operator.)
 *
 * The result includes all necessary quoting and schema-prefixing,
 * plus the OPERATOR() decoration needed to use a qualified operator name
 * in an expression.
 */
static char *
generate_operator_name(Oid operid, Oid arg1, Oid arg2)
{
	StringInfoData buf;
	HeapTuple	opertup;
	Form_pg_operator operform;
	char	   *oprname;
	char	   *nspname;
	Operator	p_result;

	initStringInfo(&buf);

	opertup = SearchSysCache1(OPEROID, ObjectIdGetDatum(operid));
	if (!HeapTupleIsValid(opertup))
		elog(ERROR, "cache lookup failed for operator %u", operid);
	operform = (Form_pg_operator) GETSTRUCT(opertup);
	oprname = NameStr(operform->oprname);

	/*
	 * The idea here is to schema-qualify only if the parser would fail to
	 * resolve the correct operator given the unqualified op name with the
	 * specified argtypes.
	 */
	switch (operform->oprkind)
	{
		case 'b':
			p_result = oper(NULL, list_make1(makeString(oprname)), arg1, arg2,
							true, -1);
			break;
		case 'l':
			p_result = left_oper(NULL, list_make1(makeString(oprname)), arg2,
								 true, -1);
			break;
		case 'r':
			p_result = right_oper(NULL, list_make1(makeString(oprname)), arg1,
								  true, -1);
			break;
		default:
			elog(ERROR, "unrecognized oprkind: %d", operform->oprkind);
			p_result = NULL;	/* keep compiler quiet */
			break;
	}

	if (p_result != NULL && oprid(p_result) == operid)
		nspname = NULL;
	else
	{
		nspname = get_namespace_name(operform->oprnamespace);
		appendStringInfo(&buf, "OPERATOR(%s.", quote_identifier(nspname));
	}

	appendStringInfoString(&buf, oprname);

	if (nspname)
		appendStringInfoChar(&buf, ')');

	if (p_result != NULL)
		ReleaseSysCache(p_result);

	ReleaseSysCache(opertup);

	return buf.data;
}

/*
 * generate_collation_name
 *		Compute the name to display for a collation specified by OID
 *
 * The result includes all necessary quoting and schema-prefixing.
 */
char *
generate_collation_name(Oid collid)
{
	HeapTuple	tp;
	Form_pg_collation colltup;
	char	   *collname;
	char	   *nspname;
	char	   *result;

	tp = SearchSysCache1(COLLOID, ObjectIdGetDatum(collid));
	if (!HeapTupleIsValid(tp))
		elog(ERROR, "cache lookup failed for collation %u", collid);
	colltup = (Form_pg_collation) GETSTRUCT(tp);
	collname = NameStr(colltup->collname);

	if (!CollationIsVisible(collid))
		nspname = get_namespace_name(colltup->collnamespace);
	else
		nspname = NULL;

	result = quote_qualified_identifier(nspname, collname);

	ReleaseSysCache(tp);

	return result;
}

/*
 * Given a C string, produce a TEXT datum.
 *
 * We assume that the input was palloc'd and may be freed.
 */
static text *
string_to_text(char *str)
{
	text	   *result;

	result = cstring_to_text(str);
	pfree(str);
	return result;
}

/*
 * Generate a C string representing a relation's reloptions, or NULL if none.
 */
static char *
flatten_reloptions(Oid relid)
{
	char	   *result = NULL;
	HeapTuple	tuple;
	Datum		reloptions;
	bool		isnull;

	tuple = SearchSysCache1(RELOID, ObjectIdGetDatum(relid));
	if (!HeapTupleIsValid(tuple))
		elog(ERROR, "cache lookup failed for relation %u", relid);

	reloptions = SysCacheGetAttr(RELOID, tuple,
								 Anum_pg_class_reloptions, &isnull);
	if (!isnull)
	{
		StringInfoData buf;
		Datum	   *options;
		int			noptions;
		int			i;

		initStringInfo(&buf);

		deconstruct_array(DatumGetArrayTypeP(reloptions),
						  TEXTOID, -1, false, 'i',
						  &options, NULL, &noptions);

		for (i = 0; i < noptions; i++)
		{
			char	   *option = TextDatumGetCString(options[i]);
			char	   *name;
			char	   *separator;
			char	   *value;

			/*
			 * Each array element should have the form name=value.  If the "="
			 * is missing for some reason, treat it like an empty value.
			 */
			name = option;
			separator = strchr(option, '=');
			if (separator)
			{
				*separator = '\0';
				value = separator + 1;
			}
			else
				value = "";

			if (i > 0)
				appendStringInfoString(&buf, ", ");
			appendStringInfo(&buf, "%s=", quote_identifier(name));

			/*
			 * In general we need to quote the value; but to avoid unnecessary
			 * clutter, do not quote if it is an identifier that would not
			 * need quoting.  (We could also allow numbers, but that is a bit
			 * trickier than it looks --- for example, are leading zeroes
			 * significant?  We don't want to assume very much here about what
			 * custom reloptions might mean.)
			 */
			if (quote_identifier(value) == value)
				appendStringInfoString(&buf, value);
			else
				simple_quote_literal(&buf, value);

			pfree(option);
		}

		result = buf.data;
	}

	ReleaseSysCache(tuple);

	return result;
}

<<<<<<< HEAD
/* ----------
 * ag_get_propindexdef	- Get the definition of a property index
 *
 * Based on pg_get_indexdef()
 * ----------
 */
Datum
ag_get_propindexdef(PG_FUNCTION_ARGS)
{
	Oid			indexrelid = PG_GETARG_OID(0);
	int			prettyFlags;
	char	   *res;

	prettyFlags = PRETTYFLAG_PAREN | PRETTYFLAG_INDENT;

	res = ag_get_propindexdef_worker(indexrelid, NULL, prettyFlags, true);

	if (res == NULL)
		PG_RETURN_NULL();

	PG_RETURN_TEXT_P(string_to_text(res));
}

/*
 * Changes expressions of AG_PROP_ELEM to '.' expression.
 * e.g. properties #>> '{a,b,c}'   ->   a.b.c
 *
 * Based on pg_get_indexdef_worker()
 */
static char *
ag_get_propindexdef_worker(Oid indexrelid, const Oid *excludeOps,
						   int prettyFlags, bool missing_ok)
{
	/* might want a separate isConstraint parameter later */
	bool		isConstraint = (excludeOps != NULL);
	HeapTuple	ht_idx;
	HeapTuple	ht_idxrel;
	HeapTuple	ht_am;
	Form_pg_index idxrec;
	Form_pg_class idxrelrec;
	Form_pg_am	amrec;
	IndexAmRoutine *amroutine;
	List	   *indexprs;
	ListCell   *indexpr_item;
	List	   *context;
	Oid			indrelid;
	int			keyno;
	Datum		indcollDatum;
	Datum		indclassDatum;
	Datum		indoptionDatum;
	bool		isnull;
	oidvector  *indcollation;
	oidvector  *indclass;
	int2vector *indoption;
	StringInfoData buf;
	char	   *str;
	char	   *sep;

	/*
	 * Fetch the pg_index tuple by the Oid of the index
	 */
	ht_idx = SearchSysCache1(INDEXRELID, ObjectIdGetDatum(indexrelid));
	if (!HeapTupleIsValid(ht_idx))
	{
		if (missing_ok)
			return NULL;
		elog(ERROR, "cache lookup failed for index %u", indexrelid);
	}
	idxrec = (Form_pg_index) GETSTRUCT(ht_idx);

	indrelid = idxrec->indrelid;
	Assert(indexrelid == idxrec->indexrelid);

	/* Must get indcollation, indclass, and indoption the hard way */
	indcollDatum = SysCacheGetAttr(INDEXRELID, ht_idx,
								   Anum_pg_index_indcollation, &isnull);
	Assert(!isnull);
	indcollation = (oidvector *) DatumGetPointer(indcollDatum);

	indclassDatum = SysCacheGetAttr(INDEXRELID, ht_idx,
									Anum_pg_index_indclass, &isnull);
	Assert(!isnull);
	indclass = (oidvector *) DatumGetPointer(indclassDatum);

	indoptionDatum = SysCacheGetAttr(INDEXRELID, ht_idx,
									 Anum_pg_index_indoption, &isnull);
	Assert(!isnull);
	indoption = (int2vector *) DatumGetPointer(indoptionDatum);

	/*
	 * Fetch the pg_class tuple of the index relation
	 */
	ht_idxrel = SearchSysCache1(RELOID, ObjectIdGetDatum(indexrelid));
	if (!HeapTupleIsValid(ht_idxrel))
		elog(ERROR, "cache lookup failed for relation %u", indexrelid);
	idxrelrec = (Form_pg_class) GETSTRUCT(ht_idxrel);

	if (!OidIsValid(get_relid_laboid(indrelid)))
		elog(ERROR, "'%s' is not property index", NameStr(idxrelrec->relname));

	/*
	 * Fetch the pg_am tuple of the index' access method
	 */
	ht_am = SearchSysCache1(AMOID, ObjectIdGetDatum(idxrelrec->relam));
	if (!HeapTupleIsValid(ht_am))
		elog(ERROR, "cache lookup failed for access method %u",
			 idxrelrec->relam);
	amrec = (Form_pg_am) GETSTRUCT(ht_am);

	/* Fetch the index AM's API struct */
	amroutine = GetIndexAmRoutine(amrec->amhandler);

	/* Get the index expressions. */
	if (!heap_attisnull(ht_idx, Anum_pg_index_indexprs))
	{
		Datum		exprsDatum;
		bool		isnull;
		char	   *exprsString;

		exprsDatum = SysCacheGetAttr(INDEXRELID, ht_idx,
									 Anum_pg_index_indexprs, &isnull);
		Assert(!isnull);
		exprsString = TextDatumGetCString(exprsDatum);
		indexprs = (List *) stringToNode(exprsString);
		pfree(exprsString);
	}
	else
		elog(ERROR, "property index '%s' must be expression index",
			 NameStr(idxrelrec->relname));

	indexpr_item = list_head(indexprs);

	context = deparse_context_for(get_relation_name(indrelid), indrelid);

	/*
	 * Start the index definition.  Note that the index's name should never be
	 * schema-qualified, but the indexed rel's name may be.
	 */
	initStringInfo(&buf);

	if (!isConstraint)
	{
		appendStringInfo(&buf, "CREATE %sPROPERTY INDEX %s ON %s USING %s (",
						 idxrec->indisunique ? "UNIQUE " : "",
						 quote_identifier(NameStr(idxrelrec->relname)),
						 quote_identifier(get_relation_name(indrelid)),
						 quote_identifier(NameStr(amrec->amname)));
	}
	else
	{
		/*
		 * Currently, must be EXCLUDE constraint.
		 * And unique constraint uses EXCLUDE index.
		 */
		appendStringInfo(&buf, "UNIQUE USING %s (",
						 quote_identifier(NameStr(amrec->amname)));
	}

	/*
	 * Report the indexed attributes
	 */
	sep = "";
	for (keyno = 0; keyno < idxrec->indnatts; keyno++)
	{
		AttrNumber	attnum = idxrec->indkey.values[keyno];
		int16		opt = indoption->values[keyno];
		Oid			keycoltype;
		Oid			keycolcollation;
		Node	   *indexkey;
		Oid			indcoll;

		appendStringInfoString(&buf, sep);
		sep = ", ";

		if (attnum != 0)
			elog(ERROR, "invalid property index, attnum: %u", attnum);

		if (indexpr_item == NULL)
			elog(ERROR, "too few entries in indexprs list");
		indexkey = (Node *) lfirst(indexpr_item);
		indexpr_item = lnext(indexpr_item);
		/* Deparse */
		str = deparse_prop_expression_pretty(indexkey, context, prettyFlags);
		if (IsA(indexkey, CypherAccessExpr))
			appendStringInfo(&buf, "%s", str);
		else
			appendStringInfo(&buf, "(%s)", str);
		keycoltype = exprType(indexkey);
		keycolcollation = exprCollation(indexkey);

		/* Add collation, if not default for column */
		indcoll = indcollation->values[keyno];
		if (OidIsValid(indcoll) && indcoll != keycolcollation)
			appendStringInfo(&buf, " COLLATE %s",
							 generate_collation_name((indcoll)));

		/* Add the operator class name, if not default */
		get_opclass_name(indclass->values[keyno], keycoltype, &buf);

		/* Add options if relevant */
		if (amroutine->amcanorder)
		{
			/* if it supports sort ordering, report DESC and NULLS opts */
			if (opt & INDOPTION_DESC)
			{
				appendStringInfoString(&buf, " DESC");
				/* NULLS FIRST is the default in this case */
				if (!(opt & INDOPTION_NULLS_FIRST))
					appendStringInfoString(&buf, " NULLS LAST");
			}
			else
			{
				if (opt & INDOPTION_NULLS_FIRST)
					appendStringInfoString(&buf, " NULLS FIRST");
			}
		}

		/* Add the exclusion operator if relevant */
		if (excludeOps != NULL)
		{
			char *op;

			op = generate_operator_name(excludeOps[keyno],
										keycoltype, keycoltype);
			if (strcmp(op, "=") != 0)
				elog(ERROR, "invalid property index on '%s'",
					 NameStr(idxrelrec->relname));
		}
	}
	appendStringInfoChar(&buf, ')');

	/*
	 * If it has options, append "WITH (options)"
	 */
	str = flatten_reloptions(indexrelid);
	if (str)
	{
		appendStringInfo(&buf, " WITH (%s)", str);
		pfree(str);
	}

	/*
	 * If it's a partial index, decompile and append the predicate
	 */
	if (!heap_attisnull(ht_idx, Anum_pg_index_indpred))
	{
		Node	   *node;
		Datum		predDatum;
		bool		isnull;
		char	   *predString;

		/* Convert text string to node tree */
		predDatum = SysCacheGetAttr(INDEXRELID, ht_idx,
									Anum_pg_index_indpred, &isnull);
		Assert(!isnull);
		predString = TextDatumGetCString(predDatum);
		node = (Node *) stringToNode(predString);
		pfree(predString);

		/* Deparse */
		str = deparse_prop_expression_pretty(node, context, prettyFlags);

		if (isConstraint)
			appendStringInfo(&buf, " WHERE (%s)", str);
		else
			appendStringInfo(&buf, " WHERE %s", str);
	}

	/* Clean up */
	ReleaseSysCache(ht_idx);
	ReleaseSysCache(ht_idxrel);
	ReleaseSysCache(ht_am);

	return buf.data;
}

/*
 * Based on pg_get_constraintdef()
 */
Datum
ag_get_graphconstraintdef(PG_FUNCTION_ARGS)
{
	Oid			constraintId = PG_GETARG_OID(0);
	int			prettyFlags;
	char	   *res;

	prettyFlags = PRETTYFLAG_PAREN | PRETTYFLAG_INDENT;

	res = ag_get_graphconstraintdef_worker(constraintId, prettyFlags, true);

	if (res == NULL)
		PG_RETURN_NULL();

	PG_RETURN_TEXT_P(string_to_text(res));
}

/*
 * Based on pg_get_constraintdef_worker()
 */
static char *
ag_get_graphconstraintdef_worker(Oid constraintId, int prettyFlags,
								 bool missing_ok)
{
	HeapTuple	tup;
	Form_pg_constraint conForm;
	StringInfoData buf;
	SysScanDesc scandesc;
	ScanKeyData scankey[1];
	Snapshot	snapshot = RegisterSnapshot(GetTransactionSnapshot());
	Relation	relation = heap_open(ConstraintRelationId, AccessShareLock);

	ScanKeyInit(&scankey[0],
				ObjectIdAttributeNumber,
				BTEqualStrategyNumber, F_OIDEQ,
				ObjectIdGetDatum(constraintId));

	scandesc = systable_beginscan(relation,
								  ConstraintOidIndexId,
								  true,
								  snapshot,
								  1,
								  scankey);

	/*
	 * We later use the tuple with SysCacheGetAttr() as if we had obtained it
	 * via SearchSysCache, which works fine.
	 */
	tup = systable_getnext(scandesc);

	UnregisterSnapshot(snapshot);

	if (!HeapTupleIsValid(tup))
	{
		if (missing_ok)
		{
			systable_endscan(scandesc);
			heap_close(relation, AccessShareLock);
			return NULL;
		}
		elog(ERROR, "cache lookup failed for constraint %u", constraintId);
	}

	conForm = (Form_pg_constraint) GETSTRUCT(tup);

	initStringInfo(&buf);

	switch (conForm->contype)
	{
		case CONSTRAINT_CHECK:
			{
				Datum		val;
				bool		isnull;
				char	   *conbin;
				char	   *consrc;
				Node	   *expr;
				List	   *context;

				/* Fetch constraint expression in parsetree form */
				val = SysCacheGetAttr(CONSTROID, tup,
									  Anum_pg_constraint_conbin, &isnull);
				if (isnull)
					elog(ERROR, "null conbin for constraint %u",
						 constraintId);

				conbin = TextDatumGetCString(val);
				expr = stringToNode(conbin);

				/* Set up deparsing context for Var nodes in constraint */
				if (conForm->conrelid != InvalidOid)
				{
					/* relation constraint */
					context = deparse_context_for(get_relation_name(conForm->conrelid),
												  conForm->conrelid);
				}
				else
				{
					/* domain constraint --- can't have Vars */
					context = NIL;
				}

				consrc = deparse_prop_expression_pretty(expr, context,
														prettyFlags);

				appendStringInfo(&buf, "CHECK (%s)", consrc);
				break;
			}
		/* Unique constraint on AgensGraph is implemented using exclude index */
		case CONSTRAINT_EXCLUSION:
			{
				Oid			indexOid = conForm->conindid;
				Datum		val;
				bool		isnull;
				Datum	   *elems;
				int			nElems;
				int			i;
				Oid		   *operators;

				/* Extract operator OIDs from the pg_constraint tuple */
				val = SysCacheGetAttr(CONSTROID, tup,
									  Anum_pg_constraint_conexclop,
									  &isnull);
				if (isnull)
					elog(ERROR, "null conexclop for constraint %u",
						 constraintId);

				deconstruct_array(DatumGetArrayTypeP(val),
								  OIDOID, sizeof(Oid), true, 'i',
								  &elems, NULL, &nElems);

				operators = (Oid *) palloc(nElems * sizeof(Oid));
				for (i = 0; i < nElems; i++)
					operators[i] = DatumGetObjectId(elems[i]);

				/* pg_get_indexdef_worker does the rest */
				/* suppress tablespace because pg_dump wants it that way */
				appendStringInfoString(&buf,
									   ag_get_propindexdef_worker(indexOid,
																  operators,
																  prettyFlags,
																  false));
				break;
			}
		case CONSTRAINT_FOREIGN:
		case CONSTRAINT_PRIMARY:
		case CONSTRAINT_UNIQUE:
		case CONSTRAINT_TRIGGER:
			elog(ERROR, "invalid graph constraint type '%c'", conForm->contype);
			break;
		default:
			elog(ERROR, "invalid constraint type \"%c\"", conForm->contype);
			break;
	}

	if (conForm->condeferrable)
		appendStringInfoString(&buf, " DEFERRABLE");
	if (conForm->condeferred)
		appendStringInfoString(&buf, " INITIALLY DEFERRED");
	if (!conForm->convalidated)
		appendStringInfoString(&buf, " NOT VALID");

	/* Cleanup */
	systable_endscan(scandesc);
	heap_close(relation, AccessShareLock);

	return buf.data;
}

/*
 * agens-graph utility for deparsing expressions
 */
static char *
deparse_prop_expression_pretty(Node *expr, List *dpcontext, int prettyFlags)
{
	StringInfoData si;
	deparse_context context;

	initStringInfo(&si);

	context.buf = &si;
	context.namespaces = dpcontext;
	context.windowClause = NIL;
	context.windowTList = NIL;
	context.varprefix = false;
	context.prettyFlags = prettyFlags;
	context.wrapColumn = WRAP_COLUMN_DEFAULT;
	context.indentLevel = 0;
	context.special_exprkind = EXPR_KIND_NONE;
	context.cypherexpr = true;

	get_rule_expr(expr, &context, false);

	return si.data;
=======
/*
 * get_one_range_partition_bound_string
 *		A C string representation of one range partition bound
 */
char *
get_range_partbound_string(List *bound_datums)
{
	deparse_context context;
	StringInfo	buf = makeStringInfo();
	ListCell   *cell;
	char	   *sep;

	memset(&context, 0, sizeof(deparse_context));
	context.buf = buf;

	appendStringInfoString(buf, "(");
	sep = "";
	foreach(cell, bound_datums)
	{
		PartitionRangeDatum *datum =
		castNode(PartitionRangeDatum, lfirst(cell));

		appendStringInfoString(buf, sep);
		if (datum->kind == PARTITION_RANGE_DATUM_MINVALUE)
			appendStringInfoString(buf, "MINVALUE");
		else if (datum->kind == PARTITION_RANGE_DATUM_MAXVALUE)
			appendStringInfoString(buf, "MAXVALUE");
		else
		{
			Const	   *val = castNode(Const, datum->value);

			get_const_expr(val, &context, -1);
		}
		sep = ", ";
	}
	appendStringInfoString(buf, ")");

	return buf->data;
>>>>>>> fdf521d6
}<|MERGE_RESOLUTION|>--- conflicted
+++ resolved
@@ -118,15 +118,10 @@
 	int			wrapColumn;		/* max line length, or -1 for no limit */
 	int			indentLevel;	/* current indent level for prettyprint */
 	bool		varprefix;		/* TRUE to print prefixes on Vars */
-<<<<<<< HEAD
-	ParseExprKind special_exprkind;		/* set only for exprkinds needing
-										 * special handling */
-
-	bool		cypherexpr;		/* true if deparsing is for Cypher expr */
-=======
 	ParseExprKind special_exprkind; /* set only for exprkinds needing special
 									 * handling */
->>>>>>> fdf521d6
+
+	bool		cypherexpr;		/* true if deparsing is for Cypher expr */
 } deparse_context;
 
 /*
@@ -8794,7 +8789,10 @@
 			}
 			break;
 
-<<<<<<< HEAD
+		case T_TableFunc:
+			get_tablefunc((TableFunc *) node, context, showimplicit);
+			break;
+
 		case T_EdgeRefProp:
 			{
 				EdgeRefProp *erp = (EdgeRefProp *) node;
@@ -8934,10 +8932,6 @@
 					}
 				}
 			}
-=======
-		case T_TableFunc:
-			get_tablefunc((TableFunc *) node, context, showimplicit);
->>>>>>> fdf521d6
 			break;
 
 		default:
@@ -11322,7 +11316,46 @@
 	return result;
 }
 
-<<<<<<< HEAD
+/*
+ * get_one_range_partition_bound_string
+ *		A C string representation of one range partition bound
+ */
+char *
+get_range_partbound_string(List *bound_datums)
+{
+	deparse_context context;
+	StringInfo	buf = makeStringInfo();
+	ListCell   *cell;
+	char	   *sep;
+
+	memset(&context, 0, sizeof(deparse_context));
+	context.buf = buf;
+
+	appendStringInfoString(buf, "(");
+	sep = "";
+	foreach(cell, bound_datums)
+	{
+		PartitionRangeDatum *datum =
+		castNode(PartitionRangeDatum, lfirst(cell));
+
+		appendStringInfoString(buf, sep);
+		if (datum->kind == PARTITION_RANGE_DATUM_MINVALUE)
+			appendStringInfoString(buf, "MINVALUE");
+		else if (datum->kind == PARTITION_RANGE_DATUM_MAXVALUE)
+			appendStringInfoString(buf, "MAXVALUE");
+		else
+		{
+			Const	   *val = castNode(Const, datum->value);
+
+			get_const_expr(val, &context, -1);
+		}
+		sep = ", ";
+	}
+	appendStringInfoString(buf, ")");
+
+	return buf->data;
+}
+
 /* ----------
  * ag_get_propindexdef	- Get the definition of a property index
  *
@@ -11795,44 +11828,4 @@
 	get_rule_expr(expr, &context, false);
 
 	return si.data;
-=======
-/*
- * get_one_range_partition_bound_string
- *		A C string representation of one range partition bound
- */
-char *
-get_range_partbound_string(List *bound_datums)
-{
-	deparse_context context;
-	StringInfo	buf = makeStringInfo();
-	ListCell   *cell;
-	char	   *sep;
-
-	memset(&context, 0, sizeof(deparse_context));
-	context.buf = buf;
-
-	appendStringInfoString(buf, "(");
-	sep = "";
-	foreach(cell, bound_datums)
-	{
-		PartitionRangeDatum *datum =
-		castNode(PartitionRangeDatum, lfirst(cell));
-
-		appendStringInfoString(buf, sep);
-		if (datum->kind == PARTITION_RANGE_DATUM_MINVALUE)
-			appendStringInfoString(buf, "MINVALUE");
-		else if (datum->kind == PARTITION_RANGE_DATUM_MAXVALUE)
-			appendStringInfoString(buf, "MAXVALUE");
-		else
-		{
-			Const	   *val = castNode(Const, datum->value);
-
-			get_const_expr(val, &context, -1);
-		}
-		sep = ", ";
-	}
-	appendStringInfoString(buf, ")");
-
-	return buf->data;
->>>>>>> fdf521d6
 }