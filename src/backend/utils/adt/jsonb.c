/*-------------------------------------------------------------------------
 *
 * jsonb.c
 *		I/O routines for jsonb type
 *
 * Copyright (c) 2014-2016, PostgreSQL Global Development Group
 *
 * IDENTIFICATION
 *	  src/backend/utils/adt/jsonb.c
 *
 *-------------------------------------------------------------------------
 */
#include "postgres.h"

#include "miscadmin.h"
#include "access/htup_details.h"
#include "access/transam.h"
#include "catalog/pg_type.h"
#include "libpq/pqformat.h"
#include "parser/parse_coerce.h"
#include "utils/builtins.h"
#include "utils/date.h"
#include "utils/datetime.h"
#include "utils/lsyscache.h"
#include "utils/json.h"
#include "utils/jsonapi.h"
#include "utils/jsonb.h"
#include "utils/syscache.h"
#include "utils/typcache.h"

typedef struct JsonbInState
{
	JsonbParseState *parseState;
	JsonbValue *res;
} JsonbInState;

/* unlike with json categories, we need to treat json and jsonb differently */
typedef enum					/* type categories for datum_to_jsonb */
{
	JSONBTYPE_NULL,				/* null, so we didn't bother to identify */
	JSONBTYPE_BOOL,				/* boolean (built-in types only) */
	JSONBTYPE_NUMERIC,			/* numeric (ditto) */
	JSONBTYPE_DATE,				/* we use special formatting for datetimes */
	JSONBTYPE_TIMESTAMP,		/* we use special formatting for timestamp */
	JSONBTYPE_TIMESTAMPTZ,		/* ... and timestamptz */
	JSONBTYPE_JSON,				/* JSON */
	JSONBTYPE_JSONB,			/* JSONB */
	JSONBTYPE_ARRAY,			/* array */
	JSONBTYPE_COMPOSITE,		/* composite */
	JSONBTYPE_JSONCAST,			/* something with an explicit cast to JSON */
	JSONBTYPE_OTHER				/* all else */
} JsonbTypeCategory;

typedef struct JsonbAggState
{
	JsonbInState *res;
	JsonbTypeCategory key_category;
	Oid			key_output_func;
	JsonbTypeCategory val_category;
	Oid			val_output_func;
} JsonbAggState;

static inline Datum jsonb_from_cstring(char *json, int len);
static size_t checkStringLen(size_t len);
static void jsonb_in_object_start(void *pstate);
static void jsonb_in_object_end(void *pstate);
static void jsonb_in_array_start(void *pstate);
static void jsonb_in_array_end(void *pstate);
static void jsonb_in_object_field_start(void *pstate, char *fname, bool isnull);
static void jsonb_put_escaped_value(StringInfo out, JsonbValue *scalarVal);
static void jsonb_in_scalar(void *pstate, char *token, JsonTokenType tokentype);
static void jsonb_categorize_type(Oid typoid,
					  JsonbTypeCategory *tcategory,
					  Oid *outfuncoid);
static void composite_to_jsonb(Datum composite, JsonbInState *result);
static void array_dim_to_jsonb(JsonbInState *result, int dim, int ndims, int *dims,
				   Datum *vals, bool *nulls, int *valcount,
				   JsonbTypeCategory tcategory, Oid outfuncoid);
static void array_to_jsonb_internal(Datum array, JsonbInState *result);
static void jsonb_categorize_type(Oid typoid,
					  JsonbTypeCategory *tcategory,
					  Oid *outfuncoid);
static void datum_to_jsonb(Datum val, bool is_null, JsonbInState *result,
			   JsonbTypeCategory tcategory, Oid outfuncoid,
			   bool key_scalar);
static void add_jsonb(Datum val, bool is_null, JsonbInState *result,
		  Oid val_type, bool key_scalar);
static JsonbParseState *clone_parse_state(JsonbParseState *state);
static char *JsonbToCStringWorker(StringInfo out, JsonbContainer *in, int estimated_len, bool indent);
static void add_indent(StringInfo out, bool indent, int level);

/*
 * jsonb type input function
 */
Datum
jsonb_in(PG_FUNCTION_ARGS)
{
	char	   *json = PG_GETARG_CSTRING(0);

	return jsonb_from_cstring(json, strlen(json));
}

/*
 * jsonb type recv function
 *
 * The type is sent as text in binary mode, so this is almost the same
 * as the input function, but it's prefixed with a version number so we
 * can change the binary format sent in future if necessary. For now,
 * only version 1 is supported.
 */
Datum
jsonb_recv(PG_FUNCTION_ARGS)
{
	StringInfo	buf = (StringInfo) PG_GETARG_POINTER(0);
	int			version = pq_getmsgint(buf, 1);
	char	   *str;
	int			nbytes;

	if (version == 1)
		str = pq_getmsgtext(buf, buf->len - buf->cursor, &nbytes);
	else
		elog(ERROR, "unsupported jsonb version number %d", version);

	return jsonb_from_cstring(str, nbytes);
}

/*
 * jsonb type output function
 */
Datum
jsonb_out(PG_FUNCTION_ARGS)
{
	Jsonb	   *jb = PG_GETARG_JSONB(0);
	char	   *out;

	out = JsonbToCString(NULL, &jb->root, VARSIZE(jb));

	PG_RETURN_CSTRING(out);
}

/*
 * jsonb type send function
 *
 * Just send jsonb as a version number, then a string of text
 */
Datum
jsonb_send(PG_FUNCTION_ARGS)
{
	Jsonb	   *jb = PG_GETARG_JSONB(0);
	StringInfoData buf;
	StringInfo	jtext = makeStringInfo();
	int			version = 1;

	(void) JsonbToCString(jtext, &jb->root, VARSIZE(jb));

	pq_begintypsend(&buf);
	pq_sendint(&buf, version, 1);
	pq_sendtext(&buf, jtext->data, jtext->len);
	pfree(jtext->data);
	pfree(jtext);

	PG_RETURN_BYTEA_P(pq_endtypsend(&buf));
}

/*
 * SQL function jsonb_typeof(jsonb) -> text
 *
 * This function is here because the analog json function is in json.c, since
 * it uses the json parser internals not exposed elsewhere.
 */
Datum
jsonb_typeof(PG_FUNCTION_ARGS)
{
	Jsonb	   *in = PG_GETARG_JSONB(0);
	JsonbIterator *it;
	JsonbValue	v;
	char	   *result;

	if (JB_ROOT_IS_OBJECT(in))
		result = "object";
	else if (JB_ROOT_IS_ARRAY(in) && !JB_ROOT_IS_SCALAR(in))
		result = "array";
	else
	{
		Assert(JB_ROOT_IS_SCALAR(in));

		it = JsonbIteratorInit(&in->root);

		/*
		 * A root scalar is stored as an array of one element, so we get the
		 * array and then its first (and only) member.
		 */
		(void) JsonbIteratorNext(&it, &v, true);
		Assert(v.type == jbvArray);
		(void) JsonbIteratorNext(&it, &v, true);
		switch (v.type)
		{
			case jbvNull:
				result = "null";
				break;
			case jbvString:
				result = "string";
				break;
			case jbvNumeric:
				result = "number";
				break;
			case jbvBool:
				result = "boolean";
				break;
			default:
				elog(ERROR, "unknown jsonb scalar type");
		}
	}

	PG_RETURN_TEXT_P(cstring_to_text(result));
}

/*
 * jsonb_from_cstring
 *
 * Turns json string into a jsonb Datum.
 *
 * Uses the json parser (with hooks) to construct a jsonb.
 */
static inline Datum
jsonb_from_cstring(char *json, int len)
{
	JsonLexContext *lex;
	JsonbInState state;
	JsonSemAction sem;

	memset(&state, 0, sizeof(state));
	memset(&sem, 0, sizeof(sem));
	lex = makeJsonLexContextCstringLen(json, len, true);

	sem.semstate = (void *) &state;

	sem.object_start = jsonb_in_object_start;
	sem.array_start = jsonb_in_array_start;
	sem.object_end = jsonb_in_object_end;
	sem.array_end = jsonb_in_array_end;
	sem.scalar = jsonb_in_scalar;
	sem.object_field_start = jsonb_in_object_field_start;

	pg_parse_json(lex, &sem);

	/* after parsing, the item member has the composed jsonb structure */
	PG_RETURN_POINTER(JsonbValueToJsonb(state.res));
}

static size_t
checkStringLen(size_t len)
{
	if (len > JENTRY_OFFLENMASK)
		ereport(ERROR,
				(errcode(ERRCODE_PROGRAM_LIMIT_EXCEEDED),
				 errmsg("string too long to represent as jsonb string"),
				 errdetail("Due to an implementation restriction, jsonb strings cannot exceed %d bytes.",
						   JENTRY_OFFLENMASK)));

	return len;
}

static void
jsonb_in_object_start(void *pstate)
{
	JsonbInState *_state = (JsonbInState *) pstate;

	_state->res = pushJsonbValue(&_state->parseState, WJB_BEGIN_OBJECT, NULL);
}

static void
jsonb_in_object_end(void *pstate)
{
	JsonbInState *_state = (JsonbInState *) pstate;

	_state->res = pushJsonbValue(&_state->parseState, WJB_END_OBJECT, NULL);
}

static void
jsonb_in_array_start(void *pstate)
{
	JsonbInState *_state = (JsonbInState *) pstate;

	_state->res = pushJsonbValue(&_state->parseState, WJB_BEGIN_ARRAY, NULL);
}

static void
jsonb_in_array_end(void *pstate)
{
	JsonbInState *_state = (JsonbInState *) pstate;

	_state->res = pushJsonbValue(&_state->parseState, WJB_END_ARRAY, NULL);
}

static void
jsonb_in_object_field_start(void *pstate, char *fname, bool isnull)
{
	JsonbInState *_state = (JsonbInState *) pstate;
	JsonbValue	v;

	Assert(fname != NULL);
	v.type = jbvString;
	v.val.string.len = checkStringLen(strlen(fname));
	v.val.string.val = fname;

	_state->res = pushJsonbValue(&_state->parseState, WJB_KEY, &v);
}

static void
jsonb_put_escaped_value(StringInfo out, JsonbValue *scalarVal)
{
	switch (scalarVal->type)
	{
		case jbvNull:
			appendBinaryStringInfo(out, "null", 4);
			break;
		case jbvString:
			escape_json(out, pnstrdup(scalarVal->val.string.val, scalarVal->val.string.len));
			break;
		case jbvNumeric:
			appendStringInfoString(out,
							 DatumGetCString(DirectFunctionCall1(numeric_out,
								  PointerGetDatum(scalarVal->val.numeric))));
			break;
		case jbvBool:
			if (scalarVal->val.boolean)
				appendBinaryStringInfo(out, "true", 4);
			else
				appendBinaryStringInfo(out, "false", 5);
			break;
		default:
			elog(ERROR, "unknown jsonb scalar type");
	}
}

/*
 * For jsonb we always want the de-escaped value - that's what's in token
 */
static void
jsonb_in_scalar(void *pstate, char *token, JsonTokenType tokentype)
{
	JsonbInState *_state = (JsonbInState *) pstate;
	JsonbValue	v;

	switch (tokentype)
	{

		case JSON_TOKEN_STRING:
			Assert(token != NULL);
			v.type = jbvString;
			v.val.string.len = checkStringLen(strlen(token));
			v.val.string.val = token;
			break;
		case JSON_TOKEN_NUMBER:

			/*
			 * No need to check size of numeric values, because maximum
			 * numeric size is well below the JsonbValue restriction
			 */
			Assert(token != NULL);
			v.type = jbvNumeric;
			v.val.numeric = DatumGetNumeric(DirectFunctionCall3(numeric_in, CStringGetDatum(token), 0, -1));

			break;
		case JSON_TOKEN_TRUE:
			v.type = jbvBool;
			v.val.boolean = true;

			break;
		case JSON_TOKEN_FALSE:
			v.type = jbvBool;
			v.val.boolean = false;

			break;
		case JSON_TOKEN_NULL:
			v.type = jbvNull;
			break;
		default:
			/* should not be possible */
			elog(ERROR, "invalid json token type");
			break;
	}

	if (_state->parseState == NULL)
	{
		/* single scalar */
		JsonbValue	va;

		va.type = jbvArray;
		va.val.array.rawScalar = true;
		va.val.array.nElems = 1;

		_state->res = pushJsonbValue(&_state->parseState, WJB_BEGIN_ARRAY, &va);
		_state->res = pushJsonbValue(&_state->parseState, WJB_ELEM, &v);
		_state->res = pushJsonbValue(&_state->parseState, WJB_END_ARRAY, NULL);
	}
	else
	{
		JsonbValue *o = &_state->parseState->contVal;

		switch (o->type)
		{
			case jbvArray:
				_state->res = pushJsonbValue(&_state->parseState, WJB_ELEM, &v);
				break;
			case jbvObject:
				_state->res = pushJsonbValue(&_state->parseState, WJB_VALUE, &v);
				break;
			default:
				elog(ERROR, "unexpected parent of nested structure");
		}
	}
}

/*
 * JsonbToCString
 *	   Converts jsonb value to a C-string.
 *
 * If 'out' argument is non-null, the resulting C-string is stored inside the
 * StringBuffer.  The resulting string is always returned.
 *
 * A typical case for passing the StringInfo in rather than NULL is where the
 * caller wants access to the len attribute without having to call strlen, e.g.
 * if they are converting it to a text* object.
 */
char *
JsonbToCString(StringInfo out, JsonbContainer *in, int estimated_len)
{
	return JsonbToCStringWorker(out, in, estimated_len, false);
}

/*
 * same thing but with indentation turned on
 */
char *
JsonbToCStringIndent(StringInfo out, JsonbContainer *in, int estimated_len)
{
	return JsonbToCStringWorker(out, in, estimated_len, true);
}

/*
 * common worker for above two functions
 */
static char *
JsonbToCStringWorker(StringInfo out, JsonbContainer *in, int estimated_len, bool indent)
{
	bool		first = true;
	JsonbIterator *it;
	JsonbValue	v;
	JsonbIteratorToken type = WJB_DONE;
	int			level = 0;
	bool		redo_switch = false;

	/* If we are indenting, don't add a space after a comma */
	int			ispaces = indent ? 1 : 2;

	/*
	 * Don't indent the very first item. This gets set to the indent flag at
	 * the bottom of the loop.
	 */
	bool		use_indent = false;
	bool		raw_scalar = false;
	bool		last_was_key = false;

	if (out == NULL)
		out = makeStringInfo();

	enlargeStringInfo(out, (estimated_len >= 0) ? estimated_len : 64);

	it = JsonbIteratorInit(in);

	while (redo_switch ||
		   ((type = JsonbIteratorNext(&it, &v, false)) != WJB_DONE))
	{
		redo_switch = false;
		switch (type)
		{
			case WJB_BEGIN_ARRAY:
				if (!first)
					appendBinaryStringInfo(out, ", ", ispaces);

				if (!v.val.array.rawScalar)
				{
					add_indent(out, use_indent && !last_was_key, level);
					appendStringInfoCharMacro(out, '[');
				}
				else
					raw_scalar = true;

				first = true;
				level++;
				break;
			case WJB_BEGIN_OBJECT:
				if (!first)
					appendBinaryStringInfo(out, ", ", ispaces);

				add_indent(out, use_indent && !last_was_key, level);
				appendStringInfoCharMacro(out, '{');

				first = true;
				level++;
				break;
			case WJB_KEY:
				if (!first)
					appendBinaryStringInfo(out, ", ", ispaces);
				first = true;

				add_indent(out, use_indent, level);

				/* json rules guarantee this is a string */
				jsonb_put_escaped_value(out, &v);
				appendBinaryStringInfo(out, ": ", 2);

				type = JsonbIteratorNext(&it, &v, false);
				if (type == WJB_VALUE)
				{
					first = false;
					jsonb_put_escaped_value(out, &v);
				}
				else
				{
					Assert(type == WJB_BEGIN_OBJECT || type == WJB_BEGIN_ARRAY);

					/*
					 * We need to rerun the current switch() since we need to
					 * output the object which we just got from the iterator
					 * before calling the iterator again.
					 */
					redo_switch = true;
				}
				break;
			case WJB_ELEM:
				if (!first)
					appendBinaryStringInfo(out, ", ", ispaces);
				first = false;

				if (!raw_scalar)
					add_indent(out, use_indent, level);
				jsonb_put_escaped_value(out, &v);
				break;
			case WJB_END_ARRAY:
				level--;
				if (!raw_scalar)
				{
					add_indent(out, use_indent, level);
					appendStringInfoCharMacro(out, ']');
				}
				first = false;
				break;
			case WJB_END_OBJECT:
				level--;
				add_indent(out, use_indent, level);
				appendStringInfoCharMacro(out, '}');
				first = false;
				break;
			default:
				elog(ERROR, "unknown jsonb iterator token type");
		}
		use_indent = indent;
		last_was_key = redo_switch;
	}

	Assert(level == 0);

	return out->data;
}

static void
add_indent(StringInfo out, bool indent, int level)
{
	if (indent)
	{
		int			i;

		appendStringInfoCharMacro(out, '\n');
		for (i = 0; i < level; i++)
			appendBinaryStringInfo(out, "    ", 4);
	}
}


/*
 * Determine how we want to render values of a given type in datum_to_jsonb.
 *
 * Given the datatype OID, return its JsonbTypeCategory, as well as the type's
 * output function OID.  If the returned category is JSONBTYPE_JSONCAST,
 * we return the OID of the relevant cast function instead.
 */
static void
jsonb_categorize_type(Oid typoid,
					  JsonbTypeCategory *tcategory,
					  Oid *outfuncoid)
{
	bool		typisvarlena;

	/* Look through any domain */
	typoid = getBaseType(typoid);

	*outfuncoid = InvalidOid;

	/*
	 * We need to get the output function for everything except date and
	 * timestamp types, booleans, array and composite types, json and jsonb,
	 * and non-builtin types where there's a cast to json. In this last case
	 * we return the oid of the cast function instead.
	 */

	switch (typoid)
	{
		case BOOLOID:
			*tcategory = JSONBTYPE_BOOL;
			break;

		case INT2OID:
		case INT4OID:
		case INT8OID:
		case FLOAT4OID:
		case FLOAT8OID:
		case NUMERICOID:
			getTypeOutputInfo(typoid, outfuncoid, &typisvarlena);
			*tcategory = JSONBTYPE_NUMERIC;
			break;

		case DATEOID:
			*tcategory = JSONBTYPE_DATE;
			break;

		case TIMESTAMPOID:
			*tcategory = JSONBTYPE_TIMESTAMP;
			break;

		case TIMESTAMPTZOID:
			*tcategory = JSONBTYPE_TIMESTAMPTZ;
			break;

		case JSONBOID:
			*tcategory = JSONBTYPE_JSONB;
			break;

		case JSONOID:
			*tcategory = JSONBTYPE_JSON;
			break;

		default:
			/* Check for arrays and composites */
			if (OidIsValid(get_element_type(typoid)))
				*tcategory = JSONBTYPE_ARRAY;
			else if (type_is_rowtype(typoid))
				*tcategory = JSONBTYPE_COMPOSITE;
			else
			{
				/* It's probably the general case ... */
				*tcategory = JSONBTYPE_OTHER;

				/*
				 * but first let's look for a cast to json (note: not to
				 * jsonb) if it's not built-in.
				 */
				if (typoid >= FirstNormalObjectId)
				{
					Oid			castfunc;
					CoercionPathType ctype;

					ctype = find_coercion_pathway(JSONOID, typoid,
											   COERCION_EXPLICIT, &castfunc);
					if (ctype == COERCION_PATH_FUNC && OidIsValid(castfunc))
					{
						*tcategory = JSONBTYPE_JSONCAST;
						*outfuncoid = castfunc;
					}
					else
					{
						/* not a cast type, so just get the usual output func */
						getTypeOutputInfo(typoid, outfuncoid, &typisvarlena);
					}
				}
				else
				{
					/* any other builtin type */
					getTypeOutputInfo(typoid, outfuncoid, &typisvarlena);
				}
				break;
			}
	}
}

/*
 * Turn a Datum into jsonb, adding it to the result JsonbInState.
 *
 * tcategory and outfuncoid are from a previous call to json_categorize_type,
 * except that if is_null is true then they can be invalid.
 *
 * If key_scalar is true, the value is stored as a key, so insist
 * it's of an acceptable type, and force it to be a jbvString.
 */
static void
datum_to_jsonb(Datum val, bool is_null, JsonbInState *result,
			   JsonbTypeCategory tcategory, Oid outfuncoid,
			   bool key_scalar)
{
	char	   *outputstr;
	bool		numeric_error;
	JsonbValue	jb;
	bool		scalar_jsonb = false;

	check_stack_depth();

	/* Convert val to a JsonbValue in jb (in most cases) */
	if (is_null)
	{
		Assert(!key_scalar);
		jb.type = jbvNull;
	}
	else if (key_scalar &&
			 (tcategory == JSONBTYPE_ARRAY ||
			  tcategory == JSONBTYPE_COMPOSITE ||
			  tcategory == JSONBTYPE_JSON ||
			  tcategory == JSONBTYPE_JSONB ||
			  tcategory == JSONBTYPE_JSONCAST))
	{
		ereport(ERROR,
				(errcode(ERRCODE_INVALID_PARAMETER_VALUE),
		 errmsg("key value must be scalar, not array, composite, or json")));
	}
	else
	{
		if (tcategory == JSONBTYPE_JSONCAST)
			val = OidFunctionCall1(outfuncoid, val);

		switch (tcategory)
		{
			case JSONBTYPE_ARRAY:
				array_to_jsonb_internal(val, result);
				break;
			case JSONBTYPE_COMPOSITE:
				composite_to_jsonb(val, result);
				break;
			case JSONBTYPE_BOOL:
				if (key_scalar)
				{
					outputstr = DatumGetBool(val) ? "true" : "false";
					jb.type = jbvString;
					jb.val.string.len = strlen(outputstr);
					jb.val.string.val = outputstr;
				}
				else
				{
					jb.type = jbvBool;
					jb.val.boolean = DatumGetBool(val);
				}
				break;
			case JSONBTYPE_NUMERIC:
				outputstr = OidOutputFunctionCall(outfuncoid, val);
				if (key_scalar)
				{
					/* always quote keys */
					jb.type = jbvString;
					jb.val.string.len = strlen(outputstr);
					jb.val.string.val = outputstr;
				}
				else
				{
					/*
					 * Make it numeric if it's a valid JSON number, otherwise
					 * a string. Invalid numeric output will always have an
					 * 'N' or 'n' in it (I think).
					 */
					numeric_error = (strchr(outputstr, 'N') != NULL ||
									 strchr(outputstr, 'n') != NULL);
					if (!numeric_error)
					{
						jb.type = jbvNumeric;
						jb.val.numeric = DatumGetNumeric(DirectFunctionCall3(numeric_in, CStringGetDatum(outputstr), 0, -1));

						pfree(outputstr);
					}
					else
					{
						jb.type = jbvString;
						jb.val.string.len = strlen(outputstr);
						jb.val.string.val = outputstr;
					}
				}
				break;
			case JSONBTYPE_DATE:
				{
					DateADT		date;
					struct pg_tm tm;
					char		buf[MAXDATELEN + 1];

					date = DatumGetDateADT(val);
					/* Same as date_out(), but forcing DateStyle */
					if (DATE_NOT_FINITE(date))
						EncodeSpecialDate(date, buf);
					else
					{
						j2date(date + POSTGRES_EPOCH_JDATE,
							   &(tm.tm_year), &(tm.tm_mon), &(tm.tm_mday));
						EncodeDateOnly(&tm, USE_XSD_DATES, buf);
					}
					jb.type = jbvString;
					jb.val.string.len = strlen(buf);
					jb.val.string.val = pstrdup(buf);
				}
				break;
			case JSONBTYPE_TIMESTAMP:
				{
					Timestamp	timestamp;
					struct pg_tm tm;
					fsec_t		fsec;
					char		buf[MAXDATELEN + 1];

					timestamp = DatumGetTimestamp(val);
					/* Same as timestamp_out(), but forcing DateStyle */
					if (TIMESTAMP_NOT_FINITE(timestamp))
						EncodeSpecialTimestamp(timestamp, buf);
					else if (timestamp2tm(timestamp, NULL, &tm, &fsec, NULL, NULL) == 0)
						EncodeDateTime(&tm, fsec, false, 0, NULL, USE_XSD_DATES, buf);
					else
						ereport(ERROR,
								(errcode(ERRCODE_DATETIME_VALUE_OUT_OF_RANGE),
								 errmsg("timestamp out of range")));
					jb.type = jbvString;
					jb.val.string.len = strlen(buf);
					jb.val.string.val = pstrdup(buf);
				}
				break;
			case JSONBTYPE_TIMESTAMPTZ:
				{
					TimestampTz timestamp;
					struct pg_tm tm;
					int			tz;
					fsec_t		fsec;
					const char *tzn = NULL;
					char		buf[MAXDATELEN + 1];

					timestamp = DatumGetTimestampTz(val);
					/* Same as timestamptz_out(), but forcing DateStyle */
					if (TIMESTAMP_NOT_FINITE(timestamp))
						EncodeSpecialTimestamp(timestamp, buf);
					else if (timestamp2tm(timestamp, &tz, &tm, &fsec, &tzn, NULL) == 0)
						EncodeDateTime(&tm, fsec, true, tz, tzn, USE_XSD_DATES, buf);
					else
						ereport(ERROR,
								(errcode(ERRCODE_DATETIME_VALUE_OUT_OF_RANGE),
								 errmsg("timestamp out of range")));
					jb.type = jbvString;
					jb.val.string.len = strlen(buf);
					jb.val.string.val = pstrdup(buf);
				}
				break;
			case JSONBTYPE_JSONCAST:
			case JSONBTYPE_JSON:
				{
					/* parse the json right into the existing result object */
					JsonLexContext *lex;
					JsonSemAction sem;
					text	   *json = DatumGetTextP(val);

					lex = makeJsonLexContext(json, true);

					memset(&sem, 0, sizeof(sem));

					sem.semstate = (void *) result;

					sem.object_start = jsonb_in_object_start;
					sem.array_start = jsonb_in_array_start;
					sem.object_end = jsonb_in_object_end;
					sem.array_end = jsonb_in_array_end;
					sem.scalar = jsonb_in_scalar;
					sem.object_field_start = jsonb_in_object_field_start;

					pg_parse_json(lex, &sem);

				}
				break;
			case JSONBTYPE_JSONB:
				{
					Jsonb	   *jsonb = DatumGetJsonb(val);
					JsonbIterator *it;

					it = JsonbIteratorInit(&jsonb->root);

					if (JB_ROOT_IS_SCALAR(jsonb))
					{
						(void) JsonbIteratorNext(&it, &jb, true);
						Assert(jb.type == jbvArray);
						(void) JsonbIteratorNext(&it, &jb, true);
						scalar_jsonb = true;
					}
					else
					{
						JsonbIteratorToken type;

						while ((type = JsonbIteratorNext(&it, &jb, false))
							   != WJB_DONE)
						{
							if (type == WJB_END_ARRAY || type == WJB_END_OBJECT ||
								type == WJB_BEGIN_ARRAY || type == WJB_BEGIN_OBJECT)
								result->res = pushJsonbValue(&result->parseState,
															 type, NULL);
							else
								result->res = pushJsonbValue(&result->parseState,
															 type, &jb);
						}
					}
				}
				break;
			default:
				outputstr = OidOutputFunctionCall(outfuncoid, val);
				jb.type = jbvString;
				jb.val.string.len = checkStringLen(strlen(outputstr));
				jb.val.string.val = outputstr;
				break;
		}
	}

	/* Now insert jb into result, unless we did it recursively */
	if (!is_null && !scalar_jsonb &&
		tcategory >= JSONBTYPE_JSON && tcategory <= JSONBTYPE_JSONCAST)
	{
		/* work has been done recursively */
		return;
	}
	else if (result->parseState == NULL)
	{
		/* single root scalar */
		JsonbValue	va;

		va.type = jbvArray;
		va.val.array.rawScalar = true;
		va.val.array.nElems = 1;

		result->res = pushJsonbValue(&result->parseState, WJB_BEGIN_ARRAY, &va);
		result->res = pushJsonbValue(&result->parseState, WJB_ELEM, &jb);
		result->res = pushJsonbValue(&result->parseState, WJB_END_ARRAY, NULL);
	}
	else
	{
		JsonbValue *o = &result->parseState->contVal;

		switch (o->type)
		{
			case jbvArray:
				result->res = pushJsonbValue(&result->parseState, WJB_ELEM, &jb);
				break;
			case jbvObject:
				result->res = pushJsonbValue(&result->parseState,
											 key_scalar ? WJB_KEY : WJB_VALUE,
											 &jb);
				break;
			default:
				elog(ERROR, "unexpected parent of nested structure");
		}
	}
}

/*
 * Process a single dimension of an array.
 * If it's the innermost dimension, output the values, otherwise call
 * ourselves recursively to process the next dimension.
 */
static void
array_dim_to_jsonb(JsonbInState *result, int dim, int ndims, int *dims, Datum *vals,
				   bool *nulls, int *valcount, JsonbTypeCategory tcategory,
				   Oid outfuncoid)
{
	int			i;

	Assert(dim < ndims);

	result->res = pushJsonbValue(&result->parseState, WJB_BEGIN_ARRAY, NULL);

	for (i = 1; i <= dims[dim]; i++)
	{
		if (dim + 1 == ndims)
		{
			datum_to_jsonb(vals[*valcount], nulls[*valcount], result, tcategory,
						   outfuncoid, false);
			(*valcount)++;
		}
		else
		{
			array_dim_to_jsonb(result, dim + 1, ndims, dims, vals, nulls,
							   valcount, tcategory, outfuncoid);
		}
	}

	result->res = pushJsonbValue(&result->parseState, WJB_END_ARRAY, NULL);
}

/*
 * Turn an array into JSON.
 */
static void
array_to_jsonb_internal(Datum array, JsonbInState *result)
{
	ArrayType  *v = DatumGetArrayTypeP(array);
	Oid			element_type = ARR_ELEMTYPE(v);
	int		   *dim;
	int			ndim;
	int			nitems;
	int			count = 0;
	Datum	   *elements;
	bool	   *nulls;
	int16		typlen;
	bool		typbyval;
	char		typalign;
	JsonbTypeCategory tcategory;
	Oid			outfuncoid;

	ndim = ARR_NDIM(v);
	dim = ARR_DIMS(v);
	nitems = ArrayGetNItems(ndim, dim);

	if (nitems <= 0)
	{
		result->res = pushJsonbValue(&result->parseState, WJB_BEGIN_ARRAY, NULL);
		result->res = pushJsonbValue(&result->parseState, WJB_END_ARRAY, NULL);
		return;
	}

	get_typlenbyvalalign(element_type,
						 &typlen, &typbyval, &typalign);

	jsonb_categorize_type(element_type,
						  &tcategory, &outfuncoid);

	deconstruct_array(v, element_type, typlen, typbyval,
					  typalign, &elements, &nulls,
					  &nitems);

	array_dim_to_jsonb(result, 0, ndim, dim, elements, nulls, &count, tcategory,
					   outfuncoid);

	pfree(elements);
	pfree(nulls);
}

/*
 * Turn a composite / record into JSON.
 */
static void
composite_to_jsonb(Datum composite, JsonbInState *result)
{
	HeapTupleHeader td;
	Oid			tupType;
	int32		tupTypmod;
	TupleDesc	tupdesc;
	HeapTupleData tmptup,
			   *tuple;
	int			i;

	td = DatumGetHeapTupleHeader(composite);

	/* Extract rowtype info and find a tupdesc */
	tupType = HeapTupleHeaderGetTypeId(td);
	tupTypmod = HeapTupleHeaderGetTypMod(td);
	tupdesc = lookup_rowtype_tupdesc(tupType, tupTypmod);

	/* Build a temporary HeapTuple control structure */
	tmptup.t_len = HeapTupleHeaderGetDatumLength(td);
	tmptup.t_data = td;
	tuple = &tmptup;

	result->res = pushJsonbValue(&result->parseState, WJB_BEGIN_OBJECT, NULL);

	for (i = 0; i < tupdesc->natts; i++)
	{
		Datum		val;
		bool		isnull;
		char	   *attname;
		JsonbTypeCategory tcategory;
		Oid			outfuncoid;
		JsonbValue	v;

		if (tupdesc->attrs[i]->attisdropped)
			continue;

		attname = NameStr(tupdesc->attrs[i]->attname);

		v.type = jbvString;
		/* don't need checkStringLen here - can't exceed maximum name length */
		v.val.string.len = strlen(attname);
		v.val.string.val = attname;

		result->res = pushJsonbValue(&result->parseState, WJB_KEY, &v);

		val = heap_getattr(tuple, i + 1, tupdesc, &isnull);

		if (isnull)
		{
			tcategory = JSONBTYPE_NULL;
			outfuncoid = InvalidOid;
		}
		else
			jsonb_categorize_type(tupdesc->attrs[i]->atttypid,
								  &tcategory, &outfuncoid);

		datum_to_jsonb(val, isnull, result, tcategory, outfuncoid, false);
	}

	result->res = pushJsonbValue(&result->parseState, WJB_END_OBJECT, NULL);
	ReleaseTupleDesc(tupdesc);
}

/*
 * Append JSON text for "val" to "result".
 *
 * This is just a thin wrapper around datum_to_jsonb.  If the same type will be
 * printed many times, avoid using this; better to do the jsonb_categorize_type
 * lookups only once.
 */

static void
add_jsonb(Datum val, bool is_null, JsonbInState *result,
		  Oid val_type, bool key_scalar)
{
	JsonbTypeCategory tcategory;
	Oid			outfuncoid;

	if (val_type == InvalidOid)
		ereport(ERROR,
				(errcode(ERRCODE_INVALID_PARAMETER_VALUE),
				 errmsg("could not determine input data type")));

	if (is_null)
	{
		tcategory = JSONBTYPE_NULL;
		outfuncoid = InvalidOid;
	}
	else
		jsonb_categorize_type(val_type,
							  &tcategory, &outfuncoid);

	datum_to_jsonb(val, is_null, result, tcategory, outfuncoid, key_scalar);
}

/*
 * SQL function to_jsonb(anyvalue)
 */
Datum
to_jsonb(PG_FUNCTION_ARGS)
{
	Datum		val = PG_GETARG_DATUM(0);
	Oid			val_type = get_fn_expr_argtype(fcinfo->flinfo, 0);
	JsonbInState result;
	JsonbTypeCategory tcategory;
	Oid			outfuncoid;

	if (val_type == InvalidOid)
		ereport(ERROR,
				(errcode(ERRCODE_INVALID_PARAMETER_VALUE),
				 errmsg("could not determine input data type")));

	jsonb_categorize_type(val_type,
						  &tcategory, &outfuncoid);

	memset(&result, 0, sizeof(JsonbInState));

	datum_to_jsonb(val, false, &result, tcategory, outfuncoid, false);

	PG_RETURN_POINTER(JsonbValueToJsonb(result.res));
}

/*
 * SQL function jsonb_build_object(variadic "any")
 */
Datum
jsonb_build_object(PG_FUNCTION_ARGS)
{
	int			nargs = PG_NARGS();
	int			i;
	Datum		arg;
	Oid			val_type;
	JsonbInState result;

	if (nargs % 2 != 0)
		ereport(ERROR,
				(errcode(ERRCODE_INVALID_PARAMETER_VALUE),
				 errmsg("invalid number of arguments: object must be matched key value pairs")));

	memset(&result, 0, sizeof(JsonbInState));

	result.res = pushJsonbValue(&result.parseState, WJB_BEGIN_OBJECT, NULL);

	for (i = 0; i < nargs; i += 2)
	{
		/* process key */

		if (PG_ARGISNULL(i))
			ereport(ERROR,
					(errcode(ERRCODE_INVALID_PARAMETER_VALUE),
					 errmsg("argument %d: key must not be null", i + 1)));
		val_type = get_fn_expr_argtype(fcinfo->flinfo, i);

		/*
		 * turn a constant (more or less literal) value that's of unknown type
		 * into text. Unknowns come in as a cstring pointer.
		 */
		if (val_type == UNKNOWNOID && get_fn_expr_arg_stable(fcinfo->flinfo, i))
		{
			val_type = TEXTOID;
			arg = CStringGetTextDatum(PG_GETARG_POINTER(i));
		}
		else
		{
			arg = PG_GETARG_DATUM(i);
		}
		if (val_type == InvalidOid || val_type == UNKNOWNOID)
			ereport(ERROR,
					(errcode(ERRCODE_INVALID_PARAMETER_VALUE),
			   errmsg("argument %d: could not determine data type", i + 1)));

		add_jsonb(arg, false, &result, val_type, true);

		/* process value */

		val_type = get_fn_expr_argtype(fcinfo->flinfo, i + 1);
		/* see comments above */
		if (val_type == UNKNOWNOID && get_fn_expr_arg_stable(fcinfo->flinfo, i + 1))
		{
			val_type = TEXTOID;
			if (PG_ARGISNULL(i + 1))
				arg = (Datum) 0;
			else
				arg = CStringGetTextDatum(PG_GETARG_POINTER(i + 1));
		}
		else
		{
			arg = PG_GETARG_DATUM(i + 1);
		}
		if (val_type == InvalidOid || val_type == UNKNOWNOID)
			ereport(ERROR,
					(errcode(ERRCODE_INVALID_PARAMETER_VALUE),
			   errmsg("argument %d: could not determine data type", i + 2)));
		add_jsonb(arg, PG_ARGISNULL(i + 1), &result, val_type, false);
	}

	result.res = pushJsonbValue(&result.parseState, WJB_END_OBJECT, NULL);

	PG_RETURN_POINTER(JsonbValueToJsonb(result.res));
}

/*
 * degenerate case of jsonb_build_object where it gets 0 arguments.
 */
Datum
jsonb_build_object_noargs(PG_FUNCTION_ARGS)
{
	JsonbInState result;

	memset(&result, 0, sizeof(JsonbInState));

	(void) pushJsonbValue(&result.parseState, WJB_BEGIN_OBJECT, NULL);
	result.res = pushJsonbValue(&result.parseState, WJB_END_OBJECT, NULL);

	PG_RETURN_POINTER(JsonbValueToJsonb(result.res));
}

/*
 * SQL function jsonb_build_array(variadic "any")
 */
Datum
jsonb_build_array(PG_FUNCTION_ARGS)
{
	int			nargs = PG_NARGS();
	int			i;
	Datum		arg;
	Oid			val_type;
	JsonbInState result;

	memset(&result, 0, sizeof(JsonbInState));

	result.res = pushJsonbValue(&result.parseState, WJB_BEGIN_ARRAY, NULL);

	for (i = 0; i < nargs; i++)
	{
		val_type = get_fn_expr_argtype(fcinfo->flinfo, i);
		/* see comments in jsonb_build_object above */
		if (val_type == UNKNOWNOID && get_fn_expr_arg_stable(fcinfo->flinfo, i))
		{
			val_type = TEXTOID;
			if (PG_ARGISNULL(i))
				arg = (Datum) 0;
			else
				arg = CStringGetTextDatum(PG_GETARG_POINTER(i));
		}
		else
		{
			arg = PG_GETARG_DATUM(i);
		}
		if (val_type == InvalidOid || val_type == UNKNOWNOID)
			ereport(ERROR,
					(errcode(ERRCODE_INVALID_PARAMETER_VALUE),
			   errmsg("argument %d: could not determine data type", i + 1)));
		add_jsonb(arg, PG_ARGISNULL(i), &result, val_type, false);
	}

	result.res = pushJsonbValue(&result.parseState, WJB_END_ARRAY, NULL);

	PG_RETURN_POINTER(JsonbValueToJsonb(result.res));
}

/*
 * degenerate case of jsonb_build_array where it gets 0 arguments.
 */
Datum
jsonb_build_array_noargs(PG_FUNCTION_ARGS)
{
	JsonbInState result;

	memset(&result, 0, sizeof(JsonbInState));

	(void) pushJsonbValue(&result.parseState, WJB_BEGIN_ARRAY, NULL);
	result.res = pushJsonbValue(&result.parseState, WJB_END_ARRAY, NULL);

	PG_RETURN_POINTER(JsonbValueToJsonb(result.res));
}


/*
 * SQL function jsonb_object(text[])
 *
 * take a one or two dimensional array of text as name value pairs
 * for a jsonb object.
 *
 */
Datum
jsonb_object(PG_FUNCTION_ARGS)
{
	ArrayType  *in_array = PG_GETARG_ARRAYTYPE_P(0);
	int			ndims = ARR_NDIM(in_array);
	Datum	   *in_datums;
	bool	   *in_nulls;
	int			in_count,
				count,
				i;
	JsonbInState result;

	memset(&result, 0, sizeof(JsonbInState));

	(void) pushJsonbValue(&result.parseState, WJB_BEGIN_OBJECT, NULL);

	switch (ndims)
	{
		case 0:
			goto close_object;
			break;

		case 1:
			if ((ARR_DIMS(in_array)[0]) % 2)
				ereport(ERROR,
						(errcode(ERRCODE_ARRAY_SUBSCRIPT_ERROR),
						 errmsg("array must have even number of elements")));
			break;

		case 2:
			if ((ARR_DIMS(in_array)[1]) != 2)
				ereport(ERROR,
						(errcode(ERRCODE_ARRAY_SUBSCRIPT_ERROR),
						 errmsg("array must have two columns")));
			break;

		default:
			ereport(ERROR,
					(errcode(ERRCODE_ARRAY_SUBSCRIPT_ERROR),
					 errmsg("wrong number of array subscripts")));
	}

	deconstruct_array(in_array,
					  TEXTOID, -1, false, 'i',
					  &in_datums, &in_nulls, &in_count);

	count = in_count / 2;

	for (i = 0; i < count; ++i)
	{
		JsonbValue	v;
		char	   *str;
		int			len;

		if (in_nulls[i * 2])
			ereport(ERROR,
					(errcode(ERRCODE_NULL_VALUE_NOT_ALLOWED),
					 errmsg("null value not allowed for object key")));

		str = TextDatumGetCString(in_datums[i * 2]);
		len = strlen(str);

		v.type = jbvString;

		v.val.string.len = len;
		v.val.string.val = str;

		(void) pushJsonbValue(&result.parseState, WJB_KEY, &v);

		if (in_nulls[i * 2 + 1])
		{
			v.type = jbvNull;
		}
		else
		{
			str = TextDatumGetCString(in_datums[i * 2 + 1]);
			len = strlen(str);

			v.type = jbvString;

			v.val.string.len = len;
			v.val.string.val = str;
		}

		(void) pushJsonbValue(&result.parseState, WJB_VALUE, &v);
	}

	pfree(in_datums);
	pfree(in_nulls);

close_object:
	result.res = pushJsonbValue(&result.parseState, WJB_END_OBJECT, NULL);

	PG_RETURN_POINTER(JsonbValueToJsonb(result.res));
}

/*
 * SQL function jsonb_object(text[], text[])
 *
 * take separate name and value arrays of text to construct a jsonb object
 * pairwise.
 */
Datum
jsonb_object_two_arg(PG_FUNCTION_ARGS)
{
	ArrayType  *key_array = PG_GETARG_ARRAYTYPE_P(0);
	ArrayType  *val_array = PG_GETARG_ARRAYTYPE_P(1);
	int			nkdims = ARR_NDIM(key_array);
	int			nvdims = ARR_NDIM(val_array);
	Datum	   *key_datums,
			   *val_datums;
	bool	   *key_nulls,
			   *val_nulls;
	int			key_count,
				val_count,
				i;
	JsonbInState result;

	memset(&result, 0, sizeof(JsonbInState));

	(void) pushJsonbValue(&result.parseState, WJB_BEGIN_OBJECT, NULL);

	if (nkdims > 1 || nkdims != nvdims)
		ereport(ERROR,
				(errcode(ERRCODE_ARRAY_SUBSCRIPT_ERROR),
				 errmsg("wrong number of array subscripts")));

	if (nkdims == 0)
		goto close_object;

	deconstruct_array(key_array,
					  TEXTOID, -1, false, 'i',
					  &key_datums, &key_nulls, &key_count);

	deconstruct_array(val_array,
					  TEXTOID, -1, false, 'i',
					  &val_datums, &val_nulls, &val_count);

	if (key_count != val_count)
		ereport(ERROR,
				(errcode(ERRCODE_ARRAY_SUBSCRIPT_ERROR),
				 errmsg("mismatched array dimensions")));

	for (i = 0; i < key_count; ++i)
	{
		JsonbValue	v;
		char	   *str;
		int			len;

		if (key_nulls[i])
			ereport(ERROR,
					(errcode(ERRCODE_NULL_VALUE_NOT_ALLOWED),
					 errmsg("null value not allowed for object key")));

		str = TextDatumGetCString(key_datums[i]);
		len = strlen(str);

		v.type = jbvString;

		v.val.string.len = len;
		v.val.string.val = str;

		(void) pushJsonbValue(&result.parseState, WJB_KEY, &v);

		if (val_nulls[i])
		{
			v.type = jbvNull;
		}
		else
		{
			str = TextDatumGetCString(val_datums[i]);
			len = strlen(str);

			v.type = jbvString;

			v.val.string.len = len;
			v.val.string.val = str;
		}

		(void) pushJsonbValue(&result.parseState, WJB_VALUE, &v);
	}

	pfree(key_datums);
	pfree(key_nulls);
	pfree(val_datums);
	pfree(val_nulls);

close_object:
	result.res = pushJsonbValue(&result.parseState, WJB_END_OBJECT, NULL);

	PG_RETURN_POINTER(JsonbValueToJsonb(result.res));
}


/*
 * shallow clone of a parse state, suitable for use in aggregate
 * final functions that will only append to the values rather than
 * change them.
 */
static JsonbParseState *
clone_parse_state(JsonbParseState *state)
{
	JsonbParseState *result,
			   *icursor,
			   *ocursor;

	if (state == NULL)
		return NULL;

	result = palloc(sizeof(JsonbParseState));
	icursor = state;
	ocursor = result;
	for (;;)
	{
		ocursor->contVal = icursor->contVal;
		ocursor->size = icursor->size;
		icursor = icursor->next;
		if (icursor == NULL)
			break;
		ocursor->next = palloc(sizeof(JsonbParseState));
		ocursor = ocursor->next;
	}
	ocursor->next = NULL;

	return result;
}


/*
 * jsonb_agg aggregate function
 */
Datum
jsonb_agg_transfn(PG_FUNCTION_ARGS)
{
	MemoryContext oldcontext,
				aggcontext;
	JsonbAggState *state;
	JsonbInState elem;
	Datum		val;
	JsonbInState *result;
	bool		single_scalar = false;
	JsonbIterator *it;
	Jsonb	   *jbelem;
	JsonbValue	v;
	JsonbIteratorToken type;

	if (!AggCheckCallContext(fcinfo, &aggcontext))
	{
		/* cannot be called directly because of internal-type argument */
		elog(ERROR, "jsonb_agg_transfn called in non-aggregate context");
	}

	/* set up the accumulator on the first go round */

	if (PG_ARGISNULL(0))
	{
		Oid			arg_type = get_fn_expr_argtype(fcinfo->flinfo, 1);

		if (arg_type == InvalidOid)
			ereport(ERROR,
					(errcode(ERRCODE_INVALID_PARAMETER_VALUE),
					 errmsg("could not determine input data type")));

		oldcontext = MemoryContextSwitchTo(aggcontext);
		state = palloc(sizeof(JsonbAggState));
		result = palloc0(sizeof(JsonbInState));
		state->res = result;
		result->res = pushJsonbValue(&result->parseState,
									 WJB_BEGIN_ARRAY, NULL);
		MemoryContextSwitchTo(oldcontext);

		jsonb_categorize_type(arg_type, &state->val_category,
							  &state->val_output_func);
	}
	else
	{
		state = (JsonbAggState *) PG_GETARG_POINTER(0);
		result = state->res;
	}

	/* turn the argument into jsonb in the normal function context */

	val = PG_ARGISNULL(1) ? (Datum) 0 : PG_GETARG_DATUM(1);

	memset(&elem, 0, sizeof(JsonbInState));

	datum_to_jsonb(val, PG_ARGISNULL(1), &elem, state->val_category,
				   state->val_output_func, false);

	jbelem = JsonbValueToJsonb(elem.res);

	/* switch to the aggregate context for accumulation operations */

	oldcontext = MemoryContextSwitchTo(aggcontext);

	it = JsonbIteratorInit(&jbelem->root);

	while ((type = JsonbIteratorNext(&it, &v, false)) != WJB_DONE)
	{
		switch (type)
		{
			case WJB_BEGIN_ARRAY:
				if (v.val.array.rawScalar)
					single_scalar = true;
				else
					result->res = pushJsonbValue(&result->parseState,
												 type, NULL);
				break;
			case WJB_END_ARRAY:
				if (!single_scalar)
					result->res = pushJsonbValue(&result->parseState,
												 type, NULL);
				break;
			case WJB_BEGIN_OBJECT:
			case WJB_END_OBJECT:
				result->res = pushJsonbValue(&result->parseState,
											 type, NULL);
				break;
			case WJB_ELEM:
			case WJB_KEY:
			case WJB_VALUE:
				if (v.type == jbvString)
				{
					/* copy string values in the aggregate context */
					char	   *buf = palloc(v.val.string.len + 1);

					snprintf(buf, v.val.string.len + 1, "%s", v.val.string.val);
					v.val.string.val = buf;
				}
				else if (v.type == jbvNumeric)
				{
					/* same for numeric */
					v.val.numeric =
					DatumGetNumeric(DirectFunctionCall1(numeric_uplus,
											NumericGetDatum(v.val.numeric)));
				}
				result->res = pushJsonbValue(&result->parseState,
											 type, &v);
				break;
			default:
				elog(ERROR, "unknown jsonb iterator token type");
		}
	}

	MemoryContextSwitchTo(oldcontext);

	PG_RETURN_POINTER(state);
}

Datum
jsonb_agg_finalfn(PG_FUNCTION_ARGS)
{
	JsonbAggState *arg;
	JsonbInState result;
	Jsonb	   *out;

	/* cannot be called directly because of internal-type argument */
	Assert(AggCheckCallContext(fcinfo, NULL));

	if (PG_ARGISNULL(0))
		PG_RETURN_NULL();		/* returns null iff no input values */

	arg = (JsonbAggState *) PG_GETARG_POINTER(0);

	/*
	 * We need to do a shallow clone of the argument in case the final
	 * function is called more than once, so we avoid changing the argument. A
	 * shallow clone is sufficient as we aren't going to change any of the
	 * values, just add the final array end marker.
	 */

	result.parseState = clone_parse_state(arg->res->parseState);

	result.res = pushJsonbValue(&result.parseState,
								WJB_END_ARRAY, NULL);

	out = JsonbValueToJsonb(result.res);

	PG_RETURN_POINTER(out);
}

/*
 * jsonb_object_agg aggregate function
 */
Datum
jsonb_object_agg_transfn(PG_FUNCTION_ARGS)
{
	MemoryContext oldcontext,
				aggcontext;
	JsonbInState elem;
	JsonbAggState *state;
	Datum		val;
	JsonbInState *result;
	bool		single_scalar;
	JsonbIterator *it;
	Jsonb	   *jbkey,
			   *jbval;
	JsonbValue	v;
	JsonbIteratorToken type;

	if (!AggCheckCallContext(fcinfo, &aggcontext))
	{
		/* cannot be called directly because of internal-type argument */
		elog(ERROR, "jsonb_object_agg_transfn called in non-aggregate context");
	}

	/* set up the accumulator on the first go round */

	if (PG_ARGISNULL(0))
	{
		Oid			arg_type;

		oldcontext = MemoryContextSwitchTo(aggcontext);
		state = palloc(sizeof(JsonbAggState));
		result = palloc0(sizeof(JsonbInState));
		state->res = result;
		result->res = pushJsonbValue(&result->parseState,
									 WJB_BEGIN_OBJECT, NULL);
		MemoryContextSwitchTo(oldcontext);

		arg_type = get_fn_expr_argtype(fcinfo->flinfo, 1);

		if (arg_type == InvalidOid)
			ereport(ERROR,
					(errcode(ERRCODE_INVALID_PARAMETER_VALUE),
					 errmsg("could not determine input data type")));

		jsonb_categorize_type(arg_type, &state->key_category,
							  &state->key_output_func);

		arg_type = get_fn_expr_argtype(fcinfo->flinfo, 2);

		if (arg_type == InvalidOid)
			ereport(ERROR,
					(errcode(ERRCODE_INVALID_PARAMETER_VALUE),
					 errmsg("could not determine input data type")));

		jsonb_categorize_type(arg_type, &state->val_category,
							  &state->val_output_func);
	}
	else
	{
		state = (JsonbAggState *) PG_GETARG_POINTER(0);
		result = state->res;
	}

	/* turn the argument into jsonb in the normal function context */

	if (PG_ARGISNULL(1))
		ereport(ERROR,
				(errcode(ERRCODE_INVALID_PARAMETER_VALUE),
				 errmsg("field name must not be null")));

	val = PG_GETARG_DATUM(1);

	memset(&elem, 0, sizeof(JsonbInState));

	datum_to_jsonb(val, false, &elem, state->key_category,
				   state->key_output_func, true);

	jbkey = JsonbValueToJsonb(elem.res);
<<<<<<< HEAD

	val = PG_ARGISNULL(2) ? (Datum) 0 : PG_GETARG_DATUM(2);

	memset(&elem, 0, sizeof(JsonbInState));

	datum_to_jsonb(val, PG_ARGISNULL(2), &elem, state->val_category,
				   state->val_output_func, false);

=======

	val = PG_ARGISNULL(2) ? (Datum) 0 : PG_GETARG_DATUM(2);

	memset(&elem, 0, sizeof(JsonbInState));

	datum_to_jsonb(val, PG_ARGISNULL(2), &elem, state->val_category,
				   state->val_output_func, false);

>>>>>>> e77ea9db
	jbval = JsonbValueToJsonb(elem.res);

	it = JsonbIteratorInit(&jbkey->root);

	/* switch to the aggregate context for accumulation operations */

	oldcontext = MemoryContextSwitchTo(aggcontext);

	/*
	 * keys should be scalar, and we should have already checked for that
	 * above when calling datum_to_jsonb, so we only need to look for these
	 * things.
	 */

	while ((type = JsonbIteratorNext(&it, &v, false)) != WJB_DONE)
	{
		switch (type)
		{
			case WJB_BEGIN_ARRAY:
				if (!v.val.array.rawScalar)
					elog(ERROR, "unexpected structure for key");
				break;
			case WJB_ELEM:
				if (v.type == jbvString)
				{
					/* copy string values in the aggregate context */
					char	   *buf = palloc(v.val.string.len + 1);

					snprintf(buf, v.val.string.len + 1, "%s", v.val.string.val);
					v.val.string.val = buf;
				}
				else
				{
					ereport(ERROR,
							(errcode(ERRCODE_INVALID_PARAMETER_VALUE),
							 errmsg("object keys must be strings")));
				}
				result->res = pushJsonbValue(&result->parseState,
											 WJB_KEY, &v);
				break;
			case WJB_END_ARRAY:
				break;
			default:
				elog(ERROR, "unexpected structure for key");
				break;
		}
	}

	it = JsonbIteratorInit(&jbval->root);

	single_scalar = false;

	/*
	 * values can be anything, including structured and null, so we treat them
	 * as in json_agg_transfn, except that single scalars are always pushed as
	 * WJB_VALUE items.
	 */

	while ((type = JsonbIteratorNext(&it, &v, false)) != WJB_DONE)
	{
		switch (type)
		{
			case WJB_BEGIN_ARRAY:
				if (v.val.array.rawScalar)
					single_scalar = true;
				else
					result->res = pushJsonbValue(&result->parseState,
												 type, NULL);
				break;
			case WJB_END_ARRAY:
				if (!single_scalar)
					result->res = pushJsonbValue(&result->parseState,
												 type, NULL);
				break;
			case WJB_BEGIN_OBJECT:
			case WJB_END_OBJECT:
				result->res = pushJsonbValue(&result->parseState,
											 type, NULL);
				break;
			case WJB_ELEM:
			case WJB_KEY:
			case WJB_VALUE:
				if (v.type == jbvString)
				{
					/* copy string values in the aggregate context */
					char	   *buf = palloc(v.val.string.len + 1);

					snprintf(buf, v.val.string.len + 1, "%s", v.val.string.val);
					v.val.string.val = buf;
				}
				else if (v.type == jbvNumeric)
				{
					/* same for numeric */
					v.val.numeric =
					DatumGetNumeric(DirectFunctionCall1(numeric_uplus,
											NumericGetDatum(v.val.numeric)));
				}
				result->res = pushJsonbValue(&result->parseState,
											 single_scalar ? WJB_VALUE : type,
											 &v);
				break;
			default:
				elog(ERROR, "unknown jsonb iterator token type");
		}
	}

	MemoryContextSwitchTo(oldcontext);

	PG_RETURN_POINTER(state);
}

Datum
jsonb_object_agg_finalfn(PG_FUNCTION_ARGS)
{
	JsonbAggState *arg;
	JsonbInState result;
	Jsonb	   *out;

	/* cannot be called directly because of internal-type argument */
	Assert(AggCheckCallContext(fcinfo, NULL));

	if (PG_ARGISNULL(0))
		PG_RETURN_NULL();		/* returns null iff no input values */

	arg = (JsonbAggState *) PG_GETARG_POINTER(0);

	/*
	 * We need to do a shallow clone of the argument's res field in case the
	 * final function is called more than once, so we avoid changing the
	 * aggregate state value.  A shallow clone is sufficient as we aren't
	 * going to change any of the values, just add the final object end
	 * marker.
	 */

	result.parseState = clone_parse_state(arg->res->parseState);

	result.res = pushJsonbValue(&result.parseState,
								WJB_END_OBJECT, NULL);

	out = JsonbValueToJsonb(result.res);

	PG_RETURN_POINTER(out);
}<|MERGE_RESOLUTION|>--- conflicted
+++ resolved
@@ -1788,7 +1788,6 @@
 				   state->key_output_func, true);
 
 	jbkey = JsonbValueToJsonb(elem.res);
-<<<<<<< HEAD
 
 	val = PG_ARGISNULL(2) ? (Datum) 0 : PG_GETARG_DATUM(2);
 
@@ -1797,16 +1796,6 @@
 	datum_to_jsonb(val, PG_ARGISNULL(2), &elem, state->val_category,
 				   state->val_output_func, false);
 
-=======
-
-	val = PG_ARGISNULL(2) ? (Datum) 0 : PG_GETARG_DATUM(2);
-
-	memset(&elem, 0, sizeof(JsonbInState));
-
-	datum_to_jsonb(val, PG_ARGISNULL(2), &elem, state->val_category,
-				   state->val_output_func, false);
-
->>>>>>> e77ea9db
 	jbval = JsonbValueToJsonb(elem.res);
 
 	it = JsonbIteratorInit(&jbkey->root);
