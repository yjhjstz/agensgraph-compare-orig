/*-------------------------------------------------------------------------
 *
 * planner.c
 *	  The query optimizer external interface.
 *
 * Portions Copyright (c) 1996-2016, PostgreSQL Global Development Group
 * Portions Copyright (c) 1994, Regents of the University of California
 *
 *
 * IDENTIFICATION
 *	  src/backend/optimizer/plan/planner.c
 *
 *-------------------------------------------------------------------------
 */

#include "postgres.h"

#include <limits.h>
#include <math.h>

#include "access/htup_details.h"
#include "access/parallel.h"
#include "access/sysattr.h"
#include "access/xact.h"
#include "catalog/pg_constraint_fn.h"
#include "catalog/pg_type.h"
#include "executor/executor.h"
#include "executor/nodeAgg.h"
#include "foreign/fdwapi.h"
#include "miscadmin.h"
#include "lib/bipartite_match.h"
#include "nodes/graphnodes.h"
#include "nodes/makefuncs.h"
#include "nodes/nodeFuncs.h"
#ifdef OPTIMIZER_DEBUG
#include "nodes/print.h"
#endif
#include "optimizer/clauses.h"
#include "optimizer/cost.h"
#include "optimizer/pathnode.h"
#include "optimizer/paths.h"
#include "optimizer/plancat.h"
#include "optimizer/planmain.h"
#include "optimizer/planner.h"
#include "optimizer/prep.h"
#include "optimizer/subselect.h"
#include "optimizer/tlist.h"
#include "optimizer/var.h"
#include "parser/analyze.h"
#include "parser/parsetree.h"
#include "parser/parse_agg.h"
#include "rewrite/rewriteManip.h"
#include "storage/dsm_impl.h"
#include "utils/rel.h"
#include "utils/selfuncs.h"
#include "utils/lsyscache.h"
#include "utils/syscache.h"


/* GUC parameters */
double		cursor_tuple_fraction = DEFAULT_CURSOR_TUPLE_FRACTION;
int			force_parallel_mode = FORCE_PARALLEL_OFF;

/* Hook for plugins to get control in planner() */
planner_hook_type planner_hook = NULL;

/* Hook for plugins to get control when grouping_planner() plans upper rels */
create_upper_paths_hook_type create_upper_paths_hook = NULL;


/* Expression kind codes for preprocess_expression */
#define EXPRKIND_QUAL			0
#define EXPRKIND_TARGET			1
#define EXPRKIND_RTFUNC			2
#define EXPRKIND_RTFUNC_LATERAL 3
#define EXPRKIND_VALUES			4
#define EXPRKIND_VALUES_LATERAL 5
#define EXPRKIND_LIMIT			6
#define EXPRKIND_APPINFO		7
#define EXPRKIND_PHV			8
#define EXPRKIND_TABLESAMPLE	9
#define EXPRKIND_ARBITER_ELEM	10

/* Passthrough data for standard_qp_callback */
typedef struct
{
	List	   *tlist;			/* preprocessed query targetlist */
	List	   *activeWindows;	/* active windows, if any */
	List	   *groupClause;	/* overrides parse->groupClause */
} standard_qp_extra;

/* Local functions */
static Node *preprocess_expression(PlannerInfo *root, Node *expr, int kind);
static void preprocess_qual_conditions(PlannerInfo *root, Node *jtnode);
<<<<<<< HEAD
static void preprocess_graph_pattern(PlannerInfo *root, List *pattern);
static Plan *inheritance_planner(PlannerInfo *root);
static Plan *grouping_planner(PlannerInfo *root, double tuple_fraction);
=======
static void inheritance_planner(PlannerInfo *root);
static void grouping_planner(PlannerInfo *root, bool inheritance_update,
				 double tuple_fraction);
>>>>>>> e77ea9db
static void preprocess_rowmarks(PlannerInfo *root);
static double preprocess_limit(PlannerInfo *root,
				 double tuple_fraction,
				 int64 *offset_est, int64 *count_est);
static bool limit_needed(Query *parse);
static void remove_useless_groupby_columns(PlannerInfo *root);
static List *preprocess_groupclause(PlannerInfo *root, List *force);
static List *extract_rollup_sets(List *groupingSets);
static List *reorder_grouping_sets(List *groupingSets, List *sortclause);
static void standard_qp_callback(PlannerInfo *root, void *extra);
static double get_number_of_groups(PlannerInfo *root,
					 double path_rows,
					 List *rollup_lists,
					 List *rollup_groupclauses);
static Size estimate_hashagg_tablesize(Path *path,
						   const AggClauseCosts *agg_costs,
						   double dNumGroups);
static RelOptInfo *create_grouping_paths(PlannerInfo *root,
					  RelOptInfo *input_rel,
					  PathTarget *target,
					  const AggClauseCosts *agg_costs,
					  List *rollup_lists,
					  List *rollup_groupclauses);
static RelOptInfo *create_window_paths(PlannerInfo *root,
					RelOptInfo *input_rel,
					PathTarget *input_target,
					PathTarget *output_target,
					List *tlist,
					WindowFuncLists *wflists,
					List *activeWindows);
static void create_one_window_path(PlannerInfo *root,
					   RelOptInfo *window_rel,
					   Path *path,
					   PathTarget *input_target,
					   PathTarget *output_target,
					   List *tlist,
					   WindowFuncLists *wflists,
					   List *activeWindows);
static RelOptInfo *create_distinct_paths(PlannerInfo *root,
					  RelOptInfo *input_rel);
static RelOptInfo *create_ordered_paths(PlannerInfo *root,
					 RelOptInfo *input_rel,
					 PathTarget *target,
					 double limit_tuples);
static PathTarget *make_group_input_target(PlannerInfo *root,
						PathTarget *final_target);
static PathTarget *make_partial_grouping_target(PlannerInfo *root,
							 PathTarget *grouping_target);
static List *postprocess_setop_tlist(List *new_tlist, List *orig_tlist);
static List *select_active_windows(PlannerInfo *root, WindowFuncLists *wflists);
static PathTarget *make_window_input_target(PlannerInfo *root,
						 PathTarget *final_target,
						 List *activeWindows);
static List *make_pathkeys_for_window(PlannerInfo *root, WindowClause *wc,
						 List *tlist);
static PathTarget *make_sort_input_target(PlannerInfo *root,
					   PathTarget *final_target,
					   bool *have_postponed_srfs);


/*****************************************************************************
 *
 *	   Query optimizer entry point
 *
 * To support loadable plugins that monitor or modify planner behavior,
 * we provide a hook variable that lets a plugin get control before and
 * after the standard planning process.  The plugin would normally call
 * standard_planner().
 *
 * Note to plugin authors: standard_planner() scribbles on its Query input,
 * so you'd better copy that data structure if you want to plan more than once.
 *
 *****************************************************************************/
PlannedStmt *
planner(Query *parse, int cursorOptions, ParamListInfo boundParams)
{
	PlannedStmt *result;

	if (planner_hook)
		result = (*planner_hook) (parse, cursorOptions, boundParams);
	else
		result = standard_planner(parse, cursorOptions, boundParams);
	return result;
}

PlannedStmt *
standard_planner(Query *parse, int cursorOptions, ParamListInfo boundParams)
{
	PlannedStmt *result;
	PlannerGlobal *glob;
	double		tuple_fraction;
	PlannerInfo *root;
	RelOptInfo *final_rel;
	Path	   *best_path;
	Plan	   *top_plan;
	ListCell   *lp,
			   *lr;

	/* Cursor options may come from caller or from DECLARE CURSOR stmt */
	if (parse->utilityStmt &&
		IsA(parse->utilityStmt, DeclareCursorStmt))
		cursorOptions |= ((DeclareCursorStmt *) parse->utilityStmt)->options;

	/*
	 * Set up global state for this planner invocation.  This data is needed
	 * across all levels of sub-Query that might exist in the given command,
	 * so we keep it in a separate struct that's linked to by each per-Query
	 * PlannerInfo.
	 */
	glob = makeNode(PlannerGlobal);

	glob->boundParams = boundParams;
	glob->subplans = NIL;
	glob->subroots = NIL;
	glob->rewindPlanIDs = NULL;
	glob->finalrtable = NIL;
	glob->finalrowmarks = NIL;
	glob->resultRelations = NIL;
	glob->relationOids = NIL;
	glob->invalItems = NIL;
	glob->nParamExec = 0;
	glob->lastPHId = 0;
	glob->lastRowMarkId = 0;
	glob->lastPlanNodeId = 0;
	glob->transientPlan = false;
	glob->dependsOnRole = false;

	/*
	 * Assess whether it's feasible to use parallel mode for this query. We
	 * can't do this in a standalone backend, or if the command will try to
	 * modify any data, or if this is a cursor operation, or if GUCs are set
	 * to values that don't permit parallelism, or if parallel-unsafe
	 * functions are present in the query tree.
	 *
	 * For now, we don't try to use parallel mode if we're running inside a
	 * parallel worker.  We might eventually be able to relax this
	 * restriction, but for now it seems best not to have parallel workers
	 * trying to create their own parallel workers.
	 *
	 * We can't use parallelism in serializable mode because the predicate
	 * locking code is not parallel-aware.  It's not catastrophic if someone
	 * tries to run a parallel plan in serializable mode; it just won't get
	 * any workers and will run serially.  But it seems like a good heuristic
	 * to assume that the same serialization level will be in effect at plan
	 * time and execution time, so don't generate a parallel plan if we're in
	 * serializable mode.
	 */
	glob->parallelModeOK = (cursorOptions & CURSOR_OPT_PARALLEL_OK) != 0 &&
		IsUnderPostmaster && dynamic_shared_memory_type != DSM_IMPL_NONE &&
		parse->commandType == CMD_SELECT && !parse->hasModifyingCTE &&
		parse->utilityStmt == NULL && max_parallel_workers_per_gather > 0 &&
		!IsParallelWorker() && !IsolationIsSerializable() &&
		!has_parallel_hazard((Node *) parse, true);

	/*
	 * glob->parallelModeNeeded should tell us whether it's necessary to
	 * impose the parallel mode restrictions, but we don't actually want to
	 * impose them unless we choose a parallel plan, so it is normally set
	 * only if a parallel plan is chosen (see create_gather_plan).  That way,
	 * people who mislabel their functions but don't use parallelism anyway
	 * aren't harmed.  But when force_parallel_mode is set, we enable the
	 * restrictions whenever possible for testing purposes.
	 */
	glob->parallelModeNeeded = glob->parallelModeOK &&
		(force_parallel_mode != FORCE_PARALLEL_OFF);

	/* Determine what fraction of the plan is likely to be scanned */
	if (cursorOptions & CURSOR_OPT_FAST_PLAN)
	{
		/*
		 * We have no real idea how many tuples the user will ultimately FETCH
		 * from a cursor, but it is often the case that he doesn't want 'em
		 * all, or would prefer a fast-start plan anyway so that he can
		 * process some of the tuples sooner.  Use a GUC parameter to decide
		 * what fraction to optimize for.
		 */
		tuple_fraction = cursor_tuple_fraction;

		/*
		 * We document cursor_tuple_fraction as simply being a fraction, which
		 * means the edge cases 0 and 1 have to be treated specially here.  We
		 * convert 1 to 0 ("all the tuples") and 0 to a very small fraction.
		 */
		if (tuple_fraction >= 1.0)
			tuple_fraction = 0.0;
		else if (tuple_fraction <= 0.0)
			tuple_fraction = 1e-10;
	}
	else
	{
		/* Default assumption is we need all the tuples */
		tuple_fraction = 0.0;
	}

	/* primary planning entry point (may recurse for subqueries) */
	root = subquery_planner(glob, parse, NULL,
							false, tuple_fraction);

	/* Select best Path and turn it into a Plan */
	final_rel = fetch_upper_rel(root, UPPERREL_FINAL, NULL);
	best_path = get_cheapest_fractional_path(final_rel, tuple_fraction);

	top_plan = create_plan(root, best_path);

	/*
	 * If creating a plan for a scrollable cursor, make sure it can run
	 * backwards on demand.  Add a Material node at the top at need.
	 */
	if (cursorOptions & CURSOR_OPT_SCROLL)
	{
		if (!ExecSupportsBackwardScan(top_plan))
		{
			Plan	   *sub_plan = top_plan;

			top_plan = materialize_finished_plan(sub_plan);

			/*
			 * XXX horrid kluge: if there are any initPlans attached to the
			 * formerly-top plan node, move them up to the Material node. This
			 * prevents failure in SS_finalize_plan, which see for comments.
			 * We don't bother adjusting the sub_plan's cost estimate for
			 * this.
			 */
			top_plan->initPlan = sub_plan->initPlan;
			sub_plan->initPlan = NIL;
		}
	}

	/*
	 * Optionally add a Gather node for testing purposes, provided this is
	 * actually a safe thing to do.  (Note: we assume adding a Material node
	 * above did not change the parallel safety of the plan, so we can still
	 * rely on best_path->parallel_safe.  However, that flag doesn't account
	 * for initPlans, which render the plan parallel-unsafe.)
	 */
	if (force_parallel_mode != FORCE_PARALLEL_OFF &&
		best_path->parallel_safe &&
		top_plan->initPlan == NIL)
	{
		Gather	   *gather = makeNode(Gather);

		gather->plan.targetlist = top_plan->targetlist;
		gather->plan.qual = NIL;
		gather->plan.lefttree = top_plan;
		gather->plan.righttree = NULL;
		gather->num_workers = 1;
		gather->single_copy = true;
		gather->invisible = (force_parallel_mode == FORCE_PARALLEL_REGRESS);

		/*
		 * Ideally we'd use cost_gather here, but setting up dummy path data
		 * to satisfy it doesn't seem much cleaner than knowing what it does.
		 */
		gather->plan.startup_cost = top_plan->startup_cost +
			parallel_setup_cost;
		gather->plan.total_cost = top_plan->total_cost +
			parallel_setup_cost + parallel_tuple_cost * top_plan->plan_rows;
		gather->plan.plan_rows = top_plan->plan_rows;
		gather->plan.plan_width = top_plan->plan_width;
		gather->plan.parallel_aware = false;

		/* use parallel mode for parallel plans. */
		root->glob->parallelModeNeeded = true;

		top_plan = &gather->plan;
	}

	/*
	 * If any Params were generated, run through the plan tree and compute
	 * each plan node's extParam/allParam sets.  Ideally we'd merge this into
	 * set_plan_references' tree traversal, but for now it has to be separate
	 * because we need to visit subplans before not after main plan.
	 */
	if (glob->nParamExec > 0)
	{
		Assert(list_length(glob->subplans) == list_length(glob->subroots));
		forboth(lp, glob->subplans, lr, glob->subroots)
		{
			Plan	   *subplan = (Plan *) lfirst(lp);
			PlannerInfo *subroot = (PlannerInfo *) lfirst(lr);

			SS_finalize_plan(subroot, subplan);
		}
		SS_finalize_plan(root, top_plan);
	}

	/* final cleanup of the plan */
	Assert(glob->finalrtable == NIL);
	Assert(glob->finalrowmarks == NIL);
	Assert(glob->resultRelations == NIL);
	top_plan = set_plan_references(root, top_plan);
	/* ... and the subplans (both regular subplans and initplans) */
	Assert(list_length(glob->subplans) == list_length(glob->subroots));
	forboth(lp, glob->subplans, lr, glob->subroots)
	{
		Plan	   *subplan = (Plan *) lfirst(lp);
		PlannerInfo *subroot = (PlannerInfo *) lfirst(lr);

		lfirst(lp) = set_plan_references(subroot, subplan);
	}

	/* build the PlannedStmt result */
	result = makeNode(PlannedStmt);

	result->commandType = parse->commandType;
	result->queryId = parse->queryId;
	result->hasReturning = (parse->returningList != NIL);
	result->hasModifyingCTE = parse->hasModifyingCTE;
	result->canSetTag = parse->canSetTag;
	result->transientPlan = glob->transientPlan;
	result->dependsOnRole = glob->dependsOnRole;
	result->parallelModeNeeded = glob->parallelModeNeeded;
	result->planTree = top_plan;
	result->rtable = glob->finalrtable;
	result->resultRelations = glob->resultRelations;
	result->utilityStmt = parse->utilityStmt;
	result->subplans = glob->subplans;
	result->rewindPlanIDs = glob->rewindPlanIDs;
	result->rowMarks = glob->finalrowmarks;
	result->relationOids = glob->relationOids;
	result->invalItems = glob->invalItems;
	result->nParamExec = glob->nParamExec;

	return result;
}


/*--------------------
 * subquery_planner
 *	  Invokes the planner on a subquery.  We recurse to here for each
 *	  sub-SELECT found in the query tree.
 *
 * glob is the global state for the current planner run.
 * parse is the querytree produced by the parser & rewriter.
 * parent_root is the immediate parent Query's info (NULL at the top level).
 * hasRecursion is true if this is a recursive WITH query.
 * tuple_fraction is the fraction of tuples we expect will be retrieved.
 * tuple_fraction is interpreted as explained for grouping_planner, below.
 *
 * Basically, this routine does the stuff that should only be done once
 * per Query object.  It then calls grouping_planner.  At one time,
 * grouping_planner could be invoked recursively on the same Query object;
 * that's not currently true, but we keep the separation between the two
 * routines anyway, in case we need it again someday.
 *
 * subquery_planner will be called recursively to handle sub-Query nodes
 * found within the query's expressions and rangetable.
 *
 * Returns the PlannerInfo struct ("root") that contains all data generated
 * while planning the subquery.  In particular, the Path(s) attached to
 * the (UPPERREL_FINAL, NULL) upperrel represent our conclusions about the
 * cheapest way(s) to implement the query.  The top level will select the
 * best Path and pass it through createplan.c to produce a finished Plan.
 *--------------------
 */
PlannerInfo *
subquery_planner(PlannerGlobal *glob, Query *parse,
				 PlannerInfo *parent_root,
				 bool hasRecursion, double tuple_fraction)
{
	PlannerInfo *root;
	List	   *newWithCheckOptions;
	List	   *newHaving;
	bool		hasOuterJoins;
	RelOptInfo *final_rel;
	ListCell   *l;

	/* Create a PlannerInfo data structure for this subquery */
	root = makeNode(PlannerInfo);
	root->parse = parse;
	root->glob = glob;
	root->query_level = parent_root ? parent_root->query_level + 1 : 1;
	root->parent_root = parent_root;
	root->plan_params = NIL;
	root->outer_params = NULL;
	root->planner_cxt = CurrentMemoryContext;
	root->init_plans = NIL;
	root->cte_plan_ids = NIL;
	root->multiexpr_params = NIL;
	root->eq_classes = NIL;
	root->append_rel_list = NIL;
	root->rowMarks = NIL;
	memset(root->upper_rels, 0, sizeof(root->upper_rels));
	memset(root->upper_targets, 0, sizeof(root->upper_targets));
	root->processed_tlist = NIL;
	root->grouping_map = NULL;
	root->minmax_aggs = NIL;
	root->hasInheritedTarget = false;
	root->hasRecursion = hasRecursion;
	if (hasRecursion)
		root->wt_param_id = SS_assign_special_param(root);
	else
		root->wt_param_id = -1;
	root->non_recursive_path = NULL;

	/*
	 * If there is a WITH list, process each WITH query and build an initplan
	 * SubPlan structure for it.
	 */
	if (parse->cteList)
		SS_process_ctes(root);

	/*
	 * Look for ANY and EXISTS SubLinks in WHERE and JOIN/ON clauses, and try
	 * to transform them into joins.  Note that this step does not descend
	 * into subqueries; if we pull up any subqueries below, their SubLinks are
	 * processed just before pulling them up.
	 */
	if (parse->hasSubLinks)
		pull_up_sublinks(root);

	/*
	 * Scan the rangetable for set-returning functions, and inline them if
	 * possible (producing subqueries that might get pulled up next).
	 * Recursion issues here are handled in the same way as for SubLinks.
	 */
	inline_set_returning_functions(root);

	/*
	 * Check to see if any subqueries in the jointree can be merged into this
	 * query.
	 */
	pull_up_subqueries(root);

	/*
	 * If this is a simple UNION ALL query, flatten it into an appendrel. We
	 * do this now because it requires applying pull_up_subqueries to the leaf
	 * queries of the UNION ALL, which weren't touched above because they
	 * weren't referenced by the jointree (they will be after we do this).
	 */
	if (parse->setOperations)
		flatten_simple_union_all(root);

	/*
	 * Detect whether any rangetable entries are RTE_JOIN kind; if not, we can
	 * avoid the expense of doing flatten_join_alias_vars().  Also check for
	 * outer joins --- if none, we can skip reduce_outer_joins().  And check
	 * for LATERAL RTEs, too.  This must be done after we have done
	 * pull_up_subqueries(), of course.
	 */
	root->hasJoinRTEs = false;
	root->hasLateralRTEs = false;
	hasOuterJoins = false;
	foreach(l, parse->rtable)
	{
		RangeTblEntry *rte = (RangeTblEntry *) lfirst(l);

		if (rte->rtekind == RTE_JOIN)
		{
			root->hasJoinRTEs = true;
			if (IS_OUTER_JOIN(rte->jointype))
				hasOuterJoins = true;
		}
		if (rte->lateral)
			root->hasLateralRTEs = true;
	}

	/*
	 * Preprocess RowMark information.  We need to do this after subquery
	 * pullup (so that all non-inherited RTEs are present) and before
	 * inheritance expansion (so that the info is available for
	 * expand_inherited_tables to examine and modify).
	 */
	preprocess_rowmarks(root);

	/*
	 * Expand any rangetable entries that are inheritance sets into "append
	 * relations".  This can add entries to the rangetable, but they must be
	 * plain base relations not joins, so it's OK (and marginally more
	 * efficient) to do it after checking for join RTEs.  We must do it after
	 * pulling up subqueries, else we'd fail to handle inherited tables in
	 * subqueries.
	 */
	expand_inherited_tables(root);

	/*
	 * Set hasHavingQual to remember if HAVING clause is present.  Needed
	 * because preprocess_expression will reduce a constant-true condition to
	 * an empty qual list ... but "HAVING TRUE" is not a semantic no-op.
	 */
	root->hasHavingQual = (parse->havingQual != NULL);

	/* Clear this flag; might get set in distribute_qual_to_rels */
	root->hasPseudoConstantQuals = false;

	/*
	 * Do expression preprocessing on targetlist and quals, as well as other
	 * random expressions in the querytree.  Note that we do not need to
	 * handle sort/group expressions explicitly, because they are actually
	 * part of the targetlist.
	 */
	parse->targetList = (List *)
		preprocess_expression(root, (Node *) parse->targetList,
							  EXPRKIND_TARGET);

	newWithCheckOptions = NIL;
	foreach(l, parse->withCheckOptions)
	{
		WithCheckOption *wco = (WithCheckOption *) lfirst(l);

		wco->qual = preprocess_expression(root, wco->qual,
										  EXPRKIND_QUAL);
		if (wco->qual != NULL)
			newWithCheckOptions = lappend(newWithCheckOptions, wco);
	}
	parse->withCheckOptions = newWithCheckOptions;

	parse->returningList = (List *)
		preprocess_expression(root, (Node *) parse->returningList,
							  EXPRKIND_TARGET);

	preprocess_qual_conditions(root, (Node *) parse->jointree);

	parse->havingQual = preprocess_expression(root, parse->havingQual,
											  EXPRKIND_QUAL);

	foreach(l, parse->windowClause)
	{
		WindowClause *wc = (WindowClause *) lfirst(l);

		/* partitionClause/orderClause are sort/group expressions */
		wc->startOffset = preprocess_expression(root, wc->startOffset,
												EXPRKIND_LIMIT);
		wc->endOffset = preprocess_expression(root, wc->endOffset,
											  EXPRKIND_LIMIT);
	}

	parse->limitOffset = preprocess_expression(root, parse->limitOffset,
											   EXPRKIND_LIMIT);
	parse->limitCount = preprocess_expression(root, parse->limitCount,
											  EXPRKIND_LIMIT);

	if (parse->onConflict)
	{
		parse->onConflict->arbiterElems = (List *)
			preprocess_expression(root,
								  (Node *) parse->onConflict->arbiterElems,
								  EXPRKIND_ARBITER_ELEM);
		parse->onConflict->arbiterWhere =
			preprocess_expression(root,
								  parse->onConflict->arbiterWhere,
								  EXPRKIND_QUAL);
		parse->onConflict->onConflictSet = (List *)
			preprocess_expression(root,
								  (Node *) parse->onConflict->onConflictSet,
								  EXPRKIND_TARGET);
		parse->onConflict->onConflictWhere =
			preprocess_expression(root,
								  parse->onConflict->onConflictWhere,
								  EXPRKIND_QUAL);
		/* exclRelTlist contains only Vars, so no preprocessing needed */
	}

	root->append_rel_list = (List *)
		preprocess_expression(root, (Node *) root->append_rel_list,
							  EXPRKIND_APPINFO);

	/* Also need to preprocess expressions within RTEs */
	foreach(l, parse->rtable)
	{
		RangeTblEntry *rte = (RangeTblEntry *) lfirst(l);
		int			kind;

		if (rte->rtekind == RTE_RELATION)
		{
			if (rte->tablesample)
				rte->tablesample = (TableSampleClause *)
					preprocess_expression(root,
										  (Node *) rte->tablesample,
										  EXPRKIND_TABLESAMPLE);
		}
		else if (rte->rtekind == RTE_SUBQUERY)
		{
			/*
			 * We don't want to do all preprocessing yet on the subquery's
			 * expressions, since that will happen when we plan it.  But if it
			 * contains any join aliases of our level, those have to get
			 * expanded now, because planning of the subquery won't do it.
			 * That's only possible if the subquery is LATERAL.
			 */
			if (rte->lateral && root->hasJoinRTEs)
				rte->subquery = (Query *)
					flatten_join_alias_vars(root, (Node *) rte->subquery);
		}
		else if (rte->rtekind == RTE_FUNCTION)
		{
			/* Preprocess the function expression(s) fully */
			kind = rte->lateral ? EXPRKIND_RTFUNC_LATERAL : EXPRKIND_RTFUNC;
			rte->functions = (List *) preprocess_expression(root, (Node *) rte->functions, kind);
		}
		else if (rte->rtekind == RTE_VALUES)
		{
			/* Preprocess the values lists fully */
			kind = rte->lateral ? EXPRKIND_VALUES_LATERAL : EXPRKIND_VALUES;
			rte->values_lists = (List *)
				preprocess_expression(root, (Node *) rte->values_lists, kind);
		}
	}

	/* expressions for graph */
	preprocess_graph_pattern(root, parse->graph.pattern);
	parse->graph.exprs = (List *)
		preprocess_expression(root, (Node *) parse->graph.exprs,
							  EXPRKIND_TARGET);

	/*
	 * In some cases we may want to transfer a HAVING clause into WHERE. We
	 * cannot do so if the HAVING clause contains aggregates (obviously) or
	 * volatile functions (since a HAVING clause is supposed to be executed
	 * only once per group).  We also can't do this if there are any nonempty
	 * grouping sets; moving such a clause into WHERE would potentially change
	 * the results, if any referenced column isn't present in all the grouping
	 * sets.  (If there are only empty grouping sets, then the HAVING clause
	 * must be degenerate as discussed below.)
	 *
	 * Also, it may be that the clause is so expensive to execute that we're
	 * better off doing it only once per group, despite the loss of
	 * selectivity.  This is hard to estimate short of doing the entire
	 * planning process twice, so we use a heuristic: clauses containing
	 * subplans are left in HAVING.  Otherwise, we move or copy the HAVING
	 * clause into WHERE, in hopes of eliminating tuples before aggregation
	 * instead of after.
	 *
	 * If the query has explicit grouping then we can simply move such a
	 * clause into WHERE; any group that fails the clause will not be in the
	 * output because none of its tuples will reach the grouping or
	 * aggregation stage.  Otherwise we must have a degenerate (variable-free)
	 * HAVING clause, which we put in WHERE so that query_planner() can use it
	 * in a gating Result node, but also keep in HAVING to ensure that we
	 * don't emit a bogus aggregated row. (This could be done better, but it
	 * seems not worth optimizing.)
	 *
	 * Note that both havingQual and parse->jointree->quals are in
	 * implicitly-ANDed-list form at this point, even though they are declared
	 * as Node *.
	 */
	newHaving = NIL;
	foreach(l, (List *) parse->havingQual)
	{
		Node	   *havingclause = (Node *) lfirst(l);

		if ((parse->groupClause && parse->groupingSets) ||
			contain_agg_clause(havingclause) ||
			contain_volatile_functions(havingclause) ||
			contain_subplans(havingclause))
		{
			/* keep it in HAVING */
			newHaving = lappend(newHaving, havingclause);
		}
		else if (parse->groupClause && !parse->groupingSets)
		{
			/* move it to WHERE */
			parse->jointree->quals = (Node *)
				lappend((List *) parse->jointree->quals, havingclause);
		}
		else
		{
			/* put a copy in WHERE, keep it in HAVING */
			parse->jointree->quals = (Node *)
				lappend((List *) parse->jointree->quals,
						copyObject(havingclause));
			newHaving = lappend(newHaving, havingclause);
		}
	}
	parse->havingQual = (Node *) newHaving;

	/* Remove any redundant GROUP BY columns */
	remove_useless_groupby_columns(root);

	/*
	 * If we have any outer joins, try to reduce them to plain inner joins.
	 * This step is most easily done after we've done expression
	 * preprocessing.
	 */
	if (hasOuterJoins)
		reduce_outer_joins(root);

	/*
	 * Do the main planning.  If we have an inherited target relation, that
	 * needs special processing, else go straight to grouping_planner.
	 */
	if (parse->resultRelation &&
		rt_fetch(parse->resultRelation, parse->rtable)->inh)
		inheritance_planner(root);
	else
<<<<<<< HEAD
	{
		plan = grouping_planner(root, tuple_fraction);
		if (parse->commandType == CMD_GRAPHWRITE)
		{
			plan = (Plan *) make_modifygraph(root, parse->canSetTag,
											 parse->graph.writeOp,
											 parse->graph.last,
											 parse->graph.detach,
											 plan, parse->graph.pattern,
											 parse->graph.exprs);
		}
		/* If it's not SELECT, we need a ModifyTable node */
		else if (parse->commandType != CMD_SELECT)
		{
			List	   *withCheckOptionLists;
			List	   *returningLists;
			List	   *rowMarks;

			/*
			 * Set up the WITH CHECK OPTION and RETURNING lists-of-lists, if
			 * needed.
			 */
			if (parse->withCheckOptions)
				withCheckOptionLists = list_make1(parse->withCheckOptions);
			else
				withCheckOptionLists = NIL;

			if (parse->returningList)
				returningLists = list_make1(parse->returningList);
			else
				returningLists = NIL;

			/*
			 * If there was a FOR [KEY] UPDATE/SHARE clause, the LockRows node
			 * will have dealt with fetching non-locked marked rows, else we
			 * need to have ModifyTable do that.
			 */
			if (parse->rowMarks)
				rowMarks = NIL;
			else
				rowMarks = root->rowMarks;
=======
		grouping_planner(root, false, tuple_fraction);
>>>>>>> e77ea9db

	/*
	 * Capture the set of outer-level param IDs we have access to, for use in
	 * extParam/allParam calculations later.
	 */
	SS_identify_outer_params(root);

	/*
	 * If any initPlans were created in this query level, increment the
	 * surviving Paths' costs to account for them.  They won't actually get
	 * attached to the plan tree till create_plan() runs, but we want to be
	 * sure their costs are included now.
	 */
	final_rel = fetch_upper_rel(root, UPPERREL_FINAL, NULL);
	SS_charge_for_initplans(root, final_rel);

	/*
	 * Make sure we've identified the cheapest Path for the final rel.  (By
	 * doing this here not in grouping_planner, we include initPlan costs in
	 * the decision, though it's unlikely that will change anything.)
	 */
	set_cheapest(final_rel);

	return root;
}

/*
 * preprocess_expression
 *		Do subquery_planner's preprocessing work for an expression,
 *		which can be a targetlist, a WHERE clause (including JOIN/ON
 *		conditions), a HAVING clause, or a few other things.
 */
static Node *
preprocess_expression(PlannerInfo *root, Node *expr, int kind)
{
	/*
	 * Fall out quickly if expression is empty.  This occurs often enough to
	 * be worth checking.  Note that null->null is the correct conversion for
	 * implicit-AND result format, too.
	 */
	if (expr == NULL)
		return NULL;

	/*
	 * If the query has any join RTEs, replace join alias variables with
	 * base-relation variables.  We must do this before sublink processing,
	 * else sublinks expanded out from join aliases would not get processed.
	 * We can skip it in non-lateral RTE functions, VALUES lists, and
	 * TABLESAMPLE clauses, however, since they can't contain any Vars of the
	 * current query level.
	 */
	if (root->hasJoinRTEs &&
		!(kind == EXPRKIND_RTFUNC ||
		  kind == EXPRKIND_VALUES ||
		  kind == EXPRKIND_TABLESAMPLE))
		expr = flatten_join_alias_vars(root, expr);

	/*
	 * Simplify constant expressions.
	 *
	 * Note: an essential effect of this is to convert named-argument function
	 * calls to positional notation and insert the current actual values of
	 * any default arguments for functions.  To ensure that happens, we *must*
	 * process all expressions here.  Previous PG versions sometimes skipped
	 * const-simplification if it didn't seem worth the trouble, but we can't
	 * do that anymore.
	 *
	 * Note: this also flattens nested AND and OR expressions into N-argument
	 * form.  All processing of a qual expression after this point must be
	 * careful to maintain AND/OR flatness --- that is, do not generate a tree
	 * with AND directly under AND, nor OR directly under OR.
	 */
	expr = eval_const_expressions(root, expr);

	/*
	 * If it's a qual or havingQual, canonicalize it.
	 */
	if (kind == EXPRKIND_QUAL)
	{
		expr = (Node *) canonicalize_qual((Expr *) expr);

#ifdef OPTIMIZER_DEBUG
		printf("After canonicalize_qual()\n");
		pprint(expr);
#endif
	}

	/* Expand SubLinks to SubPlans */
	if (root->parse->hasSubLinks)
		expr = SS_process_sublinks(root, expr, (kind == EXPRKIND_QUAL));

	/*
	 * XXX do not insert anything here unless you have grokked the comments in
	 * SS_replace_correlation_vars ...
	 */

	/* Replace uplevel vars with Param nodes (this IS possible in VALUES) */
	if (root->query_level > 1)
		expr = SS_replace_correlation_vars(root, expr);

	/*
	 * If it's a qual or havingQual, convert it to implicit-AND format. (We
	 * don't want to do this before eval_const_expressions, since the latter
	 * would be unable to simplify a top-level AND correctly. Also,
	 * SS_process_sublinks expects explicit-AND format.)
	 */
	if (kind == EXPRKIND_QUAL)
		expr = (Node *) make_ands_implicit((Expr *) expr);

	return expr;
}

/*
 * preprocess_qual_conditions
 *		Recursively scan the query's jointree and do subquery_planner's
 *		preprocessing work on each qual condition found therein.
 */
static void
preprocess_qual_conditions(PlannerInfo *root, Node *jtnode)
{
	if (jtnode == NULL)
		return;
	if (IsA(jtnode, RangeTblRef))
	{
		/* nothing to do here */
	}
	else if (IsA(jtnode, FromExpr))
	{
		FromExpr   *f = (FromExpr *) jtnode;
		ListCell   *l;

		foreach(l, f->fromlist)
			preprocess_qual_conditions(root, lfirst(l));

		f->quals = preprocess_expression(root, f->quals, EXPRKIND_QUAL);
	}
	else if (IsA(jtnode, JoinExpr))
	{
		JoinExpr   *j = (JoinExpr *) jtnode;

		preprocess_qual_conditions(root, j->larg);
		preprocess_qual_conditions(root, j->rarg);

		j->quals = preprocess_expression(root, j->quals, EXPRKIND_QUAL);
	}
	else
		elog(ERROR, "unrecognized node type: %d",
			 (int) nodeTag(jtnode));
}

static void
preprocess_graph_pattern(PlannerInfo *root, List *pattern)
{
	ListCell *lp;

	foreach(lp, pattern)
	{
		GraphPath  *p = (GraphPath *) lfirst(lp);
		ListCell   *le;

		foreach(le, p->chain)
		{
			Node *elem = (Node *) lfirst(le);

			if (nodeTag(elem) == T_GraphVertex)
			{
				GraphVertex *gvertex = (GraphVertex *) elem;

				if (gvertex->create)
					gvertex->prop_map = preprocess_expression(root,
												(Node *) gvertex->prop_map,
												EXPRKIND_VALUES);
			}
			else
			{
				GraphEdge *gedge = (GraphEdge *) elem;

				Assert(nodeTag(elem) == T_GraphEdge);

				gedge->prop_map = preprocess_expression(root,
												(Node *) gedge->prop_map,
												EXPRKIND_VALUES);
			}
		}
	}
}

/*
 * preprocess_phv_expression
 *	  Do preprocessing on a PlaceHolderVar expression that's been pulled up.
 *
 * If a LATERAL subquery references an output of another subquery, and that
 * output must be wrapped in a PlaceHolderVar because of an intermediate outer
 * join, then we'll push the PlaceHolderVar expression down into the subquery
 * and later pull it back up during find_lateral_references, which runs after
 * subquery_planner has preprocessed all the expressions that were in the
 * current query level to start with.  So we need to preprocess it then.
 */
Expr *
preprocess_phv_expression(PlannerInfo *root, Expr *expr)
{
	return (Expr *) preprocess_expression(root, (Node *) expr, EXPRKIND_PHV);
}

/*
 * inheritance_planner
 *	  Generate Paths in the case where the result relation is an
 *	  inheritance set.
 *
 * We have to handle this case differently from cases where a source relation
 * is an inheritance set. Source inheritance is expanded at the bottom of the
 * plan tree (see allpaths.c), but target inheritance has to be expanded at
 * the top.  The reason is that for UPDATE, each target relation needs a
 * different targetlist matching its own column set.  Fortunately,
 * the UPDATE/DELETE target can never be the nullable side of an outer join,
 * so it's OK to generate the plan this way.
 *
 * Returns nothing; the useful output is in the Paths we attach to
 * the (UPPERREL_FINAL, NULL) upperrel stored in *root.
 *
 * Note that we have not done set_cheapest() on the final rel; it's convenient
 * to leave this to the caller.
 */
static void
inheritance_planner(PlannerInfo *root)
{
	Query	   *parse = root->parse;
	int			parentRTindex = parse->resultRelation;
	Bitmapset  *resultRTindexes;
	Bitmapset  *subqueryRTindexes;
	Bitmapset  *modifiableARIindexes;
	int			nominalRelation = -1;
	List	   *final_rtable = NIL;
	int			save_rel_array_size = 0;
	RelOptInfo **save_rel_array = NULL;
	List	   *subpaths = NIL;
	List	   *subroots = NIL;
	List	   *resultRelations = NIL;
	List	   *withCheckOptionLists = NIL;
	List	   *returningLists = NIL;
	List	   *rowMarks;
	RelOptInfo *final_rel;
	ListCell   *lc;
	Index		rti;

	Assert(parse->commandType != CMD_INSERT);

	/*
	 * We generate a modified instance of the original Query for each target
	 * relation, plan that, and put all the plans into a list that will be
	 * controlled by a single ModifyTable node.  All the instances share the
	 * same rangetable, but each instance must have its own set of subquery
	 * RTEs within the finished rangetable because (1) they are likely to get
	 * scribbled on during planning, and (2) it's not inconceivable that
	 * subqueries could get planned differently in different cases.  We need
	 * not create duplicate copies of other RTE kinds, in particular not the
	 * target relations, because they don't have either of those issues.  Not
	 * having to duplicate the target relations is important because doing so
	 * (1) would result in a rangetable of length O(N^2) for N targets, with
	 * at least O(N^3) work expended here; and (2) would greatly complicate
	 * management of the rowMarks list.
	 *
	 * Note that any RTEs with security barrier quals will be turned into
	 * subqueries during planning, and so we must create copies of them too,
	 * except where they are target relations, which will each only be used in
	 * a single plan.
	 *
	 * To begin with, we'll need a bitmapset of the target relation relids.
	 */
	resultRTindexes = bms_make_singleton(parentRTindex);
	foreach(lc, root->append_rel_list)
	{
		AppendRelInfo *appinfo = (AppendRelInfo *) lfirst(lc);

		if (appinfo->parent_relid == parentRTindex)
			resultRTindexes = bms_add_member(resultRTindexes,
											 appinfo->child_relid);
	}

	/*
	 * Now, generate a bitmapset of the relids of the subquery RTEs, including
	 * security-barrier RTEs that will become subqueries, as just explained.
	 */
	subqueryRTindexes = NULL;
	rti = 1;
	foreach(lc, parse->rtable)
	{
		RangeTblEntry *rte = (RangeTblEntry *) lfirst(lc);

		if (rte->rtekind == RTE_SUBQUERY ||
			(rte->securityQuals != NIL &&
			 !bms_is_member(rti, resultRTindexes)))
			subqueryRTindexes = bms_add_member(subqueryRTindexes, rti);
		rti++;
	}

	/*
	 * Next, we want to identify which AppendRelInfo items contain references
	 * to any of the aforesaid subquery RTEs.  These items will need to be
	 * copied and modified to adjust their subquery references; whereas the
	 * other ones need not be touched.  It's worth being tense over this
	 * because we can usually avoid processing most of the AppendRelInfo
	 * items, thereby saving O(N^2) space and time when the target is a large
	 * inheritance tree.  We can identify AppendRelInfo items by their
	 * child_relid, since that should be unique within the list.
	 */
	modifiableARIindexes = NULL;
	if (subqueryRTindexes != NULL)
	{
		foreach(lc, root->append_rel_list)
		{
			AppendRelInfo *appinfo = (AppendRelInfo *) lfirst(lc);

			if (bms_is_member(appinfo->parent_relid, subqueryRTindexes) ||
				bms_is_member(appinfo->child_relid, subqueryRTindexes) ||
				bms_overlap(pull_varnos((Node *) appinfo->translated_vars),
							subqueryRTindexes))
				modifiableARIindexes = bms_add_member(modifiableARIindexes,
													  appinfo->child_relid);
		}
	}

	/*
	 * And now we can get on with generating a plan for each child table.
	 */
	foreach(lc, root->append_rel_list)
	{
		AppendRelInfo *appinfo = (AppendRelInfo *) lfirst(lc);
		PlannerInfo *subroot;
		RelOptInfo *sub_final_rel;
		Path	   *subpath;

		/* append_rel_list contains all append rels; ignore others */
		if (appinfo->parent_relid != parentRTindex)
			continue;

		/*
		 * We need a working copy of the PlannerInfo so that we can control
		 * propagation of information back to the main copy.
		 */
		subroot = makeNode(PlannerInfo);
		memcpy(subroot, root, sizeof(PlannerInfo));

		/*
		 * Generate modified query with this rel as target.  We first apply
		 * adjust_appendrel_attrs, which copies the Query and changes
		 * references to the parent RTE to refer to the current child RTE,
		 * then fool around with subquery RTEs.
		 */
		subroot->parse = (Query *)
			adjust_appendrel_attrs(root,
								   (Node *) parse,
								   appinfo);

		/*
		 * The rowMarks list might contain references to subquery RTEs, so
		 * make a copy that we can apply ChangeVarNodes to.  (Fortunately, the
		 * executor doesn't need to see the modified copies --- we can just
		 * pass it the original rowMarks list.)
		 */
		subroot->rowMarks = (List *) copyObject(root->rowMarks);

		/*
		 * The append_rel_list likewise might contain references to subquery
		 * RTEs (if any subqueries were flattenable UNION ALLs).  So prepare
		 * to apply ChangeVarNodes to that, too.  As explained above, we only
		 * want to copy items that actually contain such references; the rest
		 * can just get linked into the subroot's append_rel_list.
		 *
		 * If we know there are no such references, we can just use the outer
		 * append_rel_list unmodified.
		 */
		if (modifiableARIindexes != NULL)
		{
			ListCell   *lc2;

			subroot->append_rel_list = NIL;
			foreach(lc2, root->append_rel_list)
			{
				AppendRelInfo *appinfo2 = (AppendRelInfo *) lfirst(lc2);

				if (bms_is_member(appinfo2->child_relid, modifiableARIindexes))
					appinfo2 = (AppendRelInfo *) copyObject(appinfo2);

				subroot->append_rel_list = lappend(subroot->append_rel_list,
												   appinfo2);
			}
		}

		/*
		 * Add placeholders to the child Query's rangetable list to fill the
		 * RT indexes already reserved for subqueries in previous children.
		 * These won't be referenced, so there's no need to make them very
		 * valid-looking.
		 */
		while (list_length(subroot->parse->rtable) < list_length(final_rtable))
			subroot->parse->rtable = lappend(subroot->parse->rtable,
											 makeNode(RangeTblEntry));

		/*
		 * If this isn't the first child Query, generate duplicates of all
		 * subquery (or subquery-to-be) RTEs, and adjust Var numbering to
		 * reference the duplicates.  To simplify the loop logic, we scan the
		 * original rtable not the copy just made by adjust_appendrel_attrs;
		 * that should be OK since subquery RTEs couldn't contain any
		 * references to the target rel.
		 */
		if (final_rtable != NIL && subqueryRTindexes != NULL)
		{
			ListCell   *lr;

			rti = 1;
			foreach(lr, parse->rtable)
			{
				RangeTblEntry *rte = (RangeTblEntry *) lfirst(lr);

				if (bms_is_member(rti, subqueryRTindexes))
				{
					Index		newrti;

					/*
					 * The RTE can't contain any references to its own RT
					 * index, except in the security barrier quals, so we can
					 * save a few cycles by applying ChangeVarNodes before we
					 * append the RTE to the rangetable.
					 */
					newrti = list_length(subroot->parse->rtable) + 1;
					ChangeVarNodes((Node *) subroot->parse, rti, newrti, 0);
					ChangeVarNodes((Node *) subroot->rowMarks, rti, newrti, 0);
					/* Skip processing unchanging parts of append_rel_list */
					if (modifiableARIindexes != NULL)
					{
						ListCell   *lc2;

						foreach(lc2, subroot->append_rel_list)
						{
							AppendRelInfo *appinfo2 = (AppendRelInfo *) lfirst(lc2);

							if (bms_is_member(appinfo2->child_relid,
											  modifiableARIindexes))
								ChangeVarNodes((Node *) appinfo2, rti, newrti, 0);
						}
					}
					rte = copyObject(rte);
					ChangeVarNodes((Node *) rte->securityQuals, rti, newrti, 0);
					subroot->parse->rtable = lappend(subroot->parse->rtable,
													 rte);
				}
				rti++;
			}
		}

		/* There shouldn't be any OJ info to translate, as yet */
<<<<<<< HEAD
		Assert(subroot.join_info_list == NIL);
=======
		Assert(subroot->join_info_list == NIL);
>>>>>>> e77ea9db
		/* and we haven't created PlaceHolderInfos, either */
		Assert(subroot->placeholder_list == NIL);
		/* hack to mark target relation as an inheritance partition */
		subroot->hasInheritedTarget = true;

		/* Generate Path(s) for accessing this result relation */
		grouping_planner(subroot, true, 0.0 /* retrieve all tuples */ );

		/*
		 * Planning may have modified the query result relation (if there were
		 * security barrier quals on the result RTE).
		 */
		appinfo->child_relid = subroot->parse->resultRelation;

		/*
		 * We'll use the first child relation (even if it's excluded) as the
		 * nominal target relation of the ModifyTable node.  Because of the
		 * way expand_inherited_rtentry works, this should always be the RTE
		 * representing the parent table in its role as a simple member of the
		 * inheritance set.  (It would be logically cleaner to use the
		 * inheritance parent RTE as the nominal target; but since that RTE
		 * will not be otherwise referenced in the plan, doing so would give
		 * rise to confusing use of multiple aliases in EXPLAIN output for
		 * what the user will think is the "same" table.)
		 */
		if (nominalRelation < 0)
			nominalRelation = appinfo->child_relid;

		/*
		 * Select cheapest path in case there's more than one.  We always run
		 * modification queries to conclusion, so we care only for the
		 * cheapest-total path.
		 */
		sub_final_rel = fetch_upper_rel(subroot, UPPERREL_FINAL, NULL);
		set_cheapest(sub_final_rel);
		subpath = sub_final_rel->cheapest_total_path;

		/*
		 * If this child rel was excluded by constraint exclusion, exclude it
		 * from the result plan.
		 */
		if (IS_DUMMY_PATH(subpath))
			continue;

		/*
		 * If this is the first non-excluded child, its post-planning rtable
		 * becomes the initial contents of final_rtable; otherwise, append
		 * just its modified subquery RTEs to final_rtable.
		 */
		if (final_rtable == NIL)
			final_rtable = subroot->parse->rtable;
		else
		{
			List	   *tmp_rtable = NIL;
			ListCell   *cell1,
					   *cell2;

			/*
			 * Check to see if any of the original RTEs were turned into
			 * subqueries during planning.  Currently, this should only ever
			 * happen due to securityQuals being involved which push a
			 * relation down under a subquery, to ensure that the security
			 * barrier quals are evaluated first.
			 *
			 * When this happens, we want to use the new subqueries in the
			 * final rtable.
			 */
			forboth(cell1, final_rtable, cell2, subroot->parse->rtable)
			{
				RangeTblEntry *rte1 = (RangeTblEntry *) lfirst(cell1);
				RangeTblEntry *rte2 = (RangeTblEntry *) lfirst(cell2);

				if (rte1->rtekind == RTE_RELATION &&
					rte2->rtekind == RTE_SUBQUERY)
				{
					/* Should only be when there are securityQuals today */
					Assert(rte1->securityQuals != NIL);
					tmp_rtable = lappend(tmp_rtable, rte2);
				}
				else
					tmp_rtable = lappend(tmp_rtable, rte1);
			}

			final_rtable = list_concat(tmp_rtable,
									   list_copy_tail(subroot->parse->rtable,
												 list_length(final_rtable)));
		}

		/*
		 * We need to collect all the RelOptInfos from all child plans into
		 * the main PlannerInfo, since setrefs.c will need them.  We use the
		 * last child's simple_rel_array (previous ones are too short), so we
		 * have to propagate forward the RelOptInfos that were already built
		 * in previous children.
		 */
		Assert(subroot->simple_rel_array_size >= save_rel_array_size);
		for (rti = 1; rti < save_rel_array_size; rti++)
		{
			RelOptInfo *brel = save_rel_array[rti];

			if (brel)
				subroot->simple_rel_array[rti] = brel;
		}
		save_rel_array_size = subroot->simple_rel_array_size;
		save_rel_array = subroot->simple_rel_array;

		/* Make sure any initplans from this rel get into the outer list */
		root->init_plans = subroot->init_plans;

		/* Build list of sub-paths */
		subpaths = lappend(subpaths, subpath);

		/* Build list of modified subroots, too */
		subroots = lappend(subroots, subroot);

		/* Build list of target-relation RT indexes */
		resultRelations = lappend_int(resultRelations, appinfo->child_relid);

		/* Build lists of per-relation WCO and RETURNING targetlists */
		if (parse->withCheckOptions)
			withCheckOptionLists = lappend(withCheckOptionLists,
										   subroot->parse->withCheckOptions);
		if (parse->returningList)
			returningLists = lappend(returningLists,
									 subroot->parse->returningList);

		Assert(!parse->onConflict);
	}

	/* Result path must go into outer query's FINAL upperrel */
	final_rel = fetch_upper_rel(root, UPPERREL_FINAL, NULL);

	/*
	 * We don't currently worry about setting final_rel's consider_parallel
	 * flag in this case, nor about allowing FDWs or create_upper_paths_hook
	 * to get control here.
	 */

	/*
	 * If we managed to exclude every child rel, return a dummy plan; it
	 * doesn't even need a ModifyTable node.
	 */
	if (subpaths == NIL)
	{
		set_dummy_rel_pathlist(final_rel);
		return;
	}

	/*
	 * Put back the final adjusted rtable into the master copy of the Query.
	 * (We mustn't do this if we found no non-excluded children.)
	 */
	parse->rtable = final_rtable;
	root->simple_rel_array_size = save_rel_array_size;
	root->simple_rel_array = save_rel_array;
	/* Must reconstruct master's simple_rte_array, too */
	root->simple_rte_array = (RangeTblEntry **)
		palloc0((list_length(final_rtable) + 1) * sizeof(RangeTblEntry *));
	rti = 1;
	foreach(lc, final_rtable)
	{
		RangeTblEntry *rte = (RangeTblEntry *) lfirst(lc);

		root->simple_rte_array[rti++] = rte;
	}

	/*
	 * If there was a FOR [KEY] UPDATE/SHARE clause, the LockRows node will
	 * have dealt with fetching non-locked marked rows, else we need to have
	 * ModifyTable do that.
	 */
	if (parse->rowMarks)
		rowMarks = NIL;
	else
		rowMarks = root->rowMarks;

	/* Create Path representing a ModifyTable to do the UPDATE/DELETE work */
	add_path(final_rel, (Path *)
			 create_modifytable_path(root, final_rel,
									 parse->commandType,
									 parse->canSetTag,
									 nominalRelation,
									 resultRelations,
									 subpaths,
									 subroots,
									 withCheckOptionLists,
									 returningLists,
									 rowMarks,
									 NULL,
									 SS_assign_special_param(root)));
}

/*--------------------
 * grouping_planner
 *	  Perform planning steps related to grouping, aggregation, etc.
 *
 * This function adds all required top-level processing to the scan/join
 * Path(s) produced by query_planner.
 *
 * If inheritance_update is true, we're being called from inheritance_planner
 * and should not include a ModifyTable step in the resulting Path(s).
 * (inheritance_planner will create a single ModifyTable node covering all the
 * target tables.)
 *
 * tuple_fraction is the fraction of tuples we expect will be retrieved.
 * tuple_fraction is interpreted as follows:
 *	  0: expect all tuples to be retrieved (normal case)
 *	  0 < tuple_fraction < 1: expect the given fraction of tuples available
 *		from the plan to be retrieved
 *	  tuple_fraction >= 1: tuple_fraction is the absolute number of tuples
 *		expected to be retrieved (ie, a LIMIT specification)
 *
 * Returns nothing; the useful output is in the Paths we attach to the
 * (UPPERREL_FINAL, NULL) upperrel in *root.  In addition,
 * root->processed_tlist contains the final processed targetlist.
 *
 * Note that we have not done set_cheapest() on the final rel; it's convenient
 * to leave this to the caller.
 *--------------------
 */
static void
grouping_planner(PlannerInfo *root, bool inheritance_update,
				 double tuple_fraction)
{
	Query	   *parse = root->parse;
	List	   *tlist = parse->targetList;
	int64		offset_est = 0;
	int64		count_est = 0;
	double		limit_tuples = -1.0;
	bool		have_postponed_srfs = false;
	double		tlist_rows;
	PathTarget *final_target;
	RelOptInfo *current_rel;
	RelOptInfo *final_rel;
	ListCell   *lc;

	/* Tweak caller-supplied tuple_fraction if have LIMIT/OFFSET */
	if (parse->limitCount || parse->limitOffset)
	{
		tuple_fraction = preprocess_limit(root, tuple_fraction,
										  &offset_est, &count_est);

		/*
		 * If we have a known LIMIT, and don't have an unknown OFFSET, we can
		 * estimate the effects of using a bounded sort.
		 */
		if (count_est > 0 && offset_est >= 0)
			limit_tuples = (double) count_est + (double) offset_est;
	}

	/* Make tuple_fraction accessible to lower-level routines */
	root->tuple_fraction = tuple_fraction;

	if (parse->setOperations)
	{
		/*
		 * If there's a top-level ORDER BY, assume we have to fetch all the
		 * tuples.  This might be too simplistic given all the hackery below
		 * to possibly avoid the sort; but the odds of accurate estimates here
		 * are pretty low anyway.  XXX try to get rid of this in favor of
		 * letting plan_set_operations generate both fast-start and
		 * cheapest-total paths.
		 */
		if (parse->sortClause)
			root->tuple_fraction = 0.0;

		/*
		 * Construct Paths for set operations.  The results will not need any
		 * work except perhaps a top-level sort and/or LIMIT.  Note that any
		 * special work for recursive unions is the responsibility of
		 * plan_set_operations.
		 */
		current_rel = plan_set_operations(root);

		/*
		 * We should not need to call preprocess_targetlist, since we must be
		 * in a SELECT query node.  Instead, use the targetlist returned by
		 * plan_set_operations (since this tells whether it returned any
		 * resjunk columns!), and transfer any sort key information from the
		 * original tlist.
		 */
		Assert(parse->commandType == CMD_SELECT);

		tlist = root->processed_tlist;	/* from plan_set_operations */

		/* for safety, copy processed_tlist instead of modifying in-place */
		tlist = postprocess_setop_tlist(copyObject(tlist), parse->targetList);

		/* Save aside the final decorated tlist */
		root->processed_tlist = tlist;

		/* Also extract the PathTarget form of the setop result tlist */
		final_target = current_rel->cheapest_total_path->pathtarget;

		/*
		 * Can't handle FOR [KEY] UPDATE/SHARE here (parser should have
		 * checked already, but let's make sure).
		 */
		if (parse->rowMarks)
			ereport(ERROR,
					(errcode(ERRCODE_FEATURE_NOT_SUPPORTED),
			/*------
			  translator: %s is a SQL row locking clause such as FOR UPDATE */
					 errmsg("%s is not allowed with UNION/INTERSECT/EXCEPT",
							LCS_asString(((RowMarkClause *)
									linitial(parse->rowMarks))->strength))));

		/*
		 * Calculate pathkeys that represent result ordering requirements
		 */
		Assert(parse->distinctClause == NIL);
		root->sort_pathkeys = make_pathkeys_for_sortclauses(root,
															parse->sortClause,
															tlist);
	}
	else
	{
		/* No set operations, do regular planning */
		PathTarget *sort_input_target;
		PathTarget *grouping_target;
		PathTarget *scanjoin_target;
		bool		have_grouping;
		AggClauseCosts agg_costs;
		WindowFuncLists *wflists = NULL;
		List	   *activeWindows = NIL;
		List	   *rollup_lists = NIL;
		List	   *rollup_groupclauses = NIL;
		standard_qp_extra qp_extra;

		/* A recursive query should always have setOperations */
		Assert(!root->hasRecursion);

		/* Preprocess grouping sets and GROUP BY clause, if any */
		if (parse->groupingSets)
		{
			int		   *tleref_to_colnum_map;
			List	   *sets;
			int			maxref;
			ListCell   *lc;
			ListCell   *lc2;
			ListCell   *lc_set;

			parse->groupingSets = expand_grouping_sets(parse->groupingSets, -1);

			/* Identify max SortGroupRef in groupClause, for array sizing */
			maxref = 0;
			foreach(lc, parse->groupClause)
			{
				SortGroupClause *gc = lfirst(lc);

				if (gc->tleSortGroupRef > maxref)
					maxref = gc->tleSortGroupRef;
			}

			/* Allocate workspace array for remapping */
			tleref_to_colnum_map = (int *) palloc((maxref + 1) * sizeof(int));

			/* Examine the rollup sets */
			sets = extract_rollup_sets(parse->groupingSets);

			foreach(lc_set, sets)
			{
				List	   *current_sets = (List *) lfirst(lc_set);
				List	   *groupclause;
				int			ref;

				/*
				 * Reorder the current list of grouping sets into correct
				 * prefix order.  If only one aggregation pass is needed, try
				 * to make the list match the ORDER BY clause; if more than
				 * one pass is needed, we don't bother with that.
				 */
				current_sets = reorder_grouping_sets(current_sets,
													 (list_length(sets) == 1
													  ? parse->sortClause
													  : NIL));

				/*
				 * Order the groupClause appropriately.  If the first grouping
				 * set is empty, this can match regular GROUP BY
				 * preprocessing, otherwise we have to force the groupClause
				 * to match that grouping set's order.
				 */
				groupclause = preprocess_groupclause(root,
													 linitial(current_sets));

				/*
				 * Now that we've pinned down an order for the groupClause for
				 * this list of grouping sets, we need to remap the entries in
				 * the grouping sets from sortgrouprefs to plain indices
				 * (0-based) into the groupClause for this collection of
				 * grouping sets.
				 */
				ref = 0;
				foreach(lc, groupclause)
				{
					SortGroupClause *gc = lfirst(lc);

					tleref_to_colnum_map[gc->tleSortGroupRef] = ref++;
				}

				foreach(lc, current_sets)
				{
					foreach(lc2, (List *) lfirst(lc))
					{
						lfirst_int(lc2) = tleref_to_colnum_map[lfirst_int(lc2)];
					}
				}

				/* Save the reordered sets and corresponding groupclauses */
				rollup_lists = lcons(current_sets, rollup_lists);
				rollup_groupclauses = lcons(groupclause, rollup_groupclauses);
			}
		}
		else
		{
			/* Preprocess regular GROUP BY clause, if any */
			if (parse->groupClause)
				parse->groupClause = preprocess_groupclause(root, NIL);
		}

		/* Preprocess targetlist */
		tlist = preprocess_targetlist(root, tlist);

		if (parse->onConflict)
			parse->onConflict->onConflictSet =
				preprocess_onconflict_targetlist(parse->onConflict->onConflictSet,
												 parse->resultRelation,
												 parse->rtable);

		/*
		 * Expand any rangetable entries that have security barrier quals.
		 * This may add new security barrier subquery RTEs to the rangetable.
		 */
		expand_security_quals(root, tlist);
<<<<<<< HEAD
		if (parse->hasRowSecurity)
			root->glob->hasRowSecurity = true;
=======

		/*
		 * We are now done hacking up the query's targetlist.  Most of the
		 * remaining planning work will be done with the PathTarget
		 * representation of tlists, but save aside the full representation so
		 * that we can transfer its decoration (resnames etc) to the topmost
		 * tlist of the finished Plan.
		 */
		root->processed_tlist = tlist;

		/*
		 * Collect statistics about aggregates for estimating costs, and mark
		 * all the aggregates with resolved aggtranstypes.  We must do this
		 * before slicing and dicing the tlist into various pathtargets, else
		 * some copies of the Aggref nodes might escape being marked with the
		 * correct transtypes.
		 *
		 * Note: currently, we do not detect duplicate aggregates here.  This
		 * may result in somewhat-overestimated cost, which is fine for our
		 * purposes since all Paths will get charged the same.  But at some
		 * point we might wish to do that detection in the planner, rather
		 * than during executor startup.
		 */
		MemSet(&agg_costs, 0, sizeof(AggClauseCosts));
		if (parse->hasAggs)
		{
			get_agg_clause_costs(root, (Node *) tlist, AGGSPLIT_SIMPLE,
								 &agg_costs);
			get_agg_clause_costs(root, parse->havingQual, AGGSPLIT_SIMPLE,
								 &agg_costs);
		}
>>>>>>> e77ea9db

		/*
		 * Locate any window functions in the tlist.  (We don't need to look
		 * anywhere else, since expressions used in ORDER BY will be in there
		 * too.)  Note that they could all have been eliminated by constant
		 * folding, in which case we don't need to do any more work.
		 */
		if (parse->hasWindowFuncs)
		{
			wflists = find_window_functions((Node *) tlist,
											list_length(parse->windowClause));
			if (wflists->numWindowFuncs > 0)
				activeWindows = select_active_windows(root, wflists);
			else
				parse->hasWindowFuncs = false;
		}

		/*
		 * Preprocess MIN/MAX aggregates, if any.  Note: be careful about
		 * adding logic between here and the query_planner() call.  Anything
		 * that is needed in MIN/MAX-optimizable cases will have to be
		 * duplicated in planagg.c.
		 */
		if (parse->hasAggs)
			preprocess_minmax_aggregates(root, tlist);

		/*
		 * Figure out whether there's a hard limit on the number of rows that
		 * query_planner's result subplan needs to return.  Even if we know a
		 * hard limit overall, it doesn't apply if the query has any
		 * grouping/aggregation operations.  (XXX it also doesn't apply if the
		 * tlist contains any SRFs; but checking for that here seems more
		 * costly than it's worth, since root->limit_tuples is only used for
		 * cost estimates, and only in a small number of cases.)
		 */
		if (parse->groupClause ||
			parse->groupingSets ||
			parse->distinctClause ||
			parse->hasAggs ||
			parse->hasWindowFuncs ||
			root->hasHavingQual)
			root->limit_tuples = -1.0;
		else
			root->limit_tuples = limit_tuples;

		/* Set up data needed by standard_qp_callback */
		qp_extra.tlist = tlist;
		qp_extra.activeWindows = activeWindows;
		qp_extra.groupClause =
			parse->groupingSets ? llast(rollup_groupclauses) : parse->groupClause;

		/*
		 * Generate the best unsorted and presorted paths for the scan/join
		 * portion of this Query, ie the processing represented by the
		 * FROM/WHERE clauses.  (Note there may not be any presorted paths.)
		 * We also generate (in standard_qp_callback) pathkey representations
		 * of the query's sort clause, distinct clause, etc.
		 */
		current_rel = query_planner(root, tlist,
									standard_qp_callback, &qp_extra);

		/*
<<<<<<< HEAD
		 * Extract rowcount and width estimates for use below.  If final_rel
		 * has been proven dummy, its rows estimate will be zero; clamp it to
		 * one to avoid zero-divide in subsequent calculations.
		 */
		path_rows = clamp_row_est(final_rel->rows);
		path_width = final_rel->width;
=======
		 * Convert the query's result tlist into PathTarget format.
		 *
		 * Note: it's desirable to not do this till after query_planner(),
		 * because the target width estimates can use per-Var width numbers
		 * that were obtained within query_planner().
		 */
		final_target = create_pathtarget(root, tlist);
>>>>>>> e77ea9db

		/*
		 * If ORDER BY was given, consider whether we should use a post-sort
		 * projection, and compute the adjusted target for preceding steps if
		 * so.
		 */
		if (parse->sortClause)
			sort_input_target = make_sort_input_target(root,
													   final_target,
													   &have_postponed_srfs);
		else
			sort_input_target = final_target;

		/*
		 * If we have window functions to deal with, the output from any
		 * grouping step needs to be what the window functions want;
		 * otherwise, it should be sort_input_target.
		 */
		if (activeWindows)
			grouping_target = make_window_input_target(root,
													   final_target,
													   activeWindows);
		else
			grouping_target = sort_input_target;

		/*
		 * If we have grouping or aggregation to do, the topmost scan/join
		 * plan node must emit what the grouping step wants; otherwise, it
		 * should emit grouping_target.
		 */
		have_grouping = (parse->groupClause || parse->groupingSets ||
						 parse->hasAggs || root->hasHavingQual);
		if (have_grouping)
			scanjoin_target = make_group_input_target(root, final_target);
		else
			scanjoin_target = grouping_target;

		/*
		 * Forcibly apply scan/join target to all the Paths for the scan/join
		 * rel.
		 *
		 * In principle we should re-run set_cheapest() here to identify the
		 * cheapest path, but it seems unlikely that adding the same tlist
		 * eval costs to all the paths would change that, so we don't bother.
		 * Instead, just assume that the cheapest-startup and cheapest-total
		 * paths remain so.  (There should be no parameterized paths anymore,
		 * so we needn't worry about updating cheapest_parameterized_paths.)
		 */
		foreach(lc, current_rel->pathlist)
		{
			Path	   *subpath = (Path *) lfirst(lc);
			Path	   *path;

			Assert(subpath->param_info == NULL);
			path = apply_projection_to_path(root, current_rel,
											subpath, scanjoin_target);
			/* If we had to add a Result, path is different from subpath */
			if (path != subpath)
			{
				lfirst(lc) = path;
				if (subpath == current_rel->cheapest_startup_path)
					current_rel->cheapest_startup_path = path;
				if (subpath == current_rel->cheapest_total_path)
					current_rel->cheapest_total_path = path;
			}
		}

		/*
		 * Upper planning steps which make use of the top scan/join rel's
		 * partial pathlist will expect partial paths for that rel to produce
		 * the same output as complete paths ... and we just changed the
		 * output for the complete paths, so we'll need to do the same thing
		 * for partial paths.  But only parallel-safe expressions can be
		 * computed by partial paths.
		 */
		if (current_rel->partial_pathlist &&
			!has_parallel_hazard((Node *) scanjoin_target->exprs, false))
		{
			/* Apply the scan/join target to each partial path */
			foreach(lc, current_rel->partial_pathlist)
			{
				Path	   *subpath = (Path *) lfirst(lc);
				Path	   *newpath;

				/* Shouldn't have any parameterized paths anymore */
				Assert(subpath->param_info == NULL);

				/*
				 * Don't use apply_projection_to_path() here, because there
				 * could be other pointers to these paths, and therefore we
				 * mustn't modify them in place.
				 */
				newpath = (Path *) create_projection_path(root,
														  current_rel,
														  subpath,
														  scanjoin_target);
				lfirst(lc) = newpath;
			}
		}
		else
		{
			/*
			 * In the unfortunate event that scanjoin_target is not
			 * parallel-safe, we can't apply it to the partial paths; in that
			 * case, we'll need to forget about the partial paths, which
			 * aren't valid input for upper planning steps.
			 */
			current_rel->partial_pathlist = NIL;
		}

		/*
		 * Save the various upper-rel PathTargets we just computed into
		 * root->upper_targets[].  The core code doesn't use this, but it
		 * provides a convenient place for extensions to get at the info.  For
		 * consistency, we save all the intermediate targets, even though some
		 * of the corresponding upperrels might not be needed for this query.
		 */
		root->upper_targets[UPPERREL_FINAL] = final_target;
		root->upper_targets[UPPERREL_WINDOW] = sort_input_target;
		root->upper_targets[UPPERREL_GROUP_AGG] = grouping_target;

		/*
		 * If we have grouping and/or aggregation, consider ways to implement
		 * that.  We build a new upperrel representing the output of this
		 * phase.
		 */
		if (have_grouping)
		{
			current_rel = create_grouping_paths(root,
												current_rel,
												grouping_target,
												&agg_costs,
												rollup_lists,
												rollup_groupclauses);
		}

		/*
		 * If we have window functions, consider ways to implement those.  We
		 * build a new upperrel representing the output of this phase.
		 */
		if (activeWindows)
		{
			current_rel = create_window_paths(root,
											  current_rel,
											  grouping_target,
											  sort_input_target,
											  tlist,
											  wflists,
											  activeWindows);
		}

		/*
		 * If there is a DISTINCT clause, consider ways to implement that. We
		 * build a new upperrel representing the output of this phase.
		 */
		if (parse->distinctClause)
		{
			current_rel = create_distinct_paths(root,
												current_rel);
		}

	}							/* end of if (setOperations) */

	/*
	 * If ORDER BY was given, consider ways to implement that, and generate a
	 * new upperrel containing only paths that emit the correct ordering and
	 * project the correct final_target.  We can apply the original
	 * limit_tuples limit in sort costing here, but only if there are no
	 * postponed SRFs.
	 */
	if (parse->sortClause)
	{
		current_rel = create_ordered_paths(root,
										   current_rel,
										   final_target,
										   have_postponed_srfs ? -1.0 :
										   limit_tuples);
	}

	/*
	 * If there are set-returning functions in the tlist, scale up the output
	 * rowcounts of all surviving Paths to account for that.  Note that if any
	 * SRFs appear in sorting or grouping columns, we'll have underestimated
	 * the numbers of rows passing through earlier steps; but that's such a
	 * weird usage that it doesn't seem worth greatly complicating matters to
	 * account for it.
	 */
	tlist_rows = tlist_returns_set_rows(tlist);
	if (tlist_rows > 1)
	{
		foreach(lc, current_rel->pathlist)
		{
			Path	   *path = (Path *) lfirst(lc);

			/*
			 * We assume that execution costs of the tlist as such were
			 * already accounted for.  However, it still seems appropriate to
			 * charge something more for the executor's general costs of
			 * processing the added tuples.  The cost is probably less than
			 * cpu_tuple_cost, though, so we arbitrarily use half of that.
			 */
			path->total_cost += path->rows * (tlist_rows - 1) *
				cpu_tuple_cost / 2;

			path->rows *= tlist_rows;
		}
		/* No need to run set_cheapest; we're keeping all paths anyway. */
	}

	/*
	 * Now we are prepared to build the final-output upperrel.
	 */
	final_rel = fetch_upper_rel(root, UPPERREL_FINAL, NULL);

	/*
	 * If the input rel is marked consider_parallel and there's nothing that's
	 * not parallel-safe in the LIMIT clause, then the final_rel can be marked
	 * consider_parallel as well.  Note that if the query has rowMarks or is
	 * not a SELECT, consider_parallel will be false for every relation in the
	 * query.
	 */
	if (current_rel->consider_parallel &&
		!has_parallel_hazard(parse->limitOffset, false) &&
		!has_parallel_hazard(parse->limitCount, false))
		final_rel->consider_parallel = true;

	/*
	 * If the current_rel belongs to a single FDW, so does the final_rel.
	 */
	final_rel->serverid = current_rel->serverid;
	final_rel->userid = current_rel->userid;
	final_rel->useridiscurrent = current_rel->useridiscurrent;
	final_rel->fdwroutine = current_rel->fdwroutine;

	/*
	 * Generate paths for the final_rel.  Insert all surviving paths, with
	 * LockRows, Limit, and/or ModifyTable steps added if needed.
	 */
	foreach(lc, current_rel->pathlist)
	{
		Path	   *path = (Path *) lfirst(lc);

		/*
		 * If there is a FOR [KEY] UPDATE/SHARE clause, add the LockRows node.
		 * (Note: we intentionally test parse->rowMarks not root->rowMarks
		 * here.  If there are only non-locking rowmarks, they should be
		 * handled by the ModifyTable node instead.  However, root->rowMarks
		 * is what goes into the LockRows node.)
		 */
		if (parse->rowMarks)
		{
			path = (Path *) create_lockrows_path(root, final_rel, path,
												 root->rowMarks,
											  SS_assign_special_param(root));
		}

		/*
		 * If there is a LIMIT/OFFSET clause, add the LIMIT node.
		 */
		if (limit_needed(parse))
		{
			path = (Path *) create_limit_path(root, final_rel, path,
											  parse->limitOffset,
											  parse->limitCount,
											  offset_est, count_est);
		}

		/*
		 * If this is an INSERT/UPDATE/DELETE, and we're not being called from
		 * inheritance_planner, add the ModifyTable node.
		 */
		if (parse->commandType != CMD_SELECT && !inheritance_update)
		{
			List	   *withCheckOptionLists;
			List	   *returningLists;
			List	   *rowMarks;

			/*
			 * Set up the WITH CHECK OPTION and RETURNING lists-of-lists, if
			 * needed.
			 */
			if (parse->withCheckOptions)
				withCheckOptionLists = list_make1(parse->withCheckOptions);
			else
				withCheckOptionLists = NIL;

			if (parse->returningList)
				returningLists = list_make1(parse->returningList);
			else
				returningLists = NIL;

			/*
			 * If there was a FOR [KEY] UPDATE/SHARE clause, the LockRows node
			 * will have dealt with fetching non-locked marked rows, else we
			 * need to have ModifyTable do that.
			 */
			if (parse->rowMarks)
				rowMarks = NIL;
			else
				rowMarks = root->rowMarks;

			path = (Path *)
				create_modifytable_path(root, final_rel,
										parse->commandType,
										parse->canSetTag,
										parse->resultRelation,
										list_make1_int(parse->resultRelation),
										list_make1(path),
										list_make1(root),
										withCheckOptionLists,
										returningLists,
										rowMarks,
										parse->onConflict,
										SS_assign_special_param(root));
		}

		/* And shove it into final_rel */
		add_path(final_rel, path);
	}

	/*
	 * If there is an FDW that's responsible for all baserels of the query,
	 * let it consider adding ForeignPaths.
	 */
	if (final_rel->fdwroutine &&
		final_rel->fdwroutine->GetForeignUpperPaths)
		final_rel->fdwroutine->GetForeignUpperPaths(root, UPPERREL_FINAL,
													current_rel, final_rel);

	/* Let extensions possibly add some more paths */
	if (create_upper_paths_hook)
		(*create_upper_paths_hook) (root, UPPERREL_FINAL,
									current_rel, final_rel);

	/* Note: currently, we leave it to callers to do set_cheapest() */
}


/*
 * Detect whether a plan node is a "dummy" plan created when a relation
 * is deemed not to need scanning due to constraint exclusion.
 *
 * Currently, such dummy plans are Result nodes with constant FALSE
 * filter quals (see set_dummy_rel_pathlist and create_append_plan).
 *
 * XXX this probably ought to be somewhere else, but not clear where.
 */
bool
is_dummy_plan(Plan *plan)
{
	if (IsA(plan, Result))
	{
		List	   *rcqual = (List *) ((Result *) plan)->resconstantqual;

		if (list_length(rcqual) == 1)
		{
			Const	   *constqual = (Const *) linitial(rcqual);

			if (constqual && IsA(constqual, Const))
			{
				if (!constqual->constisnull &&
					!DatumGetBool(constqual->constvalue))
					return true;
			}
		}
	}
	return false;
}

/*
 * Create a bitmapset of the RT indexes of live base relations
 *
 * Helper for preprocess_rowmarks ... at this point in the proceedings,
 * the only good way to distinguish baserels from appendrel children
 * is to see what is in the join tree.
 */
static Bitmapset *
get_base_rel_indexes(Node *jtnode)
{
	Bitmapset  *result;

<<<<<<< HEAD
	/*
	 * Prepare the grpColIdx for the real Agg node first, because we may need
	 * it for sorting
	 */
	if (parse->groupingSets)
		top_grpColIdx = remap_groupColIdx(root, llast(rollup_groupclauses));

	/*
	 * If we need a Sort operation on the input, generate that.
	 */
	if (need_sort_for_grouping)
=======
	if (jtnode == NULL)
		return NULL;
	if (IsA(jtnode, RangeTblRef))
	{
		int			varno = ((RangeTblRef *) jtnode)->rtindex;

		result = bms_make_singleton(varno);
	}
	else if (IsA(jtnode, FromExpr))
>>>>>>> e77ea9db
	{
		FromExpr   *f = (FromExpr *) jtnode;
		ListCell   *l;

		result = NULL;
		foreach(l, f->fromlist)
			result = bms_join(result,
							  get_base_rel_indexes(lfirst(l)));
	}
	else if (IsA(jtnode, JoinExpr))
	{
		JoinExpr   *j = (JoinExpr *) jtnode;

		result = bms_join(get_base_rel_indexes(j->larg),
						  get_base_rel_indexes(j->rarg));
	}
	else
	{
		elog(ERROR, "unrecognized node type: %d",
			 (int) nodeTag(jtnode));
		result = NULL;			/* keep compiler quiet */
	}
	return result;
}

/*
 * preprocess_rowmarks - set up PlanRowMarks if needed
 */
static void
preprocess_rowmarks(PlannerInfo *root)
{
	Query	   *parse = root->parse;
	Bitmapset  *rels;
	List	   *prowmarks;
	ListCell   *l;
	int			i;

	if (parse->rowMarks)
	{
		/*
		 * We've got trouble if FOR [KEY] UPDATE/SHARE appears inside
		 * grouping, since grouping renders a reference to individual tuple
		 * CTIDs invalid.  This is also checked at parse time, but that's
		 * insufficient because of rule substitution, query pullup, etc.
		 */
		CheckSelectLocking(parse, ((RowMarkClause *)
								   linitial(parse->rowMarks))->strength);
	}
	else
	{
		/*
		 * We only need rowmarks for UPDATE, DELETE, or FOR [KEY]
		 * UPDATE/SHARE.
		 */
		if (parse->commandType != CMD_UPDATE &&
			parse->commandType != CMD_DELETE)
			return;
	}

	/*
	 * We need to have rowmarks for all base relations except the target. We
	 * make a bitmapset of all base rels and then remove the items we don't
	 * need or have FOR [KEY] UPDATE/SHARE marks for.
	 */
	rels = get_base_rel_indexes((Node *) parse->jointree);
	if (parse->resultRelation)
		rels = bms_del_member(rels, parse->resultRelation);

	/*
	 * Convert RowMarkClauses to PlanRowMark representation.
	 */
	prowmarks = NIL;
	foreach(l, parse->rowMarks)
	{
		RowMarkClause *rc = (RowMarkClause *) lfirst(l);
		RangeTblEntry *rte = rt_fetch(rc->rti, parse->rtable);
		PlanRowMark *newrc;

		/*
		 * Currently, it is syntactically impossible to have FOR UPDATE et al
		 * applied to an update/delete target rel.  If that ever becomes
		 * possible, we should drop the target from the PlanRowMark list.
		 */
		Assert(rc->rti != parse->resultRelation);

		/*
		 * Ignore RowMarkClauses for subqueries; they aren't real tables and
		 * can't support true locking.  Subqueries that got flattened into the
		 * main query should be ignored completely.  Any that didn't will get
		 * ROW_MARK_COPY items in the next loop.
		 */
		if (rte->rtekind != RTE_RELATION)
			continue;

		rels = bms_del_member(rels, rc->rti);

		newrc = makeNode(PlanRowMark);
		newrc->rti = newrc->prti = rc->rti;
		newrc->rowmarkId = ++(root->glob->lastRowMarkId);
		newrc->markType = select_rowmark_type(rte, rc->strength);
		newrc->allMarkTypes = (1 << newrc->markType);
		newrc->strength = rc->strength;
		newrc->waitPolicy = rc->waitPolicy;
		newrc->isParent = false;

		prowmarks = lappend(prowmarks, newrc);
	}

	/*
	 * Now, add rowmarks for any non-target, non-locked base relations.
	 */
	i = 0;
	foreach(l, parse->rtable)
	{
		RangeTblEntry *rte = (RangeTblEntry *) lfirst(l);
		PlanRowMark *newrc;

		i++;
		if (!bms_is_member(i, rels))
			continue;

		newrc = makeNode(PlanRowMark);
		newrc->rti = newrc->prti = i;
		newrc->rowmarkId = ++(root->glob->lastRowMarkId);
		newrc->markType = select_rowmark_type(rte, LCS_NONE);
		newrc->allMarkTypes = (1 << newrc->markType);
		newrc->strength = LCS_NONE;
		newrc->waitPolicy = LockWaitBlock;		/* doesn't matter */
		newrc->isParent = false;

		prowmarks = lappend(prowmarks, newrc);
	}

	root->rowMarks = prowmarks;
}

/*
 * Select RowMarkType to use for a given table
 */
RowMarkType
select_rowmark_type(RangeTblEntry *rte, LockClauseStrength strength)
{
	if (rte->rtekind != RTE_RELATION)
	{
		/* If it's not a table at all, use ROW_MARK_COPY */
		return ROW_MARK_COPY;
	}
	else if (rte->relkind == RELKIND_FOREIGN_TABLE)
	{
		/* Let the FDW select the rowmark type, if it wants to */
		FdwRoutine *fdwroutine = GetFdwRoutineByRelId(rte->relid);

		if (fdwroutine->GetForeignRowMarkType != NULL)
			return fdwroutine->GetForeignRowMarkType(rte, strength);
		/* Otherwise, use ROW_MARK_COPY by default */
		return ROW_MARK_COPY;
	}
	else
	{
		/* Regular table, apply the appropriate lock type */
		switch (strength)
		{
			case LCS_NONE:

				/*
				 * We don't need a tuple lock, only the ability to re-fetch
				 * the row.  Regular tables support ROW_MARK_REFERENCE, but if
				 * this RTE has security barrier quals, it will be turned into
				 * a subquery during planning, so use ROW_MARK_COPY.
				 *
				 * This is only necessary for LCS_NONE, since real tuple locks
				 * on an RTE with security barrier quals are supported by
				 * pushing the lock down into the subquery --- see
				 * expand_security_qual.
				 */
				if (rte->securityQuals != NIL)
					return ROW_MARK_COPY;
				return ROW_MARK_REFERENCE;
				break;
			case LCS_FORKEYSHARE:
				return ROW_MARK_KEYSHARE;
				break;
			case LCS_FORSHARE:
				return ROW_MARK_SHARE;
				break;
			case LCS_FORNOKEYUPDATE:
				return ROW_MARK_NOKEYEXCLUSIVE;
				break;
			case LCS_FORUPDATE:
				return ROW_MARK_EXCLUSIVE;
				break;
		}
		elog(ERROR, "unrecognized LockClauseStrength %d", (int) strength);
		return ROW_MARK_EXCLUSIVE;		/* keep compiler quiet */
	}
}

/*
 * preprocess_limit - do pre-estimation for LIMIT and/or OFFSET clauses
 *
 * We try to estimate the values of the LIMIT/OFFSET clauses, and pass the
 * results back in *count_est and *offset_est.  These variables are set to
 * 0 if the corresponding clause is not present, and -1 if it's present
 * but we couldn't estimate the value for it.  (The "0" convention is OK
 * for OFFSET but a little bit bogus for LIMIT: effectively we estimate
 * LIMIT 0 as though it were LIMIT 1.  But this is in line with the planner's
 * usual practice of never estimating less than one row.)  These values will
 * be passed to create_limit_path, which see if you change this code.
 *
 * The return value is the suitably adjusted tuple_fraction to use for
 * planning the query.  This adjustment is not overridable, since it reflects
 * plan actions that grouping_planner() will certainly take, not assumptions
 * about context.
 */
static double
preprocess_limit(PlannerInfo *root, double tuple_fraction,
				 int64 *offset_est, int64 *count_est)
{
	Query	   *parse = root->parse;
	Node	   *est;
	double		limit_fraction;

	/* Should not be called unless LIMIT or OFFSET */
	Assert(parse->limitCount || parse->limitOffset);

	/*
	 * Try to obtain the clause values.  We use estimate_expression_value
	 * primarily because it can sometimes do something useful with Params.
	 */
	if (parse->limitCount)
	{
		est = estimate_expression_value(root, parse->limitCount);
		if (est && IsA(est, Const))
		{
			if (((Const *) est)->constisnull)
			{
				/* NULL indicates LIMIT ALL, ie, no limit */
				*count_est = 0; /* treat as not present */
			}
			else
			{
				*count_est = DatumGetInt64(((Const *) est)->constvalue);
				if (*count_est <= 0)
					*count_est = 1;		/* force to at least 1 */
			}
		}
		else
			*count_est = -1;	/* can't estimate */
	}
	else
		*count_est = 0;			/* not present */

	if (parse->limitOffset)
	{
		est = estimate_expression_value(root, parse->limitOffset);
		if (est && IsA(est, Const))
		{
			if (((Const *) est)->constisnull)
			{
				/* Treat NULL as no offset; the executor will too */
				*offset_est = 0;	/* treat as not present */
			}
			else
			{
				*offset_est = DatumGetInt64(((Const *) est)->constvalue);
				if (*offset_est < 0)
					*offset_est = 0;	/* treat as not present */
			}
		}
		else
			*offset_est = -1;	/* can't estimate */
	}
	else
		*offset_est = 0;		/* not present */

	if (*count_est != 0)
	{
		/*
		 * A LIMIT clause limits the absolute number of tuples returned.
		 * However, if it's not a constant LIMIT then we have to guess; for
		 * lack of a better idea, assume 10% of the plan's result is wanted.
		 */
		if (*count_est < 0 || *offset_est < 0)
		{
			/* LIMIT or OFFSET is an expression ... punt ... */
			limit_fraction = 0.10;
		}
		else
		{
			/* LIMIT (plus OFFSET, if any) is max number of tuples needed */
			limit_fraction = (double) *count_est + (double) *offset_est;
		}

		/*
		 * If we have absolute limits from both caller and LIMIT, use the
		 * smaller value; likewise if they are both fractional.  If one is
		 * fractional and the other absolute, we can't easily determine which
		 * is smaller, but we use the heuristic that the absolute will usually
		 * be smaller.
		 */
		if (tuple_fraction >= 1.0)
		{
			if (limit_fraction >= 1.0)
			{
				/* both absolute */
				tuple_fraction = Min(tuple_fraction, limit_fraction);
			}
			else
			{
				/* caller absolute, limit fractional; use caller's value */
			}
		}
		else if (tuple_fraction > 0.0)
		{
			if (limit_fraction >= 1.0)
			{
				/* caller fractional, limit absolute; use limit */
				tuple_fraction = limit_fraction;
			}
			else
			{
				/* both fractional */
				tuple_fraction = Min(tuple_fraction, limit_fraction);
			}
		}
		else
		{
			/* no info from caller, just use limit */
			tuple_fraction = limit_fraction;
		}
	}
	else if (*offset_est != 0 && tuple_fraction > 0.0)
	{
		/*
		 * We have an OFFSET but no LIMIT.  This acts entirely differently
		 * from the LIMIT case: here, we need to increase rather than decrease
		 * the caller's tuple_fraction, because the OFFSET acts to cause more
		 * tuples to be fetched instead of fewer.  This only matters if we got
		 * a tuple_fraction > 0, however.
		 *
		 * As above, use 10% if OFFSET is present but unestimatable.
		 */
		if (*offset_est < 0)
			limit_fraction = 0.10;
		else
			limit_fraction = (double) *offset_est;

		/*
		 * If we have absolute counts from both caller and OFFSET, add them
		 * together; likewise if they are both fractional.  If one is
		 * fractional and the other absolute, we want to take the larger, and
		 * we heuristically assume that's the fractional one.
		 */
		if (tuple_fraction >= 1.0)
		{
			if (limit_fraction >= 1.0)
			{
				/* both absolute, so add them together */
				tuple_fraction += limit_fraction;
			}
			else
			{
				/* caller absolute, limit fractional; use limit */
				tuple_fraction = limit_fraction;
			}
		}
		else
		{
			if (limit_fraction >= 1.0)
			{
				/* caller fractional, limit absolute; use caller's value */
			}
			else
			{
				/* both fractional, so add them together */
				tuple_fraction += limit_fraction;
				if (tuple_fraction >= 1.0)
					tuple_fraction = 0.0;		/* assume fetch all */
			}
		}
	}

	return tuple_fraction;
}

/*
 * limit_needed - do we actually need a Limit plan node?
 *
 * If we have constant-zero OFFSET and constant-null LIMIT, we can skip adding
 * a Limit node.  This is worth checking for because "OFFSET 0" is a common
 * locution for an optimization fence.  (Because other places in the planner
 * merely check whether parse->limitOffset isn't NULL, it will still work as
 * an optimization fence --- we're just suppressing unnecessary run-time
 * overhead.)
 *
 * This might look like it could be merged into preprocess_limit, but there's
 * a key distinction: here we need hard constants in OFFSET/LIMIT, whereas
 * in preprocess_limit it's good enough to consider estimated values.
 */
static bool
limit_needed(Query *parse)
{
	Node	   *node;

	node = parse->limitCount;
	if (node)
	{
		if (IsA(node, Const))
		{
			/* NULL indicates LIMIT ALL, ie, no limit */
			if (!((Const *) node)->constisnull)
				return true;	/* LIMIT with a constant value */
		}
		else
			return true;		/* non-constant LIMIT */
	}

	node = parse->limitOffset;
	if (node)
	{
		if (IsA(node, Const))
		{
			/* Treat NULL as no offset; the executor would too */
			if (!((Const *) node)->constisnull)
			{
				int64		offset = DatumGetInt64(((Const *) node)->constvalue);

				if (offset != 0)
					return true;	/* OFFSET with a nonzero value */
			}
		}
		else
			return true;		/* non-constant OFFSET */
	}

	return false;				/* don't need a Limit plan node */
}


/*
 * remove_useless_groupby_columns
 *		Remove any columns in the GROUP BY clause that are redundant due to
 *		being functionally dependent on other GROUP BY columns.
 *
 * Since some other DBMSes do not allow references to ungrouped columns, it's
 * not unusual to find all columns listed in GROUP BY even though listing the
 * primary-key columns would be sufficient.  Deleting such excess columns
 * avoids redundant sorting work, so it's worth doing.  When we do this, we
 * must mark the plan as dependent on the pkey constraint (compare the
 * parser's check_ungrouped_columns() and check_functional_grouping()).
 *
 * In principle, we could treat any NOT-NULL columns appearing in a UNIQUE
 * index as the determining columns.  But as with check_functional_grouping(),
 * there's currently no way to represent dependency on a NOT NULL constraint,
 * so we consider only the pkey for now.
 */
static void
remove_useless_groupby_columns(PlannerInfo *root)
{
	Query	   *parse = root->parse;
	Bitmapset **groupbyattnos;
	Bitmapset **surplusvars;
	ListCell   *lc;
	int			relid;

	/* No chance to do anything if there are less than two GROUP BY items */
	if (list_length(parse->groupClause) < 2)
		return;

	/* Don't fiddle with the GROUP BY clause if the query has grouping sets */
	if (parse->groupingSets)
		return;

	/*
	 * Scan the GROUP BY clause to find GROUP BY items that are simple Vars.
	 * Fill groupbyattnos[k] with a bitmapset of the column attnos of RTE k
	 * that are GROUP BY items.
	 */
	groupbyattnos = (Bitmapset **) palloc0(sizeof(Bitmapset *) *
										   (list_length(parse->rtable) + 1));
	foreach(lc, parse->groupClause)
	{
		SortGroupClause *sgc = (SortGroupClause *) lfirst(lc);
		TargetEntry *tle = get_sortgroupclause_tle(sgc, parse->targetList);
		Var		   *var = (Var *) tle->expr;

		/*
		 * Ignore non-Vars and Vars from other query levels.
		 *
		 * XXX in principle, stable expressions containing Vars could also be
		 * removed, if all the Vars are functionally dependent on other GROUP
		 * BY items.  But it's not clear that such cases occur often enough to
		 * be worth troubling over.
		 */
		if (!IsA(var, Var) ||
			var->varlevelsup > 0)
			continue;

		/* OK, remember we have this Var */
		relid = var->varno;
		Assert(relid <= list_length(parse->rtable));
		groupbyattnos[relid] = bms_add_member(groupbyattnos[relid],
						 var->varattno - FirstLowInvalidHeapAttributeNumber);
	}

	/*
	 * Consider each relation and see if it is possible to remove some of its
	 * Vars from GROUP BY.  For simplicity and speed, we do the actual removal
	 * in a separate pass.  Here, we just fill surplusvars[k] with a bitmapset
	 * of the column attnos of RTE k that are removable GROUP BY items.
	 */
	surplusvars = NULL;			/* don't allocate array unless required */
	relid = 0;
	foreach(lc, parse->rtable)
	{
		RangeTblEntry *rte = (RangeTblEntry *) lfirst(lc);
		Bitmapset  *relattnos;
		Bitmapset  *pkattnos;
		Oid			constraintOid;

		relid++;

		/* Only plain relations could have primary-key constraints */
		if (rte->rtekind != RTE_RELATION)
			continue;

		/* Nothing to do unless this rel has multiple Vars in GROUP BY */
		relattnos = groupbyattnos[relid];
		if (bms_membership(relattnos) != BMS_MULTIPLE)
			continue;

		/*
		 * Can't remove any columns for this rel if there is no suitable
		 * (i.e., nondeferrable) primary key constraint.
		 */
		pkattnos = get_primary_key_attnos(rte->relid, false, &constraintOid);
		if (pkattnos == NULL)
			continue;

		/*
		 * If the primary key is a proper subset of relattnos then we have
		 * some items in the GROUP BY that can be removed.
		 */
		if (bms_subset_compare(pkattnos, relattnos) == BMS_SUBSET1)
		{
			/*
			 * To easily remember whether we've found anything to do, we don't
			 * allocate the surplusvars[] array until we find something.
			 */
			if (surplusvars == NULL)
				surplusvars = (Bitmapset **) palloc0(sizeof(Bitmapset *) *
										   (list_length(parse->rtable) + 1));

			/* Remember the attnos of the removable columns */
			surplusvars[relid] = bms_difference(relattnos, pkattnos);

			/* Also, mark the resulting plan as dependent on this constraint */
			parse->constraintDeps = lappend_oid(parse->constraintDeps,
												constraintOid);
		}
	}

	/*
	 * If we found any surplus Vars, build a new GROUP BY clause without them.
	 * (Note: this may leave some TLEs with unreferenced ressortgroupref
	 * markings, but that's harmless.)
	 */
	if (surplusvars != NULL)
	{
		List	   *new_groupby = NIL;

		foreach(lc, parse->groupClause)
		{
			SortGroupClause *sgc = (SortGroupClause *) lfirst(lc);
			TargetEntry *tle = get_sortgroupclause_tle(sgc, parse->targetList);
			Var		   *var = (Var *) tle->expr;

			/*
			 * New list must include non-Vars, outer Vars, and anything not
			 * marked as surplus.
			 */
			if (!IsA(var, Var) ||
				var->varlevelsup > 0 ||
			!bms_is_member(var->varattno - FirstLowInvalidHeapAttributeNumber,
						   surplusvars[var->varno]))
				new_groupby = lappend(new_groupby, sgc);
		}

		parse->groupClause = new_groupby;
	}
}

/*
 * preprocess_groupclause - do preparatory work on GROUP BY clause
 *
 * The idea here is to adjust the ordering of the GROUP BY elements
 * (which in itself is semantically insignificant) to match ORDER BY,
 * thereby allowing a single sort operation to both implement the ORDER BY
 * requirement and set up for a Unique step that implements GROUP BY.
 *
 * In principle it might be interesting to consider other orderings of the
 * GROUP BY elements, which could match the sort ordering of other
 * possible plans (eg an indexscan) and thereby reduce cost.  We don't
 * bother with that, though.  Hashed grouping will frequently win anyway.
 *
 * Note: we need no comparable processing of the distinctClause because
 * the parser already enforced that that matches ORDER BY.
 *
 * For grouping sets, the order of items is instead forced to agree with that
 * of the grouping set (and items not in the grouping set are skipped). The
 * work of sorting the order of grouping set elements to match the ORDER BY if
 * possible is done elsewhere.
 */
static List *
preprocess_groupclause(PlannerInfo *root, List *force)
{
	Query	   *parse = root->parse;
	List	   *new_groupclause = NIL;
	bool		partial_match;
	ListCell   *sl;
	ListCell   *gl;

	/* For grouping sets, we need to force the ordering */
	if (force)
	{
		foreach(sl, force)
		{
			Index		ref = lfirst_int(sl);
			SortGroupClause *cl = get_sortgroupref_clause(ref, parse->groupClause);

			new_groupclause = lappend(new_groupclause, cl);
		}

		return new_groupclause;
	}

	/* If no ORDER BY, nothing useful to do here */
	if (parse->sortClause == NIL)
		return parse->groupClause;

	/*
	 * Scan the ORDER BY clause and construct a list of matching GROUP BY
	 * items, but only as far as we can make a matching prefix.
	 *
	 * This code assumes that the sortClause contains no duplicate items.
	 */
	foreach(sl, parse->sortClause)
	{
		SortGroupClause *sc = (SortGroupClause *) lfirst(sl);

		foreach(gl, parse->groupClause)
		{
			SortGroupClause *gc = (SortGroupClause *) lfirst(gl);

			if (equal(gc, sc))
			{
				new_groupclause = lappend(new_groupclause, gc);
				break;
			}
		}
		if (gl == NULL)
			break;				/* no match, so stop scanning */
	}

	/* Did we match all of the ORDER BY list, or just some of it? */
	partial_match = (sl != NULL);

	/* If no match at all, no point in reordering GROUP BY */
	if (new_groupclause == NIL)
		return parse->groupClause;

	/*
	 * Add any remaining GROUP BY items to the new list, but only if we were
	 * able to make a complete match.  In other words, we only rearrange the
	 * GROUP BY list if the result is that one list is a prefix of the other
	 * --- otherwise there's no possibility of a common sort.  Also, give up
	 * if there are any non-sortable GROUP BY items, since then there's no
	 * hope anyway.
	 */
	foreach(gl, parse->groupClause)
	{
		SortGroupClause *gc = (SortGroupClause *) lfirst(gl);

		if (list_member_ptr(new_groupclause, gc))
			continue;			/* it matched an ORDER BY item */
		if (partial_match)
			return parse->groupClause;	/* give up, no common sort possible */
		if (!OidIsValid(gc->sortop))
			return parse->groupClause;	/* give up, GROUP BY can't be sorted */
		new_groupclause = lappend(new_groupclause, gc);
	}

	/* Success --- install the rearranged GROUP BY list */
	Assert(list_length(parse->groupClause) == list_length(new_groupclause));
	return new_groupclause;
}

/*
 * Extract lists of grouping sets that can be implemented using a single
 * rollup-type aggregate pass each. Returns a list of lists of grouping sets.
 *
 * Input must be sorted with smallest sets first. Result has each sublist
 * sorted with smallest sets first.
 *
 * We want to produce the absolute minimum possible number of lists here to
 * avoid excess sorts. Fortunately, there is an algorithm for this; the problem
 * of finding the minimal partition of a partially-ordered set into chains
 * (which is what we need, taking the list of grouping sets as a poset ordered
 * by set inclusion) can be mapped to the problem of finding the maximum
 * cardinality matching on a bipartite graph, which is solvable in polynomial
 * time with a worst case of no worse than O(n^2.5) and usually much
 * better. Since our N is at most 4096, we don't need to consider fallbacks to
 * heuristic or approximate methods.  (Planning time for a 12-d cube is under
 * half a second on my modest system even with optimization off and assertions
 * on.)
 */
static List *
extract_rollup_sets(List *groupingSets)
{
	int			num_sets_raw = list_length(groupingSets);
	int			num_empty = 0;
	int			num_sets = 0;	/* distinct sets */
	int			num_chains = 0;
	List	   *result = NIL;
	List	  **results;
	List	  **orig_sets;
	Bitmapset **set_masks;
	int		   *chains;
	short	  **adjacency;
	short	   *adjacency_buf;
	BipartiteMatchState *state;
	int			i;
	int			j;
	int			j_size;
	ListCell   *lc1 = list_head(groupingSets);
	ListCell   *lc;

	/*
	 * Start by stripping out empty sets.  The algorithm doesn't require this,
	 * but the planner currently needs all empty sets to be returned in the
	 * first list, so we strip them here and add them back after.
	 */
	while (lc1 && lfirst(lc1) == NIL)
	{
		++num_empty;
		lc1 = lnext(lc1);
	}

	/* bail out now if it turns out that all we had were empty sets. */
	if (!lc1)
		return list_make1(groupingSets);

	/*----------
	 * We don't strictly need to remove duplicate sets here, but if we don't,
	 * they tend to become scattered through the result, which is a bit
	 * confusing (and irritating if we ever decide to optimize them out).
	 * So we remove them here and add them back after.
	 *
	 * For each non-duplicate set, we fill in the following:
	 *
	 * orig_sets[i] = list of the original set lists
	 * set_masks[i] = bitmapset for testing inclusion
	 * adjacency[i] = array [n, v1, v2, ... vn] of adjacency indices
	 *
	 * chains[i] will be the result group this set is assigned to.
	 *
	 * We index all of these from 1 rather than 0 because it is convenient
	 * to leave 0 free for the NIL node in the graph algorithm.
	 *----------
	 */
	orig_sets = palloc0((num_sets_raw + 1) * sizeof(List *));
	set_masks = palloc0((num_sets_raw + 1) * sizeof(Bitmapset *));
	adjacency = palloc0((num_sets_raw + 1) * sizeof(short *));
	adjacency_buf = palloc((num_sets_raw + 1) * sizeof(short));

	j_size = 0;
	j = 0;
	i = 1;

	for_each_cell(lc, lc1)
	{
		List	   *candidate = lfirst(lc);
		Bitmapset  *candidate_set = NULL;
		ListCell   *lc2;
		int			dup_of = 0;

		foreach(lc2, candidate)
		{
			candidate_set = bms_add_member(candidate_set, lfirst_int(lc2));
		}

		/* we can only be a dup if we're the same length as a previous set */
		if (j_size == list_length(candidate))
		{
			int			k;

			for (k = j; k < i; ++k)
			{
				if (bms_equal(set_masks[k], candidate_set))
				{
					dup_of = k;
					break;
				}
			}
		}
		else if (j_size < list_length(candidate))
		{
			j_size = list_length(candidate);
			j = i;
		}

		if (dup_of > 0)
		{
			orig_sets[dup_of] = lappend(orig_sets[dup_of], candidate);
			bms_free(candidate_set);
		}
		else
		{
			int			k;
			int			n_adj = 0;

			orig_sets[i] = list_make1(candidate);
			set_masks[i] = candidate_set;

			/* fill in adjacency list; no need to compare equal-size sets */

			for (k = j - 1; k > 0; --k)
			{
				if (bms_is_subset(set_masks[k], candidate_set))
					adjacency_buf[++n_adj] = k;
			}

			if (n_adj > 0)
			{
				adjacency_buf[0] = n_adj;
				adjacency[i] = palloc((n_adj + 1) * sizeof(short));
				memcpy(adjacency[i], adjacency_buf, (n_adj + 1) * sizeof(short));
			}
			else
				adjacency[i] = NULL;

			++i;
		}
	}

	num_sets = i - 1;

	/*
	 * Apply the graph matching algorithm to do the work.
	 */
	state = BipartiteMatch(num_sets, num_sets, adjacency);

	/*
	 * Now, the state->pair* fields have the info we need to assign sets to
	 * chains. Two sets (u,v) belong to the same chain if pair_uv[u] = v or
	 * pair_vu[v] = u (both will be true, but we check both so that we can do
	 * it in one pass)
	 */
	chains = palloc0((num_sets + 1) * sizeof(int));

	for (i = 1; i <= num_sets; ++i)
	{
		int			u = state->pair_vu[i];
		int			v = state->pair_uv[i];

		if (u > 0 && u < i)
			chains[i] = chains[u];
		else if (v > 0 && v < i)
			chains[i] = chains[v];
		else
			chains[i] = ++num_chains;
	}

	/* build result lists. */
	results = palloc0((num_chains + 1) * sizeof(List *));

	for (i = 1; i <= num_sets; ++i)
	{
		int			c = chains[i];

		Assert(c > 0);

		results[c] = list_concat(results[c], orig_sets[i]);
	}

	/* push any empty sets back on the first list. */
	while (num_empty-- > 0)
		results[1] = lcons(NIL, results[1]);

	/* make result list */
	for (i = 1; i <= num_chains; ++i)
		result = lappend(result, results[i]);

	/*
	 * Free all the things.
	 *
	 * (This is over-fussy for small sets but for large sets we could have
	 * tied up a nontrivial amount of memory.)
	 */
	BipartiteMatchFree(state);
	pfree(results);
	pfree(chains);
	for (i = 1; i <= num_sets; ++i)
		if (adjacency[i])
			pfree(adjacency[i]);
	pfree(adjacency);
	pfree(adjacency_buf);
	pfree(orig_sets);
	for (i = 1; i <= num_sets; ++i)
		bms_free(set_masks[i]);
	pfree(set_masks);

	return result;
}

/*
 * Reorder the elements of a list of grouping sets such that they have correct
 * prefix relationships.
 *
 * The input must be ordered with smallest sets first; the result is returned
 * with largest sets first.  Note that the result shares no list substructure
 * with the input, so it's safe for the caller to modify it later.
 *
 * If we're passed in a sortclause, we follow its order of columns to the
 * extent possible, to minimize the chance that we add unnecessary sorts.
 * (We're trying here to ensure that GROUPING SETS ((a,b,c),(c)) ORDER BY c,b,a
 * gets implemented in one pass.)
 */
static List *
reorder_grouping_sets(List *groupingsets, List *sortclause)
{
	ListCell   *lc;
	ListCell   *lc2;
	List	   *previous = NIL;
	List	   *result = NIL;

	foreach(lc, groupingsets)
	{
		List	   *candidate = lfirst(lc);
		List	   *new_elems = list_difference_int(candidate, previous);

		if (list_length(new_elems) > 0)
		{
			while (list_length(sortclause) > list_length(previous))
			{
				SortGroupClause *sc = list_nth(sortclause, list_length(previous));
				int			ref = sc->tleSortGroupRef;

				if (list_member_int(new_elems, ref))
				{
					previous = lappend_int(previous, ref);
					new_elems = list_delete_int(new_elems, ref);
				}
				else
				{
					/* diverged from the sortclause; give up on it */
					sortclause = NIL;
					break;
				}
			}

			foreach(lc2, new_elems)
			{
				previous = lappend_int(previous, lfirst_int(lc2));
			}
		}

		result = lcons(list_copy(previous), result);
		list_free(new_elems);
	}

	list_free(previous);

	return result;
}

/*
 * Compute query_pathkeys and other pathkeys during plan generation
 */
static void
standard_qp_callback(PlannerInfo *root, void *extra)
{
	Query	   *parse = root->parse;
	standard_qp_extra *qp_extra = (standard_qp_extra *) extra;
	List	   *tlist = qp_extra->tlist;
	List	   *activeWindows = qp_extra->activeWindows;

	/*
	 * Calculate pathkeys that represent grouping/ordering requirements.  The
	 * sortClause is certainly sort-able, but GROUP BY and DISTINCT might not
	 * be, in which case we just leave their pathkeys empty.
	 */
	if (qp_extra->groupClause &&
		grouping_is_sortable(qp_extra->groupClause))
		root->group_pathkeys =
			make_pathkeys_for_sortclauses(root,
										  qp_extra->groupClause,
										  tlist);
	else
		root->group_pathkeys = NIL;

	/* We consider only the first (bottom) window in pathkeys logic */
	if (activeWindows != NIL)
	{
		WindowClause *wc = (WindowClause *) linitial(activeWindows);

		root->window_pathkeys = make_pathkeys_for_window(root,
														 wc,
														 tlist);
	}
	else
		root->window_pathkeys = NIL;

	if (parse->distinctClause &&
		grouping_is_sortable(parse->distinctClause))
		root->distinct_pathkeys =
			make_pathkeys_for_sortclauses(root,
										  parse->distinctClause,
										  tlist);
	else
		root->distinct_pathkeys = NIL;

	root->sort_pathkeys =
		make_pathkeys_for_sortclauses(root,
									  parse->sortClause,
									  tlist);

	/*
	 * Figure out whether we want a sorted result from query_planner.
	 *
	 * If we have a sortable GROUP BY clause, then we want a result sorted
	 * properly for grouping.  Otherwise, if we have window functions to
	 * evaluate, we try to sort for the first window.  Otherwise, if there's a
	 * sortable DISTINCT clause that's more rigorous than the ORDER BY clause,
	 * we try to produce output that's sufficiently well sorted for the
	 * DISTINCT.  Otherwise, if there is an ORDER BY clause, we want to sort
	 * by the ORDER BY clause.
	 *
	 * Note: if we have both ORDER BY and GROUP BY, and ORDER BY is a superset
	 * of GROUP BY, it would be tempting to request sort by ORDER BY --- but
	 * that might just leave us failing to exploit an available sort order at
	 * all.  Needs more thought.  The choice for DISTINCT versus ORDER BY is
	 * much easier, since we know that the parser ensured that one is a
	 * superset of the other.
	 */
	if (root->group_pathkeys)
		root->query_pathkeys = root->group_pathkeys;
	else if (root->window_pathkeys)
		root->query_pathkeys = root->window_pathkeys;
	else if (list_length(root->distinct_pathkeys) >
			 list_length(root->sort_pathkeys))
		root->query_pathkeys = root->distinct_pathkeys;
	else if (root->sort_pathkeys)
		root->query_pathkeys = root->sort_pathkeys;
	else
		root->query_pathkeys = NIL;
}

/*
 * Estimate number of groups produced by grouping clauses (1 if not grouping)
 *
 * path_rows: number of output rows from scan/join step
 * rollup_lists: list of grouping sets, or NIL if not doing grouping sets
 * rollup_groupclauses: list of grouping clauses for grouping sets,
 *		or NIL if not doing grouping sets
 */
static double
get_number_of_groups(PlannerInfo *root,
					 double path_rows,
					 List *rollup_lists,
					 List *rollup_groupclauses)
{
	Query	   *parse = root->parse;
	double		dNumGroups;

	if (parse->groupClause)
	{
		List	   *groupExprs;

		if (parse->groupingSets)
		{
			/* Add up the estimates for each grouping set */
			ListCell   *lc,
					   *lc2;

			dNumGroups = 0;
			forboth(lc, rollup_groupclauses, lc2, rollup_lists)
			{
				List	   *groupClause = (List *) lfirst(lc);
				List	   *gsets = (List *) lfirst(lc2);
				ListCell   *lc3;

				groupExprs = get_sortgrouplist_exprs(groupClause,
													 parse->targetList);

				foreach(lc3, gsets)
				{
					List	   *gset = (List *) lfirst(lc3);

					dNumGroups += estimate_num_groups(root,
													  groupExprs,
													  path_rows,
													  &gset);
				}
			}
		}
		else
		{
			/* Plain GROUP BY */
			groupExprs = get_sortgrouplist_exprs(parse->groupClause,
												 parse->targetList);

			dNumGroups = estimate_num_groups(root, groupExprs, path_rows,
											 NULL);
		}
	}
	else if (parse->groupingSets)
	{
		/* Empty grouping sets ... one result row for each one */
		dNumGroups = list_length(parse->groupingSets);
	}
	else if (parse->hasAggs || root->hasHavingQual)
	{
		/* Plain aggregation, one result row */
		dNumGroups = 1;
	}
	else
	{
		/* Not grouping */
		dNumGroups = 1;
	}

	return dNumGroups;
}

/*
 * estimate_hashagg_tablesize
 *	  estimate the number of bytes that a hash aggregate hashtable will
 *	  require based on the agg_costs, path width and dNumGroups.
 */
static Size
estimate_hashagg_tablesize(Path *path, const AggClauseCosts *agg_costs,
						   double dNumGroups)
{
	Size		hashentrysize;

	/* Estimate per-hash-entry space at tuple width... */
	hashentrysize = MAXALIGN(path->pathtarget->width) +
		MAXALIGN(SizeofMinimalTupleHeader);

	/* plus space for pass-by-ref transition values... */
	hashentrysize += agg_costs->transitionSpace;
	/* plus the per-hash-entry overhead */
	hashentrysize += hash_agg_entry_size(agg_costs->numAggs);

	return hashentrysize * dNumGroups;
}

/*
 * create_grouping_paths
 *
 * Build a new upperrel containing Paths for grouping and/or aggregation.
 *
 * input_rel: contains the source-data Paths
 * target: the pathtarget for the result Paths to compute
 * agg_costs: cost info about all aggregates in query (in AGGSPLIT_SIMPLE mode)
 * rollup_lists: list of grouping sets, or NIL if not doing grouping sets
 * rollup_groupclauses: list of grouping clauses for grouping sets,
 *		or NIL if not doing grouping sets
 *
 * Note: all Paths in input_rel are expected to return the target computed
 * by make_group_input_target.
 *
 * We need to consider sorted and hashed aggregation in the same function,
 * because otherwise (1) it would be harder to throw an appropriate error
 * message if neither way works, and (2) we should not allow hashtable size
 * considerations to dissuade us from using hashing if sorting is not possible.
 */
static RelOptInfo *
create_grouping_paths(PlannerInfo *root,
					  RelOptInfo *input_rel,
					  PathTarget *target,
					  const AggClauseCosts *agg_costs,
					  List *rollup_lists,
					  List *rollup_groupclauses)
{
	Query	   *parse = root->parse;
	Path	   *cheapest_path = input_rel->cheapest_total_path;
	RelOptInfo *grouped_rel;
	PathTarget *partial_grouping_target = NULL;
	AggClauseCosts agg_partial_costs;	/* parallel only */
	AggClauseCosts agg_final_costs;		/* parallel only */
	Size		hashaggtablesize;
	double		dNumGroups;
	double		dNumPartialGroups = 0;
	bool		can_hash;
	bool		can_sort;
	bool		try_parallel_aggregation;

	ListCell   *lc;

	/* For now, do all work in the (GROUP_AGG, NULL) upperrel */
	grouped_rel = fetch_upper_rel(root, UPPERREL_GROUP_AGG, NULL);

	/*
	 * If the input relation is not parallel-safe, then the grouped relation
	 * can't be parallel-safe, either.  Otherwise, it's parallel-safe if the
	 * target list and HAVING quals are parallel-safe.
	 */
	if (input_rel->consider_parallel &&
		!has_parallel_hazard((Node *) target->exprs, false) &&
		!has_parallel_hazard((Node *) parse->havingQual, false))
		grouped_rel->consider_parallel = true;

	/*
	 * If the input rel belongs to a single FDW, so does the grouped rel.
	 */
	grouped_rel->serverid = input_rel->serverid;
	grouped_rel->userid = input_rel->userid;
	grouped_rel->useridiscurrent = input_rel->useridiscurrent;
	grouped_rel->fdwroutine = input_rel->fdwroutine;

	/*
	 * Check for degenerate grouping.
	 */
	if ((root->hasHavingQual || parse->groupingSets) &&
		!parse->hasAggs && parse->groupClause == NIL)
	{
		/*
		 * We have a HAVING qual and/or grouping sets, but no aggregates and
		 * no GROUP BY (which implies that the grouping sets are all empty).
		 *
		 * This is a degenerate case in which we are supposed to emit either
		 * zero or one row for each grouping set depending on whether HAVING
		 * succeeds.  Furthermore, there cannot be any variables in either
		 * HAVING or the targetlist, so we actually do not need the FROM table
		 * at all!	We can just throw away the plan-so-far and generate a
		 * Result node.  This is a sufficiently unusual corner case that it's
		 * not worth contorting the structure of this module to avoid having
		 * to generate the earlier paths in the first place.
		 */
		int			nrows = list_length(parse->groupingSets);
		Path	   *path;

		if (nrows > 1)
		{
			/*
			 * Doesn't seem worthwhile writing code to cons up a
			 * generate_series or a values scan to emit multiple rows. Instead
			 * just make N clones and append them.  (With a volatile HAVING
			 * clause, this means you might get between 0 and N output rows.
			 * Offhand I think that's desired.)
			 */
			List	   *paths = NIL;

			while (--nrows >= 0)
			{
				path = (Path *)
					create_result_path(root, grouped_rel,
									   target,
									   (List *) parse->havingQual);
				paths = lappend(paths, path);
			}
			path = (Path *)
				create_append_path(grouped_rel,
								   paths,
								   NULL,
								   0);
			path->pathtarget = target;
		}
		else
		{
			/* No grouping sets, or just one, so one output row */
			path = (Path *)
				create_result_path(root, grouped_rel,
								   target,
								   (List *) parse->havingQual);
		}

		add_path(grouped_rel, path);

		/* No need to consider any other alternatives. */
		set_cheapest(grouped_rel);

		return grouped_rel;
	}

	/*
	 * Estimate number of groups.
	 */
	dNumGroups = get_number_of_groups(root,
									  cheapest_path->rows,
									  rollup_lists,
									  rollup_groupclauses);

	/*
	 * Determine whether it's possible to perform sort-based implementations
	 * of grouping.  (Note that if groupClause is empty,
	 * grouping_is_sortable() is trivially true, and all the
	 * pathkeys_contained_in() tests will succeed too, so that we'll consider
	 * every surviving input path.)
	 */
	can_sort = grouping_is_sortable(parse->groupClause);

	/*
	 * Determine whether we should consider hash-based implementations of
	 * grouping.
	 *
	 * Hashed aggregation only applies if we're grouping.  We currently can't
	 * hash if there are grouping sets, though.
	 *
	 * Executor doesn't support hashed aggregation with DISTINCT or ORDER BY
	 * aggregates.  (Doing so would imply storing *all* the input values in
	 * the hash table, and/or running many sorts in parallel, either of which
	 * seems like a certain loser.)  We similarly don't support ordered-set
	 * aggregates in hashed aggregation, but that case is also included in the
	 * numOrderedAggs count.
	 *
	 * Note: grouping_is_hashable() is much more expensive to check than the
	 * other gating conditions, so we want to do it last.
	 */
	can_hash = (parse->groupClause != NIL &&
				parse->groupingSets == NIL &&
				agg_costs->numOrderedAggs == 0 &&
				grouping_is_hashable(parse->groupClause));

	/*
	 * If grouped_rel->consider_parallel is true, then paths that we generate
	 * for this grouping relation could be run inside of a worker, but that
	 * doesn't mean we can actually use the PartialAggregate/FinalizeAggregate
	 * execution strategy.  Figure that out.
	 */
	if (!grouped_rel->consider_parallel)
	{
		/* Not even parallel-safe. */
		try_parallel_aggregation = false;
	}
	else if (input_rel->partial_pathlist == NIL)
	{
		/* Nothing to use as input for partial aggregate. */
		try_parallel_aggregation = false;
	}
	else if (!parse->hasAggs && parse->groupClause == NIL)
	{
		/*
		 * We don't know how to do parallel aggregation unless we have either
		 * some aggregates or a grouping clause.
		 */
		try_parallel_aggregation = false;
	}
	else if (parse->groupingSets)
	{
		/* We don't know how to do grouping sets in parallel. */
		try_parallel_aggregation = false;
	}
	else if (agg_costs->hasNonPartial || agg_costs->hasNonSerial)
	{
		/* Insufficient support for partial mode. */
		try_parallel_aggregation = false;
	}
	else
	{
		/* Everything looks good. */
		try_parallel_aggregation = true;
	}

	/*
	 * Before generating paths for grouped_rel, we first generate any possible
	 * partial paths; that way, later code can easily consider both parallel
	 * and non-parallel approaches to grouping.  Note that the partial paths
	 * we generate here are also partially aggregated, so simply pushing a
	 * Gather node on top is insufficient to create a final path, as would be
	 * the case for a scan/join rel.
	 */
	if (try_parallel_aggregation)
	{
		Path	   *cheapest_partial_path = linitial(input_rel->partial_pathlist);

		/*
		 * Build target list for partial aggregate paths.  These paths cannot
		 * just emit the same tlist as regular aggregate paths, because (1) we
		 * must include Vars and Aggrefs needed in HAVING, which might not
		 * appear in the result tlist, and (2) the Aggrefs must be set in
		 * partial mode.
		 */
		partial_grouping_target = make_partial_grouping_target(root, target);

		/* Estimate number of partial groups. */
		dNumPartialGroups = get_number_of_groups(root,
												 cheapest_partial_path->rows,
												 NIL,
												 NIL);

		/*
		 * Collect statistics about aggregates for estimating costs of
		 * performing aggregation in parallel.
		 */
		MemSet(&agg_partial_costs, 0, sizeof(AggClauseCosts));
		MemSet(&agg_final_costs, 0, sizeof(AggClauseCosts));
		if (parse->hasAggs)
		{
			/* partial phase */
			get_agg_clause_costs(root, (Node *) partial_grouping_target->exprs,
								 AGGSPLIT_INITIAL_SERIAL,
								 &agg_partial_costs);

			/* final phase */
			get_agg_clause_costs(root, (Node *) target->exprs,
								 AGGSPLIT_FINAL_DESERIAL,
								 &agg_final_costs);
			get_agg_clause_costs(root, parse->havingQual,
								 AGGSPLIT_FINAL_DESERIAL,
								 &agg_final_costs);
		}

		if (can_sort)
		{
			/* This was checked before setting try_parallel_aggregation */
			Assert(parse->hasAggs || parse->groupClause);

			/*
			 * Use any available suitably-sorted path as input, and also
			 * consider sorting the cheapest partial path.
			 */
			foreach(lc, input_rel->partial_pathlist)
			{
				Path	   *path = (Path *) lfirst(lc);
				bool		is_sorted;

				is_sorted = pathkeys_contained_in(root->group_pathkeys,
												  path->pathkeys);
				if (path == cheapest_partial_path || is_sorted)
				{
					/* Sort the cheapest partial path, if it isn't already */
					if (!is_sorted)
						path = (Path *) create_sort_path(root,
														 grouped_rel,
														 path,
														 root->group_pathkeys,
														 -1.0);

					if (parse->hasAggs)
						add_partial_path(grouped_rel, (Path *)
										 create_agg_path(root,
														 grouped_rel,
														 path,
													 partial_grouping_target,
								 parse->groupClause ? AGG_SORTED : AGG_PLAIN,
													 AGGSPLIT_INITIAL_SERIAL,
														 parse->groupClause,
														 NIL,
														 &agg_partial_costs,
														 dNumPartialGroups));
					else
						add_partial_path(grouped_rel, (Path *)
										 create_group_path(root,
														   grouped_rel,
														   path,
													 partial_grouping_target,
														   parse->groupClause,
														   NIL,
														 dNumPartialGroups));
				}
			}
		}

		if (can_hash)
		{
			/* Checked above */
			Assert(parse->hasAggs || parse->groupClause);

			hashaggtablesize =
				estimate_hashagg_tablesize(cheapest_partial_path,
										   &agg_partial_costs,
										   dNumPartialGroups);

			/*
			 * Tentatively produce a partial HashAgg Path, depending on if it
			 * looks as if the hash table will fit in work_mem.
			 */
			if (hashaggtablesize < work_mem * 1024L)
			{
				add_partial_path(grouped_rel, (Path *)
								 create_agg_path(root,
												 grouped_rel,
												 cheapest_partial_path,
												 partial_grouping_target,
												 AGG_HASHED,
												 AGGSPLIT_INITIAL_SERIAL,
												 parse->groupClause,
												 NIL,
												 &agg_partial_costs,
												 dNumPartialGroups));
			}
		}
	}

	/* Build final grouping paths */
	if (can_sort)
	{
		/*
		 * Use any available suitably-sorted path as input, and also consider
		 * sorting the cheapest-total path.
		 */
		foreach(lc, input_rel->pathlist)
		{
			Path	   *path = (Path *) lfirst(lc);
			bool		is_sorted;

			is_sorted = pathkeys_contained_in(root->group_pathkeys,
											  path->pathkeys);
			if (path == cheapest_path || is_sorted)
			{
				/* Sort the cheapest-total path if it isn't already sorted */
				if (!is_sorted)
					path = (Path *) create_sort_path(root,
													 grouped_rel,
													 path,
													 root->group_pathkeys,
													 -1.0);

				/* Now decide what to stick atop it */
				if (parse->groupingSets)
				{
					/*
					 * We have grouping sets, possibly with aggregation.  Make
					 * a GroupingSetsPath.
					 */
					add_path(grouped_rel, (Path *)
							 create_groupingsets_path(root,
													  grouped_rel,
													  path,
													  target,
												  (List *) parse->havingQual,
													  rollup_lists,
													  rollup_groupclauses,
													  agg_costs,
													  dNumGroups));
				}
				else if (parse->hasAggs)
				{
					/*
					 * We have aggregation, possibly with plain GROUP BY. Make
					 * an AggPath.
					 */
					add_path(grouped_rel, (Path *)
							 create_agg_path(root,
											 grouped_rel,
											 path,
											 target,
								 parse->groupClause ? AGG_SORTED : AGG_PLAIN,
											 AGGSPLIT_SIMPLE,
											 parse->groupClause,
											 (List *) parse->havingQual,
											 agg_costs,
											 dNumGroups));
				}
				else if (parse->groupClause)
				{
					/*
					 * We have GROUP BY without aggregation or grouping sets.
					 * Make a GroupPath.
					 */
					add_path(grouped_rel, (Path *)
							 create_group_path(root,
											   grouped_rel,
											   path,
											   target,
											   parse->groupClause,
											   (List *) parse->havingQual,
											   dNumGroups));
				}
				else
				{
					/* Other cases should have been handled above */
					Assert(false);
				}
			}
		}

		/*
		 * Now generate a complete GroupAgg Path atop of the cheapest partial
		 * path. We need only bother with the cheapest path here, as the
		 * output of Gather is never sorted.
		 */
		if (grouped_rel->partial_pathlist)
		{
			Path	   *path = (Path *) linitial(grouped_rel->partial_pathlist);
			double		total_groups = path->rows * path->parallel_workers;

			path = (Path *) create_gather_path(root,
											   grouped_rel,
											   path,
											   partial_grouping_target,
											   NULL,
											   &total_groups);

			/*
			 * Gather is always unsorted, so we'll need to sort, unless
			 * there's no GROUP BY clause, in which case there will only be a
			 * single group.
			 */
			if (parse->groupClause)
				path = (Path *) create_sort_path(root,
												 grouped_rel,
												 path,
												 root->group_pathkeys,
												 -1.0);

			if (parse->hasAggs)
				add_path(grouped_rel, (Path *)
						 create_agg_path(root,
										 grouped_rel,
										 path,
										 target,
								 parse->groupClause ? AGG_SORTED : AGG_PLAIN,
										 AGGSPLIT_FINAL_DESERIAL,
										 parse->groupClause,
										 (List *) parse->havingQual,
										 &agg_final_costs,
										 dNumGroups));
			else
				add_path(grouped_rel, (Path *)
						 create_group_path(root,
										   grouped_rel,
										   path,
										   target,
										   parse->groupClause,
										   (List *) parse->havingQual,
										   dNumGroups));
		}
	}

	if (can_hash)
	{
		hashaggtablesize = estimate_hashagg_tablesize(cheapest_path,
													  agg_costs,
													  dNumGroups);

		/*
		 * Provided that the estimated size of the hashtable does not exceed
		 * work_mem, we'll generate a HashAgg Path, although if we were unable
		 * to sort above, then we'd better generate a Path, so that we at
		 * least have one.
		 */
		if (hashaggtablesize < work_mem * 1024L ||
			grouped_rel->pathlist == NIL)
		{
			/*
			 * We just need an Agg over the cheapest-total input path, since
			 * input order won't matter.
			 */
			add_path(grouped_rel, (Path *)
					 create_agg_path(root, grouped_rel,
									 cheapest_path,
									 target,
									 AGG_HASHED,
									 AGGSPLIT_SIMPLE,
									 parse->groupClause,
									 (List *) parse->havingQual,
									 agg_costs,
									 dNumGroups));
		}

		/*
		 * Generate a HashAgg Path atop of the cheapest partial path. Once
		 * again, we'll only do this if it looks as though the hash table
		 * won't exceed work_mem.
		 */
		if (grouped_rel->partial_pathlist)
		{
			Path	   *path = (Path *) linitial(grouped_rel->partial_pathlist);

			hashaggtablesize = estimate_hashagg_tablesize(path,
														  &agg_final_costs,
														  dNumGroups);

			if (hashaggtablesize < work_mem * 1024L)
			{
				double		total_groups = path->rows * path->parallel_workers;

				path = (Path *) create_gather_path(root,
												   grouped_rel,
												   path,
												   partial_grouping_target,
												   NULL,
												   &total_groups);

				add_path(grouped_rel, (Path *)
						 create_agg_path(root,
										 grouped_rel,
										 path,
										 target,
										 AGG_HASHED,
										 AGGSPLIT_FINAL_DESERIAL,
										 parse->groupClause,
										 (List *) parse->havingQual,
										 &agg_final_costs,
										 dNumGroups));
			}
		}
	}

	/* Give a helpful error if we failed to find any implementation */
	if (grouped_rel->pathlist == NIL)
		ereport(ERROR,
				(errcode(ERRCODE_FEATURE_NOT_SUPPORTED),
				 errmsg("could not implement GROUP BY"),
				 errdetail("Some of the datatypes only support hashing, while others only support sorting.")));

	/*
	 * If there is an FDW that's responsible for all baserels of the query,
	 * let it consider adding ForeignPaths.
	 */
	if (grouped_rel->fdwroutine &&
		grouped_rel->fdwroutine->GetForeignUpperPaths)
		grouped_rel->fdwroutine->GetForeignUpperPaths(root, UPPERREL_GROUP_AGG,
													  input_rel, grouped_rel);

	/* Let extensions possibly add some more paths */
	if (create_upper_paths_hook)
		(*create_upper_paths_hook) (root, UPPERREL_GROUP_AGG,
									input_rel, grouped_rel);

	/* Now choose the best path(s) */
	set_cheapest(grouped_rel);

	return grouped_rel;
}

/*
 * create_window_paths
 *
 * Build a new upperrel containing Paths for window-function evaluation.
 *
 * input_rel: contains the source-data Paths
 * input_target: result of make_window_input_target
 * output_target: what the topmost WindowAggPath should return
 * tlist: query's target list (needed to look up pathkeys)
 * wflists: result of find_window_functions
 * activeWindows: result of select_active_windows
 *
 * Note: all Paths in input_rel are expected to return input_target.
 */
static RelOptInfo *
create_window_paths(PlannerInfo *root,
					RelOptInfo *input_rel,
					PathTarget *input_target,
					PathTarget *output_target,
					List *tlist,
					WindowFuncLists *wflists,
					List *activeWindows)
{
	RelOptInfo *window_rel;
	ListCell   *lc;

	/* For now, do all work in the (WINDOW, NULL) upperrel */
	window_rel = fetch_upper_rel(root, UPPERREL_WINDOW, NULL);

	/*
	 * If the input relation is not parallel-safe, then the window relation
	 * can't be parallel-safe, either.  Otherwise, we need to examine the
	 * target list and active windows for non-parallel-safe constructs.
	 */
	if (input_rel->consider_parallel &&
		!has_parallel_hazard((Node *) output_target->exprs, false) &&
		!has_parallel_hazard((Node *) activeWindows, false))
		window_rel->consider_parallel = true;

	/*
	 * If the input rel belongs to a single FDW, so does the window rel.
	 */
	window_rel->serverid = input_rel->serverid;
	window_rel->userid = input_rel->userid;
	window_rel->useridiscurrent = input_rel->useridiscurrent;
	window_rel->fdwroutine = input_rel->fdwroutine;

	/*
	 * Consider computing window functions starting from the existing
	 * cheapest-total path (which will likely require a sort) as well as any
	 * existing paths that satisfy root->window_pathkeys (which won't).
	 */
	foreach(lc, input_rel->pathlist)
	{
		Path	   *path = (Path *) lfirst(lc);

		if (path == input_rel->cheapest_total_path ||
			pathkeys_contained_in(root->window_pathkeys, path->pathkeys))
			create_one_window_path(root,
								   window_rel,
								   path,
								   input_target,
								   output_target,
								   tlist,
								   wflists,
								   activeWindows);
	}

	/*
	 * If there is an FDW that's responsible for all baserels of the query,
	 * let it consider adding ForeignPaths.
	 */
	if (window_rel->fdwroutine &&
		window_rel->fdwroutine->GetForeignUpperPaths)
		window_rel->fdwroutine->GetForeignUpperPaths(root, UPPERREL_WINDOW,
													 input_rel, window_rel);

	/* Let extensions possibly add some more paths */
	if (create_upper_paths_hook)
		(*create_upper_paths_hook) (root, UPPERREL_WINDOW,
									input_rel, window_rel);

	/* Now choose the best path(s) */
	set_cheapest(window_rel);

	return window_rel;
}

/*
 * Stack window-function implementation steps atop the given Path, and
 * add the result to window_rel.
 *
 * window_rel: upperrel to contain result
 * path: input Path to use (must return input_target)
 * input_target: result of make_window_input_target
 * output_target: what the topmost WindowAggPath should return
 * tlist: query's target list (needed to look up pathkeys)
 * wflists: result of find_window_functions
 * activeWindows: result of select_active_windows
 */
static void
create_one_window_path(PlannerInfo *root,
					   RelOptInfo *window_rel,
					   Path *path,
					   PathTarget *input_target,
					   PathTarget *output_target,
					   List *tlist,
					   WindowFuncLists *wflists,
					   List *activeWindows)
{
	PathTarget *window_target;
	ListCell   *l;

	/*
	 * Since each window clause could require a different sort order, we stack
	 * up a WindowAgg node for each clause, with sort steps between them as
	 * needed.  (We assume that select_active_windows chose a good order for
	 * executing the clauses in.)
	 *
	 * input_target should contain all Vars and Aggs needed for the result.
	 * (In some cases we wouldn't need to propagate all of these all the way
	 * to the top, since they might only be needed as inputs to WindowFuncs.
	 * It's probably not worth trying to optimize that though.)  It must also
	 * contain all window partitioning and sorting expressions, to ensure
	 * they're computed only once at the bottom of the stack (that's critical
	 * for volatile functions).  As we climb up the stack, we'll add outputs
	 * for the WindowFuncs computed at each level.
	 */
	window_target = input_target;

	foreach(l, activeWindows)
	{
		WindowClause *wc = (WindowClause *) lfirst(l);
		List	   *window_pathkeys;

		window_pathkeys = make_pathkeys_for_window(root,
												   wc,
												   tlist);

		/* Sort if necessary */
		if (!pathkeys_contained_in(window_pathkeys, path->pathkeys))
		{
			path = (Path *) create_sort_path(root, window_rel,
											 path,
											 window_pathkeys,
											 -1.0);
		}

		if (lnext(l))
		{
			/*
			 * Add the current WindowFuncs to the output target for this
			 * intermediate WindowAggPath.  We must copy window_target to
			 * avoid changing the previous path's target.
			 *
			 * Note: a WindowFunc adds nothing to the target's eval costs; but
			 * we do need to account for the increase in tlist width.
			 */
			ListCell   *lc2;

			window_target = copy_pathtarget(window_target);
			foreach(lc2, wflists->windowFuncs[wc->winref])
			{
				WindowFunc *wfunc = (WindowFunc *) lfirst(lc2);

				Assert(IsA(wfunc, WindowFunc));
				add_column_to_pathtarget(window_target, (Expr *) wfunc, 0);
				window_target->width += get_typavgwidth(wfunc->wintype, -1);
			}
		}
		else
		{
			/* Install the goal target in the topmost WindowAgg */
			window_target = output_target;
		}

		path = (Path *)
			create_windowagg_path(root, window_rel, path, window_target,
								  wflists->windowFuncs[wc->winref],
								  wc,
								  window_pathkeys);
	}

	add_path(window_rel, path);
}

/*
 * create_distinct_paths
 *
 * Build a new upperrel containing Paths for SELECT DISTINCT evaluation.
 *
 * input_rel: contains the source-data Paths
 *
 * Note: input paths should already compute the desired pathtarget, since
 * Sort/Unique won't project anything.
 */
static RelOptInfo *
create_distinct_paths(PlannerInfo *root,
					  RelOptInfo *input_rel)
{
	Query	   *parse = root->parse;
	Path	   *cheapest_input_path = input_rel->cheapest_total_path;
	RelOptInfo *distinct_rel;
	double		numDistinctRows;
	bool		allow_hash;
	Path	   *path;
	ListCell   *lc;

	/* For now, do all work in the (DISTINCT, NULL) upperrel */
	distinct_rel = fetch_upper_rel(root, UPPERREL_DISTINCT, NULL);

	/*
	 * We don't compute anything at this level, so distinct_rel will be
	 * parallel-safe if the input rel is parallel-safe.  In particular, if
	 * there is a DISTINCT ON (...) clause, any path for the input_rel will
	 * output those expressions, and will not be parallel-safe unless those
	 * expressions are parallel-safe.
	 */
	distinct_rel->consider_parallel = input_rel->consider_parallel;

	/*
	 * If the input rel belongs to a single FDW, so does the distinct_rel.
	 */
	distinct_rel->serverid = input_rel->serverid;
	distinct_rel->userid = input_rel->userid;
	distinct_rel->useridiscurrent = input_rel->useridiscurrent;
	distinct_rel->fdwroutine = input_rel->fdwroutine;

	/* Estimate number of distinct rows there will be */
	if (parse->groupClause || parse->groupingSets || parse->hasAggs ||
		root->hasHavingQual)
	{
		/*
		 * If there was grouping or aggregation, use the number of input rows
		 * as the estimated number of DISTINCT rows (ie, assume the input is
		 * already mostly unique).
		 */
		numDistinctRows = cheapest_input_path->rows;
	}
	else
	{
		/*
		 * Otherwise, the UNIQUE filter has effects comparable to GROUP BY.
		 */
		List	   *distinctExprs;

		distinctExprs = get_sortgrouplist_exprs(parse->distinctClause,
												parse->targetList);
		numDistinctRows = estimate_num_groups(root, distinctExprs,
											  cheapest_input_path->rows,
											  NULL);
	}

	/*
	 * Consider sort-based implementations of DISTINCT, if possible.
	 */
	if (grouping_is_sortable(parse->distinctClause))
	{
		/*
		 * First, if we have any adequately-presorted paths, just stick a
		 * Unique node on those.  Then consider doing an explicit sort of the
		 * cheapest input path and Unique'ing that.
		 *
		 * When we have DISTINCT ON, we must sort by the more rigorous of
		 * DISTINCT and ORDER BY, else it won't have the desired behavior.
		 * Also, if we do have to do an explicit sort, we might as well use
		 * the more rigorous ordering to avoid a second sort later.  (Note
		 * that the parser will have ensured that one clause is a prefix of
		 * the other.)
		 */
		List	   *needed_pathkeys;

		if (parse->hasDistinctOn &&
			list_length(root->distinct_pathkeys) <
			list_length(root->sort_pathkeys))
			needed_pathkeys = root->sort_pathkeys;
		else
			needed_pathkeys = root->distinct_pathkeys;

		foreach(lc, input_rel->pathlist)
		{
			Path	   *path = (Path *) lfirst(lc);

			if (pathkeys_contained_in(needed_pathkeys, path->pathkeys))
			{
				add_path(distinct_rel, (Path *)
						 create_upper_unique_path(root, distinct_rel,
												  path,
										list_length(root->distinct_pathkeys),
												  numDistinctRows));
			}
		}

		/* For explicit-sort case, always use the more rigorous clause */
		if (list_length(root->distinct_pathkeys) <
			list_length(root->sort_pathkeys))
		{
			needed_pathkeys = root->sort_pathkeys;
			/* Assert checks that parser didn't mess up... */
			Assert(pathkeys_contained_in(root->distinct_pathkeys,
										 needed_pathkeys));
		}
		else
			needed_pathkeys = root->distinct_pathkeys;

		path = cheapest_input_path;
		if (!pathkeys_contained_in(needed_pathkeys, path->pathkeys))
			path = (Path *) create_sort_path(root, distinct_rel,
											 path,
											 needed_pathkeys,
											 -1.0);

		add_path(distinct_rel, (Path *)
				 create_upper_unique_path(root, distinct_rel,
										  path,
										list_length(root->distinct_pathkeys),
										  numDistinctRows));
	}

	/*
	 * Consider hash-based implementations of DISTINCT, if possible.
	 *
	 * If we were not able to make any other types of path, we *must* hash or
	 * die trying.  If we do have other choices, there are several things that
	 * should prevent selection of hashing: if the query uses DISTINCT ON
	 * (because it won't really have the expected behavior if we hash), or if
	 * enable_hashagg is off, or if it looks like the hashtable will exceed
	 * work_mem.
	 *
	 * Note: grouping_is_hashable() is much more expensive to check than the
	 * other gating conditions, so we want to do it last.
	 */
	if (distinct_rel->pathlist == NIL)
		allow_hash = true;		/* we have no alternatives */
	else if (parse->hasDistinctOn || !enable_hashagg)
		allow_hash = false;		/* policy-based decision not to hash */
	else
	{
		Size		hashentrysize;

		/* Estimate per-hash-entry space at tuple width... */
		hashentrysize = MAXALIGN(cheapest_input_path->pathtarget->width) +
			MAXALIGN(SizeofMinimalTupleHeader);
		/* plus the per-hash-entry overhead */
		hashentrysize += hash_agg_entry_size(0);

		/* Allow hashing only if hashtable is predicted to fit in work_mem */
		allow_hash = (hashentrysize * numDistinctRows <= work_mem * 1024L);
	}

	if (allow_hash && grouping_is_hashable(parse->distinctClause))
	{
		/* Generate hashed aggregate path --- no sort needed */
		add_path(distinct_rel, (Path *)
				 create_agg_path(root,
								 distinct_rel,
								 cheapest_input_path,
								 cheapest_input_path->pathtarget,
								 AGG_HASHED,
								 AGGSPLIT_SIMPLE,
								 parse->distinctClause,
								 NIL,
								 NULL,
								 numDistinctRows));
	}

	/* Give a helpful error if we failed to find any implementation */
	if (distinct_rel->pathlist == NIL)
		ereport(ERROR,
				(errcode(ERRCODE_FEATURE_NOT_SUPPORTED),
				 errmsg("could not implement DISTINCT"),
				 errdetail("Some of the datatypes only support hashing, while others only support sorting.")));

	/*
	 * If there is an FDW that's responsible for all baserels of the query,
	 * let it consider adding ForeignPaths.
	 */
	if (distinct_rel->fdwroutine &&
		distinct_rel->fdwroutine->GetForeignUpperPaths)
		distinct_rel->fdwroutine->GetForeignUpperPaths(root, UPPERREL_DISTINCT,
													input_rel, distinct_rel);

	/* Let extensions possibly add some more paths */
	if (create_upper_paths_hook)
		(*create_upper_paths_hook) (root, UPPERREL_DISTINCT,
									input_rel, distinct_rel);

	/* Now choose the best path(s) */
	set_cheapest(distinct_rel);

	return distinct_rel;
}

/*
 * create_ordered_paths
 *
 * Build a new upperrel containing Paths for ORDER BY evaluation.
 *
 * All paths in the result must satisfy the ORDER BY ordering.
 * The only new path we need consider is an explicit sort on the
 * cheapest-total existing path.
 *
 * input_rel: contains the source-data Paths
 * target: the output tlist the result Paths must emit
 * limit_tuples: estimated bound on the number of output tuples,
 *		or -1 if no LIMIT or couldn't estimate
 */
static RelOptInfo *
create_ordered_paths(PlannerInfo *root,
					 RelOptInfo *input_rel,
					 PathTarget *target,
					 double limit_tuples)
{
	Path	   *cheapest_input_path = input_rel->cheapest_total_path;
	RelOptInfo *ordered_rel;
	ListCell   *lc;

	/* For now, do all work in the (ORDERED, NULL) upperrel */
	ordered_rel = fetch_upper_rel(root, UPPERREL_ORDERED, NULL);

	/*
	 * If the input relation is not parallel-safe, then the ordered relation
	 * can't be parallel-safe, either.  Otherwise, it's parallel-safe if the
	 * target list is parallel-safe.
	 */
	if (input_rel->consider_parallel &&
		!has_parallel_hazard((Node *) target->exprs, false))
		ordered_rel->consider_parallel = true;

	/*
	 * If the input rel belongs to a single FDW, so does the ordered_rel.
	 */
	ordered_rel->serverid = input_rel->serverid;
	ordered_rel->userid = input_rel->userid;
	ordered_rel->useridiscurrent = input_rel->useridiscurrent;
	ordered_rel->fdwroutine = input_rel->fdwroutine;

	foreach(lc, input_rel->pathlist)
	{
		Path	   *path = (Path *) lfirst(lc);
		bool		is_sorted;

		is_sorted = pathkeys_contained_in(root->sort_pathkeys,
										  path->pathkeys);
		if (path == cheapest_input_path || is_sorted)
		{
			if (!is_sorted)
			{
				/* An explicit sort here can take advantage of LIMIT */
				path = (Path *) create_sort_path(root,
												 ordered_rel,
												 path,
												 root->sort_pathkeys,
												 limit_tuples);
			}

			/* Add projection step if needed */
			if (path->pathtarget != target)
				path = apply_projection_to_path(root, ordered_rel,
												path, target);

			add_path(ordered_rel, path);
		}
	}

	/*
	 * If there is an FDW that's responsible for all baserels of the query,
	 * let it consider adding ForeignPaths.
	 */
	if (ordered_rel->fdwroutine &&
		ordered_rel->fdwroutine->GetForeignUpperPaths)
		ordered_rel->fdwroutine->GetForeignUpperPaths(root, UPPERREL_ORDERED,
													  input_rel, ordered_rel);

	/* Let extensions possibly add some more paths */
	if (create_upper_paths_hook)
		(*create_upper_paths_hook) (root, UPPERREL_ORDERED,
									input_rel, ordered_rel);

	/*
	 * No need to bother with set_cheapest here; grouping_planner does not
	 * need us to do it.
	 */
	Assert(ordered_rel->pathlist != NIL);

	return ordered_rel;
}


/*
 * make_group_input_target
 *	  Generate appropriate PathTarget for initial input to grouping nodes.
 *
 * If there is grouping or aggregation, the scan/join subplan cannot emit
 * the query's final targetlist; for example, it certainly can't emit any
 * aggregate function calls.  This routine generates the correct target
 * for the scan/join subplan.
 *
 * The query target list passed from the parser already contains entries
 * for all ORDER BY and GROUP BY expressions, but it will not have entries
 * for variables used only in HAVING clauses; so we need to add those
 * variables to the subplan target list.  Also, we flatten all expressions
 * except GROUP BY items into their component variables; other expressions
 * will be computed by the upper plan nodes rather than by the subplan.
 * For example, given a query like
 *		SELECT a+b,SUM(c+d) FROM table GROUP BY a+b;
 * we want to pass this targetlist to the subplan:
 *		a+b,c,d
 * where the a+b target will be used by the Sort/Group steps, and the
 * other targets will be used for computing the final results.
 *
 * 'final_target' is the query's final target list (in PathTarget form)
 *
 * The result is the PathTarget to be computed by the Paths returned from
 * query_planner().
 */
static PathTarget *
make_group_input_target(PlannerInfo *root, PathTarget *final_target)
{
	Query	   *parse = root->parse;
	PathTarget *input_target;
	List	   *non_group_cols;
	List	   *non_group_vars;
	int			i;
	ListCell   *lc;

	/*
	 * We must build a target containing all grouping columns, plus any other
	 * Vars mentioned in the query's targetlist and HAVING qual.
	 */
	input_target = create_empty_pathtarget();
	non_group_cols = NIL;

	i = 0;
	foreach(lc, final_target->exprs)
	{
		Expr	   *expr = (Expr *) lfirst(lc);
		Index		sgref = get_pathtarget_sortgroupref(final_target, i);

		if (sgref && parse->groupClause &&
			get_sortgroupref_clause_noerr(sgref, parse->groupClause) != NULL)
		{
			/*
			 * It's a grouping column, so add it to the input target as-is.
			 */
			add_column_to_pathtarget(input_target, expr, sgref);
		}
		else
		{
			/*
			 * Non-grouping column, so just remember the expression for later
			 * call to pull_var_clause.
			 */
			non_group_cols = lappend(non_group_cols, expr);
		}

		i++;
	}

	/*
	 * If there's a HAVING clause, we'll need the Vars it uses, too.
	 */
	if (parse->havingQual)
		non_group_cols = lappend(non_group_cols, parse->havingQual);

	/*
	 * Pull out all the Vars mentioned in non-group cols (plus HAVING), and
	 * add them to the input target if not already present.  (A Var used
	 * directly as a GROUP BY item will be present already.)  Note this
	 * includes Vars used in resjunk items, so we are covering the needs of
	 * ORDER BY and window specifications.  Vars used within Aggrefs and
	 * WindowFuncs will be pulled out here, too.
	 */
	non_group_vars = pull_var_clause((Node *) non_group_cols,
									 PVC_RECURSE_AGGREGATES |
									 PVC_RECURSE_WINDOWFUNCS |
									 PVC_INCLUDE_PLACEHOLDERS);
	add_new_columns_to_pathtarget(input_target, non_group_vars);

	/* clean up cruft */
	list_free(non_group_vars);
	list_free(non_group_cols);

	/* XXX this causes some redundant cost calculation ... */
	return set_pathtarget_cost_width(root, input_target);
}

/*
 * make_partial_grouping_target
 *	  Generate appropriate PathTarget for output of partial aggregate
 *	  (or partial grouping, if there are no aggregates) nodes.
 *
 * A partial aggregation node needs to emit all the same aggregates that
 * a regular aggregation node would, plus any aggregates used in HAVING;
 * except that the Aggref nodes should be marked as partial aggregates.
 *
 * In addition, we'd better emit any Vars and PlaceholderVars that are
 * used outside of Aggrefs in the aggregation tlist and HAVING.  (Presumably,
 * these would be Vars that are grouped by or used in grouping expressions.)
 *
 * grouping_target is the tlist to be emitted by the topmost aggregation step.
 * We get the HAVING clause out of *root.
 */
static PathTarget *
make_partial_grouping_target(PlannerInfo *root, PathTarget *grouping_target)
{
	Query	   *parse = root->parse;
	PathTarget *partial_target;
	List	   *non_group_cols;
	List	   *non_group_exprs;
	int			i;
	ListCell   *lc;

	partial_target = create_empty_pathtarget();
	non_group_cols = NIL;

	i = 0;
	foreach(lc, grouping_target->exprs)
	{
		Expr	   *expr = (Expr *) lfirst(lc);
		Index		sgref = get_pathtarget_sortgroupref(grouping_target, i);

		if (sgref && parse->groupClause &&
			get_sortgroupref_clause_noerr(sgref, parse->groupClause) != NULL)
		{
			/*
			 * It's a grouping column, so add it to the partial_target as-is.
			 * (This allows the upper agg step to repeat the grouping calcs.)
			 */
			add_column_to_pathtarget(partial_target, expr, sgref);
		}
		else
		{
			/*
			 * Non-grouping column, so just remember the expression for later
			 * call to pull_var_clause.
			 */
			non_group_cols = lappend(non_group_cols, expr);
		}

		i++;
	}

	/*
	 * If there's a HAVING clause, we'll need the Vars/Aggrefs it uses, too.
	 */
	if (parse->havingQual)
		non_group_cols = lappend(non_group_cols, parse->havingQual);

	/*
	 * Pull out all the Vars, PlaceHolderVars, and Aggrefs mentioned in
	 * non-group cols (plus HAVING), and add them to the partial_target if not
	 * already present.  (An expression used directly as a GROUP BY item will
	 * be present already.)  Note this includes Vars used in resjunk items, so
	 * we are covering the needs of ORDER BY and window specifications.
	 */
	non_group_exprs = pull_var_clause((Node *) non_group_cols,
									  PVC_INCLUDE_AGGREGATES |
									  PVC_RECURSE_WINDOWFUNCS |
									  PVC_INCLUDE_PLACEHOLDERS);

	add_new_columns_to_pathtarget(partial_target, non_group_exprs);

	/*
	 * Adjust Aggrefs to put them in partial mode.  At this point all Aggrefs
	 * are at the top level of the target list, so we can just scan the list
	 * rather than recursing through the expression trees.
	 */
	foreach(lc, partial_target->exprs)
	{
		Aggref	   *aggref = (Aggref *) lfirst(lc);

		if (IsA(aggref, Aggref))
		{
			Aggref	   *newaggref;

			/*
			 * We shouldn't need to copy the substructure of the Aggref node,
			 * but flat-copy the node itself to avoid damaging other trees.
			 */
			newaggref = makeNode(Aggref);
			memcpy(newaggref, aggref, sizeof(Aggref));

			/* For now, assume serialization is required */
			mark_partial_aggref(newaggref, AGGSPLIT_INITIAL_SERIAL);

			lfirst(lc) = newaggref;
		}
	}

	/* clean up cruft */
	list_free(non_group_exprs);
	list_free(non_group_cols);

	/* XXX this causes some redundant cost calculation ... */
	return set_pathtarget_cost_width(root, partial_target);
}

/*
 * mark_partial_aggref
 *	  Adjust an Aggref to make it represent a partial-aggregation step.
 *
 * The Aggref node is modified in-place; caller must do any copying required.
 */
void
mark_partial_aggref(Aggref *agg, AggSplit aggsplit)
{
	/* aggtranstype should be computed by this point */
	Assert(OidIsValid(agg->aggtranstype));
	/* ... but aggsplit should still be as the parser left it */
	Assert(agg->aggsplit == AGGSPLIT_SIMPLE);

	/* Mark the Aggref with the intended partial-aggregation mode */
	agg->aggsplit = aggsplit;

	/*
	 * Adjust result type if needed.  Normally, a partial aggregate returns
	 * the aggregate's transition type; but if that's INTERNAL and we're
	 * serializing, it returns BYTEA instead.
	 */
	if (DO_AGGSPLIT_SKIPFINAL(aggsplit))
	{
		if (agg->aggtranstype == INTERNALOID && DO_AGGSPLIT_SERIALIZE(aggsplit))
			agg->aggtype = BYTEAOID;
		else
			agg->aggtype = agg->aggtranstype;
	}
}

/*
 * postprocess_setop_tlist
 *	  Fix up targetlist returned by plan_set_operations().
 *
 * We need to transpose sort key info from the orig_tlist into new_tlist.
 * NOTE: this would not be good enough if we supported resjunk sort keys
 * for results of set operations --- then, we'd need to project a whole
 * new tlist to evaluate the resjunk columns.  For now, just ereport if we
 * find any resjunk columns in orig_tlist.
 */
static List *
postprocess_setop_tlist(List *new_tlist, List *orig_tlist)
{
	ListCell   *l;
	ListCell   *orig_tlist_item = list_head(orig_tlist);

	foreach(l, new_tlist)
	{
		TargetEntry *new_tle = (TargetEntry *) lfirst(l);
		TargetEntry *orig_tle;

		/* ignore resjunk columns in setop result */
		if (new_tle->resjunk)
			continue;

		Assert(orig_tlist_item != NULL);
		orig_tle = (TargetEntry *) lfirst(orig_tlist_item);
		orig_tlist_item = lnext(orig_tlist_item);
		if (orig_tle->resjunk)	/* should not happen */
			elog(ERROR, "resjunk output columns are not implemented");
		Assert(new_tle->resno == orig_tle->resno);
		new_tle->ressortgroupref = orig_tle->ressortgroupref;
	}
	if (orig_tlist_item != NULL)
		elog(ERROR, "resjunk output columns are not implemented");
	return new_tlist;
}

/*
 * select_active_windows
 *		Create a list of the "active" window clauses (ie, those referenced
 *		by non-deleted WindowFuncs) in the order they are to be executed.
 */
static List *
select_active_windows(PlannerInfo *root, WindowFuncLists *wflists)
{
	List	   *result;
	List	   *actives;
	ListCell   *lc;

	/* First, make a list of the active windows */
	actives = NIL;
	foreach(lc, root->parse->windowClause)
	{
		WindowClause *wc = (WindowClause *) lfirst(lc);

		/* It's only active if wflists shows some related WindowFuncs */
		Assert(wc->winref <= wflists->maxWinRef);
		if (wflists->windowFuncs[wc->winref] != NIL)
			actives = lappend(actives, wc);
	}

	/*
	 * Now, ensure that windows with identical partitioning/ordering clauses
	 * are adjacent in the list.  This is required by the SQL standard, which
	 * says that only one sort is to be used for such windows, even if they
	 * are otherwise distinct (eg, different names or framing clauses).
	 *
	 * There is room to be much smarter here, for example detecting whether
	 * one window's sort keys are a prefix of another's (so that sorting for
	 * the latter would do for the former), or putting windows first that
	 * match a sort order available for the underlying query.  For the moment
	 * we are content with meeting the spec.
	 */
	result = NIL;
	while (actives != NIL)
	{
		WindowClause *wc = (WindowClause *) linitial(actives);
		ListCell   *prev;
		ListCell   *next;

		/* Move wc from actives to result */
		actives = list_delete_first(actives);
		result = lappend(result, wc);

		/* Now move any matching windows from actives to result */
		prev = NULL;
		for (lc = list_head(actives); lc; lc = next)
		{
			WindowClause *wc2 = (WindowClause *) lfirst(lc);

			next = lnext(lc);
			/* framing options are NOT to be compared here! */
			if (equal(wc->partitionClause, wc2->partitionClause) &&
				equal(wc->orderClause, wc2->orderClause))
			{
				actives = list_delete_cell(actives, lc, prev);
				result = lappend(result, wc2);
			}
			else
				prev = lc;
		}
	}

	return result;
}

/*
 * make_window_input_target
 *	  Generate appropriate PathTarget for initial input to WindowAgg nodes.
 *
 * When the query has window functions, this function computes the desired
 * target to be computed by the node just below the first WindowAgg.
 * This tlist must contain all values needed to evaluate the window functions,
 * compute the final target list, and perform any required final sort step.
 * If multiple WindowAggs are needed, each intermediate one adds its window
 * function results onto this base tlist; only the topmost WindowAgg computes
 * the actual desired target list.
 *
 * This function is much like make_group_input_target, though not quite enough
 * like it to share code.  As in that function, we flatten most expressions
 * into their component variables.  But we do not want to flatten window
 * PARTITION BY/ORDER BY clauses, since that might result in multiple
 * evaluations of them, which would be bad (possibly even resulting in
 * inconsistent answers, if they contain volatile functions).
 * Also, we must not flatten GROUP BY clauses that were left unflattened by
 * make_group_input_target, because we may no longer have access to the
 * individual Vars in them.
 *
 * Another key difference from make_group_input_target is that we don't
 * flatten Aggref expressions, since those are to be computed below the
 * window functions and just referenced like Vars above that.
 *
 * 'final_target' is the query's final target list (in PathTarget form)
 * 'activeWindows' is the list of active windows previously identified by
 *			select_active_windows.
 *
 * The result is the PathTarget to be computed by the plan node immediately
 * below the first WindowAgg node.
 */
static PathTarget *
make_window_input_target(PlannerInfo *root,
						 PathTarget *final_target,
						 List *activeWindows)
{
	Query	   *parse = root->parse;
	PathTarget *input_target;
	Bitmapset  *sgrefs;
	List	   *flattenable_cols;
	List	   *flattenable_vars;
	int			i;
	ListCell   *lc;

	Assert(parse->hasWindowFuncs);

	/*
	 * Collect the sortgroupref numbers of window PARTITION/ORDER BY clauses
	 * into a bitmapset for convenient reference below.
	 */
	sgrefs = NULL;
	foreach(lc, activeWindows)
	{
		WindowClause *wc = (WindowClause *) lfirst(lc);
		ListCell   *lc2;

		foreach(lc2, wc->partitionClause)
		{
			SortGroupClause *sortcl = (SortGroupClause *) lfirst(lc2);

			sgrefs = bms_add_member(sgrefs, sortcl->tleSortGroupRef);
		}
		foreach(lc2, wc->orderClause)
		{
			SortGroupClause *sortcl = (SortGroupClause *) lfirst(lc2);

			sgrefs = bms_add_member(sgrefs, sortcl->tleSortGroupRef);
		}
	}

	/* Add in sortgroupref numbers of GROUP BY clauses, too */
	foreach(lc, parse->groupClause)
	{
		SortGroupClause *grpcl = (SortGroupClause *) lfirst(lc);

		sgrefs = bms_add_member(sgrefs, grpcl->tleSortGroupRef);
	}

	/*
	 * Construct a target containing all the non-flattenable targetlist items,
	 * and save aside the others for a moment.
	 */
	input_target = create_empty_pathtarget();
	flattenable_cols = NIL;

	i = 0;
	foreach(lc, final_target->exprs)
	{
		Expr	   *expr = (Expr *) lfirst(lc);
		Index		sgref = get_pathtarget_sortgroupref(final_target, i);

		/*
		 * Don't want to deconstruct window clauses or GROUP BY items.  (Note
		 * that such items can't contain window functions, so it's okay to
		 * compute them below the WindowAgg nodes.)
		 */
		if (sgref != 0 && bms_is_member(sgref, sgrefs))
		{
			/*
			 * Don't want to deconstruct this value, so add it to the input
			 * target as-is.
			 */
			add_column_to_pathtarget(input_target, expr, sgref);
		}
		else
		{
			/*
			 * Column is to be flattened, so just remember the expression for
			 * later call to pull_var_clause.
			 */
			flattenable_cols = lappend(flattenable_cols, expr);
		}

		i++;
	}

	/*
	 * Pull out all the Vars and Aggrefs mentioned in flattenable columns, and
	 * add them to the input target if not already present.  (Some might be
	 * there already because they're used directly as window/group clauses.)
	 *
	 * Note: it's essential to use PVC_INCLUDE_AGGREGATES here, so that any
	 * Aggrefs are placed in the Agg node's tlist and not left to be computed
	 * at higher levels.  On the other hand, we should recurse into
	 * WindowFuncs to make sure their input expressions are available.
	 */
	flattenable_vars = pull_var_clause((Node *) flattenable_cols,
									   PVC_INCLUDE_AGGREGATES |
									   PVC_RECURSE_WINDOWFUNCS |
									   PVC_INCLUDE_PLACEHOLDERS);
	add_new_columns_to_pathtarget(input_target, flattenable_vars);

	/* clean up cruft */
	list_free(flattenable_vars);
	list_free(flattenable_cols);

	/* XXX this causes some redundant cost calculation ... */
	return set_pathtarget_cost_width(root, input_target);
}

/*
 * make_pathkeys_for_window
 *		Create a pathkeys list describing the required input ordering
 *		for the given WindowClause.
 *
 * The required ordering is first the PARTITION keys, then the ORDER keys.
 * In the future we might try to implement windowing using hashing, in which
 * case the ordering could be relaxed, but for now we always sort.
 *
 * Caution: if you change this, see createplan.c's get_column_info_for_window!
 */
static List *
make_pathkeys_for_window(PlannerInfo *root, WindowClause *wc,
						 List *tlist)
{
	List	   *window_pathkeys;
	List	   *window_sortclauses;

	/* Throw error if can't sort */
	if (!grouping_is_sortable(wc->partitionClause))
		ereport(ERROR,
				(errcode(ERRCODE_FEATURE_NOT_SUPPORTED),
				 errmsg("could not implement window PARTITION BY"),
				 errdetail("Window partitioning columns must be of sortable datatypes.")));
	if (!grouping_is_sortable(wc->orderClause))
		ereport(ERROR,
				(errcode(ERRCODE_FEATURE_NOT_SUPPORTED),
				 errmsg("could not implement window ORDER BY"),
		errdetail("Window ordering columns must be of sortable datatypes.")));

	/* Okay, make the combined pathkeys */
	window_sortclauses = list_concat(list_copy(wc->partitionClause),
									 list_copy(wc->orderClause));
	window_pathkeys = make_pathkeys_for_sortclauses(root,
													window_sortclauses,
													tlist);
	list_free(window_sortclauses);
	return window_pathkeys;
}

/*
 * make_sort_input_target
 *	  Generate appropriate PathTarget for initial input to Sort step.
 *
 * If the query has ORDER BY, this function chooses the target to be computed
 * by the node just below the Sort (and DISTINCT, if any, since Unique can't
 * project) steps.  This might or might not be identical to the query's final
 * output target.
 *
 * The main argument for keeping the sort-input tlist the same as the final
 * is that we avoid a separate projection node (which will be needed if
 * they're different, because Sort can't project).  However, there are also
 * advantages to postponing tlist evaluation till after the Sort: it ensures
 * a consistent order of evaluation for any volatile functions in the tlist,
 * and if there's also a LIMIT, we can stop the query without ever computing
 * tlist functions for later rows, which is beneficial for both volatile and
 * expensive functions.
 *
 * Our current policy is to postpone volatile expressions till after the sort
 * unconditionally (assuming that that's possible, ie they are in plain tlist
 * columns and not ORDER BY/GROUP BY/DISTINCT columns).  We also prefer to
 * postpone set-returning expressions, because running them beforehand would
 * bloat the sort dataset, and because it might cause unexpected output order
 * if the sort isn't stable.  However there's a constraint on that: all SRFs
 * in the tlist should be evaluated at the same plan step, so that they can
 * run in sync in ExecTargetList.  So if any SRFs are in sort columns, we
 * mustn't postpone any SRFs.  (Note that in principle that policy should
 * probably get applied to the group/window input targetlists too, but we
 * have not done that historically.)  Lastly, expensive expressions are
 * postponed if there is a LIMIT, or if root->tuple_fraction shows that
 * partial evaluation of the query is possible (if neither is true, we expect
 * to have to evaluate the expressions for every row anyway), or if there are
 * any volatile or set-returning expressions (since once we've put in a
 * projection at all, it won't cost any more to postpone more stuff).
 *
 * Another issue that could potentially be considered here is that
 * evaluating tlist expressions could result in data that's either wider
 * or narrower than the input Vars, thus changing the volume of data that
 * has to go through the Sort.  However, we usually have only a very bad
 * idea of the output width of any expression more complex than a Var,
 * so for now it seems too risky to try to optimize on that basis.
 *
 * Note that if we do produce a modified sort-input target, and then the
 * query ends up not using an explicit Sort, no particular harm is done:
 * we'll initially use the modified target for the preceding path nodes,
 * but then change them to the final target with apply_projection_to_path.
 * Moreover, in such a case the guarantees about evaluation order of
 * volatile functions still hold, since the rows are sorted already.
 *
 * This function has some things in common with make_group_input_target and
 * make_window_input_target, though the detailed rules for what to do are
 * different.  We never flatten/postpone any grouping or ordering columns;
 * those are needed before the sort.  If we do flatten a particular
 * expression, we leave Aggref and WindowFunc nodes alone, since those were
 * computed earlier.
 *
 * 'final_target' is the query's final target list (in PathTarget form)
 * 'have_postponed_srfs' is an output argument, see below
 *
 * The result is the PathTarget to be computed by the plan node immediately
 * below the Sort step (and the Distinct step, if any).  This will be
 * exactly final_target if we decide a projection step wouldn't be helpful.
 *
 * In addition, *have_postponed_srfs is set to TRUE if we choose to postpone
 * any set-returning functions to after the Sort.
 */
static PathTarget *
make_sort_input_target(PlannerInfo *root,
					   PathTarget *final_target,
					   bool *have_postponed_srfs)
{
	Query	   *parse = root->parse;
	PathTarget *input_target;
	int			ncols;
	bool	   *col_is_srf;
	bool	   *postpone_col;
	bool		have_srf;
	bool		have_volatile;
	bool		have_expensive;
	bool		have_srf_sortcols;
	bool		postpone_srfs;
	List	   *postponable_cols;
	List	   *postponable_vars;
	int			i;
	ListCell   *lc;

	/* Shouldn't get here unless query has ORDER BY */
	Assert(parse->sortClause);

	*have_postponed_srfs = false;		/* default result */

	/* Inspect tlist and collect per-column information */
	ncols = list_length(final_target->exprs);
	col_is_srf = (bool *) palloc0(ncols * sizeof(bool));
	postpone_col = (bool *) palloc0(ncols * sizeof(bool));
	have_srf = have_volatile = have_expensive = have_srf_sortcols = false;

	i = 0;
	foreach(lc, final_target->exprs)
	{
		Expr	   *expr = (Expr *) lfirst(lc);

		/*
		 * If the column has a sortgroupref, assume it has to be evaluated
		 * before sorting.  Generally such columns would be ORDER BY, GROUP
		 * BY, etc targets.  One exception is columns that were removed from
		 * GROUP BY by remove_useless_groupby_columns() ... but those would
		 * only be Vars anyway.  There don't seem to be any cases where it
		 * would be worth the trouble to double-check.
		 */
		if (get_pathtarget_sortgroupref(final_target, i) == 0)
		{
			/*
			 * Check for SRF or volatile functions.  Check the SRF case first
			 * because we must know whether we have any postponed SRFs.
			 */
			if (expression_returns_set((Node *) expr))
			{
				/* We'll decide below whether these are postponable */
				col_is_srf[i] = true;
				have_srf = true;
			}
			else if (contain_volatile_functions((Node *) expr))
			{
				/* Unconditionally postpone */
				postpone_col[i] = true;
				have_volatile = true;
			}
			else
			{
				/*
				 * Else check the cost.  XXX it's annoying to have to do this
				 * when set_pathtarget_cost_width() just did it.  Refactor to
				 * allow sharing the work?
				 */
				QualCost	cost;

				cost_qual_eval_node(&cost, (Node *) expr, root);

				/*
				 * We arbitrarily define "expensive" as "more than 10X
				 * cpu_operator_cost".  Note this will take in any PL function
				 * with default cost.
				 */
				if (cost.per_tuple > 10 * cpu_operator_cost)
				{
					postpone_col[i] = true;
					have_expensive = true;
				}
			}
		}
		else
		{
			/* For sortgroupref cols, just check if any contain SRFs */
			if (!have_srf_sortcols &&
				expression_returns_set((Node *) expr))
				have_srf_sortcols = true;
		}

		i++;
	}

	/*
	 * We can postpone SRFs if we have some but none are in sortgroupref cols.
	 */
	postpone_srfs = (have_srf && !have_srf_sortcols);

	/*
	 * If we don't need a post-sort projection, just return final_target.
	 */
	if (!(postpone_srfs || have_volatile ||
		  (have_expensive &&
		   (parse->limitCount || root->tuple_fraction > 0))))
		return final_target;

	/*
	 * Report whether the post-sort projection will contain set-returning
	 * functions.  This is important because it affects whether the Sort can
	 * rely on the query's LIMIT (if any) to bound the number of rows it needs
	 * to return.
	 */
	*have_postponed_srfs = postpone_srfs;

	/*
	 * Construct the sort-input target, taking all non-postponable columns and
	 * then adding Vars, PlaceHolderVars, Aggrefs, and WindowFuncs found in
	 * the postponable ones.
	 */
	input_target = create_empty_pathtarget();
	postponable_cols = NIL;

	i = 0;
	foreach(lc, final_target->exprs)
	{
		Expr	   *expr = (Expr *) lfirst(lc);

		if (postpone_col[i] || (postpone_srfs && col_is_srf[i]))
			postponable_cols = lappend(postponable_cols, expr);
		else
			add_column_to_pathtarget(input_target, expr,
							   get_pathtarget_sortgroupref(final_target, i));

		i++;
	}

	/*
	 * Pull out all the Vars, Aggrefs, and WindowFuncs mentioned in
	 * postponable columns, and add them to the sort-input target if not
	 * already present.  (Some might be there already.)  We mustn't
	 * deconstruct Aggrefs or WindowFuncs here, since the projection node
	 * would be unable to recompute them.
	 */
	postponable_vars = pull_var_clause((Node *) postponable_cols,
									   PVC_INCLUDE_AGGREGATES |
									   PVC_INCLUDE_WINDOWFUNCS |
									   PVC_INCLUDE_PLACEHOLDERS);
	add_new_columns_to_pathtarget(input_target, postponable_vars);

	/* clean up cruft */
	list_free(postponable_vars);
	list_free(postponable_cols);

	/* XXX this represents even more redundant cost calculation ... */
	return set_pathtarget_cost_width(root, input_target);
}

/*
 * get_cheapest_fractional_path
 *	  Find the cheapest path for retrieving a specified fraction of all
 *	  the tuples expected to be returned by the given relation.
 *
 * We interpret tuple_fraction the same way as grouping_planner.
 *
 * We assume set_cheapest() has been run on the given rel.
 */
Path *
get_cheapest_fractional_path(RelOptInfo *rel, double tuple_fraction)
{
	Path	   *best_path = rel->cheapest_total_path;
	ListCell   *l;

	/* If all tuples will be retrieved, just return the cheapest-total path */
	if (tuple_fraction <= 0.0)
		return best_path;

	/* Convert absolute # of tuples to a fraction; no need to clamp to 0..1 */
	if (tuple_fraction >= 1.0 && best_path->rows > 0)
		tuple_fraction /= best_path->rows;

	foreach(l, rel->pathlist)
	{
		Path	   *path = (Path *) lfirst(l);

		if (path == rel->cheapest_total_path ||
		 compare_fractional_path_costs(best_path, path, tuple_fraction) <= 0)
			continue;

		best_path = path;
	}

	return best_path;
}

/*
 * expression_planner
 *		Perform planner's transformations on a standalone expression.
 *
 * Various utility commands need to evaluate expressions that are not part
 * of a plannable query.  They can do so using the executor's regular
 * expression-execution machinery, but first the expression has to be fed
 * through here to transform it from parser output to something executable.
 *
 * Currently, we disallow sublinks in standalone expressions, so there's no
 * real "planning" involved here.  (That might not always be true though.)
 * What we must do is run eval_const_expressions to ensure that any function
 * calls are converted to positional notation and function default arguments
 * get inserted.  The fact that constant subexpressions get simplified is a
 * side-effect that is useful when the expression will get evaluated more than
 * once.  Also, we must fix operator function IDs.
 *
 * Note: this must not make any damaging changes to the passed-in expression
 * tree.  (It would actually be okay to apply fix_opfuncids to it, but since
 * we first do an expression_tree_mutator-based walk, what is returned will
 * be a new node tree.)
 */
Expr *
expression_planner(Expr *expr)
{
	Node	   *result;

	/*
	 * Convert named-argument function calls, insert default arguments and
	 * simplify constant subexprs
	 */
	result = eval_const_expressions(NULL, (Node *) expr);

	/* Fill in opfuncid values if missing */
	fix_opfuncids(result);

	return (Expr *) result;
}


/*
 * plan_cluster_use_sort
 *		Use the planner to decide how CLUSTER should implement sorting
 *
 * tableOid is the OID of a table to be clustered on its index indexOid
 * (which is already known to be a btree index).  Decide whether it's
 * cheaper to do an indexscan or a seqscan-plus-sort to execute the CLUSTER.
 * Return TRUE to use sorting, FALSE to use an indexscan.
 *
 * Note: caller had better already hold some type of lock on the table.
 */
bool
plan_cluster_use_sort(Oid tableOid, Oid indexOid)
{
	PlannerInfo *root;
	Query	   *query;
	PlannerGlobal *glob;
	RangeTblEntry *rte;
	RelOptInfo *rel;
	IndexOptInfo *indexInfo;
	QualCost	indexExprCost;
	Cost		comparisonCost;
	Path	   *seqScanPath;
	Path		seqScanAndSortPath;
	IndexPath  *indexScanPath;
	ListCell   *lc;

	/* We can short-circuit the cost comparison if indexscans are disabled */
	if (!enable_indexscan)
		return true;			/* use sort */

	/* Set up mostly-dummy planner state */
	query = makeNode(Query);
	query->commandType = CMD_SELECT;

	glob = makeNode(PlannerGlobal);

	root = makeNode(PlannerInfo);
	root->parse = query;
	root->glob = glob;
	root->query_level = 1;
	root->planner_cxt = CurrentMemoryContext;
	root->wt_param_id = -1;

	/* Build a minimal RTE for the rel */
	rte = makeNode(RangeTblEntry);
	rte->rtekind = RTE_RELATION;
	rte->relid = tableOid;
	rte->relkind = RELKIND_RELATION;	/* Don't be too picky. */
	rte->lateral = false;
	rte->inh = false;
	rte->inFromCl = true;
	query->rtable = list_make1(rte);

	/* Set up RTE/RelOptInfo arrays */
	setup_simple_rel_arrays(root);

	/* Build RelOptInfo */
	rel = build_simple_rel(root, 1, RELOPT_BASEREL);

	/* Locate IndexOptInfo for the target index */
	indexInfo = NULL;
	foreach(lc, rel->indexlist)
	{
		indexInfo = (IndexOptInfo *) lfirst(lc);
		if (indexInfo->indexoid == indexOid)
			break;
	}

	/*
	 * It's possible that get_relation_info did not generate an IndexOptInfo
	 * for the desired index; this could happen if it's not yet reached its
	 * indcheckxmin usability horizon, or if it's a system index and we're
	 * ignoring system indexes.  In such cases we should tell CLUSTER to not
	 * trust the index contents but use seqscan-and-sort.
	 */
	if (lc == NULL)				/* not in the list? */
		return true;			/* use sort */

	/*
	 * Rather than doing all the pushups that would be needed to use
	 * set_baserel_size_estimates, just do a quick hack for rows and width.
	 */
	rel->rows = rel->tuples;
	rel->reltarget->width = get_relation_data_width(tableOid, NULL);

	root->total_table_pages = rel->pages;

	/*
	 * Determine eval cost of the index expressions, if any.  We need to
	 * charge twice that amount for each tuple comparison that happens during
	 * the sort, since tuplesort.c will have to re-evaluate the index
	 * expressions each time.  (XXX that's pretty inefficient...)
	 */
	cost_qual_eval(&indexExprCost, indexInfo->indexprs, root);
	comparisonCost = 2.0 * (indexExprCost.startup + indexExprCost.per_tuple);

	/* Estimate the cost of seq scan + sort */
	seqScanPath = create_seqscan_path(root, rel, NULL, 0);
	cost_sort(&seqScanAndSortPath, root, NIL,
			  seqScanPath->total_cost, rel->tuples, rel->reltarget->width,
			  comparisonCost, maintenance_work_mem, -1.0);

	/* Estimate the cost of index scan */
	indexScanPath = create_index_path(root, indexInfo,
									  NIL, NIL, NIL, NIL, NIL,
									  ForwardScanDirection, false,
									  NULL, 1.0);

	return (seqScanAndSortPath.total_cost < indexScanPath->path.total_cost);
}<|MERGE_RESOLUTION|>--- conflicted
+++ resolved
@@ -92,15 +92,10 @@
 /* Local functions */
 static Node *preprocess_expression(PlannerInfo *root, Node *expr, int kind);
 static void preprocess_qual_conditions(PlannerInfo *root, Node *jtnode);
-<<<<<<< HEAD
-static void preprocess_graph_pattern(PlannerInfo *root, List *pattern);
-static Plan *inheritance_planner(PlannerInfo *root);
-static Plan *grouping_planner(PlannerInfo *root, double tuple_fraction);
-=======
 static void inheritance_planner(PlannerInfo *root);
 static void grouping_planner(PlannerInfo *root, bool inheritance_update,
 				 double tuple_fraction);
->>>>>>> e77ea9db
+static void preprocess_graph_pattern(PlannerInfo *root, List *pattern);
 static void preprocess_rowmarks(PlannerInfo *root);
 static double preprocess_limit(PlannerInfo *root,
 				 double tuple_fraction,
@@ -786,51 +781,7 @@
 		rt_fetch(parse->resultRelation, parse->rtable)->inh)
 		inheritance_planner(root);
 	else
-<<<<<<< HEAD
-	{
-		plan = grouping_planner(root, tuple_fraction);
-		if (parse->commandType == CMD_GRAPHWRITE)
-		{
-			plan = (Plan *) make_modifygraph(root, parse->canSetTag,
-											 parse->graph.writeOp,
-											 parse->graph.last,
-											 parse->graph.detach,
-											 plan, parse->graph.pattern,
-											 parse->graph.exprs);
-		}
-		/* If it's not SELECT, we need a ModifyTable node */
-		else if (parse->commandType != CMD_SELECT)
-		{
-			List	   *withCheckOptionLists;
-			List	   *returningLists;
-			List	   *rowMarks;
-
-			/*
-			 * Set up the WITH CHECK OPTION and RETURNING lists-of-lists, if
-			 * needed.
-			 */
-			if (parse->withCheckOptions)
-				withCheckOptionLists = list_make1(parse->withCheckOptions);
-			else
-				withCheckOptionLists = NIL;
-
-			if (parse->returningList)
-				returningLists = list_make1(parse->returningList);
-			else
-				returningLists = NIL;
-
-			/*
-			 * If there was a FOR [KEY] UPDATE/SHARE clause, the LockRows node
-			 * will have dealt with fetching non-locked marked rows, else we
-			 * need to have ModifyTable do that.
-			 */
-			if (parse->rowMarks)
-				rowMarks = NIL;
-			else
-				rowMarks = root->rowMarks;
-=======
 		grouping_planner(root, false, tuple_fraction);
->>>>>>> e77ea9db
 
 	/*
 	 * Capture the set of outer-level param IDs we have access to, for use in
@@ -1284,11 +1235,7 @@
 		}
 
 		/* There shouldn't be any OJ info to translate, as yet */
-<<<<<<< HEAD
-		Assert(subroot.join_info_list == NIL);
-=======
 		Assert(subroot->join_info_list == NIL);
->>>>>>> e77ea9db
 		/* and we haven't created PlaceHolderInfos, either */
 		Assert(subroot->placeholder_list == NIL);
 		/* hack to mark target relation as an inheritance partition */
@@ -1724,10 +1671,6 @@
 		 * This may add new security barrier subquery RTEs to the rangetable.
 		 */
 		expand_security_quals(root, tlist);
-<<<<<<< HEAD
-		if (parse->hasRowSecurity)
-			root->glob->hasRowSecurity = true;
-=======
 
 		/*
 		 * We are now done hacking up the query's targetlist.  Most of the
@@ -1759,7 +1702,6 @@
 			get_agg_clause_costs(root, parse->havingQual, AGGSPLIT_SIMPLE,
 								 &agg_costs);
 		}
->>>>>>> e77ea9db
 
 		/*
 		 * Locate any window functions in the tlist.  (We don't need to look
@@ -1822,14 +1764,6 @@
 									standard_qp_callback, &qp_extra);
 
 		/*
-<<<<<<< HEAD
-		 * Extract rowcount and width estimates for use below.  If final_rel
-		 * has been proven dummy, its rows estimate will be zero; clamp it to
-		 * one to avoid zero-divide in subsequent calculations.
-		 */
-		path_rows = clamp_row_est(final_rel->rows);
-		path_width = final_rel->width;
-=======
 		 * Convert the query's result tlist into PathTarget format.
 		 *
 		 * Note: it's desirable to not do this till after query_planner(),
@@ -1837,7 +1771,6 @@
 		 * that were obtained within query_planner().
 		 */
 		final_target = create_pathtarget(root, tlist);
->>>>>>> e77ea9db
 
 		/*
 		 * If ORDER BY was given, consider whether we should use a post-sort
@@ -2105,11 +2038,23 @@
 											  offset_est, count_est);
 		}
 
+		if (parse->commandType == CMD_GRAPHWRITE && !inheritance_update)
+		{
+
+			path = (Path *) create_modifygraph_path(root, final_rel,
+			                                        parse->canSetTag,
+			                                        parse->graph.writeOp,
+			                                        parse->graph.last,
+			                                        parse->graph.detach,
+			                                        path,
+			                                        parse->graph.pattern,
+			                                        parse->graph.exprs);
+		}
 		/*
 		 * If this is an INSERT/UPDATE/DELETE, and we're not being called from
 		 * inheritance_planner, add the ModifyTable node.
 		 */
-		if (parse->commandType != CMD_SELECT && !inheritance_update)
+		else if (parse->commandType != CMD_SELECT && !inheritance_update)
 		{
 			List	   *withCheckOptionLists;
 			List	   *returningLists;
@@ -2219,19 +2164,6 @@
 {
 	Bitmapset  *result;
 
-<<<<<<< HEAD
-	/*
-	 * Prepare the grpColIdx for the real Agg node first, because we may need
-	 * it for sorting
-	 */
-	if (parse->groupingSets)
-		top_grpColIdx = remap_groupColIdx(root, llast(rollup_groupclauses));
-
-	/*
-	 * If we need a Sort operation on the input, generate that.
-	 */
-	if (need_sort_for_grouping)
-=======
 	if (jtnode == NULL)
 		return NULL;
 	if (IsA(jtnode, RangeTblRef))
@@ -2241,7 +2173,6 @@
 		result = bms_make_singleton(varno);
 	}
 	else if (IsA(jtnode, FromExpr))
->>>>>>> e77ea9db
 	{
 		FromExpr   *f = (FromExpr *) jtnode;
 		ListCell   *l;
