--- conflicted
+++ resolved
@@ -226,11 +226,7 @@
 static NestLoop *make_nestloop(List *tlist,
 			  List *joinclauses, List *otherclauses, List *nestParams,
 			  Plan *lefttree, Plan *righttree,
-<<<<<<< HEAD
-			  JoinType jointype, int minhops, int maxhops);
-=======
-			  JoinType jointype, bool inner_unique);
->>>>>>> fdf521d6
+			  JoinType jointype, int minhops, int maxhops, bool inner_unique);
 static HashJoin *make_hashjoin(List *tlist,
 			  List *joinclauses, List *otherclauses,
 			  List *hashclauses,
@@ -499,7 +495,10 @@
 											  (LimitPath *) best_path,
 											  flags);
 			break;
-<<<<<<< HEAD
+		case T_GatherMerge:
+			plan = (Plan *) create_gather_merge_plan(root,
+													 (GatherMergePath *) best_path);
+			break;
 		case T_ModifyGraph:
 			plan = (Plan *) create_modifygraph_plan(root,
 												(ModifyGraphPath *) best_path);
@@ -507,11 +506,6 @@
 		case T_Dijkstra:
 			plan = (Plan *) create_dijkstra_plan(root,
 												 (DijkstraPath *) best_path);
-=======
-		case T_GatherMerge:
-			plan = (Plan *) create_gather_merge_plan(root,
-													 (GatherMergePath *) best_path);
->>>>>>> fdf521d6
 			break;
 		default:
 			elog(ERROR, "unrecognized node type: %d",
@@ -3776,9 +3770,9 @@
 							  outer_plan,
 							  inner_plan,
 							  best_path->jointype,
-<<<<<<< HEAD
 							  best_path->minhops,
-							  best_path->maxhops);
+							  best_path->maxhops,
+							  best_path->inner_unique);
 	if (best_path->jointype == JOIN_VLE &&
 		list_length(inner_plan->targetlist) == 3) /* a path is projected */
 	{
@@ -3787,9 +3781,6 @@
 
 		set_edgerefid_recurse(root, inner_plan);
 	}
-=======
-							  best_path->inner_unique);
->>>>>>> fdf521d6
 
 	copy_generic_path_info(&join_plan->join.plan, &best_path->path);
 
@@ -5621,12 +5612,9 @@
 			  Plan *lefttree,
 			  Plan *righttree,
 			  JoinType jointype,
-<<<<<<< HEAD
 			  int minhops,
-			  int maxhops)
-=======
+			  int maxhops,
 			  bool inner_unique)
->>>>>>> fdf521d6
 {
 	NestLoop   *node;
 	Plan	   *plan;
