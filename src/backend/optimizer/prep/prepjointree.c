/*-------------------------------------------------------------------------
 *
 * prepjointree.c
 *	  Planner preprocessing for subqueries and join tree manipulation.
 *
 * NOTE: the intended sequence for invoking these operations is
 *		pull_up_sublinks
 *		inline_set_returning_functions
 *		pull_up_subqueries
 *		flatten_simple_union_all
 *		do expression preprocessing (including flattening JOIN alias vars)
 *		reduce_outer_joins
 *
 *
 * Portions Copyright (c) 1996-2017, PostgreSQL Global Development Group
 * Portions Copyright (c) 1994, Regents of the University of California
 *
 *
 * IDENTIFICATION
 *	  src/backend/optimizer/prep/prepjointree.c
 *
 *-------------------------------------------------------------------------
 */
#include "postgres.h"

#include "catalog/pg_type.h"
#include "nodes/makefuncs.h"
#include "nodes/nodeFuncs.h"
#include "optimizer/clauses.h"
#include "optimizer/cost.h"
#include "optimizer/placeholder.h"
#include "optimizer/prep.h"
#include "optimizer/subselect.h"
#include "optimizer/tlist.h"
#include "optimizer/var.h"
#include "parser/parse_relation.h"
#include "parser/parsetree.h"
#include "rewrite/rewriteManip.h"


typedef struct pullup_replace_vars_context
{
	PlannerInfo *root;
	List	   *targetlist;		/* tlist of subquery being pulled up */
	RangeTblEntry *target_rte;	/* RTE of subquery */
	Relids		relids;			/* relids within subquery, as numbered after
								 * pullup (set only if target_rte->lateral) */
	bool	   *outer_hasSubLinks;	/* -> outer query's hasSubLinks */
	int			varno;			/* varno of subquery */
	bool		need_phvs;		/* do we need PlaceHolderVars? */
	bool		wrap_non_vars;	/* do we need 'em on *all* non-Vars? */
	Node	  **rv_cache;		/* cache for results with PHVs */
} pullup_replace_vars_context;

typedef struct reduce_outer_joins_state
{
	Relids		relids;			/* base relids within this subtree */
	bool		contains_outer; /* does subtree contain outer join(s)? */
	List	   *sub_states;		/* List of states for subtree components */
} reduce_outer_joins_state;

static Node *pull_up_sublinks_jointree_recurse(PlannerInfo *root, Node *jtnode,
								  Relids *relids);
static Node *pull_up_sublinks_qual_recurse(PlannerInfo *root, Node *node,
							  Node **jtlink1, Relids available_rels1,
							  Node **jtlink2, Relids available_rels2);
static Node *pull_up_subqueries_recurse(PlannerInfo *root, Node *jtnode,
						   JoinExpr *lowest_outer_join,
						   JoinExpr *lowest_nulling_outer_join,
						   AppendRelInfo *containing_appendrel,
						   bool deletion_ok);
static Node *pull_up_simple_subquery(PlannerInfo *root, Node *jtnode,
						RangeTblEntry *rte,
						JoinExpr *lowest_outer_join,
						JoinExpr *lowest_nulling_outer_join,
						AppendRelInfo *containing_appendrel,
						bool deletion_ok);
static Node *pull_up_simple_union_all(PlannerInfo *root, Node *jtnode,
						 RangeTblEntry *rte);
static void pull_up_union_leaf_queries(Node *setOp, PlannerInfo *root,
						   int parentRTindex, Query *setOpQuery,
						   int childRToffset);
static void make_setop_translation_list(Query *query, Index newvarno,
							List **translated_vars);
static bool is_simple_subquery(Query *subquery, RangeTblEntry *rte,
				   JoinExpr *lowest_outer_join,
				   bool deletion_ok);
static Node *pull_up_simple_values(PlannerInfo *root, Node *jtnode,
					  RangeTblEntry *rte);
static bool is_simple_values(PlannerInfo *root, RangeTblEntry *rte,
				 bool deletion_ok);
static bool is_simple_union_all(Query *subquery);
static bool is_simple_union_all_recurse(Node *setOp, Query *setOpQuery,
							List *colTypes);
static bool is_safe_append_member(Query *subquery);
static bool jointree_contains_lateral_outer_refs(Node *jtnode, bool restricted,
									 Relids safe_upper_varnos);
static void replace_vars_in_jointree(Node *jtnode,
						 pullup_replace_vars_context *context,
						 JoinExpr *lowest_nulling_outer_join);
static Node *pullup_replace_vars(Node *expr,
					pullup_replace_vars_context *context);
static Node *pullup_replace_vars_callback(Var *var,
							 replace_rte_variables_context *context);
static Query *pullup_replace_vars_subquery(Query *query,
							 pullup_replace_vars_context *context);
static Node *pull_up_subqueries_cleanup(Node *jtnode);
static reduce_outer_joins_state *reduce_outer_joins_pass1(Node *jtnode);
static void reduce_outer_joins_pass2(Node *jtnode,
						 reduce_outer_joins_state *state,
						 PlannerInfo *root,
						 Relids nonnullable_rels,
						 List *nonnullable_vars,
						 List *forced_null_vars);
static void substitute_multiple_relids(Node *node,
						   int varno, Relids subrelids);
static void fix_append_rel_relids(List *append_rel_list, int varno,
					  Relids subrelids);
static Node *find_jointree_node_for_rel(Node *jtnode, int relid);


/*
 * pull_up_sublinks
 *		Attempt to pull up ANY and EXISTS SubLinks to be treated as
 *		semijoins or anti-semijoins.
 *
 * A clause "foo op ANY (sub-SELECT)" can be processed by pulling the
 * sub-SELECT up to become a rangetable entry and treating the implied
 * comparisons as quals of a semijoin.  However, this optimization *only*
 * works at the top level of WHERE or a JOIN/ON clause, because we cannot
 * distinguish whether the ANY ought to return FALSE or NULL in cases
 * involving NULL inputs.  Also, in an outer join's ON clause we can only
 * do this if the sublink is degenerate (ie, references only the nullable
 * side of the join).  In that case it is legal to push the semijoin
 * down into the nullable side of the join.  If the sublink references any
 * nonnullable-side variables then it would have to be evaluated as part
 * of the outer join, which makes things way too complicated.
 *
 * Under similar conditions, EXISTS and NOT EXISTS clauses can be handled
 * by pulling up the sub-SELECT and creating a semijoin or anti-semijoin.
 *
 * This routine searches for such clauses and does the necessary parsetree
 * transformations if any are found.
 *
 * This routine has to run before preprocess_expression(), so the quals
 * clauses are not yet reduced to implicit-AND format, and are not guaranteed
 * to be AND/OR-flat either.  That means we need to recursively search through
 * explicit AND clauses.  We stop as soon as we hit a non-AND item.
 */
void
pull_up_sublinks(PlannerInfo *root)
{
	Node	   *jtnode;
	Relids		relids;

	/* Begin recursion through the jointree */
	jtnode = pull_up_sublinks_jointree_recurse(root,
											   (Node *) root->parse->jointree,
											   &relids);

	/*
	 * root->parse->jointree must always be a FromExpr, so insert a dummy one
	 * if we got a bare RangeTblRef or JoinExpr out of the recursion.
	 */
	if (IsA(jtnode, FromExpr))
		root->parse->jointree = (FromExpr *) jtnode;
	else
		root->parse->jointree = makeFromExpr(list_make1(jtnode), NULL);
}

/*
 * Recurse through jointree nodes for pull_up_sublinks()
 *
 * In addition to returning the possibly-modified jointree node, we return
 * a relids set of the contained rels into *relids.
 */
static Node *
pull_up_sublinks_jointree_recurse(PlannerInfo *root, Node *jtnode,
								  Relids *relids)
{
	if (jtnode == NULL)
	{
		*relids = NULL;
	}
	else if (IsA(jtnode, RangeTblRef))
	{
		int			varno = ((RangeTblRef *) jtnode)->rtindex;

		*relids = bms_make_singleton(varno);
		/* jtnode is returned unmodified */
	}
	else if (IsA(jtnode, FromExpr))
	{
		FromExpr   *f = (FromExpr *) jtnode;
		List	   *newfromlist = NIL;
		Relids		frelids = NULL;
		FromExpr   *newf;
		Node	   *jtlink;
		ListCell   *l;

		/* First, recurse to process children and collect their relids */
		foreach(l, f->fromlist)
		{
			Node	   *newchild;
			Relids		childrelids;

			newchild = pull_up_sublinks_jointree_recurse(root,
														 lfirst(l),
														 &childrelids);
			newfromlist = lappend(newfromlist, newchild);
			frelids = bms_join(frelids, childrelids);
		}
		/* Build the replacement FromExpr; no quals yet */
		newf = makeFromExpr(newfromlist, NULL);
		/* Set up a link representing the rebuilt jointree */
		jtlink = (Node *) newf;
		/* Now process qual --- all children are available for use */
		newf->quals = pull_up_sublinks_qual_recurse(root, f->quals,
													&jtlink, frelids,
													NULL, NULL);

		/*
		 * Note that the result will be either newf, or a stack of JoinExprs
		 * with newf at the base.  We rely on subsequent optimization steps to
		 * flatten this and rearrange the joins as needed.
		 *
		 * Although we could include the pulled-up subqueries in the returned
		 * relids, there's no need since upper quals couldn't refer to their
		 * outputs anyway.
		 */
		*relids = frelids;
		jtnode = jtlink;
	}
	else if (IsA(jtnode, JoinExpr))
	{
		JoinExpr   *j;
		Relids		leftrelids;
		Relids		rightrelids;
		Node	   *jtlink;

		/*
		 * Make a modifiable copy of join node, but don't bother copying its
		 * subnodes (yet).
		 */
		j = (JoinExpr *) palloc(sizeof(JoinExpr));
		memcpy(j, jtnode, sizeof(JoinExpr));
		jtlink = (Node *) j;

		/* Recurse to process children and collect their relids */
		j->larg = pull_up_sublinks_jointree_recurse(root, j->larg,
													&leftrelids);
		j->rarg = pull_up_sublinks_jointree_recurse(root, j->rarg,
													&rightrelids);

		/*
		 * Now process qual, showing appropriate child relids as available,
		 * and attach any pulled-up jointree items at the right place. In the
		 * inner-join case we put new JoinExprs above the existing one (much
		 * as for a FromExpr-style join).  In outer-join cases the new
		 * JoinExprs must go into the nullable side of the outer join. The
		 * point of the available_rels machinations is to ensure that we only
		 * pull up quals for which that's okay.
		 *
		 * We don't expect to see any pre-existing JOIN_SEMI or JOIN_ANTI
		 * nodes here.
		 */
		switch (j->jointype)
		{
			case JOIN_INNER:
				j->quals = pull_up_sublinks_qual_recurse(root, j->quals,
														 &jtlink,
														 bms_union(leftrelids,
																   rightrelids),
														 NULL, NULL);
				break;
			case JOIN_LEFT:
				j->quals = pull_up_sublinks_qual_recurse(root, j->quals,
														 &j->rarg,
														 rightrelids,
														 NULL, NULL);
				break;
			case JOIN_FULL:
				/* can't do anything with full-join quals */
				break;
			case JOIN_RIGHT:
				j->quals = pull_up_sublinks_qual_recurse(root, j->quals,
														 &j->larg,
														 leftrelids,
														 NULL, NULL);
				break;
			case JOIN_CYPHER_MERGE:
				/* TODO? */
				break;
			default:
				elog(ERROR, "unrecognized join type: %d",
					 (int) j->jointype);
				break;
		}

		/*
		 * Although we could include the pulled-up subqueries in the returned
		 * relids, there's no need since upper quals couldn't refer to their
		 * outputs anyway.  But we *do* need to include the join's own rtindex
		 * because we haven't yet collapsed join alias variables, so upper
		 * levels would mistakenly think they couldn't use references to this
		 * join.
		 */
		*relids = bms_join(leftrelids, rightrelids);
		if (j->rtindex)
			*relids = bms_add_member(*relids, j->rtindex);
		jtnode = jtlink;
	}
	else
		elog(ERROR, "unrecognized node type: %d",
			 (int) nodeTag(jtnode));
	return jtnode;
}

/*
 * Recurse through top-level qual nodes for pull_up_sublinks()
 *
 * jtlink1 points to the link in the jointree where any new JoinExprs should
 * be inserted if they reference available_rels1 (i.e., available_rels1
 * denotes the relations present underneath jtlink1).  Optionally, jtlink2 can
 * point to a second link where new JoinExprs should be inserted if they
 * reference available_rels2 (pass NULL for both those arguments if not used).
 * Note that SubLinks referencing both sets of variables cannot be optimized.
 * If we find multiple pull-up-able SubLinks, they'll get stacked onto jtlink1
 * and/or jtlink2 in the order we encounter them.  We rely on subsequent
 * optimization to rearrange the stack if appropriate.
 *
 * Returns the replacement qual node, or NULL if the qual should be removed.
 */
static Node *
pull_up_sublinks_qual_recurse(PlannerInfo *root, Node *node,
							  Node **jtlink1, Relids available_rels1,
							  Node **jtlink2, Relids available_rels2)
{
	if (node == NULL)
		return NULL;
	if (IsA(node, SubLink))
	{
		SubLink    *sublink = (SubLink *) node;
		JoinExpr   *j;
		Relids		child_rels;

		/* Is it a convertible ANY or EXISTS clause? */
		if (sublink->subLinkType == ANY_SUBLINK)
		{
			if ((j = convert_ANY_sublink_to_join(root, sublink,
												 available_rels1)) != NULL)
			{
				/* Yes; insert the new join node into the join tree */
				j->larg = *jtlink1;
				*jtlink1 = (Node *) j;
				/* Recursively process pulled-up jointree nodes */
				j->rarg = pull_up_sublinks_jointree_recurse(root,
															j->rarg,
															&child_rels);

				/*
				 * Now recursively process the pulled-up quals.  Any inserted
				 * joins can get stacked onto either j->larg or j->rarg,
				 * depending on which rels they reference.
				 */
				j->quals = pull_up_sublinks_qual_recurse(root,
														 j->quals,
														 &j->larg,
														 available_rels1,
														 &j->rarg,
														 child_rels);
				/* Return NULL representing constant TRUE */
				return NULL;
			}
			if (available_rels2 != NULL &&
				(j = convert_ANY_sublink_to_join(root, sublink,
												 available_rels2)) != NULL)
			{
				/* Yes; insert the new join node into the join tree */
				j->larg = *jtlink2;
				*jtlink2 = (Node *) j;
				/* Recursively process pulled-up jointree nodes */
				j->rarg = pull_up_sublinks_jointree_recurse(root,
															j->rarg,
															&child_rels);

				/*
				 * Now recursively process the pulled-up quals.  Any inserted
				 * joins can get stacked onto either j->larg or j->rarg,
				 * depending on which rels they reference.
				 */
				j->quals = pull_up_sublinks_qual_recurse(root,
														 j->quals,
														 &j->larg,
														 available_rels2,
														 &j->rarg,
														 child_rels);
				/* Return NULL representing constant TRUE */
				return NULL;
			}
		}
		else if (sublink->subLinkType == EXISTS_SUBLINK)
		{
			if ((j = convert_EXISTS_sublink_to_join(root, sublink, false,
													available_rels1)) != NULL)
			{
				/* Yes; insert the new join node into the join tree */
				j->larg = *jtlink1;
				*jtlink1 = (Node *) j;
				/* Recursively process pulled-up jointree nodes */
				j->rarg = pull_up_sublinks_jointree_recurse(root,
															j->rarg,
															&child_rels);

				/*
				 * Now recursively process the pulled-up quals.  Any inserted
				 * joins can get stacked onto either j->larg or j->rarg,
				 * depending on which rels they reference.
				 */
				j->quals = pull_up_sublinks_qual_recurse(root,
														 j->quals,
														 &j->larg,
														 available_rels1,
														 &j->rarg,
														 child_rels);
				/* Return NULL representing constant TRUE */
				return NULL;
			}
			if (available_rels2 != NULL &&
				(j = convert_EXISTS_sublink_to_join(root, sublink, false,
													available_rels2)) != NULL)
			{
				/* Yes; insert the new join node into the join tree */
				j->larg = *jtlink2;
				*jtlink2 = (Node *) j;
				/* Recursively process pulled-up jointree nodes */
				j->rarg = pull_up_sublinks_jointree_recurse(root,
															j->rarg,
															&child_rels);

				/*
				 * Now recursively process the pulled-up quals.  Any inserted
				 * joins can get stacked onto either j->larg or j->rarg,
				 * depending on which rels they reference.
				 */
				j->quals = pull_up_sublinks_qual_recurse(root,
														 j->quals,
														 &j->larg,
														 available_rels2,
														 &j->rarg,
														 child_rels);
				/* Return NULL representing constant TRUE */
				return NULL;
			}
		}
		/* Else return it unmodified */
		return node;
	}
	if (not_clause(node))
	{
		/* If the immediate argument of NOT is EXISTS, try to convert */
		SubLink    *sublink = (SubLink *) get_notclausearg((Expr *) node);
		JoinExpr   *j;
		Relids		child_rels;

		if (sublink && IsA(sublink, SubLink))
		{
			if (sublink->subLinkType == EXISTS_SUBLINK)
			{
				if ((j = convert_EXISTS_sublink_to_join(root, sublink, true,
														available_rels1)) != NULL)
				{
					/* Yes; insert the new join node into the join tree */
					j->larg = *jtlink1;
					*jtlink1 = (Node *) j;
					/* Recursively process pulled-up jointree nodes */
					j->rarg = pull_up_sublinks_jointree_recurse(root,
																j->rarg,
																&child_rels);

					/*
					 * Now recursively process the pulled-up quals.  Because
					 * we are underneath a NOT, we can't pull up sublinks that
					 * reference the left-hand stuff, but it's still okay to
					 * pull up sublinks referencing j->rarg.
					 */
					j->quals = pull_up_sublinks_qual_recurse(root,
															 j->quals,
															 &j->rarg,
															 child_rels,
															 NULL, NULL);
					/* Return NULL representing constant TRUE */
					return NULL;
				}
				if (available_rels2 != NULL &&
					(j = convert_EXISTS_sublink_to_join(root, sublink, true,
														available_rels2)) != NULL)
				{
					/* Yes; insert the new join node into the join tree */
					j->larg = *jtlink2;
					*jtlink2 = (Node *) j;
					/* Recursively process pulled-up jointree nodes */
					j->rarg = pull_up_sublinks_jointree_recurse(root,
																j->rarg,
																&child_rels);

					/*
					 * Now recursively process the pulled-up quals.  Because
					 * we are underneath a NOT, we can't pull up sublinks that
					 * reference the left-hand stuff, but it's still okay to
					 * pull up sublinks referencing j->rarg.
					 */
					j->quals = pull_up_sublinks_qual_recurse(root,
															 j->quals,
															 &j->rarg,
															 child_rels,
															 NULL, NULL);
					/* Return NULL representing constant TRUE */
					return NULL;
				}
			}
		}
		/* Else return it unmodified */
		return node;
	}
	if (and_clause(node))
	{
		/* Recurse into AND clause */
		List	   *newclauses = NIL;
		ListCell   *l;

		foreach(l, ((BoolExpr *) node)->args)
		{
			Node	   *oldclause = (Node *) lfirst(l);
			Node	   *newclause;

			newclause = pull_up_sublinks_qual_recurse(root,
													  oldclause,
													  jtlink1,
													  available_rels1,
													  jtlink2,
													  available_rels2);
			if (newclause)
				newclauses = lappend(newclauses, newclause);
		}
		/* We might have got back fewer clauses than we started with */
		if (newclauses == NIL)
			return NULL;
		else if (list_length(newclauses) == 1)
			return (Node *) linitial(newclauses);
		else
			return (Node *) make_andclause(newclauses);
	}
	/* Stop if not an AND */
	return node;
}

/*
 * inline_set_returning_functions
 *		Attempt to "inline" set-returning functions in the FROM clause.
 *
 * If an RTE_FUNCTION rtable entry invokes a set-returning function that
 * contains just a simple SELECT, we can convert the rtable entry to an
 * RTE_SUBQUERY entry exposing the SELECT directly.  This is especially
 * useful if the subquery can then be "pulled up" for further optimization,
 * but we do it even if not, to reduce executor overhead.
 *
 * This has to be done before we have started to do any optimization of
 * subqueries, else any such steps wouldn't get applied to subqueries
 * obtained via inlining.  However, we do it after pull_up_sublinks
 * so that we can inline any functions used in SubLink subselects.
 *
 * Like most of the planner, this feels free to scribble on its input data
 * structure.
 */
void
inline_set_returning_functions(PlannerInfo *root)
{
	ListCell   *rt;

	foreach(rt, root->parse->rtable)
	{
		RangeTblEntry *rte = (RangeTblEntry *) lfirst(rt);

		if (rte->rtekind == RTE_FUNCTION)
		{
			Query	   *funcquery;

			/* Check safety of expansion, and expand if possible */
			funcquery = inline_set_returning_function(root, rte);
			if (funcquery)
			{
				/* Successful expansion, replace the rtable entry */
				rte->rtekind = RTE_SUBQUERY;
				rte->subquery = funcquery;
				rte->functions = NIL;
			}
		}
	}
}

/*
 * pull_up_subqueries
 *		Look for subqueries in the rangetable that can be pulled up into
 *		the parent query.  If the subquery has no special features like
 *		grouping/aggregation then we can merge it into the parent's jointree.
 *		Also, subqueries that are simple UNION ALL structures can be
 *		converted into "append relations".
 */
void
pull_up_subqueries(PlannerInfo *root)
{
	/* Top level of jointree must always be a FromExpr */
	Assert(IsA(root->parse->jointree, FromExpr));
	/* Reset flag saying we need a deletion cleanup pass */
	root->hasDeletedRTEs = false;
	/* Recursion starts with no containing join nor appendrel */
	root->parse->jointree = (FromExpr *)
		pull_up_subqueries_recurse(root, (Node *) root->parse->jointree,
								   NULL, NULL, NULL, false);
	/* Apply cleanup phase if necessary */
	if (root->hasDeletedRTEs)
		root->parse->jointree = (FromExpr *)
			pull_up_subqueries_cleanup((Node *) root->parse->jointree);
	Assert(IsA(root->parse->jointree, FromExpr));
}

/*
 * pull_up_subqueries_recurse
 *		Recursive guts of pull_up_subqueries.
 *
 * This recursively processes the jointree and returns a modified jointree.
 * Or, if it's valid to drop the current node from the jointree completely,
 * it returns NULL.
 *
 * If this jointree node is within either side of an outer join, then
 * lowest_outer_join references the lowest such JoinExpr node; otherwise
 * it is NULL.  We use this to constrain the effects of LATERAL subqueries.
 *
 * If this jointree node is within the nullable side of an outer join, then
 * lowest_nulling_outer_join references the lowest such JoinExpr node;
 * otherwise it is NULL.  This forces use of the PlaceHolderVar mechanism for
 * references to non-nullable targetlist items, but only for references above
 * that join.
 *
 * If we are looking at a member subquery of an append relation,
 * containing_appendrel describes that relation; else it is NULL.
 * This forces use of the PlaceHolderVar mechanism for all non-Var targetlist
 * items, and puts some additional restrictions on what can be pulled up.
 *
 * deletion_ok is TRUE if the caller can cope with us returning NULL for a
 * deletable leaf node (for example, a VALUES RTE that could be pulled up).
 * If it's FALSE, we'll avoid pullup in such cases.
 *
 * A tricky aspect of this code is that if we pull up a subquery we have
 * to replace Vars that reference the subquery's outputs throughout the
 * parent query, including quals attached to jointree nodes above the one
 * we are currently processing!  We handle this by being careful not to
 * change the jointree structure while recursing: no nodes other than leaf
 * RangeTblRef entries and entirely-empty FromExprs will be replaced or
 * deleted.  Also, we can't turn pullup_replace_vars loose on the whole
 * jointree, because it'll return a mutated copy of the tree; we have to
 * invoke it just on the quals, instead.  This behavior is what makes it
 * reasonable to pass lowest_outer_join and lowest_nulling_outer_join as
 * pointers rather than some more-indirect way of identifying the lowest
 * OJs.  Likewise, we don't replace append_rel_list members but only their
 * substructure, so the containing_appendrel reference is safe to use.
 *
 * Because of the rule that no jointree nodes with substructure can be
 * replaced, we cannot fully handle the case of deleting nodes from the tree:
 * when we delete one child of a JoinExpr, we need to replace the JoinExpr
 * with a FromExpr, and that can't happen here.  Instead, we set the
 * root->hasDeletedRTEs flag, which tells pull_up_subqueries() that an
 * additional pass over the tree is needed to clean up.
 */
static Node *
pull_up_subqueries_recurse(PlannerInfo *root, Node *jtnode,
						   JoinExpr *lowest_outer_join,
						   JoinExpr *lowest_nulling_outer_join,
						   AppendRelInfo *containing_appendrel,
						   bool deletion_ok)
{
	Assert(jtnode != NULL);
	if (IsA(jtnode, RangeTblRef))
	{
		int			varno = ((RangeTblRef *) jtnode)->rtindex;
		RangeTblEntry *rte = rt_fetch(varno, root->parse->rtable);

		/*
		 * Is this a subquery RTE, and if so, is the subquery simple enough to
		 * pull up?
		 *
		 * If we are looking at an append-relation member, we can't pull it up
		 * unless is_safe_append_member says so.
		 */
		if (rte->rtekind == RTE_SUBQUERY &&
			!rte->isVLE &&
			is_simple_subquery(rte->subquery, rte,
							   lowest_outer_join, deletion_ok) &&
			(containing_appendrel == NULL ||
			 is_safe_append_member(rte->subquery)))
			return pull_up_simple_subquery(root, jtnode, rte,
										   lowest_outer_join,
										   lowest_nulling_outer_join,
										   containing_appendrel,
										   deletion_ok);

		/*
		 * Alternatively, is it a simple UNION ALL subquery?  If so, flatten
		 * into an "append relation".
		 *
		 * It's safe to do this regardless of whether this query is itself an
		 * appendrel member.  (If you're thinking we should try to flatten the
		 * two levels of appendrel together, you're right; but we handle that
		 * in set_append_rel_pathlist, not here.)
		 */
		if (rte->rtekind == RTE_SUBQUERY &&
			is_simple_union_all(rte->subquery))
			return pull_up_simple_union_all(root, jtnode, rte);

		/*
		 * Or perhaps it's a simple VALUES RTE?
		 *
		 * We don't allow VALUES pullup below an outer join nor into an
		 * appendrel (such cases are impossible anyway at the moment).
		 */
		if (rte->rtekind == RTE_VALUES &&
			lowest_outer_join == NULL &&
			containing_appendrel == NULL &&
			is_simple_values(root, rte, deletion_ok))
			return pull_up_simple_values(root, jtnode, rte);

		/* Otherwise, do nothing at this node. */
	}
	else if (IsA(jtnode, FromExpr))
	{
		FromExpr   *f = (FromExpr *) jtnode;
		bool		have_undeleted_child = false;
		ListCell   *l;

		Assert(containing_appendrel == NULL);

		/*
		 * If the FromExpr has quals, it's not deletable even if its parent
		 * would allow deletion.
		 */
		if (f->quals)
			deletion_ok = false;

		foreach(l, f->fromlist)
		{
			/*
			 * In a non-deletable FromExpr, we can allow deletion of child
			 * nodes so long as at least one child remains; so it's okay
			 * either if any previous child survives, or if there's more to
			 * come.  If all children are deletable in themselves, we'll force
			 * the last one to remain unflattened.
			 *
			 * As a separate matter, we can allow deletion of all children of
			 * the top-level FromExpr in a query, since that's a special case
			 * anyway.
			 */
			bool		sub_deletion_ok = (deletion_ok ||
										   have_undeleted_child ||
										   lnext(l) != NULL ||
										   f == root->parse->jointree);

			lfirst(l) = pull_up_subqueries_recurse(root, lfirst(l),
												   lowest_outer_join,
												   lowest_nulling_outer_join,
												   NULL,
												   sub_deletion_ok);
			if (lfirst(l) != NULL)
				have_undeleted_child = true;
		}

		if (deletion_ok && !have_undeleted_child)
		{
			/* OK to delete this FromExpr entirely */
			root->hasDeletedRTEs = true;	/* probably is set already */
			return NULL;
		}
	}
	else if (IsA(jtnode, JoinExpr))
	{
		JoinExpr   *j = (JoinExpr *) jtnode;

		Assert(containing_appendrel == NULL);
		/* Recurse, being careful to tell myself when inside outer join */
		switch (j->jointype)
		{
			case JOIN_INNER:
				/*
				 * INNER JOIN can allow deletion of either child node, but not
				 * both.  So right child gets permission to delete only if
				 * left child didn't get removed.
				 */
				j->larg = pull_up_subqueries_recurse(root, j->larg,
													 lowest_outer_join,
													 lowest_nulling_outer_join,
													 NULL,
													 true);
				j->rarg = pull_up_subqueries_recurse(root, j->rarg,
													 lowest_outer_join,
													 lowest_nulling_outer_join,
													 NULL,
													 j->larg != NULL);
				break;
			case JOIN_LEFT:
			case JOIN_SEMI:
			case JOIN_ANTI:
			case JOIN_CYPHER_MERGE:
				j->larg = pull_up_subqueries_recurse(root, j->larg,
													 j,
													 lowest_nulling_outer_join,
													 NULL,
													 false);
				j->rarg = pull_up_subqueries_recurse(root, j->rarg,
													 j,
													 j,
													 NULL,
													 false);
				break;
			case JOIN_FULL:
				j->larg = pull_up_subqueries_recurse(root, j->larg,
													 j,
													 j,
													 NULL,
													 false);
				j->rarg = pull_up_subqueries_recurse(root, j->rarg,
													 j,
													 j,
													 NULL,
													 false);
				break;
			case JOIN_RIGHT:
				j->larg = pull_up_subqueries_recurse(root, j->larg,
													 j,
													 j,
													 NULL,
													 false);
				j->rarg = pull_up_subqueries_recurse(root, j->rarg,
													 j,
													 lowest_nulling_outer_join,
													 NULL,
													 false);
				break;
			case JOIN_VLE:
				break;
			default:
				elog(ERROR, "unrecognized join type: %d",
					 (int) j->jointype);
				break;
		}
	}
	else
		elog(ERROR, "unrecognized node type: %d",
			 (int) nodeTag(jtnode));
	return jtnode;
}

/*
 * pull_up_simple_subquery
 *		Attempt to pull up a single simple subquery.
 *
 * jtnode is a RangeTblRef that has been tentatively identified as a simple
 * subquery by pull_up_subqueries.  We return the replacement jointree node,
 * or NULL if the subquery can be deleted entirely, or jtnode itself if we
 * determine that the subquery can't be pulled up after all.
 *
 * rte is the RangeTblEntry referenced by jtnode.  Remaining parameters are
 * as for pull_up_subqueries_recurse.
 */
static Node *
pull_up_simple_subquery(PlannerInfo *root, Node *jtnode, RangeTblEntry *rte,
						JoinExpr *lowest_outer_join,
						JoinExpr *lowest_nulling_outer_join,
						AppendRelInfo *containing_appendrel,
						bool deletion_ok)
{
	Query	   *parse = root->parse;
	int			varno = ((RangeTblRef *) jtnode)->rtindex;
	Query	   *subquery;
	PlannerInfo *subroot;
	int			rtoffset;
	pullup_replace_vars_context rvcontext;
	ListCell   *lc;

	/*
	 * Need a modifiable copy of the subquery to hack on.  Even if we didn't
	 * sometimes choose not to pull up below, we must do this to avoid
	 * problems if the same subquery is referenced from multiple jointree
	 * items (which can't happen normally, but might after rule rewriting).
	 */
	subquery = copyObject(rte->subquery);

	/*
	 * Create a PlannerInfo data structure for this subquery.
	 *
	 * NOTE: the next few steps should match the first processing in
	 * subquery_planner().  Can we refactor to avoid code duplication, or
	 * would that just make things uglier?
	 */
	subroot = makeNode(PlannerInfo);
	subroot->parse = subquery;
	subroot->glob = root->glob;
	subroot->query_level = root->query_level;
	subroot->parent_root = root->parent_root;
	subroot->plan_params = NIL;
	subroot->outer_params = NULL;
	subroot->planner_cxt = CurrentMemoryContext;
	subroot->init_plans = NIL;
	subroot->cte_plan_ids = NIL;
	subroot->multiexpr_params = NIL;
	subroot->eq_classes = NIL;
	subroot->append_rel_list = NIL;
	subroot->rowMarks = NIL;
	memset(subroot->upper_rels, 0, sizeof(subroot->upper_rels));
	memset(subroot->upper_targets, 0, sizeof(subroot->upper_targets));
	subroot->processed_tlist = NIL;
	subroot->grouping_map = NULL;
	subroot->minmax_aggs = NIL;
	subroot->qual_security_level = 0;
	subroot->hasInheritedTarget = false;
	subroot->hasRecursion = false;
	subroot->wt_param_id = -1;
	subroot->non_recursive_path = NULL;
	subroot->max_hoop = DEFAULT_RECURSIVEUNION_RTERM_ITER_CNT;

	/* No CTEs to worry about */
	Assert(subquery->cteList == NIL);

	/*
	 * Pull up any SubLinks within the subquery's quals, so that we don't
	 * leave unoptimized SubLinks behind.
	 */
	if (subquery->hasSubLinks)
		pull_up_sublinks(subroot);

	/*
	 * Similarly, inline any set-returning functions in its rangetable.
	 */
	inline_set_returning_functions(subroot);

	/*
	 * Recursively pull up the subquery's subqueries, so that
	 * pull_up_subqueries' processing is complete for its jointree and
	 * rangetable.
	 *
	 * Note: it's okay that the subquery's recursion starts with NULL for
	 * containing-join info, even if we are within an outer join in the upper
	 * query; the lower query starts with a clean slate for outer-join
	 * semantics.  Likewise, we needn't pass down appendrel state.
	 */
	pull_up_subqueries(subroot);

	/*
	 * Now we must recheck whether the subquery is still simple enough to pull
	 * up.  If not, abandon processing it.
	 *
	 * We don't really need to recheck all the conditions involved, but it's
	 * easier just to keep this "if" looking the same as the one in
	 * pull_up_subqueries_recurse.
	 */
	if (is_simple_subquery(subquery, rte,
						   lowest_outer_join, deletion_ok) &&
		(containing_appendrel == NULL || is_safe_append_member(subquery)))
	{
		/* good to go */
	}
	else
	{
		/*
		 * Give up, return unmodified RangeTblRef.
		 *
		 * Note: The work we just did will be redone when the subquery gets
		 * planned on its own.  Perhaps we could avoid that by storing the
		 * modified subquery back into the rangetable, but I'm not gonna risk
		 * it now.
		 */
		return jtnode;
	}

	/*
	 * We must flatten any join alias Vars in the subquery's targetlist,
	 * because pulling up the subquery's subqueries might have changed their
	 * expansions into arbitrary expressions, which could affect
	 * pullup_replace_vars' decisions about whether PlaceHolderVar wrappers
	 * are needed for tlist entries.  (Likely it'd be better to do
	 * flatten_join_alias_vars on the whole query tree at some earlier stage,
	 * maybe even in the rewriter; but for now let's just fix this case here.)
	 */
	subquery->targetList = (List *)
		flatten_join_alias_vars(subroot, (Node *) subquery->targetList);

	/*
	 * Adjust level-0 varnos in subquery so that we can append its rangetable
	 * to upper query's.  We have to fix the subquery's append_rel_list as
	 * well.
	 */
	rtoffset = list_length(parse->rtable);
	OffsetVarNodes((Node *) subquery, rtoffset, 0);
	OffsetVarNodes((Node *) subroot->append_rel_list, rtoffset, 0);

	/*
	 * Upper-level vars in subquery are now one level closer to their parent
	 * than before.
	 */
	IncrementVarSublevelsUp((Node *) subquery, -1, 1);
	IncrementVarSublevelsUp((Node *) subroot->append_rel_list, -1, 1);

	/*
	 * The subquery's targetlist items are now in the appropriate form to
	 * insert into the top query, except that we may need to wrap them in
	 * PlaceHolderVars.  Set up required context data for pullup_replace_vars.
	 */
	rvcontext.root = root;
	rvcontext.targetlist = subquery->targetList;
	rvcontext.target_rte = rte;
	if (rte->lateral)
		rvcontext.relids = get_relids_in_jointree((Node *) subquery->jointree,
												  true);
	else						/* won't need relids */
		rvcontext.relids = NULL;
	rvcontext.outer_hasSubLinks = &parse->hasSubLinks;
	rvcontext.varno = varno;
	/* these flags will be set below, if needed */
	rvcontext.need_phvs = false;
	rvcontext.wrap_non_vars = false;
	/* initialize cache array with indexes 0 .. length(tlist) */
	rvcontext.rv_cache = palloc0((list_length(subquery->targetList) + 1) *
								 sizeof(Node *));

	/*
	 * If we are under an outer join then non-nullable items and lateral
	 * references may have to be turned into PlaceHolderVars.
	 */
	if (lowest_nulling_outer_join != NULL)
		rvcontext.need_phvs = true;

	/*
	 * If we are dealing with an appendrel member then anything that's not a
	 * simple Var has to be turned into a PlaceHolderVar.  We force this to
	 * ensure that what we pull up doesn't get merged into a surrounding
	 * expression during later processing and then fail to match the
	 * expression actually available from the appendrel.
	 */
	if (containing_appendrel != NULL)
	{
		rvcontext.need_phvs = true;
		rvcontext.wrap_non_vars = true;
	}

	/*
	 * If the parent query uses grouping sets, we need a PlaceHolderVar for
	 * anything that's not a simple Var.  Again, this ensures that expressions
	 * retain their separate identity so that they will match grouping set
	 * columns when appropriate.  (It'd be sufficient to wrap values used in
	 * grouping set columns, and do so only in non-aggregated portions of the
	 * tlist and havingQual, but that would require a lot of infrastructure
	 * that pullup_replace_vars hasn't currently got.)
	 */
	if (parse->groupingSets)
	{
		rvcontext.need_phvs = true;
		rvcontext.wrap_non_vars = true;
	}

	/*
	 * Replace all of the top query's references to the subquery's outputs
	 * with copies of the adjusted subtlist items, being careful not to
	 * replace any of the jointree structure. (This'd be a lot cleaner if we
	 * could use query_tree_mutator.)  We have to use PHVs in the targetList,
	 * returningList, and havingQual, since those are certainly above any
	 * outer join.  replace_vars_in_jointree tracks its location in the
	 * jointree and uses PHVs or not appropriately.
	 */
	parse->targetList = (List *)
		pullup_replace_vars((Node *) parse->targetList, &rvcontext);
	parse->returningList = (List *)
		pullup_replace_vars((Node *) parse->returningList, &rvcontext);
	if (parse->onConflict)
	{
		parse->onConflict->onConflictSet = (List *)
			pullup_replace_vars((Node *) parse->onConflict->onConflictSet,
								&rvcontext);
		parse->onConflict->onConflictWhere =
			pullup_replace_vars(parse->onConflict->onConflictWhere,
								&rvcontext);

		/*
		 * We assume ON CONFLICT's arbiterElems, arbiterWhere, exclRelTlist
		 * can't contain any references to a subquery
		 */
	}
	replace_vars_in_jointree((Node *) parse->jointree, &rvcontext,
							 lowest_nulling_outer_join);
	Assert(parse->setOperations == NULL);
	parse->havingQual = pullup_replace_vars(parse->havingQual, &rvcontext);

	if (parse->dijkstraSource)
	{
		parse->dijkstraEndId = pullup_replace_vars(parse->dijkstraEndId,
												   &rvcontext);
		parse->dijkstraEdgeId = pullup_replace_vars(parse->dijkstraEdgeId,
													&rvcontext);
		parse->dijkstraSource = pullup_replace_vars(parse->dijkstraSource,
													&rvcontext);
		parse->dijkstraTarget = pullup_replace_vars(parse->dijkstraTarget,
													&rvcontext);
		parse->dijkstraLimit = pullup_replace_vars(parse->dijkstraLimit,
												   &rvcontext);
	}

	/*
	 * Replace references in the translated_vars lists of appendrels. When
	 * pulling up an appendrel member, we do not need PHVs in the list of the
	 * parent appendrel --- there isn't any outer join between. Elsewhere, use
	 * PHVs for safety.  (This analysis could be made tighter but it seems
	 * unlikely to be worth much trouble.)
	 */
	foreach(lc, root->append_rel_list)
	{
		AppendRelInfo *appinfo = (AppendRelInfo *) lfirst(lc);
		bool		save_need_phvs = rvcontext.need_phvs;

		if (appinfo == containing_appendrel)
			rvcontext.need_phvs = false;
		appinfo->translated_vars = (List *)
			pullup_replace_vars((Node *) appinfo->translated_vars, &rvcontext);
		rvcontext.need_phvs = save_need_phvs;
	}

	/*
	 * Replace references in the joinaliasvars lists of join RTEs.
	 *
	 * You might think that we could avoid using PHVs for alias vars of joins
	 * below lowest_nulling_outer_join, but that doesn't work because the
	 * alias vars could be referenced above that join; we need the PHVs to be
	 * present in such references after the alias vars get flattened.  (It
	 * might be worth trying to be smarter here, someday.)
	 */
	foreach(lc, parse->rtable)
	{
		RangeTblEntry *otherrte = (RangeTblEntry *) lfirst(lc);

		if (otherrte->rtekind == RTE_JOIN)
			otherrte->joinaliasvars = (List *)
				pullup_replace_vars((Node *) otherrte->joinaliasvars,
									&rvcontext);
	}

	/*
	 * If the subquery had a LATERAL marker, propagate that to any of its
	 * child RTEs that could possibly now contain lateral cross-references.
	 * The children might or might not contain any actual lateral
	 * cross-references, but we have to mark the pulled-up child RTEs so that
	 * later planner stages will check for such.
	 */
	if (rte->lateral)
	{
		foreach(lc, subquery->rtable)
		{
			RangeTblEntry *child_rte = (RangeTblEntry *) lfirst(lc);

			switch (child_rte->rtekind)
			{
				case RTE_RELATION:
					if (child_rte->tablesample)
						child_rte->lateral = true;
					break;
				case RTE_SUBQUERY:
				case RTE_FUNCTION:
				case RTE_VALUES:
				case RTE_TABLEFUNC:
					child_rte->lateral = true;
					break;
				case RTE_JOIN:
				case RTE_CTE:
				case RTE_NAMEDTUPLESTORE:
					/* these can't contain any lateral references */
					break;
			}
		}
	}

	/*
	 * Now append the adjusted rtable entries to upper query. (We hold off
	 * until after fixing the upper rtable entries; no point in running that
	 * code on the subquery ones too.)
	 */
	parse->rtable = list_concat(parse->rtable, subquery->rtable);

	/*
	 * Pull up any FOR UPDATE/SHARE markers, too.  (OffsetVarNodes already
	 * adjusted the marker rtindexes, so just concat the lists.)
	 */
	parse->rowMarks = list_concat(parse->rowMarks, subquery->rowMarks);

	/*
	 * We also have to fix the relid sets of any PlaceHolderVar nodes in the
	 * parent query.  (This could perhaps be done by pullup_replace_vars(),
	 * but it seems cleaner to use two passes.)  Note in particular that any
	 * PlaceHolderVar nodes just created by pullup_replace_vars() will be
	 * adjusted, so having created them with the subquery's varno is correct.
	 *
	 * Likewise, relids appearing in AppendRelInfo nodes have to be fixed. We
	 * already checked that this won't require introducing multiple subrelids
	 * into the single-slot AppendRelInfo structs.
	 */
	if (parse->hasSubLinks || root->glob->lastPHId != 0 ||
		root->append_rel_list)
	{
		Relids		subrelids;

		subrelids = get_relids_in_jointree((Node *) subquery->jointree, false);
		substitute_multiple_relids((Node *) parse, varno, subrelids);
		fix_append_rel_relids(root->append_rel_list, varno, subrelids);
	}

	/*
	 * And now add subquery's AppendRelInfos to our list.
	 */
	root->append_rel_list = list_concat(root->append_rel_list,
										subroot->append_rel_list);

	/*
	 * We don't have to do the equivalent bookkeeping for outer-join info,
	 * because that hasn't been set up yet.  placeholder_list likewise.
	 */
	Assert(root->join_info_list == NIL);
	Assert(subroot->join_info_list == NIL);
	Assert(root->placeholder_list == NIL);
	Assert(subroot->placeholder_list == NIL);

	/*
	 * Miscellaneous housekeeping.
	 *
	 * Although replace_rte_variables() faithfully updated parse->hasSubLinks
	 * if it copied any SubLinks out of the subquery's targetlist, we still
	 * could have SubLinks added to the query in the expressions of FUNCTION
	 * and VALUES RTEs copied up from the subquery.  So it's necessary to copy
	 * subquery->hasSubLinks anyway.  Perhaps this can be improved someday.
	 */
	parse->hasSubLinks |= subquery->hasSubLinks;

	/* If subquery had any RLS conditions, now main query does too */
	parse->hasRowSecurity |= subquery->hasRowSecurity;

	/*
	 * subquery won't be pulled up if it hasAggs, hasWindowFuncs, or
	 * hasTargetSRFs, so no work needed on those flags
	 */

	/*
	 * Return the adjusted subquery jointree to replace the RangeTblRef entry
	 * in parent's jointree; or, if we're flattening a subquery with empty
	 * FROM list, return NULL to signal deletion of the subquery from the
	 * parent jointree (and set hasDeletedRTEs to ensure cleanup later).
	 */
	if (subquery->jointree->fromlist == NIL)
	{
		Assert(deletion_ok);
		Assert(subquery->jointree->quals == NULL);
		root->hasDeletedRTEs = true;
		return NULL;
	}

	return (Node *) subquery->jointree;
}

/*
 * pull_up_simple_union_all
 *		Pull up a single simple UNION ALL subquery.
 *
 * jtnode is a RangeTblRef that has been identified as a simple UNION ALL
 * subquery by pull_up_subqueries.  We pull up the leaf subqueries and
 * build an "append relation" for the union set.  The result value is just
 * jtnode, since we don't actually need to change the query jointree.
 */
static Node *
pull_up_simple_union_all(PlannerInfo *root, Node *jtnode, RangeTblEntry *rte)
{
	int			varno = ((RangeTblRef *) jtnode)->rtindex;
	Query	   *subquery = rte->subquery;
	int			rtoffset = list_length(root->parse->rtable);
	List	   *rtable;

	/*
	 * Make a modifiable copy of the subquery's rtable, so we can adjust
	 * upper-level Vars in it.  There are no such Vars in the setOperations
	 * tree proper, so fixing the rtable should be sufficient.
	 */
	rtable = copyObject(subquery->rtable);

	/*
	 * Upper-level vars in subquery are now one level closer to their parent
	 * than before.  We don't have to worry about offsetting varnos, though,
	 * because the UNION leaf queries can't cross-reference each other.
	 */
	IncrementVarSublevelsUp_rtable(rtable, -1, 1);

	/*
	 * If the UNION ALL subquery had a LATERAL marker, propagate that to all
	 * its children.  The individual children might or might not contain any
	 * actual lateral cross-references, but we have to mark the pulled-up
	 * child RTEs so that later planner stages will check for such.
	 */
	if (rte->lateral)
	{
		ListCell   *rt;

		foreach(rt, rtable)
		{
			RangeTblEntry *child_rte = (RangeTblEntry *) lfirst(rt);

			Assert(child_rte->rtekind == RTE_SUBQUERY);
			child_rte->lateral = true;
		}
	}

	/*
	 * Append child RTEs to parent rtable.
	 */
	root->parse->rtable = list_concat(root->parse->rtable, rtable);

	/*
	 * Recursively scan the subquery's setOperations tree and add
	 * AppendRelInfo nodes for leaf subqueries to the parent's
	 * append_rel_list.  Also apply pull_up_subqueries to the leaf subqueries.
	 */
	Assert(subquery->setOperations);
	pull_up_union_leaf_queries(subquery->setOperations, root, varno, subquery,
							   rtoffset);

	/*
	 * Mark the parent as an append relation.
	 */
	rte->inh = true;

	return jtnode;
}

/*
 * pull_up_union_leaf_queries -- recursive guts of pull_up_simple_union_all
 *
 * Build an AppendRelInfo for each leaf query in the setop tree, and then
 * apply pull_up_subqueries to the leaf query.
 *
 * Note that setOpQuery is the Query containing the setOp node, whose tlist
 * contains references to all the setop output columns.  When called from
 * pull_up_simple_union_all, this is *not* the same as root->parse, which is
 * the parent Query we are pulling up into.
 *
 * parentRTindex is the appendrel parent's index in root->parse->rtable.
 *
 * The child RTEs have already been copied to the parent.  childRToffset
 * tells us where in the parent's range table they were copied.  When called
 * from flatten_simple_union_all, childRToffset is 0 since the child RTEs
 * were already in root->parse->rtable and no RT index adjustment is needed.
 */
static void
pull_up_union_leaf_queries(Node *setOp, PlannerInfo *root, int parentRTindex,
						   Query *setOpQuery, int childRToffset)
{
	if (IsA(setOp, RangeTblRef))
	{
		RangeTblRef *rtr = (RangeTblRef *) setOp;
		int			childRTindex;
		AppendRelInfo *appinfo;

		/*
		 * Calculate the index in the parent's range table
		 */
		childRTindex = childRToffset + rtr->rtindex;

		/*
		 * Build a suitable AppendRelInfo, and attach to parent's list.
		 */
		appinfo = makeNode(AppendRelInfo);
		appinfo->parent_relid = parentRTindex;
		appinfo->child_relid = childRTindex;
		appinfo->parent_reltype = InvalidOid;
		appinfo->child_reltype = InvalidOid;
		make_setop_translation_list(setOpQuery, childRTindex,
									&appinfo->translated_vars);
		appinfo->parent_reloid = InvalidOid;
		root->append_rel_list = lappend(root->append_rel_list, appinfo);

		/*
		 * Recursively apply pull_up_subqueries to the new child RTE.  (We
		 * must build the AppendRelInfo first, because this will modify it.)
		 * Note that we can pass NULL for containing-join info even if we're
		 * actually under an outer join, because the child's expressions
		 * aren't going to propagate up to the join.  Also, we ignore the
		 * possibility that pull_up_subqueries_recurse() returns a different
		 * jointree node than what we pass it; if it does, the important thing
		 * is that it replaced the child relid in the AppendRelInfo node.
		 */
		rtr = makeNode(RangeTblRef);
		rtr->rtindex = childRTindex;
		(void) pull_up_subqueries_recurse(root, (Node *) rtr,
										  NULL, NULL, appinfo, false);
	}
	else if (IsA(setOp, SetOperationStmt))
	{
		SetOperationStmt *op = (SetOperationStmt *) setOp;

		/* Recurse to reach leaf queries */
		pull_up_union_leaf_queries(op->larg, root, parentRTindex, setOpQuery,
								   childRToffset);
		pull_up_union_leaf_queries(op->rarg, root, parentRTindex, setOpQuery,
								   childRToffset);
	}
	else
	{
		elog(ERROR, "unrecognized node type: %d",
			 (int) nodeTag(setOp));
	}
}

/*
 * make_setop_translation_list
 *	  Build the list of translations from parent Vars to child Vars for
 *	  a UNION ALL member.  (At this point it's just a simple list of
 *	  referencing Vars, but if we succeed in pulling up the member
 *	  subquery, the Vars will get replaced by pulled-up expressions.)
 */
static void
make_setop_translation_list(Query *query, Index newvarno,
							List **translated_vars)
{
	List	   *vars = NIL;
	ListCell   *l;

	foreach(l, query->targetList)
	{
		TargetEntry *tle = (TargetEntry *) lfirst(l);

		if (tle->resjunk)
			continue;

		vars = lappend(vars, makeVarFromTargetEntry(newvarno, tle));
	}

	*translated_vars = vars;
}

/*
 * is_simple_subquery
 *	  Check a subquery in the range table to see if it's simple enough
 *	  to pull up into the parent query.
 *
 * rte is the RTE_SUBQUERY RangeTblEntry that contained the subquery.
 * (Note subquery is not necessarily equal to rte->subquery; it could be a
 * processed copy of that.)
 * lowest_outer_join is the lowest outer join above the subquery, or NULL.
 * deletion_ok is TRUE if it'd be okay to delete the subquery entirely.
 */
static bool
is_simple_subquery(Query *subquery, RangeTblEntry *rte,
				   JoinExpr *lowest_outer_join,
				   bool deletion_ok)
{
	/*
	 * Let's just make sure it's a valid subselect ...
	 */
	if (!IsA(subquery, Query) ||
<<<<<<< HEAD
		(subquery->commandType != CMD_SELECT &&
		 subquery->commandType != CMD_GRAPHWRITE) ||
		subquery->utilityStmt != NULL)
=======
		subquery->commandType != CMD_SELECT)
>>>>>>> fdf521d6
		elog(ERROR, "subquery is bogus");

	if (subquery->commandType == CMD_GRAPHWRITE)
		return false;

	/*
	 * Can't currently pull up a query with setops (unless it's simple UNION
	 * ALL, which is handled by a different code path). Maybe after querytree
	 * redesign...
	 */
	if (subquery->setOperations)
		return false;

	/*
	 * Can't pull up a subquery involving grouping, aggregation, SRFs,
	 * sorting, limiting, or WITH.  (XXX WITH could possibly be allowed later)
	 *
	 * We also don't pull up a subquery that has explicit FOR UPDATE/SHARE
	 * clauses, because pullup would cause the locking to occur semantically
	 * higher than it should.  Implicit FOR UPDATE/SHARE is okay because in
	 * that case the locking was originally declared in the upper query
	 * anyway.
	 */
	if (subquery->hasAggs ||
		subquery->hasWindowFuncs ||
		subquery->hasTargetSRFs ||
		subquery->groupClause ||
		subquery->groupingSets ||
		subquery->havingQual ||
		subquery->sortClause ||
		subquery->distinctClause ||
		subquery->limitOffset ||
		subquery->limitCount ||
		subquery->hasForUpdate ||
		subquery->cteList ||
		subquery->dijkstraSource)
		return false;

	/*
	 * Don't pull up if the RTE represents a security-barrier view; we
	 * couldn't prevent information leakage once the RTE's Vars are scattered
	 * about in the upper query.
	 */
	if (rte->security_barrier)
		return false;

	/*
	 * Don't pull up a subquery with an empty jointree, unless it has no quals
	 * and deletion_ok is TRUE and we're not underneath an outer join.
	 *
	 * query_planner() will correctly generate a Result plan for a jointree
	 * that's totally empty, but we can't cope with an empty FromExpr
	 * appearing lower down in a jointree: we identify join rels via baserelid
	 * sets, so we couldn't distinguish a join containing such a FromExpr from
	 * one without it.  We can only handle such cases if the place where the
	 * subquery is linked is a FromExpr or inner JOIN that would still be
	 * nonempty after removal of the subquery, so that it's still identifiable
	 * via its contained baserelids.  Safe contexts are signaled by
	 * deletion_ok.
	 *
	 * But even in a safe context, we must keep the subquery if it has any
	 * quals, because it's unclear where to put them in the upper query.
	 *
	 * Also, we must forbid pullup if such a subquery is underneath an outer
	 * join, because then we might need to wrap its output columns with
	 * PlaceHolderVars, and the PHVs would then have empty relid sets meaning
	 * we couldn't tell where to evaluate them.  (This test is separate from
	 * the deletion_ok flag for possible future expansion: deletion_ok tells
	 * whether the immediate parent site in the jointree could cope, not
	 * whether we'd have PHV issues.  It's possible this restriction could be
	 * fixed by letting the PHVs use the relids of the parent jointree item,
	 * but that complication is for another day.)
	 *
	 * Note that deletion of a subquery is also dependent on the check below
	 * that its targetlist contains no set-returning functions.  Deletion from
	 * a FROM list or inner JOIN is okay only if the subquery must return
	 * exactly one row.
	 */
	if (subquery->jointree->fromlist == NIL &&
		(subquery->jointree->quals != NULL ||
		 !deletion_ok ||
		 lowest_outer_join != NULL))
		return false;

	/*
	 * If the subquery is LATERAL, check for pullup restrictions from that.
	 */
	if (rte->lateral)
	{
		bool		restricted;
		Relids		safe_upper_varnos;

		/*
		 * The subquery's WHERE and JOIN/ON quals mustn't contain any lateral
		 * references to rels outside a higher outer join (including the case
		 * where the outer join is within the subquery itself).  In such a
		 * case, pulling up would result in a situation where we need to
		 * postpone quals from below an outer join to above it, which is
		 * probably completely wrong and in any case is a complication that
		 * doesn't seem worth addressing at the moment.
		 */
		if (lowest_outer_join != NULL)
		{
			restricted = true;
			safe_upper_varnos = get_relids_in_jointree((Node *) lowest_outer_join,
													   true);
		}
		else
		{
			restricted = false;
			safe_upper_varnos = NULL;	/* doesn't matter */
		}

		if (jointree_contains_lateral_outer_refs((Node *) subquery->jointree,
												 restricted, safe_upper_varnos))
			return false;

		/*
		 * If there's an outer join above the LATERAL subquery, also disallow
		 * pullup if the subquery's targetlist has any references to rels
		 * outside the outer join, since these might get pulled into quals
		 * above the subquery (but in or below the outer join) and then lead
		 * to qual-postponement issues similar to the case checked for above.
		 * (We wouldn't need to prevent pullup if no such references appear in
		 * outer-query quals, but we don't have enough info here to check
		 * that.  Also, maybe this restriction could be removed if we forced
		 * such refs to be wrapped in PlaceHolderVars, even when they're below
		 * the nearest outer join?	But it's a pretty hokey usage, so not
		 * clear this is worth sweating over.)
		 */
		if (lowest_outer_join != NULL)
		{
			Relids		lvarnos = pull_varnos_of_level((Node *) subquery->targetList, 1);

			if (!bms_is_subset(lvarnos, safe_upper_varnos))
				return false;
		}
	}

	/*
	 * Don't pull up a subquery that has any volatile functions in its
	 * targetlist.  Otherwise we might introduce multiple evaluations of these
	 * functions, if they get copied to multiple places in the upper query,
	 * leading to surprising results.  (Note: the PlaceHolderVar mechanism
	 * doesn't quite guarantee single evaluation; else we could pull up anyway
	 * and just wrap such items in PlaceHolderVars ...)
	 */
	if (contain_volatile_functions((Node *) subquery->targetList))
		return false;

	return true;
}

/*
 * pull_up_simple_values
 *		Pull up a single simple VALUES RTE.
 *
 * jtnode is a RangeTblRef that has been identified as a simple VALUES RTE
 * by pull_up_subqueries.  We always return NULL indicating that the RTE
 * can be deleted entirely (all failure cases should have been detected by
 * is_simple_values()).
 *
 * rte is the RangeTblEntry referenced by jtnode.  Because of the limited
 * possible usage of VALUES RTEs, we do not need the remaining parameters
 * of pull_up_subqueries_recurse.
 */
static Node *
pull_up_simple_values(PlannerInfo *root, Node *jtnode, RangeTblEntry *rte)
{
	Query	   *parse = root->parse;
	int			varno = ((RangeTblRef *) jtnode)->rtindex;
	List	   *values_list;
	List	   *tlist;
	AttrNumber	attrno;
	pullup_replace_vars_context rvcontext;
	ListCell   *lc;

	Assert(rte->rtekind == RTE_VALUES);
	Assert(list_length(rte->values_lists) == 1);

	/*
	 * Need a modifiable copy of the VALUES list to hack on, just in case it's
	 * multiply referenced.
	 */
	values_list = copyObject(linitial(rte->values_lists));

	/*
	 * The VALUES RTE can't contain any Vars of level zero, let alone any that
	 * are join aliases, so no need to flatten join alias Vars.
	 */
	Assert(!contain_vars_of_level((Node *) values_list, 0));

	/*
	 * Set up required context data for pullup_replace_vars.  In particular,
	 * we have to make the VALUES list look like a subquery targetlist.
	 */
	tlist = NIL;
	attrno = 1;
	foreach(lc, values_list)
	{
		tlist = lappend(tlist,
						makeTargetEntry((Expr *) lfirst(lc),
										attrno,
										NULL,
										false));
		attrno++;
	}
	rvcontext.root = root;
	rvcontext.targetlist = tlist;
	rvcontext.target_rte = rte;
	rvcontext.relids = NULL;
	rvcontext.outer_hasSubLinks = &parse->hasSubLinks;
	rvcontext.varno = varno;
	rvcontext.need_phvs = false;
	rvcontext.wrap_non_vars = false;
	/* initialize cache array with indexes 0 .. length(tlist) */
	rvcontext.rv_cache = palloc0((list_length(tlist) + 1) *
								 sizeof(Node *));

	/*
	 * Replace all of the top query's references to the RTE's outputs with
	 * copies of the adjusted VALUES expressions, being careful not to replace
	 * any of the jointree structure. (This'd be a lot cleaner if we could use
	 * query_tree_mutator.)  Much of this should be no-ops in the dummy Query
	 * that surrounds a VALUES RTE, but it's not enough code to be worth
	 * removing.
	 */
	parse->targetList = (List *)
		pullup_replace_vars((Node *) parse->targetList, &rvcontext);
	parse->returningList = (List *)
		pullup_replace_vars((Node *) parse->returningList, &rvcontext);
	if (parse->onConflict)
	{
		parse->onConflict->onConflictSet = (List *)
			pullup_replace_vars((Node *) parse->onConflict->onConflictSet,
								&rvcontext);
		parse->onConflict->onConflictWhere =
			pullup_replace_vars(parse->onConflict->onConflictWhere,
								&rvcontext);

		/*
		 * We assume ON CONFLICT's arbiterElems, arbiterWhere, exclRelTlist
		 * can't contain any references to a subquery
		 */
	}
	replace_vars_in_jointree((Node *) parse->jointree, &rvcontext, NULL);
	Assert(parse->setOperations == NULL);
	parse->havingQual = pullup_replace_vars(parse->havingQual, &rvcontext);

	/*
	 * There should be no appendrels to fix, nor any join alias Vars, nor any
	 * outer joins and hence no PlaceHolderVars.
	 */
	Assert(root->append_rel_list == NIL);
	Assert(list_length(parse->rtable) == 1);
	Assert(root->join_info_list == NIL);
	Assert(root->placeholder_list == NIL);

	/*
	 * Return NULL to signal deletion of the VALUES RTE from the parent
	 * jointree (and set hasDeletedRTEs to ensure cleanup later).
	 */
	root->hasDeletedRTEs = true;
	return NULL;
}

/*
 * is_simple_values
 *	  Check a VALUES RTE in the range table to see if it's simple enough
 *	  to pull up into the parent query.
 *
 * rte is the RTE_VALUES RangeTblEntry to check.
 * deletion_ok is TRUE if it'd be okay to delete the VALUES RTE entirely.
 */
static bool
is_simple_values(PlannerInfo *root, RangeTblEntry *rte, bool deletion_ok)
{
	Assert(rte->rtekind == RTE_VALUES);

	/*
	 * We can only pull up a VALUES RTE if deletion_ok is TRUE.  It's
	 * basically the same case as a sub-select with empty FROM list; see
	 * comments in is_simple_subquery().
	 */
	if (!deletion_ok)
		return false;

	/*
	 * Also, there must be exactly one VALUES list, else it's not semantically
	 * correct to delete the VALUES RTE.
	 */
	if (list_length(rte->values_lists) != 1)
		return false;

	/*
	 * Because VALUES can't appear under an outer join (or at least, we won't
	 * try to pull it up if it does), we need not worry about LATERAL, nor
	 * about validity of PHVs for the VALUES' outputs.
	 */

	/*
	 * Don't pull up a VALUES that contains any set-returning or volatile
	 * functions.  Again, the considerations here are basically identical to
	 * restrictions on a subquery's targetlist.
	 */
	if (expression_returns_set((Node *) rte->values_lists) ||
		contain_volatile_functions((Node *) rte->values_lists))
		return false;

	/*
	 * Do not pull up a VALUES that's not the only RTE in its parent query.
	 * This is actually the only case that the parser will generate at the
	 * moment, and assuming this is true greatly simplifies
	 * pull_up_simple_values().
	 */
	if (list_length(root->parse->rtable) != 1 ||
		rte != (RangeTblEntry *) linitial(root->parse->rtable))
		return false;

	return true;
}

/*
 * is_simple_union_all
 *	  Check a subquery to see if it's a simple UNION ALL.
 *
 * We require all the setops to be UNION ALL (no mixing) and there can't be
 * any datatype coercions involved, ie, all the leaf queries must emit the
 * same datatypes.
 */
static bool
is_simple_union_all(Query *subquery)
{
	SetOperationStmt *topop;

	/* Let's just make sure it's a valid subselect ... */
	if (!IsA(subquery, Query) ||
<<<<<<< HEAD
		(subquery->commandType != CMD_SELECT &&
		 subquery->commandType != CMD_GRAPHWRITE) ||
		subquery->utilityStmt != NULL)
=======
		subquery->commandType != CMD_SELECT)
>>>>>>> fdf521d6
		elog(ERROR, "subquery is bogus");

	/* Is it a set-operation query at all? */
	topop = castNode(SetOperationStmt, subquery->setOperations);
	if (!topop)
		return false;

	/* Can't handle ORDER BY, LIMIT/OFFSET, locking, or WITH */
	if (subquery->sortClause ||
		subquery->limitOffset ||
		subquery->limitCount ||
		subquery->rowMarks ||
		subquery->cteList)
		return false;

	/* Recursively check the tree of set operations */
	return is_simple_union_all_recurse((Node *) topop, subquery,
									   topop->colTypes);
}

static bool
is_simple_union_all_recurse(Node *setOp, Query *setOpQuery, List *colTypes)
{
	if (IsA(setOp, RangeTblRef))
	{
		RangeTblRef *rtr = (RangeTblRef *) setOp;
		RangeTblEntry *rte = rt_fetch(rtr->rtindex, setOpQuery->rtable);
		Query	   *subquery = rte->subquery;

		Assert(subquery != NULL);

		/* Leaf nodes are OK if they match the toplevel column types */
		/* We don't have to compare typmods or collations here */
		return tlist_same_datatypes(subquery->targetList, colTypes, true);
	}
	else if (IsA(setOp, SetOperationStmt))
	{
		SetOperationStmt *op = (SetOperationStmt *) setOp;

		/* Must be UNION ALL */
		if (op->op != SETOP_UNION || !op->all)
			return false;

		/* Recurse to check inputs */
		return is_simple_union_all_recurse(op->larg, setOpQuery, colTypes) &&
			is_simple_union_all_recurse(op->rarg, setOpQuery, colTypes);
	}
	else
	{
		elog(ERROR, "unrecognized node type: %d",
			 (int) nodeTag(setOp));
		return false;			/* keep compiler quiet */
	}
}

/*
 * is_safe_append_member
 *	  Check a subquery that is a leaf of a UNION ALL appendrel to see if it's
 *	  safe to pull up.
 */
static bool
is_safe_append_member(Query *subquery)
{
	FromExpr   *jtnode;

	/*
	 * It's only safe to pull up the child if its jointree contains exactly
	 * one RTE, else the AppendRelInfo data structure breaks. The one base RTE
	 * could be buried in several levels of FromExpr, however.
	 *
	 * Also, the child can't have any WHERE quals because there's no place to
	 * put them in an appendrel.  (This is a bit annoying...) If we didn't
	 * need to check this, we'd just test whether get_relids_in_jointree()
	 * yields a singleton set, to be more consistent with the coding of
	 * fix_append_rel_relids().
	 */
	jtnode = subquery->jointree;
	while (IsA(jtnode, FromExpr))
	{
		if (jtnode->quals != NULL)
			return false;
		if (list_length(jtnode->fromlist) != 1)
			return false;
		jtnode = linitial(jtnode->fromlist);
	}
	if (!IsA(jtnode, RangeTblRef))
		return false;

	return true;
}

/*
 * jointree_contains_lateral_outer_refs
 *		Check for disallowed lateral references in a jointree's quals
 *
 * If restricted is false, all level-1 Vars are allowed (but we still must
 * search the jointree, since it might contain outer joins below which there
 * will be restrictions).  If restricted is true, return TRUE when any qual
 * in the jointree contains level-1 Vars coming from outside the rels listed
 * in safe_upper_varnos.
 */
static bool
jointree_contains_lateral_outer_refs(Node *jtnode, bool restricted,
									 Relids safe_upper_varnos)
{
	if (jtnode == NULL)
		return false;
	if (IsA(jtnode, RangeTblRef))
		return false;
	else if (IsA(jtnode, FromExpr))
	{
		FromExpr   *f = (FromExpr *) jtnode;
		ListCell   *l;

		/* First, recurse to check child joins */
		foreach(l, f->fromlist)
		{
			if (jointree_contains_lateral_outer_refs(lfirst(l),
													 restricted,
													 safe_upper_varnos))
				return true;
		}

		/* Then check the top-level quals */
		if (restricted &&
			!bms_is_subset(pull_varnos_of_level(f->quals, 1),
						   safe_upper_varnos))
			return true;
	}
	else if (IsA(jtnode, JoinExpr))
	{
		JoinExpr   *j = (JoinExpr *) jtnode;

		/*
		 * If this is an outer join, we mustn't allow any upper lateral
		 * references in or below it.
		 */
		if (j->jointype != JOIN_INNER)
		{
			restricted = true;
			safe_upper_varnos = NULL;
		}

		/* Check the child joins */
		if (jointree_contains_lateral_outer_refs(j->larg,
												 restricted,
												 safe_upper_varnos))
			return true;
		if (jointree_contains_lateral_outer_refs(j->rarg,
												 restricted,
												 safe_upper_varnos))
			return true;

		/* Check the JOIN's qual clauses */
		if (restricted &&
			!bms_is_subset(pull_varnos_of_level(j->quals, 1),
						   safe_upper_varnos))
			return true;
	}
	else
		elog(ERROR, "unrecognized node type: %d",
			 (int) nodeTag(jtnode));
	return false;
}

/*
 * Helper routine for pull_up_subqueries: do pullup_replace_vars on every
 * expression in the jointree, without changing the jointree structure itself.
 * Ugly, but there's no other way...
 *
 * If we are at or below lowest_nulling_outer_join, we can suppress use of
 * PlaceHolderVars wrapped around the replacement expressions.
 */
static void
replace_vars_in_jointree(Node *jtnode,
						 pullup_replace_vars_context *context,
						 JoinExpr *lowest_nulling_outer_join)
{
	if (jtnode == NULL)
		return;
	if (IsA(jtnode, RangeTblRef))
	{
		/*
		 * If the RangeTblRef refers to a LATERAL subquery (that isn't the
		 * same subquery we're pulling up), it might contain references to the
		 * target subquery, which we must replace.  We drive this from the
		 * jointree scan, rather than a scan of the rtable, for a couple of
		 * reasons: we can avoid processing no-longer-referenced RTEs, and we
		 * can use the appropriate setting of need_phvs depending on whether
		 * the RTE is above possibly-nulling outer joins or not.
		 */
		int			varno = ((RangeTblRef *) jtnode)->rtindex;

		if (varno != context->varno)	/* ignore target subquery itself */
		{
			RangeTblEntry *rte = rt_fetch(varno, context->root->parse->rtable);

			Assert(rte != context->target_rte);
			if (rte->lateral)
			{
				switch (rte->rtekind)
				{
					case RTE_RELATION:
						/* shouldn't be marked LATERAL unless tablesample */
						Assert(rte->tablesample);
						rte->tablesample = (TableSampleClause *)
							pullup_replace_vars((Node *) rte->tablesample,
												context);
						break;
					case RTE_SUBQUERY:
						rte->subquery =
							pullup_replace_vars_subquery(rte->subquery,
														 context);
						break;
					case RTE_FUNCTION:
						rte->functions = (List *)
							pullup_replace_vars((Node *) rte->functions,
												context);
						break;
					case RTE_TABLEFUNC:
						rte->tablefunc = (TableFunc *)
							pullup_replace_vars((Node *) rte->tablefunc,
												context);
						break;
					case RTE_VALUES:
						rte->values_lists = (List *)
							pullup_replace_vars((Node *) rte->values_lists,
												context);
						break;
					case RTE_JOIN:
					case RTE_CTE:
					case RTE_NAMEDTUPLESTORE:
						/* these shouldn't be marked LATERAL */
						Assert(false);
						break;
				}
			}
		}
	}
	else if (IsA(jtnode, FromExpr))
	{
		FromExpr   *f = (FromExpr *) jtnode;
		ListCell   *l;

		foreach(l, f->fromlist)
			replace_vars_in_jointree(lfirst(l), context,
									 lowest_nulling_outer_join);
		f->quals = pullup_replace_vars(f->quals, context);
	}
	else if (IsA(jtnode, JoinExpr))
	{
		JoinExpr   *j = (JoinExpr *) jtnode;
		bool		save_need_phvs = context->need_phvs;

		if (j == lowest_nulling_outer_join)
		{
			/* no more PHVs in or below this join */
			context->need_phvs = false;
			lowest_nulling_outer_join = NULL;
		}
		replace_vars_in_jointree(j->larg, context, lowest_nulling_outer_join);
		replace_vars_in_jointree(j->rarg, context, lowest_nulling_outer_join);
		j->quals = pullup_replace_vars(j->quals, context);

		/*
		 * We don't bother to update the colvars list, since it won't be used
		 * again ...
		 */
		context->need_phvs = save_need_phvs;
	}
	else
		elog(ERROR, "unrecognized node type: %d",
			 (int) nodeTag(jtnode));
}

/*
 * Apply pullup variable replacement throughout an expression tree
 *
 * Returns a modified copy of the tree, so this can't be used where we
 * need to do in-place replacement.
 */
static Node *
pullup_replace_vars(Node *expr, pullup_replace_vars_context *context)
{
	return replace_rte_variables(expr,
								 context->varno, 0,
								 pullup_replace_vars_callback,
								 (void *) context,
								 context->outer_hasSubLinks);
}

static Node *
pullup_replace_vars_callback(Var *var,
							 replace_rte_variables_context *context)
{
	pullup_replace_vars_context *rcon = (pullup_replace_vars_context *) context->callback_arg;
	int			varattno = var->varattno;
	Node	   *newnode;

	/*
	 * If PlaceHolderVars are needed, we cache the modified expressions in
	 * rcon->rv_cache[].  This is not in hopes of any material speed gain
	 * within this function, but to avoid generating identical PHVs with
	 * different IDs.  That would result in duplicate evaluations at runtime,
	 * and possibly prevent optimizations that rely on recognizing different
	 * references to the same subquery output as being equal().  So it's worth
	 * a bit of extra effort to avoid it.
	 */
	if (rcon->need_phvs &&
		varattno >= InvalidAttrNumber &&
		varattno <= list_length(rcon->targetlist) &&
		rcon->rv_cache[varattno] != NULL)
	{
		/* Just copy the entry and fall through to adjust its varlevelsup */
		newnode = copyObject(rcon->rv_cache[varattno]);
	}
	else if (varattno == InvalidAttrNumber)
	{
		/* Must expand whole-tuple reference into RowExpr */
		RowExpr    *rowexpr;
		List	   *colnames;
		List	   *fields;
		bool		save_need_phvs = rcon->need_phvs;
		int			save_sublevelsup = context->sublevels_up;

		/*
		 * If generating an expansion for a var of a named rowtype (ie, this
		 * is a plain relation RTE), then we must include dummy items for
		 * dropped columns.  If the var is RECORD (ie, this is a JOIN), then
		 * omit dropped columns. Either way, attach column names to the
		 * RowExpr for use of ruleutils.c.
		 *
		 * In order to be able to cache the results, we always generate the
		 * expansion with varlevelsup = 0, and then adjust if needed.
		 */
		expandRTE(rcon->target_rte,
				  var->varno, 0 /* not varlevelsup */ , var->location,
				  (var->vartype != RECORDOID),
				  &colnames, &fields);
		/* Adjust the generated per-field Vars, but don't insert PHVs */
		rcon->need_phvs = false;
		context->sublevels_up = 0;	/* to match the expandRTE output */
		fields = (List *) replace_rte_variables_mutator((Node *) fields,
														context);
		rcon->need_phvs = save_need_phvs;
		context->sublevels_up = save_sublevelsup;

		rowexpr = makeNode(RowExpr);
		rowexpr->args = fields;
		rowexpr->row_typeid = var->vartype;
		rowexpr->row_format = COERCE_IMPLICIT_CAST;
		rowexpr->colnames = colnames;
		rowexpr->location = var->location;
		newnode = (Node *) rowexpr;

		/*
		 * Insert PlaceHolderVar if needed.  Notice that we are wrapping one
		 * PlaceHolderVar around the whole RowExpr, rather than putting one
		 * around each element of the row.  This is because we need the
		 * expression to yield NULL, not ROW(NULL,NULL,...) when it is forced
		 * to null by an outer join.
		 */
		if (rcon->need_phvs)
		{
			/* RowExpr is certainly not strict, so always need PHV */
			newnode = (Node *)
				make_placeholder_expr(rcon->root,
									  (Expr *) newnode,
									  bms_make_singleton(rcon->varno));
			/* cache it with the PHV, and with varlevelsup still zero */
			rcon->rv_cache[InvalidAttrNumber] = copyObject(newnode);
		}
	}
	else
	{
		/* Normal case referencing one targetlist element */
		TargetEntry *tle = get_tle_by_resno(rcon->targetlist, varattno);

		if (tle == NULL)		/* shouldn't happen */
			elog(ERROR, "could not find attribute %d in subquery targetlist",
				 varattno);

		/* Make a copy of the tlist item to return */
		newnode = (Node *) copyObject(tle->expr);

		/* Insert PlaceHolderVar if needed */
		if (rcon->need_phvs)
		{
			bool		wrap;

			if (newnode && IsA(newnode, Var) &&
				((Var *) newnode)->varlevelsup == 0)
			{
				/*
				 * Simple Vars always escape being wrapped, unless they are
				 * lateral references to something outside the subquery being
				 * pulled up.  (Even then, we could omit the PlaceHolderVar if
				 * the referenced rel is under the same lowest outer join, but
				 * it doesn't seem worth the trouble to check that.)
				 */
				if (rcon->target_rte->lateral &&
					!bms_is_member(((Var *) newnode)->varno, rcon->relids))
					wrap = true;
				else
					wrap = false;
			}
			else if (newnode && IsA(newnode, PlaceHolderVar) &&
					 ((PlaceHolderVar *) newnode)->phlevelsup == 0)
			{
				/* No need to wrap a PlaceHolderVar with another one, either */
				wrap = false;
			}
			else if (rcon->wrap_non_vars)
			{
				/* Wrap all non-Vars in a PlaceHolderVar */
				wrap = true;
			}
			else
			{
				/*
				 * If it contains a Var of the subquery being pulled up, and
				 * does not contain any non-strict constructs, then it's
				 * certainly nullable so we don't need to insert a
				 * PlaceHolderVar.
				 *
				 * This analysis could be tighter: in particular, a non-strict
				 * construct hidden within a lower-level PlaceHolderVar is not
				 * reason to add another PHV.  But for now it doesn't seem
				 * worth the code to be more exact.
				 *
				 * Note: in future maybe we should insert a PlaceHolderVar
				 * anyway, if the tlist item is expensive to evaluate?
				 *
				 * For a LATERAL subquery, we have to check the actual var
				 * membership of the node, but if it's non-lateral then any
				 * level-zero var must belong to the subquery.
				 */
				if ((rcon->target_rte->lateral ?
					 bms_overlap(pull_varnos((Node *) newnode), rcon->relids) :
					 contain_vars_of_level((Node *) newnode, 0)) &&
					!contain_nonstrict_functions((Node *) newnode))
				{
					/* No wrap needed */
					wrap = false;
				}
				else
				{
					/* Else wrap it in a PlaceHolderVar */
					wrap = true;
				}
			}

			if (wrap)
				newnode = (Node *)
					make_placeholder_expr(rcon->root,
										  (Expr *) newnode,
										  bms_make_singleton(rcon->varno));

			/*
			 * Cache it if possible (ie, if the attno is in range, which it
			 * probably always should be).  We can cache the value even if we
			 * decided we didn't need a PHV, since this result will be
			 * suitable for any request that has need_phvs.
			 */
			if (varattno > InvalidAttrNumber &&
				varattno <= list_length(rcon->targetlist))
				rcon->rv_cache[varattno] = copyObject(newnode);
		}
	}

	/* Must adjust varlevelsup if tlist item is from higher query */
	if (var->varlevelsup > 0)
		IncrementVarSublevelsUp(newnode, var->varlevelsup, 0);

	return newnode;
}

/*
 * Apply pullup variable replacement to a subquery
 *
 * This needs to be different from pullup_replace_vars() because
 * replace_rte_variables will think that it shouldn't increment sublevels_up
 * before entering the Query; so we need to call it with sublevels_up == 1.
 */
static Query *
pullup_replace_vars_subquery(Query *query,
							 pullup_replace_vars_context *context)
{
	Assert(IsA(query, Query));
	return (Query *) replace_rte_variables((Node *) query,
										   context->varno, 1,
										   pullup_replace_vars_callback,
										   (void *) context,
										   NULL);
}

/*
 * pull_up_subqueries_cleanup
 *		Recursively fix up jointree after deletion of some subqueries.
 *
 * The jointree now contains some NULL subtrees, which we need to get rid of.
 * In a FromExpr, just rebuild the child-node list with null entries deleted.
 * In an inner JOIN, replace the JoinExpr node with a one-child FromExpr.
 */
static Node *
pull_up_subqueries_cleanup(Node *jtnode)
{
	Assert(jtnode != NULL);
	if (IsA(jtnode, RangeTblRef))
	{
		/* Nothing to do at leaf nodes. */
	}
	else if (IsA(jtnode, FromExpr))
	{
		FromExpr   *f = (FromExpr *) jtnode;
		List	   *newfrom = NIL;
		ListCell   *l;

		foreach(l, f->fromlist)
		{
			Node	   *child = (Node *) lfirst(l);

			if (child == NULL)
				continue;
			child = pull_up_subqueries_cleanup(child);
			newfrom = lappend(newfrom, child);
		}
		f->fromlist = newfrom;
	}
	else if (IsA(jtnode, JoinExpr))
	{
		JoinExpr   *j = (JoinExpr *) jtnode;

		if (j->larg)
			j->larg = pull_up_subqueries_cleanup(j->larg);
		if (j->rarg)
			j->rarg = pull_up_subqueries_cleanup(j->rarg);
		if (j->larg == NULL)
		{
			Assert(j->jointype == JOIN_INNER);
			Assert(j->rarg != NULL);
			return (Node *) makeFromExpr(list_make1(j->rarg), j->quals);
		}
		else if (j->rarg == NULL)
		{
			Assert(j->jointype == JOIN_INNER);
			return (Node *) makeFromExpr(list_make1(j->larg), j->quals);
		}
	}
	else
		elog(ERROR, "unrecognized node type: %d",
			 (int) nodeTag(jtnode));
	return jtnode;
}


/*
 * flatten_simple_union_all
 *		Try to optimize top-level UNION ALL structure into an appendrel
 *
 * If a query's setOperations tree consists entirely of simple UNION ALL
 * operations, flatten it into an append relation, which we can process more
 * intelligently than the general setops case.  Otherwise, do nothing.
 *
 * In most cases, this can succeed only for a top-level query, because for a
 * subquery in FROM, the parent query's invocation of pull_up_subqueries would
 * already have flattened the UNION via pull_up_simple_union_all.  But there
 * are a few cases we can support here but not in that code path, for example
 * when the subquery also contains ORDER BY.
 */
void
flatten_simple_union_all(PlannerInfo *root)
{
	Query	   *parse = root->parse;
	SetOperationStmt *topop;
	Node	   *leftmostjtnode;
	int			leftmostRTI;
	RangeTblEntry *leftmostRTE;
	int			childRTI;
	RangeTblEntry *childRTE;
	RangeTblRef *rtr;

	/* Shouldn't be called unless query has setops */
	topop = castNode(SetOperationStmt, parse->setOperations);
	Assert(topop);

	/* Can't optimize away a recursive UNION */
	if (root->hasRecursion)
		return;

	/*
	 * Recursively check the tree of set operations.  If not all UNION ALL
	 * with identical column types, punt.
	 */
	if (!is_simple_union_all_recurse((Node *) topop, parse, topop->colTypes))
		return;

	/*
	 * Locate the leftmost leaf query in the setops tree.  The upper query's
	 * Vars all refer to this RTE (see transformSetOperationStmt).
	 */
	leftmostjtnode = topop->larg;
	while (leftmostjtnode && IsA(leftmostjtnode, SetOperationStmt))
		leftmostjtnode = ((SetOperationStmt *) leftmostjtnode)->larg;
	Assert(leftmostjtnode && IsA(leftmostjtnode, RangeTblRef));
	leftmostRTI = ((RangeTblRef *) leftmostjtnode)->rtindex;
	leftmostRTE = rt_fetch(leftmostRTI, parse->rtable);
	Assert(leftmostRTE->rtekind == RTE_SUBQUERY);

	/*
	 * Make a copy of the leftmost RTE and add it to the rtable.  This copy
	 * will represent the leftmost leaf query in its capacity as a member of
	 * the appendrel.  The original will represent the appendrel as a whole.
	 * (We must do things this way because the upper query's Vars have to be
	 * seen as referring to the whole appendrel.)
	 */
	childRTE = copyObject(leftmostRTE);
	parse->rtable = lappend(parse->rtable, childRTE);
	childRTI = list_length(parse->rtable);

	/* Modify the setops tree to reference the child copy */
	((RangeTblRef *) leftmostjtnode)->rtindex = childRTI;

	/* Modify the formerly-leftmost RTE to mark it as an appendrel parent */
	leftmostRTE->inh = true;

	/*
	 * Form a RangeTblRef for the appendrel, and insert it into FROM.  The top
	 * Query of a setops tree should have had an empty FromClause initially.
	 */
	rtr = makeNode(RangeTblRef);
	rtr->rtindex = leftmostRTI;
	Assert(parse->jointree->fromlist == NIL);
	parse->jointree->fromlist = list_make1(rtr);

	/*
	 * Now pretend the query has no setops.  We must do this before trying to
	 * do subquery pullup, because of Assert in pull_up_simple_subquery.
	 */
	parse->setOperations = NULL;

	/*
	 * Build AppendRelInfo information, and apply pull_up_subqueries to the
	 * leaf queries of the UNION ALL.  (We must do that now because they
	 * weren't previously referenced by the jointree, and so were missed by
	 * the main invocation of pull_up_subqueries.)
	 */
	pull_up_union_leaf_queries((Node *) topop, root, leftmostRTI, parse, 0);
}


/*
 * reduce_outer_joins
 *		Attempt to reduce outer joins to plain inner joins.
 *
 * The idea here is that given a query like
 *		SELECT ... FROM a LEFT JOIN b ON (...) WHERE b.y = 42;
 * we can reduce the LEFT JOIN to a plain JOIN if the "=" operator in WHERE
 * is strict.  The strict operator will always return NULL, causing the outer
 * WHERE to fail, on any row where the LEFT JOIN filled in NULLs for b's
 * columns.  Therefore, there's no need for the join to produce null-extended
 * rows in the first place --- which makes it a plain join not an outer join.
 * (This scenario may not be very likely in a query written out by hand, but
 * it's reasonably likely when pushing quals down into complex views.)
 *
 * More generally, an outer join can be reduced in strength if there is a
 * strict qual above it in the qual tree that constrains a Var from the
 * nullable side of the join to be non-null.  (For FULL joins this applies
 * to each side separately.)
 *
 * Another transformation we apply here is to recognize cases like
 *		SELECT ... FROM a LEFT JOIN b ON (a.x = b.y) WHERE b.y IS NULL;
 * If the join clause is strict for b.y, then only null-extended rows could
 * pass the upper WHERE, and we can conclude that what the query is really
 * specifying is an anti-semijoin.  We change the join type from JOIN_LEFT
 * to JOIN_ANTI.  The IS NULL clause then becomes redundant, and must be
 * removed to prevent bogus selectivity calculations, but we leave it to
 * distribute_qual_to_rels to get rid of such clauses.
 *
 * Also, we get rid of JOIN_RIGHT cases by flipping them around to become
 * JOIN_LEFT.  This saves some code here and in some later planner routines,
 * but the main reason to do it is to not need to invent a JOIN_REVERSE_ANTI
 * join type.
 *
 * To ease recognition of strict qual clauses, we require this routine to be
 * run after expression preprocessing (i.e., qual canonicalization and JOIN
 * alias-var expansion).
 */
void
reduce_outer_joins(PlannerInfo *root)
{
	reduce_outer_joins_state *state;

	/*
	 * To avoid doing strictness checks on more quals than necessary, we want
	 * to stop descending the jointree as soon as there are no outer joins
	 * below our current point.  This consideration forces a two-pass process.
	 * The first pass gathers information about which base rels appear below
	 * each side of each join clause, and about whether there are outer
	 * join(s) below each side of each join clause. The second pass examines
	 * qual clauses and changes join types as it descends the tree.
	 */
	state = reduce_outer_joins_pass1((Node *) root->parse->jointree);

	/* planner.c shouldn't have called me if no outer joins */
	if (state == NULL || !state->contains_outer)
		elog(ERROR, "so where are the outer joins?");

	reduce_outer_joins_pass2((Node *) root->parse->jointree,
							 state, root, NULL, NIL, NIL);
}

/*
 * reduce_outer_joins_pass1 - phase 1 data collection
 *
 * Returns a state node describing the given jointree node.
 */
static reduce_outer_joins_state *
reduce_outer_joins_pass1(Node *jtnode)
{
	reduce_outer_joins_state *result;

	result = (reduce_outer_joins_state *)
		palloc(sizeof(reduce_outer_joins_state));
	result->relids = NULL;
	result->contains_outer = false;
	result->sub_states = NIL;

	if (jtnode == NULL)
		return result;
	if (IsA(jtnode, RangeTblRef))
	{
		int			varno = ((RangeTblRef *) jtnode)->rtindex;

		result->relids = bms_make_singleton(varno);
	}
	else if (IsA(jtnode, FromExpr))
	{
		FromExpr   *f = (FromExpr *) jtnode;
		ListCell   *l;

		foreach(l, f->fromlist)
		{
			reduce_outer_joins_state *sub_state;

			sub_state = reduce_outer_joins_pass1(lfirst(l));
			result->relids = bms_add_members(result->relids,
											 sub_state->relids);
			result->contains_outer |= sub_state->contains_outer;
			result->sub_states = lappend(result->sub_states, sub_state);
		}
	}
	else if (IsA(jtnode, JoinExpr))
	{
		JoinExpr   *j = (JoinExpr *) jtnode;
		reduce_outer_joins_state *sub_state;

		/* join's own RT index is not wanted in result->relids */
		if (IS_OUTER_JOIN(j->jointype))
			result->contains_outer = true;

		sub_state = reduce_outer_joins_pass1(j->larg);
		result->relids = bms_add_members(result->relids,
										 sub_state->relids);
		result->contains_outer |= sub_state->contains_outer;
		result->sub_states = lappend(result->sub_states, sub_state);

		sub_state = reduce_outer_joins_pass1(j->rarg);
		result->relids = bms_add_members(result->relids,
										 sub_state->relids);
		result->contains_outer |= sub_state->contains_outer;
		result->sub_states = lappend(result->sub_states, sub_state);
	}
	else
		elog(ERROR, "unrecognized node type: %d",
			 (int) nodeTag(jtnode));
	return result;
}

/*
 * reduce_outer_joins_pass2 - phase 2 processing
 *
 *	jtnode: current jointree node
 *	state: state data collected by phase 1 for this node
 *	root: toplevel planner state
 *	nonnullable_rels: set of base relids forced non-null by upper quals
 *	nonnullable_vars: list of Vars forced non-null by upper quals
 *	forced_null_vars: list of Vars forced null by upper quals
 */
static void
reduce_outer_joins_pass2(Node *jtnode,
						 reduce_outer_joins_state *state,
						 PlannerInfo *root,
						 Relids nonnullable_rels,
						 List *nonnullable_vars,
						 List *forced_null_vars)
{
	/*
	 * pass 2 should never descend as far as an empty subnode or base rel,
	 * because it's only called on subtrees marked as contains_outer.
	 */
	if (jtnode == NULL)
		elog(ERROR, "reached empty jointree");
	if (IsA(jtnode, RangeTblRef))
		elog(ERROR, "reached base rel");
	else if (IsA(jtnode, FromExpr))
	{
		FromExpr   *f = (FromExpr *) jtnode;
		ListCell   *l;
		ListCell   *s;
		Relids		pass_nonnullable_rels;
		List	   *pass_nonnullable_vars;
		List	   *pass_forced_null_vars;

		/* Scan quals to see if we can add any constraints */
		pass_nonnullable_rels = find_nonnullable_rels(f->quals);
		pass_nonnullable_rels = bms_add_members(pass_nonnullable_rels,
												nonnullable_rels);
		/* NB: we rely on list_concat to not damage its second argument */
		pass_nonnullable_vars = find_nonnullable_vars(f->quals);
		pass_nonnullable_vars = list_concat(pass_nonnullable_vars,
											nonnullable_vars);
		pass_forced_null_vars = find_forced_null_vars(f->quals);
		pass_forced_null_vars = list_concat(pass_forced_null_vars,
											forced_null_vars);
		/* And recurse --- but only into interesting subtrees */
		Assert(list_length(f->fromlist) == list_length(state->sub_states));
		forboth(l, f->fromlist, s, state->sub_states)
		{
			reduce_outer_joins_state *sub_state = lfirst(s);

			if (sub_state->contains_outer)
				reduce_outer_joins_pass2(lfirst(l), sub_state, root,
										 pass_nonnullable_rels,
										 pass_nonnullable_vars,
										 pass_forced_null_vars);
		}
		bms_free(pass_nonnullable_rels);
		/* can't so easily clean up var lists, unfortunately */
	}
	else if (IsA(jtnode, JoinExpr))
	{
		JoinExpr   *j = (JoinExpr *) jtnode;
		int			rtindex = j->rtindex;
		JoinType	jointype = j->jointype;
		reduce_outer_joins_state *left_state = linitial(state->sub_states);
		reduce_outer_joins_state *right_state = lsecond(state->sub_states);
		List	   *local_nonnullable_vars = NIL;
		bool		computed_local_nonnullable_vars = false;

		/* Can we simplify this join? */
		switch (jointype)
		{
			case JOIN_INNER:
				break;
			case JOIN_LEFT:
				if (bms_overlap(nonnullable_rels, right_state->relids))
					jointype = JOIN_INNER;
				break;
			case JOIN_RIGHT:
				if (bms_overlap(nonnullable_rels, left_state->relids))
					jointype = JOIN_INNER;
				break;
			case JOIN_FULL:
				if (bms_overlap(nonnullable_rels, left_state->relids))
				{
					if (bms_overlap(nonnullable_rels, right_state->relids))
						jointype = JOIN_INNER;
					else
						jointype = JOIN_LEFT;
				}
				else
				{
					if (bms_overlap(nonnullable_rels, right_state->relids))
						jointype = JOIN_RIGHT;
				}
				break;
			case JOIN_SEMI:
			case JOIN_ANTI:

				/*
				 * These could only have been introduced by pull_up_sublinks,
				 * so there's no way that upper quals could refer to their
				 * righthand sides, and no point in checking.
				 */
				break;
			case JOIN_CYPHER_MERGE:
				/* do nothing */
				break;
			default:
				elog(ERROR, "unrecognized join type: %d",
					 (int) jointype);
				break;
		}

		/*
		 * Convert JOIN_RIGHT to JOIN_LEFT.  Note that in the case where we
		 * reduced JOIN_FULL to JOIN_RIGHT, this will mean the JoinExpr no
		 * longer matches the internal ordering of any CoalesceExpr's built to
		 * represent merged join variables.  We don't care about that at
		 * present, but be wary of it ...
		 */
		if (jointype == JOIN_RIGHT)
		{
			Node	   *tmparg;

			tmparg = j->larg;
			j->larg = j->rarg;
			j->rarg = tmparg;
			jointype = JOIN_LEFT;
			right_state = linitial(state->sub_states);
			left_state = lsecond(state->sub_states);
		}

		/*
		 * See if we can reduce JOIN_LEFT to JOIN_ANTI.  This is the case if
		 * the join's own quals are strict for any var that was forced null by
		 * higher qual levels.  NOTE: there are other ways that we could
		 * detect an anti-join, in particular if we were to check whether Vars
		 * coming from the RHS must be non-null because of table constraints.
		 * That seems complicated and expensive though (in particular, one
		 * would have to be wary of lower outer joins). For the moment this
		 * seems sufficient.
		 */
		if (jointype == JOIN_LEFT)
		{
			List	   *overlap;

			local_nonnullable_vars = find_nonnullable_vars(j->quals);
			computed_local_nonnullable_vars = true;

			/*
			 * It's not sufficient to check whether local_nonnullable_vars and
			 * forced_null_vars overlap: we need to know if the overlap
			 * includes any RHS variables.
			 */
			overlap = list_intersection(local_nonnullable_vars,
										forced_null_vars);
			if (overlap != NIL &&
				bms_overlap(pull_varnos((Node *) overlap),
							right_state->relids))
				jointype = JOIN_ANTI;
		}

		/* Apply the jointype change, if any, to both jointree node and RTE */
		if (rtindex && jointype != j->jointype)
		{
			RangeTblEntry *rte = rt_fetch(rtindex, root->parse->rtable);

			Assert(rte->rtekind == RTE_JOIN);
			Assert(rte->jointype == j->jointype);
			rte->jointype = jointype;
		}
		j->jointype = jointype;

		/* Only recurse if there's more to do below here */
		if (left_state->contains_outer || right_state->contains_outer)
		{
			Relids		local_nonnullable_rels;
			List	   *local_forced_null_vars;
			Relids		pass_nonnullable_rels;
			List	   *pass_nonnullable_vars;
			List	   *pass_forced_null_vars;

			/*
			 * If this join is (now) inner, we can add any constraints its
			 * quals provide to those we got from above.  But if it is outer,
			 * we can pass down the local constraints only into the nullable
			 * side, because an outer join never eliminates any rows from its
			 * non-nullable side.  Also, there is no point in passing upper
			 * constraints into the nullable side, since if there were any
			 * we'd have been able to reduce the join.  (In the case of upper
			 * forced-null constraints, we *must not* pass them into the
			 * nullable side --- they either applied here, or not.) The upshot
			 * is that we pass either the local or the upper constraints,
			 * never both, to the children of an outer join.
			 *
			 * Note that a SEMI join works like an inner join here: it's okay
			 * to pass down both local and upper constraints.  (There can't be
			 * any upper constraints affecting its inner side, but it's not
			 * worth having a separate code path to avoid passing them.)
			 *
			 * At a FULL join we just punt and pass nothing down --- is it
			 * possible to be smarter?
			 */
			if (jointype != JOIN_FULL)
			{
				local_nonnullable_rels = find_nonnullable_rels(j->quals);
				if (!computed_local_nonnullable_vars)
					local_nonnullable_vars = find_nonnullable_vars(j->quals);
				local_forced_null_vars = find_forced_null_vars(j->quals);
				if (jointype == JOIN_INNER || jointype == JOIN_SEMI)
				{
					/* OK to merge upper and local constraints */
					local_nonnullable_rels = bms_add_members(local_nonnullable_rels,
															 nonnullable_rels);
					local_nonnullable_vars = list_concat(local_nonnullable_vars,
														 nonnullable_vars);
					local_forced_null_vars = list_concat(local_forced_null_vars,
														 forced_null_vars);
				}
			}
			else
			{
				/* no use in calculating these */
				local_nonnullable_rels = NULL;
				local_forced_null_vars = NIL;
			}

			if (left_state->contains_outer)
			{
				if (jointype == JOIN_INNER || jointype == JOIN_SEMI)
				{
					/* pass union of local and upper constraints */
					pass_nonnullable_rels = local_nonnullable_rels;
					pass_nonnullable_vars = local_nonnullable_vars;
					pass_forced_null_vars = local_forced_null_vars;
				}
				else if (jointype != JOIN_FULL) /* ie, LEFT or ANTI */
				{
					/* can't pass local constraints to non-nullable side */
					pass_nonnullable_rels = nonnullable_rels;
					pass_nonnullable_vars = nonnullable_vars;
					pass_forced_null_vars = forced_null_vars;
				}
				else
				{
					/* no constraints pass through JOIN_FULL */
					pass_nonnullable_rels = NULL;
					pass_nonnullable_vars = NIL;
					pass_forced_null_vars = NIL;
				}
				reduce_outer_joins_pass2(j->larg, left_state, root,
										 pass_nonnullable_rels,
										 pass_nonnullable_vars,
										 pass_forced_null_vars);
			}

			if (right_state->contains_outer)
			{
				if (jointype != JOIN_FULL)	/* ie, INNER/LEFT/SEMI/ANTI */
				{
					/* pass appropriate constraints, per comment above */
					pass_nonnullable_rels = local_nonnullable_rels;
					pass_nonnullable_vars = local_nonnullable_vars;
					pass_forced_null_vars = local_forced_null_vars;
				}
				else
				{
					/* no constraints pass through JOIN_FULL */
					pass_nonnullable_rels = NULL;
					pass_nonnullable_vars = NIL;
					pass_forced_null_vars = NIL;
				}
				reduce_outer_joins_pass2(j->rarg, right_state, root,
										 pass_nonnullable_rels,
										 pass_nonnullable_vars,
										 pass_forced_null_vars);
			}
			bms_free(local_nonnullable_rels);
		}
	}
	else
		elog(ERROR, "unrecognized node type: %d",
			 (int) nodeTag(jtnode));
}

/*
 * substitute_multiple_relids - adjust node relid sets after pulling up
 * a subquery
 *
 * Find any PlaceHolderVar nodes in the given tree that reference the
 * pulled-up relid, and change them to reference the replacement relid(s).
 *
 * NOTE: although this has the form of a walker, we cheat and modify the
 * nodes in-place.  This should be OK since the tree was copied by
 * pullup_replace_vars earlier.  Avoid scribbling on the original values of
 * the bitmapsets, though, because expression_tree_mutator doesn't copy those.
 */

typedef struct
{
	int			varno;
	int			sublevels_up;
	Relids		subrelids;
} substitute_multiple_relids_context;

static bool
substitute_multiple_relids_walker(Node *node,
								  substitute_multiple_relids_context *context)
{
	if (node == NULL)
		return false;
	if (IsA(node, PlaceHolderVar))
	{
		PlaceHolderVar *phv = (PlaceHolderVar *) node;

		if (phv->phlevelsup == context->sublevels_up &&
			bms_is_member(context->varno, phv->phrels))
		{
			phv->phrels = bms_union(phv->phrels,
									context->subrelids);
			phv->phrels = bms_del_member(phv->phrels,
										 context->varno);
		}
		/* fall through to examine children */
	}
	if (IsA(node, Query))
	{
		/* Recurse into subselects */
		bool		result;

		context->sublevels_up++;
		result = query_tree_walker((Query *) node,
								   substitute_multiple_relids_walker,
								   (void *) context, 0);
		context->sublevels_up--;
		return result;
	}
	/* Shouldn't need to handle planner auxiliary nodes here */
	Assert(!IsA(node, SpecialJoinInfo));
	Assert(!IsA(node, AppendRelInfo));
	Assert(!IsA(node, PlaceHolderInfo));
	Assert(!IsA(node, MinMaxAggInfo));

	return expression_tree_walker(node, substitute_multiple_relids_walker,
								  (void *) context);
}

static void
substitute_multiple_relids(Node *node, int varno, Relids subrelids)
{
	substitute_multiple_relids_context context;

	context.varno = varno;
	context.sublevels_up = 0;
	context.subrelids = subrelids;

	/*
	 * Must be prepared to start with a Query or a bare expression tree.
	 */
	query_or_expression_tree_walker(node,
									substitute_multiple_relids_walker,
									(void *) &context,
									0);
}

/*
 * fix_append_rel_relids: update RT-index fields of AppendRelInfo nodes
 *
 * When we pull up a subquery, any AppendRelInfo references to the subquery's
 * RT index have to be replaced by the substituted relid (and there had better
 * be only one).  We also need to apply substitute_multiple_relids to their
 * translated_vars lists, since those might contain PlaceHolderVars.
 *
 * We assume we may modify the AppendRelInfo nodes in-place.
 */
static void
fix_append_rel_relids(List *append_rel_list, int varno, Relids subrelids)
{
	ListCell   *l;
	int			subvarno = -1;

	/*
	 * We only want to extract the member relid once, but we mustn't fail
	 * immediately if there are multiple members; it could be that none of the
	 * AppendRelInfo nodes refer to it.  So compute it on first use. Note that
	 * bms_singleton_member will complain if set is not singleton.
	 */
	foreach(l, append_rel_list)
	{
		AppendRelInfo *appinfo = (AppendRelInfo *) lfirst(l);

		/* The parent_relid shouldn't ever be a pullup target */
		Assert(appinfo->parent_relid != varno);

		if (appinfo->child_relid == varno)
		{
			if (subvarno < 0)
				subvarno = bms_singleton_member(subrelids);
			appinfo->child_relid = subvarno;
		}

		/* Also finish fixups for its translated vars */
		substitute_multiple_relids((Node *) appinfo->translated_vars,
								   varno, subrelids);
	}
}

/*
 * get_relids_in_jointree: get set of RT indexes present in a jointree
 *
 * If include_joins is true, join RT indexes are included; if false,
 * only base rels are included.
 */
Relids
get_relids_in_jointree(Node *jtnode, bool include_joins)
{
	Relids		result = NULL;

	if (jtnode == NULL)
		return result;
	if (IsA(jtnode, RangeTblRef))
	{
		int			varno = ((RangeTblRef *) jtnode)->rtindex;

		result = bms_make_singleton(varno);
	}
	else if (IsA(jtnode, FromExpr))
	{
		FromExpr   *f = (FromExpr *) jtnode;
		ListCell   *l;

		foreach(l, f->fromlist)
		{
			result = bms_join(result,
							  get_relids_in_jointree(lfirst(l),
													 include_joins));
		}
	}
	else if (IsA(jtnode, JoinExpr))
	{
		JoinExpr   *j = (JoinExpr *) jtnode;

		result = get_relids_in_jointree(j->larg, include_joins);
		result = bms_join(result,
						  get_relids_in_jointree(j->rarg, include_joins));
		if (include_joins && j->rtindex)
			result = bms_add_member(result, j->rtindex);
	}
	else
		elog(ERROR, "unrecognized node type: %d",
			 (int) nodeTag(jtnode));
	return result;
}

/*
 * get_relids_for_join: get set of base RT indexes making up a join
 */
Relids
get_relids_for_join(PlannerInfo *root, int joinrelid)
{
	Node	   *jtnode;

	jtnode = find_jointree_node_for_rel((Node *) root->parse->jointree,
										joinrelid);
	if (!jtnode)
		elog(ERROR, "could not find join node %d", joinrelid);
	return get_relids_in_jointree(jtnode, false);
}

/*
 * find_jointree_node_for_rel: locate jointree node for a base or join RT index
 *
 * Returns NULL if not found
 */
static Node *
find_jointree_node_for_rel(Node *jtnode, int relid)
{
	if (jtnode == NULL)
		return NULL;
	if (IsA(jtnode, RangeTblRef))
	{
		int			varno = ((RangeTblRef *) jtnode)->rtindex;

		if (relid == varno)
			return jtnode;
	}
	else if (IsA(jtnode, FromExpr))
	{
		FromExpr   *f = (FromExpr *) jtnode;
		ListCell   *l;

		foreach(l, f->fromlist)
		{
			jtnode = find_jointree_node_for_rel(lfirst(l), relid);
			if (jtnode)
				return jtnode;
		}
	}
	else if (IsA(jtnode, JoinExpr))
	{
		JoinExpr   *j = (JoinExpr *) jtnode;

		if (relid == j->rtindex)
			return jtnode;
		jtnode = find_jointree_node_for_rel(j->larg, relid);
		if (jtnode)
			return jtnode;
		jtnode = find_jointree_node_for_rel(j->rarg, relid);
		if (jtnode)
			return jtnode;
	}
	else
		elog(ERROR, "unrecognized node type: %d",
			 (int) nodeTag(jtnode));
	return NULL;
}<|MERGE_RESOLUTION|>--- conflicted
+++ resolved
@@ -1466,13 +1466,8 @@
 	 * Let's just make sure it's a valid subselect ...
 	 */
 	if (!IsA(subquery, Query) ||
-<<<<<<< HEAD
 		(subquery->commandType != CMD_SELECT &&
-		 subquery->commandType != CMD_GRAPHWRITE) ||
-		subquery->utilityStmt != NULL)
-=======
-		subquery->commandType != CMD_SELECT)
->>>>>>> fdf521d6
+		subquery->commandType != CMD_GRAPHWRITE))
 		elog(ERROR, "subquery is bogus");
 
 	if (subquery->commandType == CMD_GRAPHWRITE)
@@ -1810,13 +1805,8 @@
 
 	/* Let's just make sure it's a valid subselect ... */
 	if (!IsA(subquery, Query) ||
-<<<<<<< HEAD
 		(subquery->commandType != CMD_SELECT &&
-		 subquery->commandType != CMD_GRAPHWRITE) ||
-		subquery->utilityStmt != NULL)
-=======
-		subquery->commandType != CMD_SELECT)
->>>>>>> fdf521d6
+		subquery->commandType != CMD_GRAPHWRITE))
 		elog(ERROR, "subquery is bogus");
 
 	/* Is it a set-operation query at all? */
