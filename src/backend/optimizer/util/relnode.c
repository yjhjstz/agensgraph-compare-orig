--- conflicted
+++ resolved
@@ -132,11 +132,7 @@
 	rel->allvisfrac = 0;
 	rel->subroot = NULL;
 	rel->subplan_params = NIL;
-<<<<<<< HEAD
-	rel->rel_parallel_workers = -1;		/* set up in get_relation_info */
-=======
 	rel->rel_parallel_workers = -1; /* set up in get_relation_info */
->>>>>>> fdf521d6
 	rel->serverid = InvalidOid;
 	rel->userid = rte->checkAsUser;
 	rel->useridiscurrent = false;
