--- conflicted
+++ resolved
@@ -2216,16 +2216,12 @@
 
 	/* For partial paths, scale row estimate. */
 	if (path->path.parallel_workers > 0)
-<<<<<<< HEAD
-		path->path.rows /= get_parallel_divisor(&path->path);
-=======
 	{
 		double		parallel_divisor = get_parallel_divisor(&path->path);
 
 		path->path.rows =
 			clamp_row_est(path->path.rows / parallel_divisor);
 	}
->>>>>>> fdf521d6
 
 	/*
 	 * We could include disable_cost in the preliminary estimate, but that
@@ -2675,16 +2671,12 @@
 
 	/* For partial paths, scale row estimate. */
 	if (path->jpath.path.parallel_workers > 0)
-<<<<<<< HEAD
-		path->jpath.path.rows /= get_parallel_divisor(&path->jpath.path);
-=======
 	{
 		double		parallel_divisor = get_parallel_divisor(&path->jpath.path);
 
 		path->jpath.path.rows =
 			clamp_row_est(path->jpath.path.rows / parallel_divisor);
 	}
->>>>>>> fdf521d6
 
 	/*
 	 * We could include disable_cost in the preliminary estimate, but that
@@ -3084,16 +3076,12 @@
 
 	/* For partial paths, scale row estimate. */
 	if (path->jpath.path.parallel_workers > 0)
-<<<<<<< HEAD
-		path->jpath.path.rows /= get_parallel_divisor(&path->jpath.path);
-=======
 	{
 		double		parallel_divisor = get_parallel_divisor(&path->jpath.path);
 
 		path->jpath.path.rows =
 			clamp_row_est(path->jpath.path.rows / parallel_divisor);
 	}
->>>>>>> fdf521d6
 
 	/*
 	 * We could include disable_cost in the preliminary estimate, but that
@@ -4522,14 +4510,7 @@
 		 * However (1) if there are any strict restriction clauses for the
 		 * referencing column(s) elsewhere in the query, derating here would
 		 * be double-counting the null fraction, and (2) it's not very clear
-<<<<<<< HEAD
-		 * how to combine null fractions for multiple referencing columns.
-		 *
-		 * In the use_smallest_selectivity code below, null derating is done
-		 * implicitly by relying on clause_selectivity(); in the other cases,
-=======
 		 * how to combine null fractions for multiple referencing columns. So
->>>>>>> fdf521d6
 		 * we do nothing for now about correcting for nulls.
 		 *
 		 * XXX another point here is that if either side of an FK constraint
@@ -4555,48 +4536,10 @@
 			 * restriction clauses, which is rows / tuples; but we must guard
 			 * against tuples == 0.
 			 */
-<<<<<<< HEAD
-			use_smallest_selectivity = true;
-		}
-		else if (jointype == JOIN_SEMI || jointype == JOIN_ANTI)
-		{
-			/*
-			 * For JOIN_SEMI and JOIN_ANTI, the selectivity is defined as the
-			 * fraction of LHS rows that have matches.  The referenced table
-			 * is on the inner side (we already handled the other case above),
-			 * so the FK implies that every LHS row has a match *in the
-			 * referenced table*.  But any restriction or join clauses below
-			 * here will reduce the number of matches.
-			 */
-			if (bms_membership(inner_relids) == BMS_SINGLETON)
-			{
-				/*
-				 * When the inner side of the semi/anti join is just the
-				 * referenced table, we may take the FK selectivity as equal
-				 * to the selectivity of the table's restriction clauses.
-				 */
-				RelOptInfo *ref_rel = find_base_rel(root, fkinfo->ref_relid);
-				double		ref_tuples = Max(ref_rel->tuples, 1.0);
-
-				fkselec *= ref_rel->rows / ref_tuples;
-			}
-			else
-			{
-				/*
-				 * When the inner side of the semi/anti join is itself a join,
-				 * it's hard to guess what fraction of the referenced table
-				 * will get through the join.  But we still don't want to
-				 * multiply per-column estimates together.  Take the smallest
-				 * per-column selectivity, instead.
-				 */
-				use_smallest_selectivity = true;
-			}
-=======
 			RelOptInfo *ref_rel = find_base_rel(root, fkinfo->ref_relid);
 			double		ref_tuples = Max(ref_rel->tuples, 1.0);
 
 			fkselec *= ref_rel->rows / ref_tuples;
->>>>>>> fdf521d6
 		}
 		else
 		{
@@ -5218,8 +5161,6 @@
 		parallel_divisor += leader_contribution;
 
 	return parallel_divisor;
-<<<<<<< HEAD
-=======
 }
 
 /*
@@ -5286,5 +5227,4 @@
 		*tuple = tuples_fetched;
 
 	return pages_fetched;
->>>>>>> fdf521d6
 }