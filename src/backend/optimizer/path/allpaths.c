--- conflicted
+++ resolved
@@ -625,15 +625,6 @@
 
 		case RTE_FUNCTION:
 			/* Check for parallel-restricted functions. */
-<<<<<<< HEAD
-			if (has_parallel_hazard((Node *) rte->functions, false))
-				return;
-			break;
-
-		case RTE_VALUES:
-			/* Check for parallel-restricted functions. */
-			if (has_parallel_hazard((Node *) rte->values_lists, false))
-=======
 			if (!is_parallel_safe(root, (Node *) rte->functions))
 				return;
 			break;
@@ -645,7 +636,6 @@
 		case RTE_VALUES:
 			/* Check for parallel-restricted functions. */
 			if (!is_parallel_safe(root, (Node *) rte->values_lists))
->>>>>>> fdf521d6
 				return;
 			break;
 
