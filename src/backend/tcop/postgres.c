--- conflicted
+++ resolved
@@ -844,13 +844,8 @@
 
 	foreach(query_list, querytrees)
 	{
-<<<<<<< HEAD
-		Query	   *query = castNode(Query, lfirst(query_list));
-		Node	   *stmt;
-=======
 		Query	   *query = lfirst_node(Query, query_list);
 		PlannedStmt *stmt;
->>>>>>> fdf521d6
 
 		if (query->commandType == CMD_UTILITY)
 		{
