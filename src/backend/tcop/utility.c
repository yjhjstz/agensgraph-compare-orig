/*-------------------------------------------------------------------------
 *
 * utility.c
 *	  Contains functions which control the execution of the POSTGRES utility
 *	  commands.  At one time acted as an interface between the Lisp and C
 *	  systems.
 *
 * Portions Copyright (c) 1996-2017, PostgreSQL Global Development Group
 * Portions Copyright (c) 1994, Regents of the University of California
 *
 *
 * IDENTIFICATION
 *	  src/backend/tcop/utility.c
 *
 *-------------------------------------------------------------------------
 */
#include "postgres.h"

#include "ag_const.h"
#include "access/htup_details.h"
#include "access/reloptions.h"
#include "access/twophase.h"
#include "access/xact.h"
#include "access/xlog.h"
#include "catalog/ag_graph_fn.h"
#include "catalog/catalog.h"
#include "catalog/namespace.h"
#include "catalog/toasting.h"
#include "commands/alter.h"
#include "commands/async.h"
#include "commands/cluster.h"
#include "commands/comment.h"
#include "commands/collationcmds.h"
#include "commands/conversioncmds.h"
#include "commands/copy.h"
#include "commands/createas.h"
#include "commands/dbcommands.h"
#include "commands/defrem.h"
#include "commands/discard.h"
#include "commands/event_trigger.h"
#include "commands/explain.h"
#include "commands/extension.h"
#include "commands/graphcmds.h"
#include "commands/matview.h"
#include "commands/lockcmds.h"
#include "commands/policy.h"
#include "commands/portalcmds.h"
#include "commands/prepare.h"
#include "commands/proclang.h"
#include "commands/publicationcmds.h"
#include "commands/schemacmds.h"
#include "commands/seclabel.h"
#include "commands/sequence.h"
#include "commands/subscriptioncmds.h"
#include "commands/tablecmds.h"
#include "commands/tablespace.h"
#include "commands/trigger.h"
#include "commands/typecmds.h"
#include "commands/user.h"
#include "commands/vacuum.h"
#include "commands/view.h"
#include "miscadmin.h"
#include "parser/parse_utilcmd.h"
#include "postmaster/bgwriter.h"
#include "rewrite/rewriteDefine.h"
#include "rewrite/rewriteRemove.h"
#include "storage/fd.h"
#include "tcop/pquery.h"
#include "tcop/utility.h"
#include "utils/acl.h"
#include "utils/guc.h"
#include "utils/syscache.h"


/* Hook for plugins to get control in ProcessUtility() */
ProcessUtility_hook_type ProcessUtility_hook = NULL;

/* local function declarations */
static void ProcessUtilitySlow(ParseState *pstate,
				   PlannedStmt *pstmt,
				   const char *queryString,
				   ProcessUtilityContext context,
				   ParamListInfo params,
				   QueryEnvironment *queryEnv,
				   DestReceiver *dest,
				   char *completionTag);
static void ExecDropStmt(DropStmt *stmt, bool isTopLevel);


/*
 * CommandIsReadOnly: is an executable query read-only?
 *
 * This is a much stricter test than we apply for XactReadOnly mode;
 * the query must be *in truth* read-only, because the caller wishes
 * not to do CommandCounterIncrement for it.
 *
 * Note: currently no need to support raw or analyzed queries here
 */
bool
CommandIsReadOnly(PlannedStmt *pstmt)
{
	Assert(IsA(pstmt, PlannedStmt));
	switch (pstmt->commandType)
	{
		case CMD_SELECT:
			if (pstmt->rowMarks != NIL)
				return false;	/* SELECT FOR [KEY] UPDATE/SHARE */
			else if (pstmt->hasModifyingCTE)
				return false;	/* data-modifying CTE */
			else
				return true;
		case CMD_UPDATE:
		case CMD_INSERT:
		case CMD_DELETE:
			return false;
		case CMD_UTILITY:
			/* For now, treat all utility commands as read/write */
			return false;
		default:
			elog(WARNING, "unrecognized commandType: %d",
				 (int) pstmt->commandType);
			break;
	}
	return false;
}

/*
 * check_xact_readonly: is a utility command read-only?
 *
 * Here we use the loose rules of XactReadOnly mode: no permanent effects
 * on the database are allowed.
 */
static void
check_xact_readonly(Node *parsetree)
{
	/* Only perform the check if we have a reason to do so. */
	if (!XactReadOnly && !IsInParallelMode())
		return;

	/*
	 * Note: Commands that need to do more complicated checking are handled
	 * elsewhere, in particular COPY and plannable statements do their own
	 * checking.  However they should all call PreventCommandIfReadOnly or
	 * PreventCommandIfParallelMode to actually throw the error.
	 */

	switch (nodeTag(parsetree))
	{
		case T_AlterDatabaseStmt:
		case T_AlterDatabaseSetStmt:
		case T_AlterDomainStmt:
		case T_AlterFunctionStmt:
		case T_AlterRoleStmt:
		case T_AlterRoleSetStmt:
		case T_AlterObjectDependsStmt:
		case T_AlterObjectSchemaStmt:
		case T_AlterOwnerStmt:
		case T_AlterOperatorStmt:
		case T_AlterSeqStmt:
		case T_AlterTableMoveAllStmt:
		case T_AlterTableStmt:
		case T_RenameStmt:
		case T_CommentStmt:
		case T_DefineStmt:
		case T_CreateCastStmt:
		case T_CreateEventTrigStmt:
		case T_AlterEventTrigStmt:
		case T_CreateConversionStmt:
		case T_CreatedbStmt:
		case T_CreateDomainStmt:
		case T_CreateFunctionStmt:
		case T_CreateRoleStmt:
		case T_IndexStmt:
		case T_CreatePLangStmt:
		case T_CreateOpClassStmt:
		case T_CreateOpFamilyStmt:
		case T_AlterOpFamilyStmt:
		case T_RuleStmt:
		case T_CreateSchemaStmt:
		case T_CreateSeqStmt:
		case T_CreateStmt:
		case T_CreateTableAsStmt:
		case T_RefreshMatViewStmt:
		case T_CreateTableSpaceStmt:
		case T_CreateTransformStmt:
		case T_CreateTrigStmt:
		case T_CompositeTypeStmt:
		case T_CreateEnumStmt:
		case T_CreateRangeStmt:
		case T_AlterEnumStmt:
		case T_ViewStmt:
		case T_DropStmt:
		case T_DropdbStmt:
		case T_DropTableSpaceStmt:
		case T_DropRoleStmt:
		case T_GrantStmt:
		case T_GrantRoleStmt:
		case T_AlterDefaultPrivilegesStmt:
		case T_TruncateStmt:
		case T_DropOwnedStmt:
		case T_ReassignOwnedStmt:
		case T_AlterTSDictionaryStmt:
		case T_AlterTSConfigurationStmt:
		case T_CreateExtensionStmt:
		case T_AlterExtensionStmt:
		case T_AlterExtensionContentsStmt:
		case T_CreateFdwStmt:
		case T_AlterFdwStmt:
		case T_CreateForeignServerStmt:
		case T_AlterForeignServerStmt:
		case T_CreateUserMappingStmt:
		case T_AlterUserMappingStmt:
		case T_DropUserMappingStmt:
		case T_AlterTableSpaceOptionsStmt:
		case T_CreateForeignTableStmt:
		case T_ImportForeignSchemaStmt:
		case T_SecLabelStmt:
<<<<<<< HEAD
		case T_CreateGraphStmt:
		case T_CreateLabelStmt:
		case T_AlterLabelStmt:
		case T_CreateConstraintStmt:
		case T_DropConstraintStmt:
		case T_CreatePropertyIndexStmt:
=======
		case T_CreatePublicationStmt:
		case T_AlterPublicationStmt:
		case T_CreateSubscriptionStmt:
		case T_AlterSubscriptionStmt:
		case T_DropSubscriptionStmt:
>>>>>>> fdf521d6
			PreventCommandIfReadOnly(CreateCommandTag(parsetree));
			PreventCommandIfParallelMode(CreateCommandTag(parsetree));
			break;
		default:
			/* do nothing */
			break;
	}
}

/*
 * PreventCommandIfReadOnly: throw error if XactReadOnly
 *
 * This is useful mainly to ensure consistency of the error message wording;
 * most callers have checked XactReadOnly for themselves.
 */
void
PreventCommandIfReadOnly(const char *cmdname)
{
	if (XactReadOnly)
		ereport(ERROR,
				(errcode(ERRCODE_READ_ONLY_SQL_TRANSACTION),
		/* translator: %s is name of a SQL command, eg CREATE */
				 errmsg("cannot execute %s in a read-only transaction",
						cmdname)));
}

/*
 * PreventCommandIfParallelMode: throw error if current (sub)transaction is
 * in parallel mode.
 *
 * This is useful mainly to ensure consistency of the error message wording;
 * most callers have checked IsInParallelMode() for themselves.
 */
void
PreventCommandIfParallelMode(const char *cmdname)
{
	if (IsInParallelMode())
		ereport(ERROR,
				(errcode(ERRCODE_INVALID_TRANSACTION_STATE),
		/* translator: %s is name of a SQL command, eg CREATE */
				 errmsg("cannot execute %s during a parallel operation",
						cmdname)));
}

/*
 * PreventCommandDuringRecovery: throw error if RecoveryInProgress
 *
 * The majority of operations that are unsafe in a Hot Standby
 * will be rejected by XactReadOnly tests.  However there are a few
 * commands that are allowed in "read-only" xacts but cannot be allowed
 * in Hot Standby mode.  Those commands should call this function.
 */
void
PreventCommandDuringRecovery(const char *cmdname)
{
	if (RecoveryInProgress())
		ereport(ERROR,
				(errcode(ERRCODE_READ_ONLY_SQL_TRANSACTION),
		/* translator: %s is name of a SQL command, eg CREATE */
				 errmsg("cannot execute %s during recovery",
						cmdname)));
}

/*
 * CheckRestrictedOperation: throw error for hazardous command if we're
 * inside a security restriction context.
 *
 * This is needed to protect session-local state for which there is not any
 * better-defined protection mechanism, such as ownership.
 */
static void
CheckRestrictedOperation(const char *cmdname)
{
	if (InSecurityRestrictedOperation())
		ereport(ERROR,
				(errcode(ERRCODE_INSUFFICIENT_PRIVILEGE),
		/* translator: %s is name of a SQL command, eg PREPARE */
				 errmsg("cannot execute %s within security-restricted operation",
						cmdname)));
}


/*
 * ProcessUtility
 *		general utility function invoker
 *
 *	pstmt: PlannedStmt wrapper for the utility statement
 *	queryString: original source text of command
 *	context: identifies source of statement (toplevel client command,
 *		non-toplevel client command, subcommand of a larger utility command)
 *	params: parameters to use during execution
 *	queryEnv: environment for parse through execution (e.g., ephemeral named
 *		tables like trigger transition tables).  May be NULL.
 *	dest: where to send results
 *	completionTag: points to a buffer of size COMPLETION_TAG_BUFSIZE
 *		in which to store a command completion status string.
 *
 * Caller MUST supply a queryString; it is not allowed (anymore) to pass NULL.
 * If you really don't have source text, you can pass a constant string,
 * perhaps "(query not available)".
 *
 * completionTag is only set nonempty if we want to return a nondefault status.
 *
 * completionTag may be NULL if caller doesn't want a status string.
 *
 * Note for users of ProcessUtility_hook: the same queryString may be passed
 * to multiple invocations of ProcessUtility when processing a query string
 * containing multiple semicolon-separated statements.  One should use
 * pstmt->stmt_location and pstmt->stmt_len to identify the substring
 * containing the current statement.  Keep in mind also that some utility
 * statements (e.g., CREATE SCHEMA) will recurse to ProcessUtility to process
 * sub-statements, often passing down the same queryString, stmt_location,
 * and stmt_len that were given for the whole statement.
 */
void
ProcessUtility(PlannedStmt *pstmt,
			   const char *queryString,
			   ProcessUtilityContext context,
			   ParamListInfo params,
			   QueryEnvironment *queryEnv,
			   DestReceiver *dest,
			   char *completionTag)
{
	Assert(IsA(pstmt, PlannedStmt));
	Assert(pstmt->commandType == CMD_UTILITY);
	Assert(queryString != NULL);	/* required as of 8.4 */

	/*
	 * We provide a function hook variable that lets loadable plugins get
	 * control when ProcessUtility is called.  Such a plugin would normally
	 * call standard_ProcessUtility().
	 */
	if (ProcessUtility_hook)
		(*ProcessUtility_hook) (pstmt, queryString,
								context, params, queryEnv,
								dest, completionTag);
	else
		standard_ProcessUtility(pstmt, queryString,
								context, params, queryEnv,
								dest, completionTag);
}

/*
 * standard_ProcessUtility itself deals only with utility commands for
 * which we do not provide event trigger support.  Commands that do have
 * such support are passed down to ProcessUtilitySlow, which contains the
 * necessary infrastructure for such triggers.
 *
 * This division is not just for performance: it's critical that the
 * event trigger code not be invoked when doing START TRANSACTION for
 * example, because we might need to refresh the event trigger cache,
 * which requires being in a valid transaction.
 */
void
standard_ProcessUtility(PlannedStmt *pstmt,
						const char *queryString,
						ProcessUtilityContext context,
						ParamListInfo params,
						QueryEnvironment *queryEnv,
						DestReceiver *dest,
						char *completionTag)
{
	Node	   *parsetree = pstmt->utilityStmt;
	bool		isTopLevel = (context == PROCESS_UTILITY_TOPLEVEL);
	ParseState *pstate;

	check_xact_readonly(parsetree);

	if (completionTag)
		completionTag[0] = '\0';

	pstate = make_parsestate(NULL);
	pstate->p_sourcetext = queryString;

	switch (nodeTag(parsetree))
	{
			/*
			 * ******************** transactions ********************
			 */
		case T_TransactionStmt:
			{
				TransactionStmt *stmt = (TransactionStmt *) parsetree;

				switch (stmt->kind)
				{
						/*
						 * START TRANSACTION, as defined by SQL99: Identical
						 * to BEGIN.  Same code for both.
						 */
					case TRANS_STMT_BEGIN:
					case TRANS_STMT_START:
						{
							ListCell   *lc;

							BeginTransactionBlock();
							foreach(lc, stmt->options)
							{
								DefElem    *item = (DefElem *) lfirst(lc);

								if (strcmp(item->defname, "transaction_isolation") == 0)
									SetPGVariable("transaction_isolation",
												  list_make1(item->arg),
												  true);
								else if (strcmp(item->defname, "transaction_read_only") == 0)
									SetPGVariable("transaction_read_only",
												  list_make1(item->arg),
												  true);
								else if (strcmp(item->defname, "transaction_deferrable") == 0)
									SetPGVariable("transaction_deferrable",
												  list_make1(item->arg),
												  true);
							}
						}
						break;

					case TRANS_STMT_COMMIT:
						if (!EndTransactionBlock())
						{
							/* report unsuccessful commit in completionTag */
							if (completionTag)
								strcpy(completionTag, "ROLLBACK");
						}
						break;

					case TRANS_STMT_PREPARE:
						PreventCommandDuringRecovery("PREPARE TRANSACTION");
						if (!PrepareTransactionBlock(stmt->gid))
						{
							/* report unsuccessful commit in completionTag */
							if (completionTag)
								strcpy(completionTag, "ROLLBACK");
						}
						break;

					case TRANS_STMT_COMMIT_PREPARED:
						PreventTransactionChain(isTopLevel, "COMMIT PREPARED");
						PreventCommandDuringRecovery("COMMIT PREPARED");
						FinishPreparedTransaction(stmt->gid, true);
						break;

					case TRANS_STMT_ROLLBACK_PREPARED:
						PreventTransactionChain(isTopLevel, "ROLLBACK PREPARED");
						PreventCommandDuringRecovery("ROLLBACK PREPARED");
						FinishPreparedTransaction(stmt->gid, false);
						break;

					case TRANS_STMT_ROLLBACK:
						UserAbortTransactionBlock();
						break;

					case TRANS_STMT_SAVEPOINT:
						{
							ListCell   *cell;
							char	   *name = NULL;

							RequireTransactionChain(isTopLevel, "SAVEPOINT");

							foreach(cell, stmt->options)
							{
								DefElem    *elem = lfirst(cell);

								if (strcmp(elem->defname, "savepoint_name") == 0)
									name = strVal(elem->arg);
							}

							Assert(PointerIsValid(name));

							DefineSavepoint(name);
						}
						break;

					case TRANS_STMT_RELEASE:
						RequireTransactionChain(isTopLevel, "RELEASE SAVEPOINT");
						ReleaseSavepoint(stmt->options);
						break;

					case TRANS_STMT_ROLLBACK_TO:
						RequireTransactionChain(isTopLevel, "ROLLBACK TO SAVEPOINT");
						RollbackToSavepoint(stmt->options);

						/*
						 * CommitTransactionCommand is in charge of
						 * re-defining the savepoint again
						 */
						break;
				}
			}
			break;

			/*
			 * Portal (cursor) manipulation
			 */
		case T_DeclareCursorStmt:
			PerformCursorOpen((DeclareCursorStmt *) parsetree, params,
							  queryString, isTopLevel);
			break;

		case T_ClosePortalStmt:
			{
				ClosePortalStmt *stmt = (ClosePortalStmt *) parsetree;

				CheckRestrictedOperation("CLOSE");
				PerformPortalClose(stmt->portalname);
			}
			break;

		case T_FetchStmt:
			PerformPortalFetch((FetchStmt *) parsetree, dest,
							   completionTag);
			break;

		case T_DoStmt:
			ExecuteDoStmt((DoStmt *) parsetree);
			break;

		case T_CreateTableSpaceStmt:
			/* no event triggers for global objects */
			PreventTransactionChain(isTopLevel, "CREATE TABLESPACE");
			CreateTableSpace((CreateTableSpaceStmt *) parsetree);
			break;

		case T_DropTableSpaceStmt:
			/* no event triggers for global objects */
			PreventTransactionChain(isTopLevel, "DROP TABLESPACE");
			DropTableSpace((DropTableSpaceStmt *) parsetree);
			break;

		case T_AlterTableSpaceOptionsStmt:
			/* no event triggers for global objects */
			AlterTableSpaceOptions((AlterTableSpaceOptionsStmt *) parsetree);
			break;

		case T_TruncateStmt:
			ExecuteTruncate((TruncateStmt *) parsetree);
			break;

		case T_CopyStmt:
			{
				uint64		processed;

				DoCopy(pstate, (CopyStmt *) parsetree,
					   pstmt->stmt_location, pstmt->stmt_len,
					   &processed);
				if (completionTag)
					snprintf(completionTag, COMPLETION_TAG_BUFSIZE,
							 "COPY " UINT64_FORMAT, processed);
			}
			break;

		case T_PrepareStmt:
			CheckRestrictedOperation("PREPARE");
			PrepareQuery((PrepareStmt *) parsetree, queryString,
						 pstmt->stmt_location, pstmt->stmt_len);
			break;

		case T_ExecuteStmt:
			ExecuteQuery((ExecuteStmt *) parsetree, NULL,
						 queryString, params,
						 dest, completionTag);
			break;

		case T_DeallocateStmt:
			CheckRestrictedOperation("DEALLOCATE");
			DeallocateQuery((DeallocateStmt *) parsetree);
			break;

		case T_GrantRoleStmt:
			/* no event triggers for global objects */
			GrantRole((GrantRoleStmt *) parsetree);
			break;

		case T_CreatedbStmt:
			/* no event triggers for global objects */
			PreventTransactionChain(isTopLevel, "CREATE DATABASE");
			createdb(pstate, (CreatedbStmt *) parsetree);
			break;

		case T_AlterDatabaseStmt:
			/* no event triggers for global objects */
			AlterDatabase(pstate, (AlterDatabaseStmt *) parsetree, isTopLevel);
			break;

		case T_AlterDatabaseSetStmt:
			/* no event triggers for global objects */
			AlterDatabaseSet((AlterDatabaseSetStmt *) parsetree);
			break;

		case T_DropdbStmt:
			{
				DropdbStmt *stmt = (DropdbStmt *) parsetree;

				/* no event triggers for global objects */
				PreventTransactionChain(isTopLevel, "DROP DATABASE");
				dropdb(stmt->dbname, stmt->missing_ok);
			}
			break;

			/* Query-level asynchronous notification */
		case T_NotifyStmt:
			{
				NotifyStmt *stmt = (NotifyStmt *) parsetree;

				PreventCommandDuringRecovery("NOTIFY");
				Async_Notify(stmt->conditionname, stmt->payload);
			}
			break;

		case T_ListenStmt:
			{
				ListenStmt *stmt = (ListenStmt *) parsetree;

				PreventCommandDuringRecovery("LISTEN");
				CheckRestrictedOperation("LISTEN");
				Async_Listen(stmt->conditionname);
			}
			break;

		case T_UnlistenStmt:
			{
				UnlistenStmt *stmt = (UnlistenStmt *) parsetree;

				PreventCommandDuringRecovery("UNLISTEN");
				CheckRestrictedOperation("UNLISTEN");
				if (stmt->conditionname)
					Async_Unlisten(stmt->conditionname);
				else
					Async_UnlistenAll();
			}
			break;

		case T_LoadStmt:
			{
				LoadStmt   *stmt = (LoadStmt *) parsetree;

				closeAllVfds(); /* probably not necessary... */
				/* Allowed names are restricted if you're not superuser */
				load_file(stmt->filename, !superuser());
			}
			break;

		case T_ClusterStmt:
			/* we choose to allow this during "read only" transactions */
			PreventCommandDuringRecovery("CLUSTER");
			/* forbidden in parallel mode due to CommandIsReadOnly */
			cluster((ClusterStmt *) parsetree, isTopLevel);
			break;

		case T_VacuumStmt:
			{
				VacuumStmt *stmt = (VacuumStmt *) parsetree;

				/* we choose to allow this during "read only" transactions */
				PreventCommandDuringRecovery((stmt->options & VACOPT_VACUUM) ?
											 "VACUUM" : "ANALYZE");
				/* forbidden in parallel mode due to CommandIsReadOnly */
				ExecVacuum(stmt, isTopLevel);
			}
			break;

		case T_ExplainStmt:
			ExplainQuery(pstate, (ExplainStmt *) parsetree, queryString, params,
						 queryEnv, dest);
			break;

		case T_AlterSystemStmt:
			PreventTransactionChain(isTopLevel, "ALTER SYSTEM");
			AlterSystemSetConfigFile((AlterSystemStmt *) parsetree);
			break;

		case T_VariableSetStmt:
			ExecSetVariableStmt((VariableSetStmt *) parsetree, isTopLevel);
			break;

		case T_VariableShowStmt:
			{
				VariableShowStmt *n = (VariableShowStmt *) parsetree;

				GetPGVariable(n->name, dest);
			}
			break;

		case T_DiscardStmt:
			/* should we allow DISCARD PLANS? */
			CheckRestrictedOperation("DISCARD");
			DiscardCommand((DiscardStmt *) parsetree, isTopLevel);
			break;

		case T_CreateEventTrigStmt:
			/* no event triggers on event triggers */
			CreateEventTrigger((CreateEventTrigStmt *) parsetree);
			break;

		case T_AlterEventTrigStmt:
			/* no event triggers on event triggers */
			AlterEventTrigger((AlterEventTrigStmt *) parsetree);
			break;

			/*
			 * ******************************** ROLE statements ****
			 */
		case T_CreateRoleStmt:
			/* no event triggers for global objects */
			CreateRole(pstate, (CreateRoleStmt *) parsetree);
			break;

		case T_AlterRoleStmt:
			/* no event triggers for global objects */
			AlterRole((AlterRoleStmt *) parsetree);
			break;

		case T_AlterRoleSetStmt:
			/* no event triggers for global objects */
			AlterRoleSet((AlterRoleSetStmt *) parsetree);
			break;

		case T_DropRoleStmt:
			/* no event triggers for global objects */
			DropRole((DropRoleStmt *) parsetree);
			break;

		case T_ReassignOwnedStmt:
			/* no event triggers for global objects */
			ReassignOwnedObjects((ReassignOwnedStmt *) parsetree);
			break;

		case T_LockStmt:

			/*
			 * Since the lock would just get dropped immediately, LOCK TABLE
			 * outside a transaction block is presumed to be user error.
			 */
			RequireTransactionChain(isTopLevel, "LOCK TABLE");
			/* forbidden in parallel mode due to CommandIsReadOnly */
			LockTableCommand((LockStmt *) parsetree);
			break;

		case T_ConstraintsSetStmt:
			WarnNoTransactionChain(isTopLevel, "SET CONSTRAINTS");
			AfterTriggerSetState((ConstraintsSetStmt *) parsetree);
			break;

		case T_CheckPointStmt:
			if (!superuser())
				ereport(ERROR,
						(errcode(ERRCODE_INSUFFICIENT_PRIVILEGE),
						 errmsg("must be superuser to do CHECKPOINT")));

			/*
			 * You might think we should have a PreventCommandDuringRecovery()
			 * here, but we interpret a CHECKPOINT command during recovery as
			 * a request for a restartpoint instead. We allow this since it
			 * can be a useful way of reducing switchover time when using
			 * various forms of replication.
			 */
			RequestCheckpoint(CHECKPOINT_IMMEDIATE | CHECKPOINT_WAIT |
							  (RecoveryInProgress() ? 0 : CHECKPOINT_FORCE));
			break;

		case T_ReindexStmt:
			{
				ReindexStmt *stmt = (ReindexStmt *) parsetree;

				/* we choose to allow this during "read only" transactions */
				PreventCommandDuringRecovery("REINDEX");
				/* forbidden in parallel mode due to CommandIsReadOnly */
				switch (stmt->kind)
				{
					case REINDEX_OBJECT_INDEX:
						ReindexIndex(stmt->relation, stmt->options);
						break;
					case REINDEX_OBJECT_TABLE:
						ReindexTable(stmt->relation, stmt->options);
						break;
					case REINDEX_OBJECT_SCHEMA:
					case REINDEX_OBJECT_SYSTEM:
					case REINDEX_OBJECT_DATABASE:

						/*
						 * This cannot run inside a user transaction block; if
						 * we were inside a transaction, then its commit- and
						 * start-transaction-command calls would not have the
						 * intended effect!
						 */
						PreventTransactionChain(isTopLevel,
												(stmt->kind == REINDEX_OBJECT_SCHEMA) ? "REINDEX SCHEMA" :
												(stmt->kind == REINDEX_OBJECT_SYSTEM) ? "REINDEX SYSTEM" :
												"REINDEX DATABASE");
						ReindexMultipleTables(stmt->name, stmt->kind, stmt->options);
						break;
					case REINDEX_OBJECT_VLABEL:
						ReindexLabel(stmt->relation, stmt->options, OBJECT_VLABEL);
						break;
					case REINDEX_OBJECT_ELABEL:
						ReindexLabel(stmt->relation, stmt->options, OBJECT_ELABEL);
						break;
					default:
						elog(ERROR, "unrecognized object type: %d",
							 (int) stmt->kind);
						break;
				}
			}
			break;

			/*
			 * The following statements are supported by Event Triggers only
			 * in some cases, so we "fast path" them in the other cases.
			 */

		case T_GrantStmt:
			{
				GrantStmt  *stmt = (GrantStmt *) parsetree;

				if (EventTriggerSupportsGrantObjectType(stmt->objtype))
					ProcessUtilitySlow(pstate, pstmt, queryString,
									   context, params, queryEnv,
									   dest, completionTag);
				else
					ExecuteGrantStmt(stmt);
			}
			break;

		case T_DropStmt:
			{
				DropStmt   *stmt = (DropStmt *) parsetree;

				if (EventTriggerSupportsObjectType(stmt->removeType))
					ProcessUtilitySlow(pstate, pstmt, queryString,
									   context, params, queryEnv,
									   dest, completionTag);
				else
					ExecDropStmt(stmt, isTopLevel);
			}
			break;

		case T_RenameStmt:
			{
				RenameStmt *stmt = (RenameStmt *) parsetree;

				if (EventTriggerSupportsObjectType(stmt->renameType))
					ProcessUtilitySlow(pstate, pstmt, queryString,
									   context, params, queryEnv,
									   dest, completionTag);
				else
					ExecRenameStmt(stmt);
			}
			break;

		case T_AlterObjectDependsStmt:
			{
				AlterObjectDependsStmt *stmt = (AlterObjectDependsStmt *) parsetree;

				if (EventTriggerSupportsObjectType(stmt->objectType))
					ProcessUtilitySlow(pstate, pstmt, queryString,
									   context, params, queryEnv,
									   dest, completionTag);
				else
					ExecAlterObjectDependsStmt(stmt, NULL);
			}
			break;

		case T_AlterObjectSchemaStmt:
			{
				AlterObjectSchemaStmt *stmt = (AlterObjectSchemaStmt *) parsetree;

				if (EventTriggerSupportsObjectType(stmt->objectType))
					ProcessUtilitySlow(pstate, pstmt, queryString,
									   context, params, queryEnv,
									   dest, completionTag);
				else
					ExecAlterObjectSchemaStmt(stmt, NULL);
			}
			break;

		case T_AlterOwnerStmt:
			{
				AlterOwnerStmt *stmt = (AlterOwnerStmt *) parsetree;

				if (EventTriggerSupportsObjectType(stmt->objectType))
					ProcessUtilitySlow(pstate, pstmt, queryString,
									   context, params, queryEnv,
									   dest, completionTag);
				else
					ExecAlterOwnerStmt(stmt);
			}
			break;

		case T_CommentStmt:
			{
				CommentStmt *stmt = (CommentStmt *) parsetree;

				if (EventTriggerSupportsObjectType(stmt->objtype))
					ProcessUtilitySlow(pstate, pstmt, queryString,
									   context, params, queryEnv,
									   dest, completionTag);
				else
					CommentObject(stmt);
				break;
			}

		case T_SecLabelStmt:
			{
				SecLabelStmt *stmt = (SecLabelStmt *) parsetree;

				if (EventTriggerSupportsObjectType(stmt->objtype))
					ProcessUtilitySlow(pstate, pstmt, queryString,
									   context, params, queryEnv,
									   dest, completionTag);
				else
					ExecSecLabelStmt(stmt);
				break;
			}

		case T_DisableIndexStmt:
			{
				DisableIndexStmt *stmt = (DisableIndexStmt *) parsetree;
				DisableIndexCommand(stmt);
				break;
			}

		default:
			/* All other statement types have event trigger support */
			ProcessUtilitySlow(pstate, pstmt, queryString,
							   context, params, queryEnv,
							   dest, completionTag);
			break;
	}

	free_parsestate(pstate);
}

/*
 * The "Slow" variant of ProcessUtility should only receive statements
 * supported by the event triggers facility.  Therefore, we always
 * perform the trigger support calls if the context allows it.
 */
static void
ProcessUtilitySlow(ParseState *pstate,
				   PlannedStmt *pstmt,
				   const char *queryString,
				   ProcessUtilityContext context,
				   ParamListInfo params,
				   QueryEnvironment *queryEnv,
				   DestReceiver *dest,
				   char *completionTag)
{
	Node	   *parsetree = pstmt->utilityStmt;
	bool		isTopLevel = (context == PROCESS_UTILITY_TOPLEVEL);
	bool		isCompleteQuery = (context <= PROCESS_UTILITY_QUERY);
	bool		needCleanup;
	bool		commandCollected = false;
	ObjectAddress address;
	ObjectAddress secondaryObject = InvalidObjectAddress;

	/* All event trigger calls are done only when isCompleteQuery is true */
	needCleanup = isCompleteQuery && EventTriggerBeginCompleteQuery();

	/* PG_TRY block is to ensure we call EventTriggerEndCompleteQuery */
	PG_TRY();
	{
		if (isCompleteQuery)
			EventTriggerDDLCommandStart(parsetree);

		switch (nodeTag(parsetree))
		{
				/*
				 * relation and attribute manipulation
				 */
			case T_CreateSchemaStmt:
				CreateSchemaCommand((CreateSchemaStmt *) parsetree,
									queryString,
									pstmt->stmt_location,
									pstmt->stmt_len);

				/*
				 * EventTriggerCollectSimpleCommand called by
				 * CreateSchemaCommand
				 */
				commandCollected = true;
				break;

			case T_CreateStmt:
			case T_CreateForeignTableStmt:
				{
					List	   *stmts;
					ListCell   *l;

					/* Run parse analysis ... */
					stmts = transformCreateStmt((CreateStmt *) parsetree,
												queryString);

					/* ... and do it */
					foreach(l, stmts)
					{
						Node	   *stmt = (Node *) lfirst(l);

						if (IsA(stmt, CreateStmt))
						{
							Datum		toast_options;
							static char *validnsps[] = HEAP_RELOPT_NAMESPACES;

							CheckInheritLabel((CreateStmt *) stmt);

							/* Create the table itself */
							address = DefineRelation((CreateStmt *) stmt,
													 RELKIND_RELATION,
													 InvalidOid, NULL,
													 queryString);
							EventTriggerCollectSimpleCommand(address,
															 secondaryObject,
															 stmt);

							/*
							 * Let NewRelationCreateToastTable decide if this
							 * one needs a secondary relation too.
							 */
							CommandCounterIncrement();

							/*
							 * parse and validate reloptions for the toast
							 * table
							 */
							toast_options = transformRelOptions((Datum) 0,
																((CreateStmt *) stmt)->options,
																"toast",
																validnsps,
																true,
																false);
							(void) heap_reloptions(RELKIND_TOASTVALUE,
												   toast_options,
												   true);

							NewRelationCreateToastTable(address.objectId,
														toast_options);
						}
						else if (IsA(stmt, CreateForeignTableStmt))
						{
							/* Create the table itself */
							address = DefineRelation((CreateStmt *) stmt,
													 RELKIND_FOREIGN_TABLE,
													 InvalidOid, NULL,
													 queryString);
							CreateForeignTable((CreateForeignTableStmt *) stmt,
											   address.objectId);
							EventTriggerCollectSimpleCommand(address,
															 secondaryObject,
															 stmt);
						}
						else
						{
							/*
							 * Recurse for anything else.  Note the recursive
							 * call will stash the objects so created into our
							 * event trigger context.
							 */
							PlannedStmt *wrapper;

							wrapper = makeNode(PlannedStmt);
							wrapper->commandType = CMD_UTILITY;
							wrapper->canSetTag = false;
							wrapper->utilityStmt = stmt;
							wrapper->stmt_location = pstmt->stmt_location;
							wrapper->stmt_len = pstmt->stmt_len;

							ProcessUtility(wrapper,
										   queryString,
										   PROCESS_UTILITY_SUBCOMMAND,
										   params,
										   NULL,
										   None_Receiver,
										   NULL);
						}

						/* Need CCI between commands */
						if (lnext(l) != NULL)
							CommandCounterIncrement();
					}

					/*
					 * The multiple commands generated here are stashed
					 * individually, so disable collection below.
					 */
					commandCollected = true;
				}
				break;

			case T_AlterLabelStmt:
			case T_AlterTableStmt:
				{
					AlterTableStmt *atstmt = (AlterTableStmt *) parsetree;
					Oid			relid;
					List	   *stmts;
					ListCell   *l;
					LOCKMODE	lockmode;

					if (nodeTag(parsetree) == T_AlterLabelStmt)
					{
						atstmt = transformAlterLabelStmt(
													(AlterLabelStmt *) atstmt);
						if (atstmt == NULL)
							break;
					}

					/*
					 * Figure out lock mode, and acquire lock.  This also does
					 * basic permissions checks, so that we won't wait for a
					 * lock on (for example) a relation on which we have no
					 * permissions.
					 */
					lockmode = AlterTableGetLockLevel(atstmt->cmds);
					relid = AlterTableLookupRelation(atstmt, lockmode);

					if (OidIsValid(relid))
					{
						/* Run parse analysis ... */
						stmts = transformAlterTableStmt(relid, atstmt,
														queryString);

						/* ... ensure we have an event trigger context ... */
						EventTriggerAlterTableStart(parsetree);
						EventTriggerAlterTableRelid(relid);

						/* ... and do it */
						foreach(l, stmts)
						{
							Node	   *stmt = (Node *) lfirst(l);

							if (IsA(stmt, AlterTableStmt))
							{
								/* Do the table alteration proper */
								AlterTable(relid, lockmode,
										   (AlterTableStmt *) stmt);
							}
							else
							{
								/*
								 * Recurse for anything else.  If we need to
								 * do so, "close" the current complex-command
								 * set, and start a new one at the bottom;
								 * this is needed to ensure the ordering of
								 * queued commands is consistent with the way
								 * they are executed here.
								 */
								PlannedStmt *wrapper;

								EventTriggerAlterTableEnd();
								wrapper = makeNode(PlannedStmt);
								wrapper->commandType = CMD_UTILITY;
								wrapper->canSetTag = false;
								wrapper->utilityStmt = stmt;
								wrapper->stmt_location = pstmt->stmt_location;
								wrapper->stmt_len = pstmt->stmt_len;
								ProcessUtility(wrapper,
											   queryString,
											   PROCESS_UTILITY_SUBCOMMAND,
											   params,
											   NULL,
											   None_Receiver,
											   NULL);
								EventTriggerAlterTableStart(parsetree);
								EventTriggerAlterTableRelid(relid);
							}

							/* Need CCI between commands */
							if (lnext(l) != NULL)
								CommandCounterIncrement();
						}

						/* done */
						EventTriggerAlterTableEnd();
					}
					else
						ereport(NOTICE,
								(errmsg("relation \"%s\" does not exist, skipping",
										atstmt->relation->relname)));
				}

				/* ALTER TABLE stashes commands internally */
				commandCollected = true;
				break;

			case T_AlterDomainStmt:
				{
					AlterDomainStmt *stmt = (AlterDomainStmt *) parsetree;

					/*
					 * Some or all of these functions are recursive to cover
					 * inherited things, so permission checks are done there.
					 */
					switch (stmt->subtype)
					{
						case 'T':	/* ALTER DOMAIN DEFAULT */

							/*
							 * Recursively alter column default for table and,
							 * if requested, for descendants
							 */
							address =
								AlterDomainDefault(stmt->typeName,
												   stmt->def);
							break;
						case 'N':	/* ALTER DOMAIN DROP NOT NULL */
							address =
								AlterDomainNotNull(stmt->typeName,
												   false);
							break;
						case 'O':	/* ALTER DOMAIN SET NOT NULL */
							address =
								AlterDomainNotNull(stmt->typeName,
												   true);
							break;
						case 'C':	/* ADD CONSTRAINT */
							address =
								AlterDomainAddConstraint(stmt->typeName,
														 stmt->def,
														 &secondaryObject);
							break;
						case 'X':	/* DROP CONSTRAINT */
							address =
								AlterDomainDropConstraint(stmt->typeName,
														  stmt->name,
														  stmt->behavior,
														  stmt->missing_ok);
							break;
						case 'V':	/* VALIDATE CONSTRAINT */
							address =
								AlterDomainValidateConstraint(stmt->typeName,
															  stmt->name);
							break;
						default:	/* oops */
							elog(ERROR, "unrecognized alter domain type: %d",
								 (int) stmt->subtype);
							break;
					}
				}
				break;

				/*
				 * ************* object creation / destruction **************
				 */
			case T_DefineStmt:
				{
					DefineStmt *stmt = (DefineStmt *) parsetree;

					switch (stmt->kind)
					{
						case OBJECT_AGGREGATE:
							address =
								DefineAggregate(pstate, stmt->defnames, stmt->args,
												stmt->oldstyle,
												stmt->definition);
							break;
						case OBJECT_OPERATOR:
							Assert(stmt->args == NIL);
							address = DefineOperator(stmt->defnames,
													 stmt->definition);
							break;
						case OBJECT_TYPE:
							Assert(stmt->args == NIL);
							address = DefineType(pstate,
												 stmt->defnames,
												 stmt->definition);
							break;
						case OBJECT_TSPARSER:
							Assert(stmt->args == NIL);
							address = DefineTSParser(stmt->defnames,
													 stmt->definition);
							break;
						case OBJECT_TSDICTIONARY:
							Assert(stmt->args == NIL);
							address = DefineTSDictionary(stmt->defnames,
														 stmt->definition);
							break;
						case OBJECT_TSTEMPLATE:
							Assert(stmt->args == NIL);
							address = DefineTSTemplate(stmt->defnames,
													   stmt->definition);
							break;
						case OBJECT_TSCONFIGURATION:
							Assert(stmt->args == NIL);
							address = DefineTSConfiguration(stmt->defnames,
															stmt->definition,
															&secondaryObject);
							break;
						case OBJECT_COLLATION:
							Assert(stmt->args == NIL);
							address = DefineCollation(pstate,
													  stmt->defnames,
													  stmt->definition,
													  stmt->if_not_exists);
							break;
						default:
							elog(ERROR, "unrecognized define stmt type: %d",
								 (int) stmt->kind);
							break;
					}
				}
				break;

			case T_IndexStmt:	/* CREATE INDEX */
				{
					IndexStmt  *stmt = (IndexStmt *) parsetree;
					Oid			relid;
					LOCKMODE	lockmode;

					if (stmt->concurrent)
						PreventTransactionChain(isTopLevel,
												"CREATE INDEX CONCURRENTLY");

					/*
					 * Look up the relation OID just once, right here at the
					 * beginning, so that we don't end up repeating the name
					 * lookup later and latching onto a different relation
					 * partway through.  To avoid lock upgrade hazards, it's
					 * important that we take the strongest lock that will
					 * eventually be needed here, so the lockmode calculation
					 * needs to match what DefineIndex() does.
					 */
					lockmode = stmt->concurrent ? ShareUpdateExclusiveLock
						: ShareLock;
					relid =
						RangeVarGetRelidExtended(stmt->relation, lockmode,
												 false, false,
												 RangeVarCallbackOwnsRelation,
												 NULL);

					/* Run parse analysis ... */
					stmt = transformIndexStmt(relid, stmt, queryString);

					/* ... and do it */
					EventTriggerAlterTableStart(parsetree);
					address =
						DefineIndex(relid,	/* OID of heap relation */
									stmt,
									InvalidOid, /* no predefined OID */
									false,	/* is_alter_table */
									true,	/* check_rights */
									true,	/* check_not_in_use */
									false,	/* skip_build */
									false); /* quiet */

					/*
					 * Add the CREATE INDEX node itself to stash right away;
					 * if there were any commands stashed in the ALTER TABLE
					 * code, we need them to appear after this one.
					 */
					EventTriggerCollectSimpleCommand(address, secondaryObject,
													 parsetree);
					commandCollected = true;
					EventTriggerAlterTableEnd();
				}
				break;

			case T_CreateExtensionStmt:
				address = CreateExtension(pstate, (CreateExtensionStmt *) parsetree);
				break;

			case T_AlterExtensionStmt:
				address = ExecAlterExtensionStmt(pstate, (AlterExtensionStmt *) parsetree);
				break;

			case T_AlterExtensionContentsStmt:
				address = ExecAlterExtensionContentsStmt((AlterExtensionContentsStmt *) parsetree,
														 &secondaryObject);
				break;

			case T_CreateFdwStmt:
				address = CreateForeignDataWrapper((CreateFdwStmt *) parsetree);
				break;

			case T_AlterFdwStmt:
				address = AlterForeignDataWrapper((AlterFdwStmt *) parsetree);
				break;

			case T_CreateForeignServerStmt:
				address = CreateForeignServer((CreateForeignServerStmt *) parsetree);
				break;

			case T_AlterForeignServerStmt:
				address = AlterForeignServer((AlterForeignServerStmt *) parsetree);
				break;

			case T_CreateUserMappingStmt:
				address = CreateUserMapping((CreateUserMappingStmt *) parsetree);
				break;

			case T_AlterUserMappingStmt:
				address = AlterUserMapping((AlterUserMappingStmt *) parsetree);
				break;

			case T_DropUserMappingStmt:
				RemoveUserMapping((DropUserMappingStmt *) parsetree);
				/* no commands stashed for DROP */
				commandCollected = true;
				break;

			case T_ImportForeignSchemaStmt:
				ImportForeignSchema((ImportForeignSchemaStmt *) parsetree);
				/* commands are stashed inside ImportForeignSchema */
				commandCollected = true;
				break;

			case T_CompositeTypeStmt:	/* CREATE TYPE (composite) */
				{
					CompositeTypeStmt *stmt = (CompositeTypeStmt *) parsetree;

					address = DefineCompositeType(stmt->typevar,
												  stmt->coldeflist);
				}
				break;

			case T_CreateEnumStmt:	/* CREATE TYPE AS ENUM */
				address = DefineEnum((CreateEnumStmt *) parsetree);
				break;

			case T_CreateRangeStmt: /* CREATE TYPE AS RANGE */
				address = DefineRange((CreateRangeStmt *) parsetree);
				break;

			case T_AlterEnumStmt:	/* ALTER TYPE (enum) */
				address = AlterEnum((AlterEnumStmt *) parsetree, isTopLevel);
				break;

			case T_ViewStmt:	/* CREATE VIEW */
				EventTriggerAlterTableStart(parsetree);
				address = DefineView((ViewStmt *) parsetree, queryString,
									 pstmt->stmt_location, pstmt->stmt_len);
				EventTriggerCollectSimpleCommand(address, secondaryObject,
												 parsetree);
				/* stashed internally */
				commandCollected = true;
				EventTriggerAlterTableEnd();
				break;

			case T_CreateFunctionStmt:	/* CREATE FUNCTION */
				address = CreateFunction(pstate, (CreateFunctionStmt *) parsetree);
				break;

			case T_AlterFunctionStmt:	/* ALTER FUNCTION */
				address = AlterFunction(pstate, (AlterFunctionStmt *) parsetree);
				break;

			case T_RuleStmt:	/* CREATE RULE */
				address = DefineRule((RuleStmt *) parsetree, queryString);
				break;

			case T_CreateSeqStmt:
				address = DefineSequence(pstate, (CreateSeqStmt *) parsetree);
				break;

			case T_AlterSeqStmt:
				address = AlterSequence(pstate, (AlterSeqStmt *) parsetree);
				break;

			case T_CreateTableAsStmt:
				address = ExecCreateTableAs((CreateTableAsStmt *) parsetree,
											queryString, params, queryEnv,
											completionTag);
				break;

			case T_RefreshMatViewStmt:

				/*
				 * REFRESH CONCURRENTLY executes some DDL commands internally.
				 * Inhibit DDL command collection here to avoid those commands
				 * from showing up in the deparsed command queue.  The refresh
				 * command itself is queued, which is enough.
				 */
				EventTriggerInhibitCommandCollection();
				PG_TRY();
				{
					address = ExecRefreshMatView((RefreshMatViewStmt *) parsetree,
												 queryString, params, completionTag);
				}
				PG_CATCH();
				{
					EventTriggerUndoInhibitCommandCollection();
					PG_RE_THROW();
				}
				PG_END_TRY();
				EventTriggerUndoInhibitCommandCollection();
				break;

			case T_CreateTrigStmt:
				address = CreateTrigger((CreateTrigStmt *) parsetree,
										queryString, InvalidOid, InvalidOid,
										InvalidOid, InvalidOid, false);
				break;

			case T_CreatePLangStmt:
				address = CreateProceduralLanguage((CreatePLangStmt *) parsetree);
				break;

			case T_CreateDomainStmt:
				address = DefineDomain((CreateDomainStmt *) parsetree);
				break;

			case T_CreateConversionStmt:
				address = CreateConversionCommand((CreateConversionStmt *) parsetree);
				break;

			case T_CreateCastStmt:
				address = CreateCast((CreateCastStmt *) parsetree);
				break;

			case T_CreateOpClassStmt:
				DefineOpClass((CreateOpClassStmt *) parsetree);
				/* command is stashed in DefineOpClass */
				commandCollected = true;
				break;

			case T_CreateOpFamilyStmt:
				address = DefineOpFamily((CreateOpFamilyStmt *) parsetree);
				break;

			case T_CreateTransformStmt:
				address = CreateTransform((CreateTransformStmt *) parsetree);
				break;

			case T_AlterOpFamilyStmt:
				AlterOpFamily((AlterOpFamilyStmt *) parsetree);
				/* commands are stashed in AlterOpFamily */
				commandCollected = true;
				break;

			case T_AlterTSDictionaryStmt:
				address = AlterTSDictionary((AlterTSDictionaryStmt *) parsetree);
				break;

			case T_AlterTSConfigurationStmt:
				AlterTSConfiguration((AlterTSConfigurationStmt *) parsetree);
<<<<<<< HEAD
=======

>>>>>>> fdf521d6
				/*
				 * Commands are stashed in MakeConfigurationMapping and
				 * DropConfigurationMapping, which are called from
				 * AlterTSConfiguration
				 */
				commandCollected = true;
				break;

			case T_AlterTableMoveAllStmt:
				AlterTableMoveAll((AlterTableMoveAllStmt *) parsetree);
				/* commands are stashed in AlterTableMoveAll */
				commandCollected = true;
				break;

			case T_DropStmt:
				ExecDropStmt((DropStmt *) parsetree, isTopLevel);
				/* no commands stashed for DROP */
				commandCollected = true;
				break;

			case T_RenameStmt:
				address = ExecRenameStmt((RenameStmt *) parsetree);
				break;

			case T_AlterObjectDependsStmt:
				address =
					ExecAlterObjectDependsStmt((AlterObjectDependsStmt *) parsetree,
											   &secondaryObject);
				break;

			case T_AlterObjectSchemaStmt:
				address =
					ExecAlterObjectSchemaStmt((AlterObjectSchemaStmt *) parsetree,
											  &secondaryObject);
				break;

			case T_AlterOwnerStmt:
				address = ExecAlterOwnerStmt((AlterOwnerStmt *) parsetree);
				break;

			case T_AlterOperatorStmt:
				address = AlterOperator((AlterOperatorStmt *) parsetree);
				break;

			case T_CommentStmt:
				address = CommentObject((CommentStmt *) parsetree);
				break;

			case T_GrantStmt:
				ExecuteGrantStmt((GrantStmt *) parsetree);
				/* commands are stashed in ExecGrantStmt_oids */
				commandCollected = true;
				break;

			case T_DropOwnedStmt:
				DropOwnedObjects((DropOwnedStmt *) parsetree);
				/* no commands stashed for DROP */
				commandCollected = true;
				break;

			case T_AlterDefaultPrivilegesStmt:
				ExecAlterDefaultPrivilegesStmt(pstate, (AlterDefaultPrivilegesStmt *) parsetree);
				EventTriggerCollectAlterDefPrivs((AlterDefaultPrivilegesStmt *) parsetree);
				commandCollected = true;
				break;

			case T_CreatePolicyStmt:	/* CREATE POLICY */
				address = CreatePolicy((CreatePolicyStmt *) parsetree);
				break;

			case T_AlterPolicyStmt: /* ALTER POLICY */
				address = AlterPolicy((AlterPolicyStmt *) parsetree);
				break;

			case T_SecLabelStmt:
				address = ExecSecLabelStmt((SecLabelStmt *) parsetree);
				break;

			case T_CreateAmStmt:
				address = CreateAccessMethod((CreateAmStmt *) parsetree);
				break;

<<<<<<< HEAD
			case T_CreateGraphStmt:
				CreateGraphCommand((CreateGraphStmt *) parsetree, queryString);
				commandCollected = true;
				break;

			case T_CreateLabelStmt:
				CreateLabelCommand((CreateLabelStmt *) parsetree, queryString,
								   params);
				/* stashed internally */
				commandCollected = true;
				break;

			case T_CreateConstraintStmt:
				CreateConstraintCommand((CreateConstraintStmt *) parsetree,
										queryString, params);
				commandCollected = true;
				break;

			case T_DropConstraintStmt:
				DropConstraintCommand((DropConstraintStmt *) parsetree,
									  queryString, params);
				commandCollected = true;
				break;

			/* see above case T_IndexStmt */
			case T_CreatePropertyIndexStmt:
				{
					CreatePropertyIndexStmt *stmt;
					IndexStmt  *idxstmt;
					Oid			relid;
					LOCKMODE	lockmode;

					stmt = (CreatePropertyIndexStmt *) parsetree;
					if (stmt->concurrent)
						PreventTransactionChain(isTopLevel,
										"CREATE PROPERTY INDEX CONCURRENTLY");

					/* Parser prevent to input graph name for label. */
					Assert(stmt->relation->schemaname == NULL);
					stmt->relation->schemaname = get_graph_path(true);

					if (!RangeVarIsLabel(stmt->relation))
					{
						elog(ERROR, "label \"%s\" does not exist",
							 stmt->relation->relname);
					}

					/*
					 * Look up the relation OID just once, right here at the
					 * beginning, so that we don't end up repeating the name
					 * lookup later and latching onto a different relation
					 * partway through.  To avoid lock upgrade hazards, it's
					 * important that we take the strongest lock that will
					 * eventually be needed here, so the lockmode calculation
					 * needs to match what DefineIndex() does.
					 */
					lockmode = stmt->concurrent ? ShareUpdateExclusiveLock
												: ShareLock;
					relid =
						RangeVarGetRelidExtended(stmt->relation, lockmode,
												 false, false,
												 RangeVarCallbackOwnsRelation,
												 NULL);

					/* Run parse analysis ... */
					idxstmt = transformCreatePropertyIndexStmt(relid, stmt,
															   queryString);

					/* ... and do it */
					EventTriggerAlterTableStart(parsetree);
					address =
						DefineIndex(relid,		/* OID of heap relation */
									idxstmt,
									InvalidOid, /* no predefined OID */
									false,		/* is_alter_table */
									true,		/* check_rights */
									false,		/* skip_build */
									false);		/* quiet */

					/*
					 * Add the CREATE INDEX node itself to stash right away;
					 * if there were any commands stashed in the ALTER TABLE
					 * code, we need them to appear after this one.
					 */
					EventTriggerCollectSimpleCommand(address, secondaryObject,
													 parsetree);
					commandCollected = true;
					EventTriggerAlterTableEnd();
				}
=======
			case T_CreatePublicationStmt:
				address = CreatePublication((CreatePublicationStmt *) parsetree);
				break;

			case T_AlterPublicationStmt:
				AlterPublication((AlterPublicationStmt *) parsetree);

				/*
				 * AlterPublication calls EventTriggerCollectSimpleCommand
				 * directly
				 */
				commandCollected = true;
				break;

			case T_CreateSubscriptionStmt:
				address = CreateSubscription((CreateSubscriptionStmt *) parsetree,
											 isTopLevel);
				break;

			case T_AlterSubscriptionStmt:
				address = AlterSubscription((AlterSubscriptionStmt *) parsetree);
				break;

			case T_DropSubscriptionStmt:
				DropSubscription((DropSubscriptionStmt *) parsetree, isTopLevel);
				/* no commands stashed for DROP */
				commandCollected = true;
				break;

			case T_CreateStatsStmt:
				address = CreateStatistics((CreateStatsStmt *) parsetree);
				break;

			case T_AlterCollationStmt:
				address = AlterCollation((AlterCollationStmt *) parsetree);
>>>>>>> fdf521d6
				break;

			default:
				elog(ERROR, "unrecognized node type: %d",
					 (int) nodeTag(parsetree));
				break;
		}

		/*
		 * Remember the object so that ddl_command_end event triggers have
		 * access to it.
		 */
		if (!commandCollected)
			EventTriggerCollectSimpleCommand(address, secondaryObject,
											 parsetree);

		if (isCompleteQuery)
		{
			EventTriggerSQLDrop(parsetree);
			EventTriggerDDLCommandEnd(parsetree);
		}
	}
	PG_CATCH();
	{
		if (needCleanup)
			EventTriggerEndCompleteQuery();
		PG_RE_THROW();
	}
	PG_END_TRY();

	if (needCleanup)
		EventTriggerEndCompleteQuery();
}

/*
 * Dispatch function for DropStmt
 */
static void
ExecDropStmt(DropStmt *stmt, bool isTopLevel)
{
	switch (stmt->removeType)
	{
		case OBJECT_PROPERTY_INDEX:
			{
				char	   *graphname = get_graph_path(true);
				ListCell   *lc;

				Assert(stmt->concurrent == false);

				/* set graph path */
				foreach(lc, stmt->objects)
				{
					List	   *object = lfirst(lc);

					if (list_length(object) == 1)
						object = lcons(makeString(graphname), object);
					else
						ereport(ERROR,
								(errcode(ERRCODE_SYNTAX_ERROR),
								 errmsg("improper property index name")));
				}
			}
			/* fail through */

		case OBJECT_INDEX:
			if (stmt->concurrent)
				PreventTransactionChain(isTopLevel,
										"DROP INDEX CONCURRENTLY");
			/* fall through */

		case OBJECT_TABLE:
		case OBJECT_SEQUENCE:
		case OBJECT_VIEW:
		case OBJECT_MATVIEW:
		case OBJECT_FOREIGN_TABLE:
			RemoveRelations(stmt);
			break;

		default:
			RemoveObjects(stmt);
			break;
	}
}


/*
 * UtilityReturnsTuples
 *		Return "true" if this utility statement will send output to the
 *		destination.
 *
 * Generally, there should be a case here for each case in ProcessUtility
 * where "dest" is passed on.
 */
bool
UtilityReturnsTuples(Node *parsetree)
{
	switch (nodeTag(parsetree))
	{
		case T_FetchStmt:
			{
				FetchStmt  *stmt = (FetchStmt *) parsetree;
				Portal		portal;

				if (stmt->ismove)
					return false;
				portal = GetPortalByName(stmt->portalname);
				if (!PortalIsValid(portal))
					return false;	/* not our business to raise error */
				return portal->tupDesc ? true : false;
			}

		case T_ExecuteStmt:
			{
				ExecuteStmt *stmt = (ExecuteStmt *) parsetree;
				PreparedStatement *entry;

				entry = FetchPreparedStatement(stmt->name, false);
				if (!entry)
					return false;	/* not our business to raise error */
				if (entry->plansource->resultDesc)
					return true;
				return false;
			}

		case T_ExplainStmt:
			return true;

		case T_VariableShowStmt:
			return true;

		default:
			return false;
	}
}

/*
 * UtilityTupleDescriptor
 *		Fetch the actual output tuple descriptor for a utility statement
 *		for which UtilityReturnsTuples() previously returned "true".
 *
 * The returned descriptor is created in (or copied into) the current memory
 * context.
 */
TupleDesc
UtilityTupleDescriptor(Node *parsetree)
{
	switch (nodeTag(parsetree))
	{
		case T_FetchStmt:
			{
				FetchStmt  *stmt = (FetchStmt *) parsetree;
				Portal		portal;

				if (stmt->ismove)
					return NULL;
				portal = GetPortalByName(stmt->portalname);
				if (!PortalIsValid(portal))
					return NULL;	/* not our business to raise error */
				return CreateTupleDescCopy(portal->tupDesc);
			}

		case T_ExecuteStmt:
			{
				ExecuteStmt *stmt = (ExecuteStmt *) parsetree;
				PreparedStatement *entry;

				entry = FetchPreparedStatement(stmt->name, false);
				if (!entry)
					return NULL;	/* not our business to raise error */
				return FetchPreparedStatementResultDesc(entry);
			}

		case T_ExplainStmt:
			return ExplainResultDesc((ExplainStmt *) parsetree);

		case T_VariableShowStmt:
			{
				VariableShowStmt *n = (VariableShowStmt *) parsetree;

				return GetPGVariableResultDesc(n->name);
			}

		default:
			return NULL;
	}
}


/*
 * QueryReturnsTuples
 *		Return "true" if this Query will send output to the destination.
 */
#ifdef NOT_USED
bool
QueryReturnsTuples(Query *parsetree)
{
	switch (parsetree->commandType)
	{
		case CMD_SELECT:
			/* returns tuples */
			return true;
		case CMD_INSERT:
		case CMD_UPDATE:
		case CMD_DELETE:
			/* the forms with RETURNING return tuples */
			if (parsetree->returningList)
				return true;
			break;
		case CMD_UTILITY:
			return UtilityReturnsTuples(parsetree->utilityStmt);
		case CMD_UNKNOWN:
		case CMD_NOTHING:
			/* probably shouldn't get here */
			break;
	}
	return false;				/* default */
}
#endif


/*
 * UtilityContainsQuery
 *		Return the contained Query, or NULL if there is none
 *
 * Certain utility statements, such as EXPLAIN, contain a plannable Query.
 * This function encapsulates knowledge of exactly which ones do.
 * We assume it is invoked only on already-parse-analyzed statements
 * (else the contained parsetree isn't a Query yet).
 *
 * In some cases (currently, only EXPLAIN of CREATE TABLE AS/SELECT INTO and
 * CREATE MATERIALIZED VIEW), potentially Query-containing utility statements
 * can be nested.  This function will drill down to a non-utility Query, or
 * return NULL if none.
 */
Query *
UtilityContainsQuery(Node *parsetree)
{
	Query	   *qry;

	switch (nodeTag(parsetree))
	{
		case T_DeclareCursorStmt:
			qry = castNode(Query, ((DeclareCursorStmt *) parsetree)->query);
			if (qry->commandType == CMD_UTILITY)
				return UtilityContainsQuery(qry->utilityStmt);
			return qry;

		case T_ExplainStmt:
			qry = castNode(Query, ((ExplainStmt *) parsetree)->query);
			if (qry->commandType == CMD_UTILITY)
				return UtilityContainsQuery(qry->utilityStmt);
			return qry;

		case T_CreateTableAsStmt:
			qry = castNode(Query, ((CreateTableAsStmt *) parsetree)->query);
			if (qry->commandType == CMD_UTILITY)
				return UtilityContainsQuery(qry->utilityStmt);
			return qry;

		default:
			return NULL;
	}
}


/*
 * AlterObjectTypeCommandTag
 *		helper function for CreateCommandTag
 *
 * This covers most cases where ALTER is used with an ObjectType enum.
 */
static const char *
AlterObjectTypeCommandTag(ObjectType objtype)
{
	const char *tag;

	switch (objtype)
	{
		case OBJECT_AGGREGATE:
			tag = "ALTER AGGREGATE";
			break;
		case OBJECT_ATTRIBUTE:
			tag = "ALTER TYPE";
			break;
		case OBJECT_CAST:
			tag = "ALTER CAST";
			break;
		case OBJECT_COLLATION:
			tag = "ALTER COLLATION";
			break;
		case OBJECT_COLUMN:
			tag = "ALTER TABLE";
			break;
		case OBJECT_CONVERSION:
			tag = "ALTER CONVERSION";
			break;
		case OBJECT_DATABASE:
			tag = "ALTER DATABASE";
			break;
		case OBJECT_DOMAIN:
		case OBJECT_DOMCONSTRAINT:
			tag = "ALTER DOMAIN";
			break;
		case OBJECT_EXTENSION:
			tag = "ALTER EXTENSION";
			break;
		case OBJECT_FDW:
			tag = "ALTER FOREIGN DATA WRAPPER";
			break;
		case OBJECT_FOREIGN_SERVER:
			tag = "ALTER SERVER";
			break;
		case OBJECT_FOREIGN_TABLE:
			tag = "ALTER FOREIGN TABLE";
			break;
		case OBJECT_FUNCTION:
			tag = "ALTER FUNCTION";
			break;
		case OBJECT_INDEX:
			tag = "ALTER INDEX";
			break;
		case OBJECT_LANGUAGE:
			tag = "ALTER LANGUAGE";
			break;
		case OBJECT_LARGEOBJECT:
			tag = "ALTER LARGE OBJECT";
			break;
		case OBJECT_OPCLASS:
			tag = "ALTER OPERATOR CLASS";
			break;
		case OBJECT_OPERATOR:
			tag = "ALTER OPERATOR";
			break;
		case OBJECT_OPFAMILY:
			tag = "ALTER OPERATOR FAMILY";
			break;
		case OBJECT_POLICY:
			tag = "ALTER POLICY";
			break;
		case OBJECT_PROPERTY_INDEX:
			tag = "ALTER PROPERTY INDEX";
			break;
		case OBJECT_ROLE:
			tag = "ALTER ROLE";
			break;
		case OBJECT_RULE:
			tag = "ALTER RULE";
			break;
		case OBJECT_SCHEMA:
			tag = "ALTER SCHEMA";
			break;
		case OBJECT_SEQUENCE:
			tag = "ALTER SEQUENCE";
			break;
		case OBJECT_TABLE:
		case OBJECT_TABCONSTRAINT:
			tag = "ALTER TABLE";
			break;
		case OBJECT_TABLESPACE:
			tag = "ALTER TABLESPACE";
			break;
		case OBJECT_TRIGGER:
			tag = "ALTER TRIGGER";
			break;
		case OBJECT_EVENT_TRIGGER:
			tag = "ALTER EVENT TRIGGER";
			break;
		case OBJECT_TSCONFIGURATION:
			tag = "ALTER TEXT SEARCH CONFIGURATION";
			break;
		case OBJECT_TSDICTIONARY:
			tag = "ALTER TEXT SEARCH DICTIONARY";
			break;
		case OBJECT_TSPARSER:
			tag = "ALTER TEXT SEARCH PARSER";
			break;
		case OBJECT_TSTEMPLATE:
			tag = "ALTER TEXT SEARCH TEMPLATE";
			break;
		case OBJECT_TYPE:
			tag = "ALTER TYPE";
			break;
		case OBJECT_VIEW:
			tag = "ALTER VIEW";
			break;
		case OBJECT_MATVIEW:
			tag = "ALTER MATERIALIZED VIEW";
			break;
<<<<<<< HEAD
		case OBJECT_GRAPH:
			tag = "ALTER GRAPH";
			break;
		case OBJECT_VLABEL:
			tag = "ALTER VLABEL";
			break;
		case OBJECT_ELABEL:
			tag = "ALTER ELABEL";
=======
		case OBJECT_PUBLICATION:
			tag = "ALTER PUBLICATION";
			break;
		case OBJECT_SUBSCRIPTION:
			tag = "ALTER SUBSCRIPTION";
			break;
		case OBJECT_STATISTIC_EXT:
			tag = "ALTER STATISTICS";
>>>>>>> fdf521d6
			break;
		default:
			tag = "???";
			break;
	}

	return tag;
}

/*
 * CreateCommandTag
 *		utility to get a string representation of the command operation,
 *		given either a raw (un-analyzed) parsetree, an analyzed Query,
 *		or a PlannedStmt.
 *
 * This must handle all command types, but since the vast majority
 * of 'em are utility commands, it seems sensible to keep it here.
 *
 * NB: all result strings must be shorter than COMPLETION_TAG_BUFSIZE.
 * Also, the result must point at a true constant (permanent storage).
 */
const char *
CreateCommandTag(Node *parsetree)
{
	const char *tag;

	switch (nodeTag(parsetree))
	{
			/* recurse if we're given a RawStmt */
		case T_RawStmt:
			tag = CreateCommandTag(((RawStmt *) parsetree)->stmt);
			break;

			/* raw plannable queries */
		case T_InsertStmt:
			tag = "INSERT";
			break;

		case T_DeleteStmt:
			tag = "DELETE";
			break;

		case T_UpdateStmt:
			tag = "UPDATE";
			break;

		case T_SelectStmt:
			tag = "SELECT";
			break;

		case T_CypherStmt:
			tag = "CYPHER";
			break;

			/* utility statements --- same whether raw or cooked */
		case T_TransactionStmt:
			{
				TransactionStmt *stmt = (TransactionStmt *) parsetree;

				switch (stmt->kind)
				{
					case TRANS_STMT_BEGIN:
						tag = "BEGIN";
						break;

					case TRANS_STMT_START:
						tag = "START TRANSACTION";
						break;

					case TRANS_STMT_COMMIT:
						tag = "COMMIT";
						break;

					case TRANS_STMT_ROLLBACK:
					case TRANS_STMT_ROLLBACK_TO:
						tag = "ROLLBACK";
						break;

					case TRANS_STMT_SAVEPOINT:
						tag = "SAVEPOINT";
						break;

					case TRANS_STMT_RELEASE:
						tag = "RELEASE";
						break;

					case TRANS_STMT_PREPARE:
						tag = "PREPARE TRANSACTION";
						break;

					case TRANS_STMT_COMMIT_PREPARED:
						tag = "COMMIT PREPARED";
						break;

					case TRANS_STMT_ROLLBACK_PREPARED:
						tag = "ROLLBACK PREPARED";
						break;

					default:
						tag = "???";
						break;
				}
			}
			break;

		case T_DeclareCursorStmt:
			tag = "DECLARE CURSOR";
			break;

		case T_ClosePortalStmt:
			{
				ClosePortalStmt *stmt = (ClosePortalStmt *) parsetree;

				if (stmt->portalname == NULL)
					tag = "CLOSE CURSOR ALL";
				else
					tag = "CLOSE CURSOR";
			}
			break;

		case T_FetchStmt:
			{
				FetchStmt  *stmt = (FetchStmt *) parsetree;

				tag = (stmt->ismove) ? "MOVE" : "FETCH";
			}
			break;

		case T_CreateDomainStmt:
			tag = "CREATE DOMAIN";
			break;

		case T_CreateSchemaStmt:
			tag = "CREATE SCHEMA";
			break;

		case T_CreateStmt:
			tag = "CREATE TABLE";
			break;

		case T_CreateGraphStmt:
			tag = "CREATE GRAPH";
			break;

		case T_CreateLabelStmt:
			{
				CreateLabelStmt *stmt = (CreateLabelStmt *) parsetree;

				switch (stmt->labelKind)
				{
					case LABEL_VERTEX:
						tag = "CREATE VLABEL";
						break;
					case LABEL_EDGE:
						tag = "CREATE ELABEL";
						break;
					default:
						tag = "???";
						break;
				}
			}
			break;
		case T_CreateConstraintStmt:
			tag = "CREATE CONSTRAINT";
			break;
		case T_DropConstraintStmt:
			tag = "DROP CONSTRAINT";
			break;

		case T_AlterLabelStmt:
			{
				switch (((AlterLabelStmt*) parsetree)->relkind)
				{
					case OBJECT_VLABEL:
						tag = "ALTER VLABEL";
						break;
					case OBJECT_ELABEL:
						tag = "ALTER ELABEL";
						break;
					default:
						tag = "???";
						break;
				}
			}
			break;

		case T_CreatePropertyIndexStmt:
			tag = "CREATE PROPERTY INDEX";
			break;

		case T_CreateTableSpaceStmt:
			tag = "CREATE TABLESPACE";
			break;

		case T_DropTableSpaceStmt:
			tag = "DROP TABLESPACE";
			break;

		case T_AlterTableSpaceOptionsStmt:
			tag = "ALTER TABLESPACE";
			break;

		case T_CreateExtensionStmt:
			tag = "CREATE EXTENSION";
			break;

		case T_AlterExtensionStmt:
			tag = "ALTER EXTENSION";
			break;

		case T_AlterExtensionContentsStmt:
			tag = "ALTER EXTENSION";
			break;

		case T_CreateFdwStmt:
			tag = "CREATE FOREIGN DATA WRAPPER";
			break;

		case T_AlterFdwStmt:
			tag = "ALTER FOREIGN DATA WRAPPER";
			break;

		case T_CreateForeignServerStmt:
			tag = "CREATE SERVER";
			break;

		case T_AlterForeignServerStmt:
			tag = "ALTER SERVER";
			break;

		case T_CreateUserMappingStmt:
			tag = "CREATE USER MAPPING";
			break;

		case T_AlterUserMappingStmt:
			tag = "ALTER USER MAPPING";
			break;

		case T_DropUserMappingStmt:
			tag = "DROP USER MAPPING";
			break;

		case T_CreateForeignTableStmt:
			tag = "CREATE FOREIGN TABLE";
			break;

		case T_ImportForeignSchemaStmt:
			tag = "IMPORT FOREIGN SCHEMA";
			break;

		case T_DropStmt:
			switch (((DropStmt *) parsetree)->removeType)
			{
				case OBJECT_TABLE:
					tag = "DROP TABLE";
					break;
				case OBJECT_SEQUENCE:
					tag = "DROP SEQUENCE";
					break;
				case OBJECT_VIEW:
					tag = "DROP VIEW";
					break;
				case OBJECT_MATVIEW:
					tag = "DROP MATERIALIZED VIEW";
					break;
				case OBJECT_INDEX:
					tag = "DROP INDEX";
					break;
				case OBJECT_PROPERTY_INDEX:
					tag = "DROP PROPERTY INDEX";
					break;
				case OBJECT_TYPE:
					tag = "DROP TYPE";
					break;
				case OBJECT_DOMAIN:
					tag = "DROP DOMAIN";
					break;
				case OBJECT_COLLATION:
					tag = "DROP COLLATION";
					break;
				case OBJECT_CONVERSION:
					tag = "DROP CONVERSION";
					break;
				case OBJECT_SCHEMA:
					tag = "DROP SCHEMA";
					break;
				case OBJECT_TSPARSER:
					tag = "DROP TEXT SEARCH PARSER";
					break;
				case OBJECT_TSDICTIONARY:
					tag = "DROP TEXT SEARCH DICTIONARY";
					break;
				case OBJECT_TSTEMPLATE:
					tag = "DROP TEXT SEARCH TEMPLATE";
					break;
				case OBJECT_TSCONFIGURATION:
					tag = "DROP TEXT SEARCH CONFIGURATION";
					break;
				case OBJECT_FOREIGN_TABLE:
					tag = "DROP FOREIGN TABLE";
					break;
				case OBJECT_EXTENSION:
					tag = "DROP EXTENSION";
					break;
				case OBJECT_FUNCTION:
					tag = "DROP FUNCTION";
					break;
				case OBJECT_AGGREGATE:
					tag = "DROP AGGREGATE";
					break;
				case OBJECT_OPERATOR:
					tag = "DROP OPERATOR";
					break;
				case OBJECT_LANGUAGE:
					tag = "DROP LANGUAGE";
					break;
				case OBJECT_CAST:
					tag = "DROP CAST";
					break;
				case OBJECT_TRIGGER:
					tag = "DROP TRIGGER";
					break;
				case OBJECT_EVENT_TRIGGER:
					tag = "DROP EVENT TRIGGER";
					break;
				case OBJECT_RULE:
					tag = "DROP RULE";
					break;
				case OBJECT_FDW:
					tag = "DROP FOREIGN DATA WRAPPER";
					break;
				case OBJECT_FOREIGN_SERVER:
					tag = "DROP SERVER";
					break;
				case OBJECT_OPCLASS:
					tag = "DROP OPERATOR CLASS";
					break;
				case OBJECT_OPFAMILY:
					tag = "DROP OPERATOR FAMILY";
					break;
				case OBJECT_POLICY:
					tag = "DROP POLICY";
					break;
				case OBJECT_TRANSFORM:
					tag = "DROP TRANSFORM";
					break;
				case OBJECT_ACCESS_METHOD:
					tag = "DROP ACCESS METHOD";
					break;
<<<<<<< HEAD
				case OBJECT_GRAPH:
					tag = "DROP GRAPH";
					break;
				case OBJECT_ELABEL:
					tag = "DROP ELABEL";
					break;
				case OBJECT_VLABEL:
					tag = "DROP VLABEL";
=======
				case OBJECT_PUBLICATION:
					tag = "DROP PUBLICATION";
					break;
				case OBJECT_STATISTIC_EXT:
					tag = "DROP STATISTICS";
>>>>>>> fdf521d6
					break;
				default:
					tag = "???";
			}
			break;

		case T_TruncateStmt:
			tag = "TRUNCATE TABLE";
			break;

		case T_CommentStmt:
			tag = "COMMENT";
			break;

		case T_SecLabelStmt:
			tag = "SECURITY LABEL";
			break;

		case T_CopyStmt:
			tag = "COPY";
			break;

		case T_RenameStmt:
			tag = AlterObjectTypeCommandTag(((RenameStmt *) parsetree)->renameType);
			break;

		case T_AlterObjectDependsStmt:
			tag = AlterObjectTypeCommandTag(((AlterObjectDependsStmt *) parsetree)->objectType);
			break;

		case T_AlterObjectSchemaStmt:
			tag = AlterObjectTypeCommandTag(((AlterObjectSchemaStmt *) parsetree)->objectType);
			break;

		case T_AlterOwnerStmt:
			tag = AlterObjectTypeCommandTag(((AlterOwnerStmt *) parsetree)->objectType);
			break;

		case T_AlterTableMoveAllStmt:
			tag = AlterObjectTypeCommandTag(((AlterTableMoveAllStmt *) parsetree)->objtype);
			break;

		case T_AlterTableStmt:
			tag = AlterObjectTypeCommandTag(((AlterTableStmt *) parsetree)->relkind);
			break;

		case T_AlterDomainStmt:
			tag = "ALTER DOMAIN";
			break;

		case T_AlterFunctionStmt:
			tag = "ALTER FUNCTION";
			break;

		case T_GrantStmt:
			{
				GrantStmt  *stmt = (GrantStmt *) parsetree;

				tag = (stmt->is_grant) ? "GRANT" : "REVOKE";
			}
			break;

		case T_GrantRoleStmt:
			{
				GrantRoleStmt *stmt = (GrantRoleStmt *) parsetree;

				tag = (stmt->is_grant) ? "GRANT ROLE" : "REVOKE ROLE";
			}
			break;

		case T_AlterDefaultPrivilegesStmt:
			tag = "ALTER DEFAULT PRIVILEGES";
			break;

		case T_DefineStmt:
			switch (((DefineStmt *) parsetree)->kind)
			{
				case OBJECT_AGGREGATE:
					tag = "CREATE AGGREGATE";
					break;
				case OBJECT_OPERATOR:
					tag = "CREATE OPERATOR";
					break;
				case OBJECT_TYPE:
					tag = "CREATE TYPE";
					break;
				case OBJECT_TSPARSER:
					tag = "CREATE TEXT SEARCH PARSER";
					break;
				case OBJECT_TSDICTIONARY:
					tag = "CREATE TEXT SEARCH DICTIONARY";
					break;
				case OBJECT_TSTEMPLATE:
					tag = "CREATE TEXT SEARCH TEMPLATE";
					break;
				case OBJECT_TSCONFIGURATION:
					tag = "CREATE TEXT SEARCH CONFIGURATION";
					break;
				case OBJECT_COLLATION:
					tag = "CREATE COLLATION";
					break;
				case OBJECT_ACCESS_METHOD:
					tag = "CREATE ACCESS METHOD";
					break;
				default:
					tag = "???";
			}
			break;

		case T_CompositeTypeStmt:
			tag = "CREATE TYPE";
			break;

		case T_CreateEnumStmt:
			tag = "CREATE TYPE";
			break;

		case T_CreateRangeStmt:
			tag = "CREATE TYPE";
			break;

		case T_AlterEnumStmt:
			tag = "ALTER TYPE";
			break;

		case T_ViewStmt:
			tag = "CREATE VIEW";
			break;

		case T_CreateFunctionStmt:
			tag = "CREATE FUNCTION";
			break;

		case T_IndexStmt:
			tag = "CREATE INDEX";
			break;

		case T_RuleStmt:
			tag = "CREATE RULE";
			break;

		case T_CreateSeqStmt:
			tag = "CREATE SEQUENCE";
			break;

		case T_AlterSeqStmt:
			tag = "ALTER SEQUENCE";
			break;

		case T_DoStmt:
			tag = "DO";
			break;

		case T_CreatedbStmt:
			tag = "CREATE DATABASE";
			break;

		case T_AlterDatabaseStmt:
			tag = "ALTER DATABASE";
			break;

		case T_AlterDatabaseSetStmt:
			tag = "ALTER DATABASE";
			break;

		case T_DropdbStmt:
			tag = "DROP DATABASE";
			break;

		case T_NotifyStmt:
			tag = "NOTIFY";
			break;

		case T_ListenStmt:
			tag = "LISTEN";
			break;

		case T_UnlistenStmt:
			tag = "UNLISTEN";
			break;

		case T_LoadStmt:
			tag = "LOAD";
			break;

		case T_ClusterStmt:
			tag = "CLUSTER";
			break;

		case T_VacuumStmt:
			if (((VacuumStmt *) parsetree)->options & VACOPT_VACUUM)
				tag = "VACUUM";
			else
				tag = "ANALYZE";
			break;

		case T_ExplainStmt:
			tag = "EXPLAIN";
			break;

		case T_CreateTableAsStmt:
			switch (((CreateTableAsStmt *) parsetree)->relkind)
			{
				case OBJECT_TABLE:
					if (((CreateTableAsStmt *) parsetree)->is_select_into)
						tag = "SELECT INTO";
					else
						tag = "CREATE TABLE AS";
					break;
				case OBJECT_MATVIEW:
					tag = "CREATE MATERIALIZED VIEW";
					break;
				default:
					tag = "???";
			}
			break;

		case T_RefreshMatViewStmt:
			tag = "REFRESH MATERIALIZED VIEW";
			break;

		case T_AlterSystemStmt:
			tag = "ALTER SYSTEM";
			break;

		case T_VariableSetStmt:
			switch (((VariableSetStmt *) parsetree)->kind)
			{
				case VAR_SET_VALUE:
				case VAR_SET_CURRENT:
				case VAR_SET_DEFAULT:
				case VAR_SET_MULTI:
					tag = "SET";
					break;
				case VAR_RESET:
				case VAR_RESET_ALL:
					tag = "RESET";
					break;
				default:
					tag = "???";
			}
			break;

		case T_VariableShowStmt:
			tag = "SHOW";
			break;

		case T_DiscardStmt:
			switch (((DiscardStmt *) parsetree)->target)
			{
				case DISCARD_ALL:
					tag = "DISCARD ALL";
					break;
				case DISCARD_PLANS:
					tag = "DISCARD PLANS";
					break;
				case DISCARD_TEMP:
					tag = "DISCARD TEMP";
					break;
				case DISCARD_SEQUENCES:
					tag = "DISCARD SEQUENCES";
					break;
				default:
					tag = "???";
			}
			break;

		case T_CreateTransformStmt:
			tag = "CREATE TRANSFORM";
			break;

		case T_CreateTrigStmt:
			tag = "CREATE TRIGGER";
			break;

		case T_CreateEventTrigStmt:
			tag = "CREATE EVENT TRIGGER";
			break;

		case T_AlterEventTrigStmt:
			tag = "ALTER EVENT TRIGGER";
			break;

		case T_CreatePLangStmt:
			tag = "CREATE LANGUAGE";
			break;

		case T_CreateRoleStmt:
			tag = "CREATE ROLE";
			break;

		case T_AlterRoleStmt:
			tag = "ALTER ROLE";
			break;

		case T_AlterRoleSetStmt:
			tag = "ALTER ROLE";
			break;

		case T_DropRoleStmt:
			tag = "DROP ROLE";
			break;

		case T_DropOwnedStmt:
			tag = "DROP OWNED";
			break;

		case T_ReassignOwnedStmt:
			tag = "REASSIGN OWNED";
			break;

		case T_LockStmt:
			tag = "LOCK TABLE";
			break;

		case T_ConstraintsSetStmt:
			tag = "SET CONSTRAINTS";
			break;

		case T_CheckPointStmt:
			tag = "CHECKPOINT";
			break;

		case T_ReindexStmt:
			tag = "REINDEX";
			break;

		case T_CreateConversionStmt:
			tag = "CREATE CONVERSION";
			break;

		case T_CreateCastStmt:
			tag = "CREATE CAST";
			break;

		case T_CreateOpClassStmt:
			tag = "CREATE OPERATOR CLASS";
			break;

		case T_CreateOpFamilyStmt:
			tag = "CREATE OPERATOR FAMILY";
			break;

		case T_AlterOpFamilyStmt:
			tag = "ALTER OPERATOR FAMILY";
			break;

		case T_AlterOperatorStmt:
			tag = "ALTER OPERATOR";
			break;

		case T_AlterTSDictionaryStmt:
			tag = "ALTER TEXT SEARCH DICTIONARY";
			break;

		case T_AlterTSConfigurationStmt:
			tag = "ALTER TEXT SEARCH CONFIGURATION";
			break;

		case T_CreatePolicyStmt:
			tag = "CREATE POLICY";
			break;

		case T_AlterPolicyStmt:
			tag = "ALTER POLICY";
			break;

		case T_CreateAmStmt:
			tag = "CREATE ACCESS METHOD";
			break;

		case T_CreatePublicationStmt:
			tag = "CREATE PUBLICATION";
			break;

		case T_AlterPublicationStmt:
			tag = "ALTER PUBLICATION";
			break;

		case T_CreateSubscriptionStmt:
			tag = "CREATE SUBSCRIPTION";
			break;

		case T_AlterSubscriptionStmt:
			tag = "ALTER SUBSCRIPTION";
			break;

		case T_DropSubscriptionStmt:
			tag = "DROP SUBSCRIPTION";
			break;

		case T_AlterCollationStmt:
			tag = "ALTER COLLATION";
			break;

		case T_PrepareStmt:
			tag = "PREPARE";
			break;

		case T_ExecuteStmt:
			tag = "EXECUTE";
			break;

		case T_CreateStatsStmt:
			tag = "CREATE STATISTICS";
			break;

		case T_DeallocateStmt:
			{
				DeallocateStmt *stmt = (DeallocateStmt *) parsetree;

				if (stmt->name == NULL)
					tag = "DEALLOCATE ALL";
				else
					tag = "DEALLOCATE";
			}
			break;

			/* already-planned queries */
		case T_PlannedStmt:
			{
				PlannedStmt *stmt = (PlannedStmt *) parsetree;

				switch (stmt->commandType)
				{
					case CMD_SELECT:

						/*
						 * We take a little extra care here so that the result
						 * will be useful for complaints about read-only
						 * statements
						 */
						if (stmt->rowMarks != NIL)
						{
							/* not 100% but probably close enough */
							switch (((PlanRowMark *) linitial(stmt->rowMarks))->strength)
							{
								case LCS_FORKEYSHARE:
									tag = "SELECT FOR KEY SHARE";
									break;
								case LCS_FORSHARE:
									tag = "SELECT FOR SHARE";
									break;
								case LCS_FORNOKEYUPDATE:
									tag = "SELECT FOR NO KEY UPDATE";
									break;
								case LCS_FORUPDATE:
									tag = "SELECT FOR UPDATE";
									break;
								default:
									tag = "SELECT";
									break;
							}
						}
						else
							tag = "SELECT";
						break;
					case CMD_UPDATE:
						tag = "UPDATE";
						break;
					case CMD_INSERT:
						tag = "INSERT";
						break;
					case CMD_DELETE:
						tag = "DELETE";
						break;
					case CMD_UTILITY:
						tag = CreateCommandTag(stmt->utilityStmt);
						break;
					default:
						elog(WARNING, "unrecognized commandType: %d",
							 (int) stmt->commandType);
						tag = "???";
						break;
				}
			}
			break;

			/* parsed-and-rewritten-but-not-planned queries */
		case T_Query:
			{
				Query	   *stmt = (Query *) parsetree;

				switch (stmt->commandType)
				{
					case CMD_SELECT:

						/*
						 * We take a little extra care here so that the result
						 * will be useful for complaints about read-only
						 * statements
						 */
						if (stmt->rowMarks != NIL)
						{
							/* not 100% but probably close enough */
							switch (((RowMarkClause *) linitial(stmt->rowMarks))->strength)
							{
								case LCS_FORKEYSHARE:
									tag = "SELECT FOR KEY SHARE";
									break;
								case LCS_FORSHARE:
									tag = "SELECT FOR SHARE";
									break;
								case LCS_FORNOKEYUPDATE:
									tag = "SELECT FOR NO KEY UPDATE";
									break;
								case LCS_FORUPDATE:
									tag = "SELECT FOR UPDATE";
									break;
								default:
									tag = "???";
									break;
							}
						}
						else
							tag = "SELECT";
						break;
					case CMD_UPDATE:
						tag = "UPDATE";
						break;
					case CMD_INSERT:
						tag = "INSERT";
						break;
					case CMD_DELETE:
						tag = "DELETE";
						break;
					case CMD_UTILITY:
						tag = CreateCommandTag(stmt->utilityStmt);
						break;
					default:
						elog(WARNING, "unrecognized commandType: %d",
							 (int) stmt->commandType);
						tag = "???";
						break;
				}
			}
			break;

		default:
			elog(WARNING, "unrecognized node type: %d",
				 (int) nodeTag(parsetree));
			tag = "???";
			break;
	}

	return tag;
}


/*
 * GetCommandLogLevel
 *		utility to get the minimum log_statement level for a command,
 *		given either a raw (un-analyzed) parsetree, an analyzed Query,
 *		or a PlannedStmt.
 *
 * This must handle all command types, but since the vast majority
 * of 'em are utility commands, it seems sensible to keep it here.
 */
LogStmtLevel
GetCommandLogLevel(Node *parsetree)
{
	LogStmtLevel lev;

	switch (nodeTag(parsetree))
	{
			/* recurse if we're given a RawStmt */
		case T_RawStmt:
			lev = GetCommandLogLevel(((RawStmt *) parsetree)->stmt);
			break;

			/* raw plannable queries */
		case T_InsertStmt:
		case T_DeleteStmt:
		case T_UpdateStmt:
			lev = LOGSTMT_MOD;
			break;

		case T_SelectStmt:
			if (((SelectStmt *) parsetree)->intoClause)
				lev = LOGSTMT_DDL;	/* SELECT INTO */
			else
				lev = LOGSTMT_ALL;
			break;

		case T_CypherStmt:
			lev = LOGSTMT_ALL;
			break;

			/* utility statements --- same whether raw or cooked */
		case T_TransactionStmt:
			lev = LOGSTMT_ALL;
			break;

		case T_DeclareCursorStmt:
			lev = LOGSTMT_ALL;
			break;

		case T_ClosePortalStmt:
			lev = LOGSTMT_ALL;
			break;

		case T_FetchStmt:
			lev = LOGSTMT_ALL;
			break;

		case T_CreateSchemaStmt:
			lev = LOGSTMT_DDL;
			break;

		case T_CreateStmt:
		case T_CreateForeignTableStmt:
			lev = LOGSTMT_DDL;
			break;

		case T_CreateGraphStmt:
			lev = LOGSTMT_DDL;
			break;

		case T_CreateLabelStmt:
		case T_AlterLabelStmt:
		case T_CreateConstraintStmt:
		case T_DropConstraintStmt:
		case T_CreatePropertyIndexStmt:
			lev = LOGSTMT_DDL;
			break;

		case T_CreateTableSpaceStmt:
		case T_DropTableSpaceStmt:
		case T_AlterTableSpaceOptionsStmt:
			lev = LOGSTMT_DDL;
			break;

		case T_CreateExtensionStmt:
		case T_AlterExtensionStmt:
		case T_AlterExtensionContentsStmt:
			lev = LOGSTMT_DDL;
			break;

		case T_CreateFdwStmt:
		case T_AlterFdwStmt:
		case T_CreateForeignServerStmt:
		case T_AlterForeignServerStmt:
		case T_CreateUserMappingStmt:
		case T_AlterUserMappingStmt:
		case T_DropUserMappingStmt:
		case T_ImportForeignSchemaStmt:
			lev = LOGSTMT_DDL;
			break;

		case T_DropStmt:
			lev = LOGSTMT_DDL;
			break;

		case T_TruncateStmt:
			lev = LOGSTMT_MOD;
			break;

		case T_CommentStmt:
			lev = LOGSTMT_DDL;
			break;

		case T_SecLabelStmt:
			lev = LOGSTMT_DDL;
			break;

		case T_CopyStmt:
			if (((CopyStmt *) parsetree)->is_from)
				lev = LOGSTMT_MOD;
			else
				lev = LOGSTMT_ALL;
			break;

		case T_PrepareStmt:
			{
				PrepareStmt *stmt = (PrepareStmt *) parsetree;

				/* Look through a PREPARE to the contained stmt */
				lev = GetCommandLogLevel(stmt->query);
			}
			break;

		case T_ExecuteStmt:
			{
				ExecuteStmt *stmt = (ExecuteStmt *) parsetree;
				PreparedStatement *ps;

				/* Look through an EXECUTE to the referenced stmt */
				ps = FetchPreparedStatement(stmt->name, false);
				if (ps && ps->plansource->raw_parse_tree)
					lev = GetCommandLogLevel(ps->plansource->raw_parse_tree->stmt);
				else
					lev = LOGSTMT_ALL;
			}
			break;

		case T_DeallocateStmt:
			lev = LOGSTMT_ALL;
			break;

		case T_RenameStmt:
			lev = LOGSTMT_DDL;
			break;

		case T_AlterObjectDependsStmt:
			lev = LOGSTMT_DDL;
			break;

		case T_AlterObjectSchemaStmt:
			lev = LOGSTMT_DDL;
			break;

		case T_AlterOwnerStmt:
			lev = LOGSTMT_DDL;
			break;

		case T_AlterOperatorStmt:
			lev = LOGSTMT_DDL;
			break;

		case T_AlterTableMoveAllStmt:
		case T_AlterTableStmt:
			lev = LOGSTMT_DDL;
			break;

		case T_AlterDomainStmt:
			lev = LOGSTMT_DDL;
			break;

		case T_GrantStmt:
			lev = LOGSTMT_DDL;
			break;

		case T_GrantRoleStmt:
			lev = LOGSTMT_DDL;
			break;

		case T_AlterDefaultPrivilegesStmt:
			lev = LOGSTMT_DDL;
			break;

		case T_DefineStmt:
			lev = LOGSTMT_DDL;
			break;

		case T_CompositeTypeStmt:
			lev = LOGSTMT_DDL;
			break;

		case T_CreateEnumStmt:
			lev = LOGSTMT_DDL;
			break;

		case T_CreateRangeStmt:
			lev = LOGSTMT_DDL;
			break;

		case T_AlterEnumStmt:
			lev = LOGSTMT_DDL;
			break;

		case T_ViewStmt:
			lev = LOGSTMT_DDL;
			break;

		case T_CreateFunctionStmt:
			lev = LOGSTMT_DDL;
			break;

		case T_AlterFunctionStmt:
			lev = LOGSTMT_DDL;
			break;

		case T_IndexStmt:
			lev = LOGSTMT_DDL;
			break;

		case T_RuleStmt:
			lev = LOGSTMT_DDL;
			break;

		case T_CreateSeqStmt:
			lev = LOGSTMT_DDL;
			break;

		case T_AlterSeqStmt:
			lev = LOGSTMT_DDL;
			break;

		case T_DoStmt:
			lev = LOGSTMT_ALL;
			break;

		case T_CreatedbStmt:
			lev = LOGSTMT_DDL;
			break;

		case T_AlterDatabaseStmt:
			lev = LOGSTMT_DDL;
			break;

		case T_AlterDatabaseSetStmt:
			lev = LOGSTMT_DDL;
			break;

		case T_DropdbStmt:
			lev = LOGSTMT_DDL;
			break;

		case T_NotifyStmt:
			lev = LOGSTMT_ALL;
			break;

		case T_ListenStmt:
			lev = LOGSTMT_ALL;
			break;

		case T_UnlistenStmt:
			lev = LOGSTMT_ALL;
			break;

		case T_LoadStmt:
			lev = LOGSTMT_ALL;
			break;

		case T_ClusterStmt:
			lev = LOGSTMT_DDL;
			break;

		case T_VacuumStmt:
			lev = LOGSTMT_ALL;
			break;

		case T_ExplainStmt:
			{
				ExplainStmt *stmt = (ExplainStmt *) parsetree;
				bool		analyze = false;
				ListCell   *lc;

				/* Look through an EXPLAIN ANALYZE to the contained stmt */
				foreach(lc, stmt->options)
				{
					DefElem    *opt = (DefElem *) lfirst(lc);

					if (strcmp(opt->defname, "analyze") == 0)
						analyze = defGetBoolean(opt);
					/* don't "break", as explain.c will use the last value */
				}
				if (analyze)
					return GetCommandLogLevel(stmt->query);

				/* Plain EXPLAIN isn't so interesting */
				lev = LOGSTMT_ALL;
			}
			break;

		case T_CreateTableAsStmt:
			lev = LOGSTMT_DDL;
			break;

		case T_RefreshMatViewStmt:
			lev = LOGSTMT_DDL;
			break;

		case T_AlterSystemStmt:
			lev = LOGSTMT_DDL;
			break;

		case T_VariableSetStmt:
			lev = LOGSTMT_ALL;
			break;

		case T_VariableShowStmt:
			lev = LOGSTMT_ALL;
			break;

		case T_DiscardStmt:
			lev = LOGSTMT_ALL;
			break;

		case T_CreateTrigStmt:
			lev = LOGSTMT_DDL;
			break;

		case T_CreateEventTrigStmt:
			lev = LOGSTMT_DDL;
			break;

		case T_AlterEventTrigStmt:
			lev = LOGSTMT_DDL;
			break;

		case T_CreatePLangStmt:
			lev = LOGSTMT_DDL;
			break;

		case T_CreateDomainStmt:
			lev = LOGSTMT_DDL;
			break;

		case T_CreateRoleStmt:
			lev = LOGSTMT_DDL;
			break;

		case T_AlterRoleStmt:
			lev = LOGSTMT_DDL;
			break;

		case T_AlterRoleSetStmt:
			lev = LOGSTMT_DDL;
			break;

		case T_DropRoleStmt:
			lev = LOGSTMT_DDL;
			break;

		case T_DropOwnedStmt:
			lev = LOGSTMT_DDL;
			break;

		case T_ReassignOwnedStmt:
			lev = LOGSTMT_DDL;
			break;

		case T_LockStmt:
			lev = LOGSTMT_ALL;
			break;

		case T_ConstraintsSetStmt:
			lev = LOGSTMT_ALL;
			break;

		case T_CheckPointStmt:
			lev = LOGSTMT_ALL;
			break;

		case T_ReindexStmt:
			lev = LOGSTMT_ALL;	/* should this be DDL? */
			break;

		case T_CreateConversionStmt:
			lev = LOGSTMT_DDL;
			break;

		case T_CreateCastStmt:
			lev = LOGSTMT_DDL;
			break;

		case T_CreateOpClassStmt:
			lev = LOGSTMT_DDL;
			break;

		case T_CreateOpFamilyStmt:
			lev = LOGSTMT_DDL;
			break;

		case T_CreateTransformStmt:
			lev = LOGSTMT_DDL;
			break;

		case T_AlterOpFamilyStmt:
			lev = LOGSTMT_DDL;
			break;

		case T_CreatePolicyStmt:
			lev = LOGSTMT_DDL;
			break;

		case T_AlterPolicyStmt:
			lev = LOGSTMT_DDL;
			break;

		case T_AlterTSDictionaryStmt:
			lev = LOGSTMT_DDL;
			break;

		case T_AlterTSConfigurationStmt:
			lev = LOGSTMT_DDL;
			break;

		case T_CreateAmStmt:
			lev = LOGSTMT_DDL;
			break;

		case T_CreatePublicationStmt:
			lev = LOGSTMT_DDL;
			break;

		case T_AlterPublicationStmt:
			lev = LOGSTMT_DDL;
			break;

		case T_CreateSubscriptionStmt:
			lev = LOGSTMT_DDL;
			break;

		case T_AlterSubscriptionStmt:
			lev = LOGSTMT_DDL;
			break;

		case T_DropSubscriptionStmt:
			lev = LOGSTMT_DDL;
			break;

		case T_CreateStatsStmt:
			lev = LOGSTMT_DDL;
			break;

		case T_AlterCollationStmt:
			lev = LOGSTMT_DDL;
			break;

			/* already-planned queries */
		case T_PlannedStmt:
			{
				PlannedStmt *stmt = (PlannedStmt *) parsetree;

				switch (stmt->commandType)
				{
					case CMD_SELECT:
						lev = LOGSTMT_ALL;
						break;

					case CMD_UPDATE:
					case CMD_INSERT:
					case CMD_DELETE:
						lev = LOGSTMT_MOD;
						break;

					case CMD_UTILITY:
						lev = GetCommandLogLevel(stmt->utilityStmt);
						break;

					default:
						elog(WARNING, "unrecognized commandType: %d",
							 (int) stmt->commandType);
						lev = LOGSTMT_ALL;
						break;
				}
			}
			break;

			/* parsed-and-rewritten-but-not-planned queries */
		case T_Query:
			{
				Query	   *stmt = (Query *) parsetree;

				switch (stmt->commandType)
				{
					case CMD_SELECT:
						lev = LOGSTMT_ALL;
						break;

					case CMD_UPDATE:
					case CMD_INSERT:
					case CMD_DELETE:
						lev = LOGSTMT_MOD;
						break;

					case CMD_UTILITY:
						lev = GetCommandLogLevel(stmt->utilityStmt);
						break;

					default:
						elog(WARNING, "unrecognized commandType: %d",
							 (int) stmt->commandType);
						lev = LOGSTMT_ALL;
						break;
				}

			}
			break;

		default:
			elog(WARNING, "unrecognized node type: %d",
				 (int) nodeTag(parsetree));
			lev = LOGSTMT_ALL;
			break;
	}

	return lev;
}<|MERGE_RESOLUTION|>--- conflicted
+++ resolved
@@ -215,20 +215,17 @@
 		case T_CreateForeignTableStmt:
 		case T_ImportForeignSchemaStmt:
 		case T_SecLabelStmt:
-<<<<<<< HEAD
+		case T_CreatePublicationStmt:
+		case T_AlterPublicationStmt:
+		case T_CreateSubscriptionStmt:
+		case T_AlterSubscriptionStmt:
+		case T_DropSubscriptionStmt:
 		case T_CreateGraphStmt:
 		case T_CreateLabelStmt:
 		case T_AlterLabelStmt:
 		case T_CreateConstraintStmt:
 		case T_DropConstraintStmt:
 		case T_CreatePropertyIndexStmt:
-=======
-		case T_CreatePublicationStmt:
-		case T_AlterPublicationStmt:
-		case T_CreateSubscriptionStmt:
-		case T_AlterSubscriptionStmt:
-		case T_DropSubscriptionStmt:
->>>>>>> fdf521d6
 			PreventCommandIfReadOnly(CreateCommandTag(parsetree));
 			PreventCommandIfParallelMode(CreateCommandTag(parsetree));
 			break;
@@ -1559,10 +1556,6 @@
 
 			case T_AlterTSConfigurationStmt:
 				AlterTSConfiguration((AlterTSConfigurationStmt *) parsetree);
-<<<<<<< HEAD
-=======
-
->>>>>>> fdf521d6
 				/*
 				 * Commands are stashed in MakeConfigurationMapping and
 				 * DropConfigurationMapping, which are called from
@@ -1645,7 +1638,43 @@
 				address = CreateAccessMethod((CreateAmStmt *) parsetree);
 				break;
 
-<<<<<<< HEAD
+			case T_CreatePublicationStmt:
+				address = CreatePublication((CreatePublicationStmt *) parsetree);
+				break;
+
+			case T_AlterPublicationStmt:
+				AlterPublication((AlterPublicationStmt *) parsetree);
+
+				/*
+				 * AlterPublication calls EventTriggerCollectSimpleCommand
+				 * directly
+				 */
+				commandCollected = true;
+				break;
+
+			case T_CreateSubscriptionStmt:
+				address = CreateSubscription((CreateSubscriptionStmt *) parsetree,
+											 isTopLevel);
+				break;
+
+			case T_AlterSubscriptionStmt:
+				address = AlterSubscription((AlterSubscriptionStmt *) parsetree);
+				break;
+
+			case T_DropSubscriptionStmt:
+				DropSubscription((DropSubscriptionStmt *) parsetree, isTopLevel);
+				/* no commands stashed for DROP */
+				commandCollected = true;
+				break;
+
+			case T_CreateStatsStmt:
+				address = CreateStatistics((CreateStatsStmt *) parsetree);
+				break;
+
+			case T_AlterCollationStmt:
+				address = AlterCollation((AlterCollationStmt *) parsetree);
+				break;
+
 			case T_CreateGraphStmt:
 				CreateGraphCommand((CreateGraphStmt *) parsetree, queryString);
 				commandCollected = true;
@@ -1735,43 +1764,6 @@
 					commandCollected = true;
 					EventTriggerAlterTableEnd();
 				}
-=======
-			case T_CreatePublicationStmt:
-				address = CreatePublication((CreatePublicationStmt *) parsetree);
-				break;
-
-			case T_AlterPublicationStmt:
-				AlterPublication((AlterPublicationStmt *) parsetree);
-
-				/*
-				 * AlterPublication calls EventTriggerCollectSimpleCommand
-				 * directly
-				 */
-				commandCollected = true;
-				break;
-
-			case T_CreateSubscriptionStmt:
-				address = CreateSubscription((CreateSubscriptionStmt *) parsetree,
-											 isTopLevel);
-				break;
-
-			case T_AlterSubscriptionStmt:
-				address = AlterSubscription((AlterSubscriptionStmt *) parsetree);
-				break;
-
-			case T_DropSubscriptionStmt:
-				DropSubscription((DropSubscriptionStmt *) parsetree, isTopLevel);
-				/* no commands stashed for DROP */
-				commandCollected = true;
-				break;
-
-			case T_CreateStatsStmt:
-				address = CreateStatistics((CreateStatsStmt *) parsetree);
-				break;
-
-			case T_AlterCollationStmt:
-				address = AlterCollation((AlterCollationStmt *) parsetree);
->>>>>>> fdf521d6
 				break;
 
 			default:
@@ -2160,7 +2152,15 @@
 		case OBJECT_MATVIEW:
 			tag = "ALTER MATERIALIZED VIEW";
 			break;
-<<<<<<< HEAD
+		case OBJECT_PUBLICATION:
+			tag = "ALTER PUBLICATION";
+			break;
+		case OBJECT_SUBSCRIPTION:
+			tag = "ALTER SUBSCRIPTION";
+			break;
+		case OBJECT_STATISTIC_EXT:
+			tag = "ALTER STATISTICS";
+			break;
 		case OBJECT_GRAPH:
 			tag = "ALTER GRAPH";
 			break;
@@ -2169,16 +2169,6 @@
 			break;
 		case OBJECT_ELABEL:
 			tag = "ALTER ELABEL";
-=======
-		case OBJECT_PUBLICATION:
-			tag = "ALTER PUBLICATION";
-			break;
-		case OBJECT_SUBSCRIPTION:
-			tag = "ALTER SUBSCRIPTION";
-			break;
-		case OBJECT_STATISTIC_EXT:
-			tag = "ALTER STATISTICS";
->>>>>>> fdf521d6
 			break;
 		default:
 			tag = "???";
@@ -2528,7 +2518,12 @@
 				case OBJECT_ACCESS_METHOD:
 					tag = "DROP ACCESS METHOD";
 					break;
-<<<<<<< HEAD
+				case OBJECT_PUBLICATION:
+					tag = "DROP PUBLICATION";
+					break;
+				case OBJECT_STATISTIC_EXT:
+					tag = "DROP STATISTICS";
+					break;
 				case OBJECT_GRAPH:
 					tag = "DROP GRAPH";
 					break;
@@ -2537,13 +2532,6 @@
 					break;
 				case OBJECT_VLABEL:
 					tag = "DROP VLABEL";
-=======
-				case OBJECT_PUBLICATION:
-					tag = "DROP PUBLICATION";
-					break;
-				case OBJECT_STATISTIC_EXT:
-					tag = "DROP STATISTICS";
->>>>>>> fdf521d6
 					break;
 				default:
 					tag = "???";
