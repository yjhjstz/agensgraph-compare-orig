--- conflicted
+++ resolved
@@ -1856,15 +1856,6 @@
 					if (wco->polname != NULL)
 						ereport(ERROR,
 								(errcode(ERRCODE_INSUFFICIENT_PRIVILEGE),
-<<<<<<< HEAD
-							 errmsg("new row violates row-level security policy \"%s\" for table \"%s\"",
-									wco->polname, wco->relname)));
-					else
-						ereport(ERROR,
-								(errcode(ERRCODE_INSUFFICIENT_PRIVILEGE),
-							 errmsg("new row violates row-level security policy for table \"%s\"",
-									wco->relname)));
-=======
 								 errmsg("new row violates row-level security policy \"%s\" for table \"%s\"",
 										wco->polname, wco->relname)));
 					else
@@ -1872,21 +1863,11 @@
 								(errcode(ERRCODE_INSUFFICIENT_PRIVILEGE),
 								 errmsg("new row violates row-level security policy for table \"%s\"",
 										wco->relname)));
->>>>>>> e77ea9db
 					break;
 				case WCO_RLS_CONFLICT_CHECK:
 					if (wco->polname != NULL)
 						ereport(ERROR,
 								(errcode(ERRCODE_INSUFFICIENT_PRIVILEGE),
-<<<<<<< HEAD
-							 errmsg("new row violates row-level security policy \"%s\" (USING expression) for table \"%s\"",
-									wco->polname, wco->relname)));
-					else
-						ereport(ERROR,
-								(errcode(ERRCODE_INSUFFICIENT_PRIVILEGE),
-							 errmsg("new row violates row-level security policy (USING expression) for table \"%s\"",
-									wco->relname)));
-=======
 								 errmsg("new row violates row-level security policy \"%s\" (USING expression) for table \"%s\"",
 										wco->polname, wco->relname)));
 					else
@@ -1894,7 +1875,6 @@
 								(errcode(ERRCODE_INSUFFICIENT_PRIVILEGE),
 								 errmsg("new row violates row-level security policy (USING expression) for table \"%s\"",
 										wco->relname)));
->>>>>>> e77ea9db
 					break;
 				default:
 					elog(ERROR, "unrecognized WCO kind: %u", wco->kind);
