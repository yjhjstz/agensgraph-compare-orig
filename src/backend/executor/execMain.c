/*-------------------------------------------------------------------------
 *
 * execMain.c
 *	  top level executor interface routines
 *
 * INTERFACE ROUTINES
 *	ExecutorStart()
 *	ExecutorRun()
 *	ExecutorFinish()
 *	ExecutorEnd()
 *
 *	These four procedures are the external interface to the executor.
 *	In each case, the query descriptor is required as an argument.
 *
 *	ExecutorStart must be called at the beginning of execution of any
 *	query plan and ExecutorEnd must always be called at the end of
 *	execution of a plan (unless it is aborted due to error).
 *
 *	ExecutorRun accepts direction and count arguments that specify whether
 *	the plan is to be executed forwards, backwards, and for how many tuples.
 *	In some cases ExecutorRun may be called multiple times to process all
 *	the tuples for a plan.  It is also acceptable to stop short of executing
 *	the whole plan (but only if it is a SELECT).
 *
 *	ExecutorFinish must be called after the final ExecutorRun call and
 *	before ExecutorEnd.  This can be omitted only in case of EXPLAIN,
 *	which should also omit ExecutorRun.
 *
 * Portions Copyright (c) 1996-2017, PostgreSQL Global Development Group
 * Portions Copyright (c) 1994, Regents of the University of California
 *
 *
 * IDENTIFICATION
 *	  src/backend/executor/execMain.c
 *
 *-------------------------------------------------------------------------
 */
#include "postgres.h"

#include "access/htup_details.h"
#include "access/sysattr.h"
#include "access/transam.h"
#include "access/xact.h"
#include "catalog/namespace.h"
#include "catalog/partition.h"
#include "catalog/pg_inherits_fn.h"
#include "catalog/pg_publication.h"
#include "commands/matview.h"
#include "commands/trigger.h"
#include "executor/execdebug.h"
#include "foreign/fdwapi.h"
#include "mb/pg_wchar.h"
#include "miscadmin.h"
#include "optimizer/clauses.h"
#include "parser/parsetree.h"
#include "rewrite/rewriteManip.h"
#include "storage/bufmgr.h"
#include "storage/lmgr.h"
#include "tcop/utility.h"
#include "utils/acl.h"
#include "utils/lsyscache.h"
#include "utils/memutils.h"
#include "utils/rls.h"
#include "utils/ruleutils.h"
#include "utils/snapmgr.h"
#include "utils/tqual.h"


/* Hooks for plugins to get control in ExecutorStart/Run/Finish/End */
ExecutorStart_hook_type ExecutorStart_hook = NULL;
ExecutorRun_hook_type ExecutorRun_hook = NULL;
ExecutorFinish_hook_type ExecutorFinish_hook = NULL;
ExecutorEnd_hook_type ExecutorEnd_hook = NULL;

/* Hook for plugin to get control in ExecCheckRTPerms() */
ExecutorCheckPerms_hook_type ExecutorCheckPerms_hook = NULL;

/* decls for local routines only used within this module */
static void InitPlan(QueryDesc *queryDesc, int eflags);
static void CheckValidRowMarkRel(Relation rel, RowMarkType markType);
static void ExecPostprocessPlan(EState *estate);
static void ExecEndPlan(PlanState *planstate, EState *estate);
static void ExecutePlan(EState *estate, PlanState *planstate,
			bool use_parallel_mode,
			CmdType operation,
			bool sendTuples,
			uint64 numberTuples,
			ScanDirection direction,
			DestReceiver *dest,
			bool execute_once);
static bool ExecCheckRTEPerms(RangeTblEntry *rte);
static bool ExecCheckRTEPermsModified(Oid relOid, Oid userid,
						  Bitmapset *modifiedCols,
						  AclMode requiredPerms);
static void ExecCheckXactReadOnly(PlannedStmt *plannedstmt);
static char *ExecBuildSlotValueDescription(Oid reloid,
							  TupleTableSlot *slot,
							  TupleDesc tupdesc,
							  Bitmapset *modifiedCols,
							  int maxfieldlen);
static char *ExecBuildSlotPartitionKeyDescription(Relation rel,
									 Datum *values,
									 bool *isnull,
									 int maxfieldlen);
static void EvalPlanQualStart(EPQState *epqstate, EState *parentestate,
				  Plan *planTree);
static void ExecPartitionCheck(ResultRelInfo *resultRelInfo,
				   TupleTableSlot *slot, EState *estate);

/*
 * Note that GetUpdatedColumns() also exists in commands/trigger.c.  There does
 * not appear to be any good header to put it into, given the structures that
 * it uses, so we let them be duplicated.  Be sure to update both if one needs
 * to be changed, however.
 */
#define GetInsertedColumns(relinfo, estate) \
	(rt_fetch((relinfo)->ri_RangeTableIndex, (estate)->es_range_table)->insertedCols)
#define GetUpdatedColumns(relinfo, estate) \
	(rt_fetch((relinfo)->ri_RangeTableIndex, (estate)->es_range_table)->updatedCols)

/* end of local decls */


/* ----------------------------------------------------------------
 *		ExecutorStart
 *
 *		This routine must be called at the beginning of any execution of any
 *		query plan
 *
 * Takes a QueryDesc previously created by CreateQueryDesc (which is separate
 * only because some places use QueryDescs for utility commands).  The tupDesc
 * field of the QueryDesc is filled in to describe the tuples that will be
 * returned, and the internal fields (estate and planstate) are set up.
 *
 * eflags contains flag bits as described in executor.h.
 *
 * NB: the CurrentMemoryContext when this is called will become the parent
 * of the per-query context used for this Executor invocation.
 *
 * We provide a function hook variable that lets loadable plugins
 * get control when ExecutorStart is called.  Such a plugin would
 * normally call standard_ExecutorStart().
 *
 * ----------------------------------------------------------------
 */
void
ExecutorStart(QueryDesc *queryDesc, int eflags)
{
	if (ExecutorStart_hook)
		(*ExecutorStart_hook) (queryDesc, eflags);
	else
		standard_ExecutorStart(queryDesc, eflags);
}

void
standard_ExecutorStart(QueryDesc *queryDesc, int eflags)
{
	EState	   *estate;
	MemoryContext oldcontext;

	/* sanity checks: queryDesc must not be started already */
	Assert(queryDesc != NULL);
	Assert(queryDesc->estate == NULL);

	/*
	 * If the transaction is read-only, we need to check if any writes are
	 * planned to non-temporary tables.  EXPLAIN is considered read-only.
	 *
	 * Don't allow writes in parallel mode.  Supporting UPDATE and DELETE
	 * would require (a) storing the combocid hash in shared memory, rather
	 * than synchronizing it just once at the start of parallelism, and (b) an
	 * alternative to heap_update()'s reliance on xmax for mutual exclusion.
	 * INSERT may have no such troubles, but we forbid it to simplify the
	 * checks.
	 *
	 * We have lower-level defenses in CommandCounterIncrement and elsewhere
	 * against performing unsafe operations in parallel mode, but this gives a
	 * more user-friendly error message.
	 */
	if ((XactReadOnly || IsInParallelMode()) &&
		!(eflags & EXEC_FLAG_EXPLAIN_ONLY))
		ExecCheckXactReadOnly(queryDesc->plannedstmt);

	/*
	 * Build EState, switch into per-query memory context for startup.
	 */
	estate = CreateExecutorState();
	queryDesc->estate = estate;

	oldcontext = MemoryContextSwitchTo(estate->es_query_cxt);

	/*
	 * Fill in external parameters, if any, from queryDesc; and allocate
	 * workspace for internal parameters
	 */
	estate->es_param_list_info = queryDesc->params;

	if (queryDesc->plannedstmt->nParamExec > 0)
		estate->es_param_exec_vals = (ParamExecData *)
			palloc0(queryDesc->plannedstmt->nParamExec * sizeof(ParamExecData));

	estate->es_sourceText = queryDesc->sourceText;

	/*
	 * Fill in the query environment, if any, from queryDesc.
	 */
	estate->es_queryEnv = queryDesc->queryEnv;

	/*
	 * If non-read-only query, set the command ID to mark output tuples with
	 */
	switch (queryDesc->operation)
	{
		case CMD_SELECT:

			/*
			 * SELECT FOR [KEY] UPDATE/SHARE and modifying CTEs need to mark
			 * tuples
			 */
			if (queryDesc->plannedstmt->rowMarks != NIL ||
				queryDesc->plannedstmt->hasModifyingCTE)
				estate->es_output_cid = GetCurrentCommandId(true);

			/*
			 * A SELECT without modifying CTEs can't possibly queue triggers,
			 * so force skip-triggers mode. This is just a marginal efficiency
			 * hack, since AfterTriggerBeginQuery/AfterTriggerEndQuery aren't
			 * all that expensive, but we might as well do it.
			 */
			if (!queryDesc->plannedstmt->hasModifyingCTE)
				eflags |= EXEC_FLAG_SKIP_TRIGGERS;
			break;

		case CMD_INSERT:
		case CMD_DELETE:
		case CMD_UPDATE:
		case CMD_GRAPHWRITE:
			estate->es_output_cid = GetCurrentCommandId(true);
			break;

		default:
			elog(ERROR, "unrecognized operation code: %d",
				 (int) queryDesc->operation);
			break;
	}

	/*
	 * Copy other important information into the EState
	 */
	estate->es_snapshot = RegisterSnapshot(queryDesc->snapshot);
	estate->es_crosscheck_snapshot = RegisterSnapshot(queryDesc->crosscheck_snapshot);
	estate->es_top_eflags = eflags;
	estate->es_instrument = queryDesc->instrument_options;
	estate->es_num_edgerefrels = queryDesc->plannedstmt->nVlePaths;
	if (estate->es_num_edgerefrels > 0)
		estate->es_edgerefrels = (Relation *)
			palloc0(sizeof(Relation) * estate->es_num_edgerefrels);

	/*
	 * Set up an AFTER-trigger statement context, unless told not to, or
	 * unless it's EXPLAIN-only mode (when ExecutorFinish won't be called).
	 */
	if (!(eflags & (EXEC_FLAG_SKIP_TRIGGERS | EXEC_FLAG_EXPLAIN_ONLY)))
		AfterTriggerBeginQuery();

	/*
	 * Initialize the plan state tree
	 */
	InitPlan(queryDesc, eflags);

	MemoryContextSwitchTo(oldcontext);
}

/* ----------------------------------------------------------------
 *		ExecutorRun
 *
 *		This is the main routine of the executor module. It accepts
 *		the query descriptor from the traffic cop and executes the
 *		query plan.
 *
 *		ExecutorStart must have been called already.
 *
 *		If direction is NoMovementScanDirection then nothing is done
 *		except to start up/shut down the destination.  Otherwise,
 *		we retrieve up to 'count' tuples in the specified direction.
 *
 *		Note: count = 0 is interpreted as no portal limit, i.e., run to
 *		completion.  Also note that the count limit is only applied to
 *		retrieved tuples, not for instance to those inserted/updated/deleted
 *		by a ModifyTable plan node.
 *
 *		There is no return value, but output tuples (if any) are sent to
 *		the destination receiver specified in the QueryDesc; and the number
 *		of tuples processed at the top level can be found in
 *		estate->es_processed.
 *
 *		We provide a function hook variable that lets loadable plugins
 *		get control when ExecutorRun is called.  Such a plugin would
 *		normally call standard_ExecutorRun().
 *
 * ----------------------------------------------------------------
 */
void
ExecutorRun(QueryDesc *queryDesc,
			ScanDirection direction, uint64 count,
			bool execute_once)
{
	if (ExecutorRun_hook)
		(*ExecutorRun_hook) (queryDesc, direction, count, execute_once);
	else
		standard_ExecutorRun(queryDesc, direction, count, execute_once);
}

void
standard_ExecutorRun(QueryDesc *queryDesc,
					 ScanDirection direction, uint64 count, bool execute_once)
{
	EState	   *estate;
	CmdType		operation;
	DestReceiver *dest;
	bool		sendTuples;
	MemoryContext oldcontext;

	/* sanity checks */
	Assert(queryDesc != NULL);

	estate = queryDesc->estate;

	Assert(estate != NULL);
	Assert(!(estate->es_top_eflags & EXEC_FLAG_EXPLAIN_ONLY));

	/*
	 * Switch into per-query memory context
	 */
	oldcontext = MemoryContextSwitchTo(estate->es_query_cxt);

	/* Allow instrumentation of Executor overall runtime */
	if (queryDesc->totaltime)
		InstrStartNode(queryDesc->totaltime);

	/*
	 * extract information from the query descriptor and the query feature.
	 */
	operation = queryDesc->operation;
	dest = queryDesc->dest;

	/*
	 * startup tuple receiver, if we will be emitting tuples
	 */
	estate->es_processed = 0;
	estate->es_lastoid = InvalidOid;

	sendTuples = (operation == CMD_SELECT ||
				  queryDesc->plannedstmt->hasReturning);

	if (sendTuples)
		(*dest->rStartup) (dest, operation, queryDesc->tupDesc);

	/*
	 * run plan
	 */
	if (!ScanDirectionIsNoMovement(direction))
	{
		if (execute_once && queryDesc->already_executed)
			elog(ERROR, "can't re-execute query flagged for single execution");
		queryDesc->already_executed = true;

		ExecutePlan(estate,
					queryDesc->planstate,
					queryDesc->plannedstmt->parallelModeNeeded,
					operation,
					sendTuples,
					count,
					direction,
					dest,
					execute_once);
	}

	/*
	 * shutdown tuple receiver, if we started it
	 */
	if (sendTuples)
		(*dest->rShutdown) (dest);

	if (queryDesc->totaltime)
		InstrStopNode(queryDesc->totaltime, estate->es_processed);

	MemoryContextSwitchTo(oldcontext);
}

/* ----------------------------------------------------------------
 *		ExecutorFinish
 *
 *		This routine must be called after the last ExecutorRun call.
 *		It performs cleanup such as firing AFTER triggers.  It is
 *		separate from ExecutorEnd because EXPLAIN ANALYZE needs to
 *		include these actions in the total runtime.
 *
 *		We provide a function hook variable that lets loadable plugins
 *		get control when ExecutorFinish is called.  Such a plugin would
 *		normally call standard_ExecutorFinish().
 *
 * ----------------------------------------------------------------
 */
void
ExecutorFinish(QueryDesc *queryDesc)
{
	if (ExecutorFinish_hook)
		(*ExecutorFinish_hook) (queryDesc);
	else
		standard_ExecutorFinish(queryDesc);
}

void
standard_ExecutorFinish(QueryDesc *queryDesc)
{
	EState	   *estate;
	MemoryContext oldcontext;

	/* sanity checks */
	Assert(queryDesc != NULL);

	estate = queryDesc->estate;

	Assert(estate != NULL);
	Assert(!(estate->es_top_eflags & EXEC_FLAG_EXPLAIN_ONLY));

	/* This should be run once and only once per Executor instance */
	Assert(!estate->es_finished);

	/* Switch into per-query memory context */
	oldcontext = MemoryContextSwitchTo(estate->es_query_cxt);

	/* Allow instrumentation of Executor overall runtime */
	if (queryDesc->totaltime)
		InstrStartNode(queryDesc->totaltime);

	/* Run ModifyTable nodes to completion */
	ExecPostprocessPlan(estate);

	/* Execute queued AFTER triggers, unless told not to */
	if (!(estate->es_top_eflags & EXEC_FLAG_SKIP_TRIGGERS))
		AfterTriggerEndQuery(estate);

	if (queryDesc->totaltime)
		InstrStopNode(queryDesc->totaltime, 0);

	MemoryContextSwitchTo(oldcontext);

	estate->es_finished = true;
}

/* ----------------------------------------------------------------
 *		ExecutorEnd
 *
 *		This routine must be called at the end of execution of any
 *		query plan
 *
 *		We provide a function hook variable that lets loadable plugins
 *		get control when ExecutorEnd is called.  Such a plugin would
 *		normally call standard_ExecutorEnd().
 *
 * ----------------------------------------------------------------
 */
void
ExecutorEnd(QueryDesc *queryDesc)
{
	if (ExecutorEnd_hook)
		(*ExecutorEnd_hook) (queryDesc);
	else
		standard_ExecutorEnd(queryDesc);
}

void
standard_ExecutorEnd(QueryDesc *queryDesc)
{
	EState	   *estate;
	MemoryContext oldcontext;

	/* sanity checks */
	Assert(queryDesc != NULL);

	estate = queryDesc->estate;

	Assert(estate != NULL);

	/*
	 * Check that ExecutorFinish was called, unless in EXPLAIN-only mode. This
	 * Assert is needed because ExecutorFinish is new as of 9.1, and callers
	 * might forget to call it.
	 */
	Assert(estate->es_finished ||
		   (estate->es_top_eflags & EXEC_FLAG_EXPLAIN_ONLY));

	/*
	 * Switch into per-query memory context to run ExecEndPlan
	 */
	oldcontext = MemoryContextSwitchTo(estate->es_query_cxt);

	ExecEndPlan(queryDesc->planstate, estate);

	/* do away with our snapshots */
	UnregisterSnapshot(estate->es_snapshot);
	UnregisterSnapshot(estate->es_crosscheck_snapshot);

	/*
	 * Must switch out of context before destroying it
	 */
	MemoryContextSwitchTo(oldcontext);

	/*
	 * Release EState and per-query memory context.  This should release
	 * everything the executor has allocated.
	 */
	FreeExecutorState(estate);

	/* Reset queryDesc fields that no longer point to anything */
	queryDesc->tupDesc = NULL;
	queryDesc->estate = NULL;
	queryDesc->planstate = NULL;
	queryDesc->totaltime = NULL;
}

/* ----------------------------------------------------------------
 *		ExecutorRewind
 *
 *		This routine may be called on an open queryDesc to rewind it
 *		to the start.
 * ----------------------------------------------------------------
 */
void
ExecutorRewind(QueryDesc *queryDesc)
{
	EState	   *estate;
	MemoryContext oldcontext;

	/* sanity checks */
	Assert(queryDesc != NULL);

	estate = queryDesc->estate;

	Assert(estate != NULL);

	/* It's probably not sensible to rescan updating queries */
	Assert(queryDesc->operation == CMD_SELECT);

	/*
	 * Switch into per-query memory context
	 */
	oldcontext = MemoryContextSwitchTo(estate->es_query_cxt);

	/*
	 * rescan plan
	 */
	ExecReScan(queryDesc->planstate);

	MemoryContextSwitchTo(oldcontext);
}


/*
 * ExecCheckRTPerms
 *		Check access permissions for all relations listed in a range table.
 *
 * Returns true if permissions are adequate.  Otherwise, throws an appropriate
 * error if ereport_on_violation is true, or simply returns false otherwise.
 *
 * Note that this does NOT address row level security policies (aka: RLS).  If
 * rows will be returned to the user as a result of this permission check
 * passing, then RLS also needs to be consulted (and check_enable_rls()).
 *
 * See rewrite/rowsecurity.c.
 */
bool
ExecCheckRTPerms(List *rangeTable, bool ereport_on_violation)
{
	ListCell   *l;
	bool		result = true;

	foreach(l, rangeTable)
	{
		RangeTblEntry *rte = (RangeTblEntry *) lfirst(l);

		result = ExecCheckRTEPerms(rte);
		if (!result)
		{
			Assert(rte->rtekind == RTE_RELATION);
			if (ereport_on_violation)
				aclcheck_error(ACLCHECK_NO_PRIV, ACL_KIND_CLASS,
							   get_rel_name(rte->relid));
			return false;
		}
	}

	if (ExecutorCheckPerms_hook)
		result = (*ExecutorCheckPerms_hook) (rangeTable,
											 ereport_on_violation);
	return result;
}

/*
 * ExecCheckRTEPerms
 *		Check access permissions for a single RTE.
 */
static bool
ExecCheckRTEPerms(RangeTblEntry *rte)
{
	AclMode		requiredPerms;
	AclMode		relPerms;
	AclMode		remainingPerms;
	Oid			relOid;
	Oid			userid;

	/*
	 * Only plain-relation RTEs need to be checked here.  Function RTEs are
	 * checked when the function is prepared for execution.  Join, subquery,
	 * and special RTEs need no checks.
	 */
	if (rte->rtekind != RTE_RELATION)
		return true;

	/*
	 * No work if requiredPerms is empty.
	 */
	requiredPerms = rte->requiredPerms;
	if (requiredPerms == 0)
		return true;

	relOid = rte->relid;

	/*
	 * userid to check as: current user unless we have a setuid indication.
	 *
	 * Note: GetUserId() is presently fast enough that there's no harm in
	 * calling it separately for each RTE.  If that stops being true, we could
	 * call it once in ExecCheckRTPerms and pass the userid down from there.
	 * But for now, no need for the extra clutter.
	 */
	userid = rte->checkAsUser ? rte->checkAsUser : GetUserId();

	/*
	 * We must have *all* the requiredPerms bits, but some of the bits can be
	 * satisfied from column-level rather than relation-level permissions.
	 * First, remove any bits that are satisfied by relation permissions.
	 */
	relPerms = pg_class_aclmask(relOid, userid, requiredPerms, ACLMASK_ALL);
	remainingPerms = requiredPerms & ~relPerms;
	if (remainingPerms != 0)
	{
		int			col = -1;

		/*
		 * If we lack any permissions that exist only as relation permissions,
		 * we can fail straight away.
		 */
		if (remainingPerms & ~(ACL_SELECT | ACL_INSERT | ACL_UPDATE))
			return false;

		/*
		 * Check to see if we have the needed privileges at column level.
		 *
		 * Note: failures just report a table-level error; it would be nicer
		 * to report a column-level error if we have some but not all of the
		 * column privileges.
		 */
		if (remainingPerms & ACL_SELECT)
		{
			/*
			 * When the query doesn't explicitly reference any columns (for
			 * example, SELECT COUNT(*) FROM table), allow the query if we
			 * have SELECT on any column of the rel, as per SQL spec.
			 */
			if (bms_is_empty(rte->selectedCols))
			{
				if (pg_attribute_aclcheck_all(relOid, userid, ACL_SELECT,
											  ACLMASK_ANY) != ACLCHECK_OK)
					return false;
			}

			while ((col = bms_next_member(rte->selectedCols, col)) >= 0)
			{
				/* bit #s are offset by FirstLowInvalidHeapAttributeNumber */
				AttrNumber	attno = col + FirstLowInvalidHeapAttributeNumber;

				if (attno == InvalidAttrNumber)
				{
					/* Whole-row reference, must have priv on all cols */
					if (pg_attribute_aclcheck_all(relOid, userid, ACL_SELECT,
												  ACLMASK_ALL) != ACLCHECK_OK)
						return false;
				}
				else
				{
					if (pg_attribute_aclcheck(relOid, attno, userid,
											  ACL_SELECT) != ACLCHECK_OK)
						return false;
				}
			}
		}

		/*
		 * Basically the same for the mod columns, for both INSERT and UPDATE
		 * privilege as specified by remainingPerms.
		 */
		if (remainingPerms & ACL_INSERT && !ExecCheckRTEPermsModified(relOid,
																	  userid,
																	  rte->insertedCols,
																	  ACL_INSERT))
			return false;

		if (remainingPerms & ACL_UPDATE && !ExecCheckRTEPermsModified(relOid,
																	  userid,
																	  rte->updatedCols,
																	  ACL_UPDATE))
			return false;
	}
	return true;
}

/*
 * ExecCheckRTEPermsModified
 *		Check INSERT or UPDATE access permissions for a single RTE (these
 *		are processed uniformly).
 */
static bool
ExecCheckRTEPermsModified(Oid relOid, Oid userid, Bitmapset *modifiedCols,
						  AclMode requiredPerms)
{
	int			col = -1;

	/*
	 * When the query doesn't explicitly update any columns, allow the query
	 * if we have permission on any column of the rel.  This is to handle
	 * SELECT FOR UPDATE as well as possible corner cases in UPDATE.
	 */
	if (bms_is_empty(modifiedCols))
	{
		if (pg_attribute_aclcheck_all(relOid, userid, requiredPerms,
									  ACLMASK_ANY) != ACLCHECK_OK)
			return false;
	}

	while ((col = bms_next_member(modifiedCols, col)) >= 0)
	{
		/* bit #s are offset by FirstLowInvalidHeapAttributeNumber */
		AttrNumber	attno = col + FirstLowInvalidHeapAttributeNumber;

		if (attno == InvalidAttrNumber)
		{
			/* whole-row reference can't happen here */
			elog(ERROR, "whole-row update is not implemented");
		}
		else
		{
			if (pg_attribute_aclcheck(relOid, attno, userid,
									  requiredPerms) != ACLCHECK_OK)
				return false;
		}
	}
	return true;
}

/*
 * Check that the query does not imply any writes to non-temp tables;
 * unless we're in parallel mode, in which case don't even allow writes
 * to temp tables.
 *
 * Note: in a Hot Standby this would need to reject writes to temp
 * tables just as we do in parallel mode; but an HS standby can't have created
 * any temp tables in the first place, so no need to check that.
 */
static void
ExecCheckXactReadOnly(PlannedStmt *plannedstmt)
{
	ListCell   *l;

	/*
	 * Fail if write permissions are requested in parallel mode for table
	 * (temp or non-temp), otherwise fail for any non-temp table.
	 */
	foreach(l, plannedstmt->rtable)
	{
		RangeTblEntry *rte = (RangeTblEntry *) lfirst(l);

		if (rte->rtekind != RTE_RELATION)
			continue;

		if ((rte->requiredPerms & (~ACL_SELECT)) == 0)
			continue;

		if (isTempNamespace(get_rel_namespace(rte->relid)))
			continue;

		PreventCommandIfReadOnly(CreateCommandTag((Node *) plannedstmt));
	}

	if (plannedstmt->commandType != CMD_SELECT || plannedstmt->hasModifyingCTE)
		PreventCommandIfParallelMode(CreateCommandTag((Node *) plannedstmt));
}


/* ----------------------------------------------------------------
 *		InitPlan
 *
 *		Initializes the query plan: open files, allocate storage
 *		and start up the rule manager
 * ----------------------------------------------------------------
 */
static void
InitPlan(QueryDesc *queryDesc, int eflags)
{
	CmdType		operation = queryDesc->operation;
	PlannedStmt *plannedstmt = queryDesc->plannedstmt;
	Plan	   *plan = plannedstmt->planTree;
	List	   *rangeTable = plannedstmt->rtable;
	EState	   *estate = queryDesc->estate;
	PlanState  *planstate;
	TupleDesc	tupType;
	ListCell   *l;
	int			i;

	/*
	 * Do permissions checks
	 */
	ExecCheckRTPerms(rangeTable, true);

	/*
	 * initialize the node's execution state
	 */
	estate->es_range_table = rangeTable;
	estate->es_plannedstmt = plannedstmt;

	/*
	 * initialize result relation stuff, and open/lock the result rels.
	 *
	 * We must do this before initializing the plan tree, else we might try to
	 * do a lock upgrade if a result rel is also a source rel.
	 */
	if (plannedstmt->resultRelations)
	{
		List	   *resultRelations = plannedstmt->resultRelations;
		int			numResultRelations = list_length(resultRelations);
		ResultRelInfo *resultRelInfos;
		ResultRelInfo *resultRelInfo;

		resultRelInfos = (ResultRelInfo *)
			palloc(numResultRelations * sizeof(ResultRelInfo));
		resultRelInfo = resultRelInfos;
		foreach(l, resultRelations)
		{
			Index		resultRelationIndex = lfirst_int(l);
			Oid			resultRelationOid;
			Relation	resultRelation;

			resultRelationOid = getrelid(resultRelationIndex, rangeTable);
			resultRelation = heap_open(resultRelationOid, RowExclusiveLock);

			InitResultRelInfo(resultRelInfo,
							  resultRelation,
							  resultRelationIndex,
							  NULL,
							  estate->es_instrument);
			resultRelInfo++;
		}
		estate->es_result_relations = resultRelInfos;
		estate->es_num_result_relations = numResultRelations;
		/* es_result_relation_info is NULL except when within ModifyTable */
		estate->es_result_relation_info = NULL;

		/*
		 * In the partitioned result relation case, lock the non-leaf result
		 * relations too.  A subset of these are the roots of respective
		 * partitioned tables, for which we also allocate ResulRelInfos.
		 */
		estate->es_root_result_relations = NULL;
		estate->es_num_root_result_relations = 0;
		if (plannedstmt->nonleafResultRelations)
		{
			int			num_roots = list_length(plannedstmt->rootResultRelations);

			/*
			 * Firstly, build ResultRelInfos for all the partitioned table
			 * roots, because we will need them to fire the statement-level
			 * triggers, if any.
			 */
			resultRelInfos = (ResultRelInfo *)
				palloc(num_roots * sizeof(ResultRelInfo));
			resultRelInfo = resultRelInfos;
			foreach(l, plannedstmt->rootResultRelations)
			{
				Index		resultRelIndex = lfirst_int(l);
				Oid			resultRelOid;
				Relation	resultRelDesc;

				resultRelOid = getrelid(resultRelIndex, rangeTable);
				resultRelDesc = heap_open(resultRelOid, RowExclusiveLock);
				InitResultRelInfo(resultRelInfo,
								  resultRelDesc,
								  lfirst_int(l),
								  NULL,
								  estate->es_instrument);
				resultRelInfo++;
			}

			estate->es_root_result_relations = resultRelInfos;
			estate->es_num_root_result_relations = num_roots;

			/* Simply lock the rest of them. */
			foreach(l, plannedstmt->nonleafResultRelations)
			{
				Index		resultRelIndex = lfirst_int(l);

				/* We locked the roots above. */
				if (!list_member_int(plannedstmt->rootResultRelations,
									 resultRelIndex))
					LockRelationOid(getrelid(resultRelIndex, rangeTable),
									RowExclusiveLock);
			}
		}
	}
	else
	{
		/*
		 * if no result relation, then set state appropriately
		 */
		estate->es_result_relations = NULL;
		estate->es_num_result_relations = 0;
		estate->es_result_relation_info = NULL;
		estate->es_root_result_relations = NULL;
		estate->es_num_root_result_relations = 0;
	}

	/*
	 * Similarly, we have to lock relations selected FOR [KEY] UPDATE/SHARE
	 * before we initialize the plan tree, else we'd be risking lock upgrades.
	 * While we are at it, build the ExecRowMark list.  Any partitioned child
	 * tables are ignored here (because isParent=true) and will be locked by
	 * the first Append or MergeAppend node that references them.  (Note that
	 * the RowMarks corresponding to partitioned child tables are present in
	 * the same list as the rest, i.e., plannedstmt->rowMarks.)
	 */
	estate->es_rowMarks = NIL;
	foreach(l, plannedstmt->rowMarks)
	{
		PlanRowMark *rc = (PlanRowMark *) lfirst(l);
		Oid			relid;
		Relation	relation;
		ExecRowMark *erm;

		/* ignore "parent" rowmarks; they are irrelevant at runtime */
		if (rc->isParent)
			continue;

		/* get relation's OID (will produce InvalidOid if subquery) */
		relid = getrelid(rc->rti, rangeTable);

		/*
		 * If you change the conditions under which rel locks are acquired
		 * here, be sure to adjust ExecOpenScanRelation to match.
		 */
		switch (rc->markType)
		{
			case ROW_MARK_EXCLUSIVE:
			case ROW_MARK_NOKEYEXCLUSIVE:
			case ROW_MARK_SHARE:
			case ROW_MARK_KEYSHARE:
				relation = heap_open(relid, RowShareLock);
				break;
			case ROW_MARK_REFERENCE:
				relation = heap_open(relid, AccessShareLock);
				break;
			case ROW_MARK_COPY:
				/* no physical table access is required */
				relation = NULL;
				break;
			default:
				elog(ERROR, "unrecognized markType: %d", rc->markType);
				relation = NULL;	/* keep compiler quiet */
				break;
		}

		/* Check that relation is a legal target for marking */
		if (relation)
			CheckValidRowMarkRel(relation, rc->markType);

		erm = (ExecRowMark *) palloc(sizeof(ExecRowMark));
		erm->relation = relation;
		erm->relid = relid;
		erm->rti = rc->rti;
		erm->prti = rc->prti;
		erm->rowmarkId = rc->rowmarkId;
		erm->markType = rc->markType;
		erm->strength = rc->strength;
		erm->waitPolicy = rc->waitPolicy;
		erm->ermActive = false;
		ItemPointerSetInvalid(&(erm->curCtid));
		erm->ermExtra = NULL;
		estate->es_rowMarks = lappend(estate->es_rowMarks, erm);
	}

	/*
	 * Initialize the executor's tuple table to empty.
	 */
	estate->es_tupleTable = NIL;
	estate->es_trig_tuple_slot = NULL;
	estate->es_trig_oldtup_slot = NULL;
	estate->es_trig_newtup_slot = NULL;

	/* mark EvalPlanQual not active */
	estate->es_epqTuple = NULL;
	estate->es_epqTupleSet = NULL;
	estate->es_epqScanDone = NULL;

	/*
	 * Initialize private state information for each SubPlan.  We must do this
	 * before running ExecInitNode on the main query tree, since
	 * ExecInitSubPlan expects to be able to find these entries.
	 */
	Assert(estate->es_subplanstates == NIL);
	i = 1;						/* subplan indices count from 1 */
	foreach(l, plannedstmt->subplans)
	{
		Plan	   *subplan = (Plan *) lfirst(l);
		PlanState  *subplanstate;
		int			sp_eflags;

		/*
		 * A subplan will never need to do BACKWARD scan nor MARK/RESTORE. If
		 * it is a parameterless subplan (not initplan), we suggest that it be
		 * prepared to handle REWIND efficiently; otherwise there is no need.
		 */
		sp_eflags = eflags
			& (EXEC_FLAG_EXPLAIN_ONLY | EXEC_FLAG_WITH_NO_DATA);
		if (bms_is_member(i, plannedstmt->rewindPlanIDs))
			sp_eflags |= EXEC_FLAG_REWIND;

		subplanstate = ExecInitNode(subplan, estate, sp_eflags);

		estate->es_subplanstates = lappend(estate->es_subplanstates,
										   subplanstate);

		i++;
	}

	/*
	 * Initialize the private state information for all the nodes in the query
	 * tree.  This opens files, allocates storage and leaves us ready to start
	 * processing tuples.
	 */
	planstate = ExecInitNode(plan, estate, eflags);

	/*
	 * Get the tuple descriptor describing the type of tuples to return.
	 */
	tupType = ExecGetResultType(planstate);

	/*
	 * Initialize the junk filter if needed.  SELECT queries need a filter if
	 * there are any junk attrs in the top-level tlist.
	 */
	if (operation == CMD_SELECT)
	{
		bool		junk_filter_needed = false;
		ListCell   *tlist;

		foreach(tlist, plan->targetlist)
		{
			TargetEntry *tle = (TargetEntry *) lfirst(tlist);

			if (tle->resjunk)
			{
				junk_filter_needed = true;
				break;
			}
		}

		if (junk_filter_needed)
		{
			JunkFilter *j;

			j = ExecInitJunkFilter(planstate->plan->targetlist,
								   tupType->tdhasoid,
								   ExecInitExtraTupleSlot(estate));
			estate->es_junkFilter = j;

			/* Want to return the cleaned tuple type */
			tupType = j->jf_cleanTupType;
		}
	}

	queryDesc->tupDesc = tupType;
	queryDesc->planstate = planstate;
}

/*
 * Check that a proposed result relation is a legal target for the operation
 *
 * Generally the parser and/or planner should have noticed any such mistake
 * already, but let's make sure.
 *
 * Note: when changing this function, you probably also need to look at
 * CheckValidRowMarkRel.
 */
void
CheckValidResultRel(ResultRelInfo *resultRelInfo, CmdType operation)
{
	Relation	resultRel = resultRelInfo->ri_RelationDesc;
	TriggerDesc *trigDesc = resultRel->trigdesc;
	FdwRoutine *fdwroutine;

	switch (resultRel->rd_rel->relkind)
	{
		case RELKIND_RELATION:
		case RELKIND_PARTITIONED_TABLE:
			CheckCmdReplicaIdentity(resultRel, operation);
			break;
		case RELKIND_SEQUENCE:
			ereport(ERROR,
					(errcode(ERRCODE_WRONG_OBJECT_TYPE),
					 errmsg("cannot change sequence \"%s\"",
							RelationGetRelationName(resultRel))));
			break;
		case RELKIND_TOASTVALUE:
			ereport(ERROR,
					(errcode(ERRCODE_WRONG_OBJECT_TYPE),
					 errmsg("cannot change TOAST relation \"%s\"",
							RelationGetRelationName(resultRel))));
			break;
		case RELKIND_VIEW:

			/*
			 * Okay only if there's a suitable INSTEAD OF trigger.  Messages
			 * here should match rewriteHandler.c's rewriteTargetView, except
			 * that we omit errdetail because we haven't got the information
			 * handy (and given that we really shouldn't get here anyway, it's
			 * not worth great exertion to get).
			 */
			switch (operation)
			{
				case CMD_INSERT:
					if (!trigDesc || !trigDesc->trig_insert_instead_row)
						ereport(ERROR,
								(errcode(ERRCODE_OBJECT_NOT_IN_PREREQUISITE_STATE),
								 errmsg("cannot insert into view \"%s\"",
										RelationGetRelationName(resultRel)),
								 errhint("To enable inserting into the view, provide an INSTEAD OF INSERT trigger or an unconditional ON INSERT DO INSTEAD rule.")));
					break;
				case CMD_UPDATE:
					if (!trigDesc || !trigDesc->trig_update_instead_row)
						ereport(ERROR,
								(errcode(ERRCODE_OBJECT_NOT_IN_PREREQUISITE_STATE),
								 errmsg("cannot update view \"%s\"",
										RelationGetRelationName(resultRel)),
								 errhint("To enable updating the view, provide an INSTEAD OF UPDATE trigger or an unconditional ON UPDATE DO INSTEAD rule.")));
					break;
				case CMD_DELETE:
					if (!trigDesc || !trigDesc->trig_delete_instead_row)
						ereport(ERROR,
								(errcode(ERRCODE_OBJECT_NOT_IN_PREREQUISITE_STATE),
								 errmsg("cannot delete from view \"%s\"",
										RelationGetRelationName(resultRel)),
								 errhint("To enable deleting from the view, provide an INSTEAD OF DELETE trigger or an unconditional ON DELETE DO INSTEAD rule.")));
					break;
				default:
					elog(ERROR, "unrecognized CmdType: %d", (int) operation);
					break;
			}
			break;
		case RELKIND_MATVIEW:
			if (!MatViewIncrementalMaintenanceIsEnabled())
				ereport(ERROR,
						(errcode(ERRCODE_WRONG_OBJECT_TYPE),
						 errmsg("cannot change materialized view \"%s\"",
								RelationGetRelationName(resultRel))));
			break;
		case RELKIND_FOREIGN_TABLE:
			/* Okay only if the FDW supports it */
			fdwroutine = resultRelInfo->ri_FdwRoutine;
			switch (operation)
			{
				case CMD_INSERT:

					/*
					 * If foreign partition to do tuple-routing for, skip the
					 * check; it's disallowed elsewhere.
					 */
					if (resultRelInfo->ri_PartitionRoot)
						break;
					if (fdwroutine->ExecForeignInsert == NULL)
						ereport(ERROR,
								(errcode(ERRCODE_FEATURE_NOT_SUPPORTED),
								 errmsg("cannot insert into foreign table \"%s\"",
										RelationGetRelationName(resultRel))));
					if (fdwroutine->IsForeignRelUpdatable != NULL &&
						(fdwroutine->IsForeignRelUpdatable(resultRel) & (1 << CMD_INSERT)) == 0)
						ereport(ERROR,
								(errcode(ERRCODE_OBJECT_NOT_IN_PREREQUISITE_STATE),
								 errmsg("foreign table \"%s\" does not allow inserts",
										RelationGetRelationName(resultRel))));
					break;
				case CMD_UPDATE:
					if (fdwroutine->ExecForeignUpdate == NULL)
						ereport(ERROR,
								(errcode(ERRCODE_FEATURE_NOT_SUPPORTED),
								 errmsg("cannot update foreign table \"%s\"",
										RelationGetRelationName(resultRel))));
					if (fdwroutine->IsForeignRelUpdatable != NULL &&
						(fdwroutine->IsForeignRelUpdatable(resultRel) & (1 << CMD_UPDATE)) == 0)
						ereport(ERROR,
								(errcode(ERRCODE_OBJECT_NOT_IN_PREREQUISITE_STATE),
								 errmsg("foreign table \"%s\" does not allow updates",
										RelationGetRelationName(resultRel))));
					break;
				case CMD_DELETE:
					if (fdwroutine->ExecForeignDelete == NULL)
						ereport(ERROR,
								(errcode(ERRCODE_FEATURE_NOT_SUPPORTED),
								 errmsg("cannot delete from foreign table \"%s\"",
										RelationGetRelationName(resultRel))));
					if (fdwroutine->IsForeignRelUpdatable != NULL &&
						(fdwroutine->IsForeignRelUpdatable(resultRel) & (1 << CMD_DELETE)) == 0)
						ereport(ERROR,
								(errcode(ERRCODE_OBJECT_NOT_IN_PREREQUISITE_STATE),
								 errmsg("foreign table \"%s\" does not allow deletes",
										RelationGetRelationName(resultRel))));
					break;
				default:
					elog(ERROR, "unrecognized CmdType: %d", (int) operation);
					break;
			}
			break;
		default:
			ereport(ERROR,
					(errcode(ERRCODE_WRONG_OBJECT_TYPE),
					 errmsg("cannot change relation \"%s\"",
							RelationGetRelationName(resultRel))));
			break;
	}
}

/*
 * Check that a proposed rowmark target relation is a legal target
 *
 * In most cases parser and/or planner should have noticed this already, but
 * they don't cover all cases.
 */
static void
CheckValidRowMarkRel(Relation rel, RowMarkType markType)
{
	FdwRoutine *fdwroutine;

	switch (rel->rd_rel->relkind)
	{
		case RELKIND_RELATION:
		case RELKIND_PARTITIONED_TABLE:
			/* OK */
			break;
		case RELKIND_SEQUENCE:
			/* Must disallow this because we don't vacuum sequences */
			ereport(ERROR,
					(errcode(ERRCODE_WRONG_OBJECT_TYPE),
					 errmsg("cannot lock rows in sequence \"%s\"",
							RelationGetRelationName(rel))));
			break;
		case RELKIND_TOASTVALUE:
			/* We could allow this, but there seems no good reason to */
			ereport(ERROR,
					(errcode(ERRCODE_WRONG_OBJECT_TYPE),
					 errmsg("cannot lock rows in TOAST relation \"%s\"",
							RelationGetRelationName(rel))));
			break;
		case RELKIND_VIEW:
			/* Should not get here; planner should have expanded the view */
			ereport(ERROR,
					(errcode(ERRCODE_WRONG_OBJECT_TYPE),
					 errmsg("cannot lock rows in view \"%s\"",
							RelationGetRelationName(rel))));
			break;
		case RELKIND_MATVIEW:
			/* Allow referencing a matview, but not actual locking clauses */
			if (markType != ROW_MARK_REFERENCE)
				ereport(ERROR,
						(errcode(ERRCODE_WRONG_OBJECT_TYPE),
						 errmsg("cannot lock rows in materialized view \"%s\"",
								RelationGetRelationName(rel))));
			break;
		case RELKIND_FOREIGN_TABLE:
			/* Okay only if the FDW supports it */
			fdwroutine = GetFdwRoutineForRelation(rel, false);
			if (fdwroutine->RefetchForeignRow == NULL)
				ereport(ERROR,
						(errcode(ERRCODE_FEATURE_NOT_SUPPORTED),
						 errmsg("cannot lock rows in foreign table \"%s\"",
								RelationGetRelationName(rel))));
			break;
		default:
			ereport(ERROR,
					(errcode(ERRCODE_WRONG_OBJECT_TYPE),
					 errmsg("cannot lock rows in relation \"%s\"",
							RelationGetRelationName(rel))));
			break;
	}
}

/*
 * Initialize ResultRelInfo data for one result relation
 *
 * Caution: before Postgres 9.1, this function included the relkind checking
 * that's now in CheckValidResultRel, and it also did ExecOpenIndices if
 * appropriate.  Be sure callers cover those needs.
 */
void
InitResultRelInfo(ResultRelInfo *resultRelInfo,
				  Relation resultRelationDesc,
				  Index resultRelationIndex,
				  Relation partition_root,
				  int instrument_options)
{
	List	   *partition_check = NIL;

	MemSet(resultRelInfo, 0, sizeof(ResultRelInfo));
	resultRelInfo->type = T_ResultRelInfo;
	resultRelInfo->ri_RangeTableIndex = resultRelationIndex;
	resultRelInfo->ri_RelationDesc = resultRelationDesc;
	resultRelInfo->ri_NumIndices = 0;
	resultRelInfo->ri_IndexRelationDescs = NULL;
	resultRelInfo->ri_IndexRelationInfo = NULL;
	/* make a copy so as not to depend on relcache info not changing... */
	resultRelInfo->ri_TrigDesc = CopyTriggerDesc(resultRelationDesc->trigdesc);
	if (resultRelInfo->ri_TrigDesc)
	{
		int			n = resultRelInfo->ri_TrigDesc->numtriggers;

		resultRelInfo->ri_TrigFunctions = (FmgrInfo *)
			palloc0(n * sizeof(FmgrInfo));
		resultRelInfo->ri_TrigWhenExprs = (ExprState **)
			palloc0(n * sizeof(ExprState *));
		if (instrument_options)
			resultRelInfo->ri_TrigInstrument = InstrAlloc(n, instrument_options);
	}
	else
	{
		resultRelInfo->ri_TrigFunctions = NULL;
		resultRelInfo->ri_TrigWhenExprs = NULL;
		resultRelInfo->ri_TrigInstrument = NULL;
	}
	if (resultRelationDesc->rd_rel->relkind == RELKIND_FOREIGN_TABLE)
		resultRelInfo->ri_FdwRoutine = GetFdwRoutineForRelation(resultRelationDesc, true);
	else
		resultRelInfo->ri_FdwRoutine = NULL;
	resultRelInfo->ri_FdwState = NULL;
	resultRelInfo->ri_usesFdwDirectModify = false;
	resultRelInfo->ri_ConstraintExprs = NULL;
	resultRelInfo->ri_junkFilter = NULL;
	resultRelInfo->ri_projectReturning = NULL;

	/*
	 * Partition constraint, which also includes the partition constraint of
	 * all the ancestors that are partitions.  Note that it will be checked
	 * even in the case of tuple-routing where this table is the target leaf
	 * partition, if there any BR triggers defined on the table.  Although
	 * tuple-routing implicitly preserves the partition constraint of the
	 * target partition for a given row, the BR triggers may change the row
	 * such that the constraint is no longer satisfied, which we must fail for
	 * by checking it explicitly.
	 *
	 * If this is a partitioned table, the partition constraint (if any) of a
	 * given row will be checked just before performing tuple-routing.
	 */
	partition_check = RelationGetPartitionQual(resultRelationDesc);

	resultRelInfo->ri_PartitionCheck = partition_check;
	resultRelInfo->ri_PartitionRoot = partition_root;
}

/*
 *		ExecGetTriggerResultRel
 *
 * Get a ResultRelInfo for a trigger target relation.  Most of the time,
 * triggers are fired on one of the result relations of the query, and so
 * we can just return a member of the es_result_relations array, the
 * es_root_result_relations array (if any), or the es_leaf_result_relations
 * list (if any).  (Note: in self-join situations there might be multiple
 * members with the same OID; if so it doesn't matter which one we pick.)
 * However, it is sometimes necessary to fire triggers on other relations;
 * this happens mainly when an RI update trigger queues additional triggers
 * on other relations, which will be processed in the context of the outer
 * query.  For efficiency's sake, we want to have a ResultRelInfo for those
 * triggers too; that can avoid repeated re-opening of the relation.  (It
 * also provides a way for EXPLAIN ANALYZE to report the runtimes of such
 * triggers.)  So we make additional ResultRelInfo's as needed, and save them
 * in es_trig_target_relations.
 */
ResultRelInfo *
ExecGetTriggerResultRel(EState *estate, Oid relid)
{
	ResultRelInfo *rInfo;
	int			nr;
	ListCell   *l;
	Relation	rel;
	MemoryContext oldcontext;

	/* First, search through the query result relations */
	rInfo = estate->es_result_relations;
	nr = estate->es_num_result_relations;
	while (nr > 0)
	{
		if (RelationGetRelid(rInfo->ri_RelationDesc) == relid)
			return rInfo;
		rInfo++;
		nr--;
	}
	/* Second, search through the root result relations, if any */
	rInfo = estate->es_root_result_relations;
	nr = estate->es_num_root_result_relations;
	while (nr > 0)
	{
		if (RelationGetRelid(rInfo->ri_RelationDesc) == relid)
			return rInfo;
		rInfo++;
		nr--;
	}
	/* Third, search through the leaf result relations, if any */
	foreach(l, estate->es_leaf_result_relations)
	{
		rInfo = (ResultRelInfo *) lfirst(l);
		if (RelationGetRelid(rInfo->ri_RelationDesc) == relid)
			return rInfo;
	}
	/* Nope, but maybe we already made an extra ResultRelInfo for it */
	foreach(l, estate->es_trig_target_relations)
	{
		rInfo = (ResultRelInfo *) lfirst(l);
		if (RelationGetRelid(rInfo->ri_RelationDesc) == relid)
			return rInfo;
	}
	/* Nope, so we need a new one */

	/*
	 * Open the target relation's relcache entry.  We assume that an
	 * appropriate lock is still held by the backend from whenever the trigger
	 * event got queued, so we need take no new lock here.  Also, we need not
	 * recheck the relkind, so no need for CheckValidResultRel.
	 */
	rel = heap_open(relid, NoLock);

	/*
	 * Make the new entry in the right context.
	 */
	oldcontext = MemoryContextSwitchTo(estate->es_query_cxt);
	rInfo = makeNode(ResultRelInfo);
	InitResultRelInfo(rInfo,
					  rel,
					  0,		/* dummy rangetable index */
					  NULL,
					  estate->es_instrument);
	estate->es_trig_target_relations =
		lappend(estate->es_trig_target_relations, rInfo);
	MemoryContextSwitchTo(oldcontext);

	/*
	 * Currently, we don't need any index information in ResultRelInfos used
	 * only for triggers, so no need to call ExecOpenIndices.
	 */

	return rInfo;
}

/*
 * Close any relations that have been opened by ExecGetTriggerResultRel().
 */
void
ExecCleanUpTriggerState(EState *estate)
{
	ListCell   *l;

	foreach(l, estate->es_trig_target_relations)
	{
		ResultRelInfo *resultRelInfo = (ResultRelInfo *) lfirst(l);

		/* Close indices and then the relation itself */
		ExecCloseIndices(resultRelInfo);
		heap_close(resultRelInfo->ri_RelationDesc, NoLock);
	}
}

/*
 *		ExecContextForcesOids
 *
 * This is pretty grotty: when doing INSERT, UPDATE, or CREATE TABLE AS,
 * we need to ensure that result tuples have space for an OID iff they are
 * going to be stored into a relation that has OIDs.  In other contexts
 * we are free to choose whether to leave space for OIDs in result tuples
 * (we generally don't want to, but we do if a physical-tlist optimization
 * is possible).  This routine checks the plan context and returns TRUE if the
 * choice is forced, FALSE if the choice is not forced.  In the TRUE case,
 * *hasoids is set to the required value.
 *
 * One reason this is ugly is that all plan nodes in the plan tree will emit
 * tuples with space for an OID, though we really only need the topmost node
 * to do so.  However, node types like Sort don't project new tuples but just
 * return their inputs, and in those cases the requirement propagates down
 * to the input node.  Eventually we might make this code smart enough to
 * recognize how far down the requirement really goes, but for now we just
 * make all plan nodes do the same thing if the top level forces the choice.
 *
 * We assume that if we are generating tuples for INSERT or UPDATE,
 * estate->es_result_relation_info is already set up to describe the target
 * relation.  Note that in an UPDATE that spans an inheritance tree, some of
 * the target relations may have OIDs and some not.  We have to make the
 * decisions on a per-relation basis as we initialize each of the subplans of
 * the ModifyTable node, so ModifyTable has to set es_result_relation_info
 * while initializing each subplan.
 *
 * CREATE TABLE AS is even uglier, because we don't have the target relation's
 * descriptor available when this code runs; we have to look aside at the
 * flags passed to ExecutorStart().
 */
bool
ExecContextForcesOids(PlanState *planstate, bool *hasoids)
{
	ResultRelInfo *ri = planstate->state->es_result_relation_info;

	if (ri != NULL)
	{
		Relation	rel = ri->ri_RelationDesc;

		if (rel != NULL)
		{
			*hasoids = rel->rd_rel->relhasoids;
			return true;
		}
	}

	if (planstate->state->es_top_eflags & EXEC_FLAG_WITH_OIDS)
	{
		*hasoids = true;
		return true;
	}
	if (planstate->state->es_top_eflags & EXEC_FLAG_WITHOUT_OIDS)
	{
		*hasoids = false;
		return true;
	}

	return false;
}

/* ----------------------------------------------------------------
 *		ExecPostprocessPlan
 *
 *		Give plan nodes a final chance to execute before shutdown
 * ----------------------------------------------------------------
 */
static void
ExecPostprocessPlan(EState *estate)
{
	ListCell   *lc;

	/*
	 * Make sure nodes run forward.
	 */
	estate->es_direction = ForwardScanDirection;

	/*
	 * Run any secondary ModifyTable nodes to completion, in case the main
	 * query did not fetch all rows from them.  (We do this to ensure that
	 * such nodes have predictable results.)
	 */
	foreach(lc, estate->es_auxmodifytables)
	{
		PlanState  *ps = (PlanState *) lfirst(lc);

		for (;;)
		{
			TupleTableSlot *slot;

			/* Reset the per-output-tuple exprcontext each time */
			ResetPerTupleExprContext(estate);

			slot = ExecProcNode(ps);

			if (TupIsNull(slot))
				break;
		}
	}
}

/* ----------------------------------------------------------------
 *		ExecEndPlan
 *
 *		Cleans up the query plan -- closes files and frees up storage
 *
 * NOTE: we are no longer very worried about freeing storage per se
 * in this code; FreeExecutorState should be guaranteed to release all
 * memory that needs to be released.  What we are worried about doing
 * is closing relations and dropping buffer pins.  Thus, for example,
 * tuple tables must be cleared or dropped to ensure pins are released.
 * ----------------------------------------------------------------
 */
static void
ExecEndPlan(PlanState *planstate, EState *estate)
{
	ResultRelInfo *resultRelInfo;
	int			i;
	ListCell   *l;

	/*
	 * shut down the node-type-specific query processing
	 */
	ExecEndNode(planstate);

	/*
	 * for subplans too
	 */
	foreach(l, estate->es_subplanstates)
	{
		PlanState  *subplanstate = (PlanState *) lfirst(l);

		ExecEndNode(subplanstate);
	}

	/*
	 * destroy the executor's tuple table.  Actually we only care about
	 * releasing buffer pins and tupdesc refcounts; there's no need to pfree
	 * the TupleTableSlots, since the containing memory context is about to go
	 * away anyway.
	 */
	ExecResetTupleTable(estate->es_tupleTable, false);

	/*
	 * close the result relation(s) if any, but hold locks until xact commit.
	 */
	resultRelInfo = estate->es_result_relations;
	for (i = estate->es_num_result_relations; i > 0; i--)
	{
		/* Close indices and then the relation itself */
		ExecCloseIndices(resultRelInfo);
		heap_close(resultRelInfo->ri_RelationDesc, NoLock);
		resultRelInfo++;
	}

	/* Close the root target relation(s). */
	resultRelInfo = estate->es_root_result_relations;
	for (i = estate->es_num_root_result_relations; i > 0; i--)
	{
		heap_close(resultRelInfo->ri_RelationDesc, NoLock);
		resultRelInfo++;
	}

	/* likewise close any trigger target relations */
	ExecCleanUpTriggerState(estate);

	/*
	 * close any relations selected FOR [KEY] UPDATE/SHARE, again keeping
	 * locks
	 */
	foreach(l, estate->es_rowMarks)
	{
		ExecRowMark *erm = (ExecRowMark *) lfirst(l);

		if (erm->relation)
			heap_close(erm->relation, NoLock);
	}
}

/* ----------------------------------------------------------------
 *		ExecutePlan
 *
 *		Processes the query plan until we have retrieved 'numberTuples' tuples,
 *		moving in the specified direction.
 *
 *		Runs to completion if numberTuples is 0
 *
 * Note: the ctid attribute is a 'junk' attribute that is removed before the
 * user can see it
 * ----------------------------------------------------------------
 */
static void
ExecutePlan(EState *estate,
			PlanState *planstate,
			bool use_parallel_mode,
			CmdType operation,
			bool sendTuples,
			uint64 numberTuples,
			ScanDirection direction,
			DestReceiver *dest,
			bool execute_once)
{
	TupleTableSlot *slot;
	uint64		current_tuple_count;

	/*
	 * initialize local variables
	 */
	current_tuple_count = 0;

	/*
	 * Set the direction.
	 */
	estate->es_direction = direction;

	/*
<<<<<<< HEAD
	 * If a tuple count was supplied, we must force the plan to run without
	 * parallelism, because we might exit early.  Also disable parallelism
	 * when writing into a relation, because no database changes are allowed
	 * in parallel mode.
	 */
	if (numberTuples || dest->mydest == DestIntoRel)
=======
	 * If the plan might potentially be executed multiple times, we must force
	 * it to run without parallelism, because we might exit early.  Also
	 * disable parallelism when writing into a relation, because no database
	 * changes are allowed in parallel mode.
	 */
	if (!execute_once || dest->mydest == DestIntoRel)
>>>>>>> fdf521d6
		use_parallel_mode = false;

	estate->es_use_parallel_mode = use_parallel_mode;
	if (use_parallel_mode)
		EnterParallelMode();

	/*
	 * Loop until we've processed the proper number of tuples from the plan.
	 */
	for (;;)
	{
		/* Reset the per-output-tuple exprcontext */
		ResetPerTupleExprContext(estate);

		/*
		 * Execute the plan and obtain a tuple
		 */
		slot = ExecProcNode(planstate);

		/*
		 * if the tuple is null, then we assume there is nothing more to
		 * process so we just end the loop...
		 */
		if (TupIsNull(slot))
		{
			/* Allow nodes to release or shut down resources. */
			(void) ExecShutdownNode(planstate);
			break;
		}

		/*
		 * If we have a junk filter, then project a new tuple with the junk
		 * removed.
		 *
		 * Store this new "clean" tuple in the junkfilter's resultSlot.
		 * (Formerly, we stored it back over the "dirty" tuple, which is WRONG
		 * because that tuple slot has the wrong descriptor.)
		 */
		if (estate->es_junkFilter != NULL)
			slot = ExecFilterJunk(estate->es_junkFilter, slot);

		/*
		 * If we are supposed to send the tuple somewhere, do so. (In
		 * practice, this is probably always the case at this point.)
		 */
		if (sendTuples)
		{
			/*
			 * If we are not able to send the tuple, we assume the destination
			 * has closed and no more tuples can be sent. If that's the case,
			 * end the loop.
			 */
			if (!((*dest->receiveSlot) (slot, dest)))
				break;
		}

		/*
		 * Count tuples processed, if this is a SELECT.  (For other operation
		 * types, the ModifyTable plan node must count the appropriate
		 * events.)
		 */
		if (operation == CMD_SELECT)
			(estate->es_processed)++;

		/*
		 * check our tuple count.. if we've processed the proper number then
		 * quit, else loop again and process more tuples.  Zero numberTuples
		 * means no limit.
		 */
		current_tuple_count++;
		if (numberTuples && numberTuples == current_tuple_count)
		{
			/* Allow nodes to release or shut down resources. */
			(void) ExecShutdownNode(planstate);
			break;
		}
	}

	if (use_parallel_mode)
		ExitParallelMode();
}


/*
 * ExecRelCheck --- check that tuple meets constraints for result relation
 *
 * Returns NULL if OK, else name of failed check constraint
 */
static const char *
ExecRelCheck(ResultRelInfo *resultRelInfo,
			 TupleTableSlot *slot, EState *estate)
{
	Relation	rel = resultRelInfo->ri_RelationDesc;
	int			ncheck = rel->rd_att->constr->num_check;
	ConstrCheck *check = rel->rd_att->constr->check;
	ExprContext *econtext;
	MemoryContext oldContext;
	int			i;

	/*
	 * If first time through for this result relation, build expression
	 * nodetrees for rel's constraint expressions.  Keep them in the per-query
	 * memory context so they'll survive throughout the query.
	 */
	if (resultRelInfo->ri_ConstraintExprs == NULL)
	{
		oldContext = MemoryContextSwitchTo(estate->es_query_cxt);
		resultRelInfo->ri_ConstraintExprs =
			(ExprState **) palloc(ncheck * sizeof(ExprState *));
		for (i = 0; i < ncheck; i++)
		{
			Expr	   *checkconstr;

			checkconstr = stringToNode(check[i].ccbin);
			resultRelInfo->ri_ConstraintExprs[i] =
				ExecPrepareExpr(checkconstr, estate);
		}
		MemoryContextSwitchTo(oldContext);
	}

	/*
	 * We will use the EState's per-tuple context for evaluating constraint
	 * expressions (creating it if it's not already there).
	 */
	econtext = GetPerTupleExprContext(estate);

	/* Arrange for econtext's scan tuple to be the tuple under test */
	econtext->ecxt_scantuple = slot;

	/* And evaluate the constraints */
	for (i = 0; i < ncheck; i++)
	{
		ExprState  *checkconstr = resultRelInfo->ri_ConstraintExprs[i];

		/*
		 * NOTE: SQL specifies that a NULL result from a constraint expression
		 * is not to be treated as a failure.  Therefore, use ExecCheck not
		 * ExecQual.
		 */
		if (!ExecCheck(checkconstr, econtext))
			return check[i].ccname;
	}

	/* NULL result means no error */
	return NULL;
}

/*
 * ExecPartitionCheck --- check that tuple meets the partition constraint.
 */
static void
ExecPartitionCheck(ResultRelInfo *resultRelInfo, TupleTableSlot *slot,
				   EState *estate)
{
	Relation	rel = resultRelInfo->ri_RelationDesc;
	TupleDesc	tupdesc = RelationGetDescr(rel);
	Bitmapset  *modifiedCols;
	Bitmapset  *insertedCols;
	Bitmapset  *updatedCols;
	ExprContext *econtext;

	/*
	 * If first time through, build expression state tree for the partition
	 * check expression.  Keep it in the per-query memory context so they'll
	 * survive throughout the query.
	 */
	if (resultRelInfo->ri_PartitionCheckExpr == NULL)
	{
		List	   *qual = resultRelInfo->ri_PartitionCheck;

		resultRelInfo->ri_PartitionCheckExpr = ExecPrepareCheck(qual, estate);
	}

	/*
	 * We will use the EState's per-tuple context for evaluating constraint
	 * expressions (creating it if it's not already there).
	 */
	econtext = GetPerTupleExprContext(estate);

	/* Arrange for econtext's scan tuple to be the tuple under test */
	econtext->ecxt_scantuple = slot;

	/*
	 * As in case of the catalogued constraints, we treat a NULL result as
	 * success here, not a failure.
	 */
	if (!ExecCheck(resultRelInfo->ri_PartitionCheckExpr, econtext))
	{
		char	   *val_desc;
		Relation	orig_rel = rel;

		/* See the comment above. */
		if (resultRelInfo->ri_PartitionRoot)
		{
			HeapTuple	tuple = ExecFetchSlotTuple(slot);
			TupleDesc	old_tupdesc = RelationGetDescr(rel);
			TupleConversionMap *map;

			rel = resultRelInfo->ri_PartitionRoot;
			tupdesc = RelationGetDescr(rel);
			/* a reverse map */
			map = convert_tuples_by_name(old_tupdesc, tupdesc,
										 gettext_noop("could not convert row type"));
			if (map != NULL)
			{
				tuple = do_convert_tuple(tuple, map);
				ExecSetSlotDescriptor(slot, tupdesc);
				ExecStoreTuple(tuple, slot, InvalidBuffer, false);
			}
		}

		insertedCols = GetInsertedColumns(resultRelInfo, estate);
		updatedCols = GetUpdatedColumns(resultRelInfo, estate);
		modifiedCols = bms_union(insertedCols, updatedCols);
		val_desc = ExecBuildSlotValueDescription(RelationGetRelid(rel),
												 slot,
												 tupdesc,
												 modifiedCols,
												 64);
		ereport(ERROR,
				(errcode(ERRCODE_CHECK_VIOLATION),
				 errmsg("new row for relation \"%s\" violates partition constraint",
						RelationGetRelationName(orig_rel)),
				 val_desc ? errdetail("Failing row contains %s.", val_desc) : 0));
	}
}

/*
 * ExecConstraints - check constraints of the tuple in 'slot'
 *
 * This checks the traditional NOT NULL and check constraints, as well as
 * the partition constraint, if any.
 *
 * Note: 'slot' contains the tuple to check the constraints of, which may
 * have been converted from the original input tuple after tuple routing.
 * 'resultRelInfo' is the original result relation, before tuple routing.
 */
void
ExecConstraints(ResultRelInfo *resultRelInfo,
				TupleTableSlot *slot, EState *estate)
{
	Relation	rel = resultRelInfo->ri_RelationDesc;
	TupleDesc	tupdesc = RelationGetDescr(rel);
	TupleConstr *constr = tupdesc->constr;
	Bitmapset  *modifiedCols;
	Bitmapset  *insertedCols;
	Bitmapset  *updatedCols;

	Assert(constr || resultRelInfo->ri_PartitionCheck);

	if (constr && constr->has_not_null)
	{
		int			natts = tupdesc->natts;
		int			attrChk;

		for (attrChk = 1; attrChk <= natts; attrChk++)
		{
			if (tupdesc->attrs[attrChk - 1]->attnotnull &&
				slot_attisnull(slot, attrChk))
			{
				char	   *val_desc;
				Relation	orig_rel = rel;
				TupleDesc	orig_tupdesc = RelationGetDescr(rel);

				/*
				 * If the tuple has been routed, it's been converted to the
				 * partition's rowtype, which might differ from the root
				 * table's.  We must convert it back to the root table's
				 * rowtype so that val_desc shown error message matches the
				 * input tuple.
				 */
				if (resultRelInfo->ri_PartitionRoot)
				{
					HeapTuple	tuple = ExecFetchSlotTuple(slot);
					TupleConversionMap *map;

					rel = resultRelInfo->ri_PartitionRoot;
					tupdesc = RelationGetDescr(rel);
					/* a reverse map */
					map = convert_tuples_by_name(orig_tupdesc, tupdesc,
												 gettext_noop("could not convert row type"));
					if (map != NULL)
					{
						tuple = do_convert_tuple(tuple, map);
						ExecSetSlotDescriptor(slot, tupdesc);
						ExecStoreTuple(tuple, slot, InvalidBuffer, false);
					}
				}

				insertedCols = GetInsertedColumns(resultRelInfo, estate);
				updatedCols = GetUpdatedColumns(resultRelInfo, estate);
				modifiedCols = bms_union(insertedCols, updatedCols);
				val_desc = ExecBuildSlotValueDescription(RelationGetRelid(rel),
														 slot,
														 tupdesc,
														 modifiedCols,
														 64);

				ereport(ERROR,
						(errcode(ERRCODE_NOT_NULL_VIOLATION),
						 errmsg("null value in column \"%s\" violates not-null constraint",
								NameStr(orig_tupdesc->attrs[attrChk - 1]->attname)),
						 val_desc ? errdetail("Failing row contains %s.", val_desc) : 0,
						 errtablecol(orig_rel, attrChk)));
			}
		}
	}

	if (constr && constr->num_check > 0)
	{
		const char *failed;

		if ((failed = ExecRelCheck(resultRelInfo, slot, estate)) != NULL)
		{
			char	   *val_desc;
			Relation	orig_rel = rel;

			/* See the comment above. */
			if (resultRelInfo->ri_PartitionRoot)
			{
				HeapTuple	tuple = ExecFetchSlotTuple(slot);
				TupleDesc	old_tupdesc = RelationGetDescr(rel);
				TupleConversionMap *map;

				rel = resultRelInfo->ri_PartitionRoot;
				tupdesc = RelationGetDescr(rel);
				/* a reverse map */
				map = convert_tuples_by_name(old_tupdesc, tupdesc,
											 gettext_noop("could not convert row type"));
				if (map != NULL)
				{
					tuple = do_convert_tuple(tuple, map);
					ExecSetSlotDescriptor(slot, tupdesc);
					ExecStoreTuple(tuple, slot, InvalidBuffer, false);
				}
			}

			insertedCols = GetInsertedColumns(resultRelInfo, estate);
			updatedCols = GetUpdatedColumns(resultRelInfo, estate);
			modifiedCols = bms_union(insertedCols, updatedCols);
			val_desc = ExecBuildSlotValueDescription(RelationGetRelid(rel),
													 slot,
													 tupdesc,
													 modifiedCols,
													 64);
			ereport(ERROR,
					(errcode(ERRCODE_CHECK_VIOLATION),
					 errmsg("new row for relation \"%s\" violates check constraint \"%s\"",
							RelationGetRelationName(orig_rel), failed),
					 val_desc ? errdetail("Failing row contains %s.", val_desc) : 0,
					 errtableconstraint(orig_rel, failed)));
		}
	}

	if (resultRelInfo->ri_PartitionCheck)
		ExecPartitionCheck(resultRelInfo, slot, estate);
}


/*
 * ExecWithCheckOptions -- check that tuple satisfies any WITH CHECK OPTIONs
 * of the specified kind.
 *
 * Note that this needs to be called multiple times to ensure that all kinds of
 * WITH CHECK OPTIONs are handled (both those from views which have the WITH
 * CHECK OPTION set and from row level security policies).  See ExecInsert()
 * and ExecUpdate().
 */
void
ExecWithCheckOptions(WCOKind kind, ResultRelInfo *resultRelInfo,
					 TupleTableSlot *slot, EState *estate)
{
	Relation	rel = resultRelInfo->ri_RelationDesc;
	TupleDesc	tupdesc = RelationGetDescr(rel);
	ExprContext *econtext;
	ListCell   *l1,
			   *l2;

	/*
	 * We will use the EState's per-tuple context for evaluating constraint
	 * expressions (creating it if it's not already there).
	 */
	econtext = GetPerTupleExprContext(estate);

	/* Arrange for econtext's scan tuple to be the tuple under test */
	econtext->ecxt_scantuple = slot;

	/* Check each of the constraints */
	forboth(l1, resultRelInfo->ri_WithCheckOptions,
			l2, resultRelInfo->ri_WithCheckOptionExprs)
	{
		WithCheckOption *wco = (WithCheckOption *) lfirst(l1);
		ExprState  *wcoExpr = (ExprState *) lfirst(l2);

		/*
		 * Skip any WCOs which are not the kind we are looking for at this
		 * time.
		 */
		if (wco->kind != kind)
			continue;

		/*
		 * WITH CHECK OPTION checks are intended to ensure that the new tuple
		 * is visible (in the case of a view) or that it passes the
		 * 'with-check' policy (in the case of row security). If the qual
		 * evaluates to NULL or FALSE, then the new tuple won't be included in
		 * the view or doesn't pass the 'with-check' policy for the table.
		 */
		if (!ExecQual(wcoExpr, econtext))
		{
			char	   *val_desc;
			Bitmapset  *modifiedCols;
			Bitmapset  *insertedCols;
			Bitmapset  *updatedCols;

			switch (wco->kind)
			{
					/*
					 * For WITH CHECK OPTIONs coming from views, we might be
					 * able to provide the details on the row, depending on
					 * the permissions on the relation (that is, if the user
					 * could view it directly anyway).  For RLS violations, we
					 * don't include the data since we don't know if the user
					 * should be able to view the tuple as that depends on the
					 * USING policy.
					 */
				case WCO_VIEW_CHECK:
					/* See the comment in ExecConstraints(). */
					if (resultRelInfo->ri_PartitionRoot)
					{
						HeapTuple	tuple = ExecFetchSlotTuple(slot);
						TupleDesc	old_tupdesc = RelationGetDescr(rel);
						TupleConversionMap *map;

						rel = resultRelInfo->ri_PartitionRoot;
						tupdesc = RelationGetDescr(rel);
						/* a reverse map */
						map = convert_tuples_by_name(old_tupdesc, tupdesc,
													 gettext_noop("could not convert row type"));
						if (map != NULL)
						{
							tuple = do_convert_tuple(tuple, map);
							ExecSetSlotDescriptor(slot, tupdesc);
							ExecStoreTuple(tuple, slot, InvalidBuffer, false);
						}
					}

					insertedCols = GetInsertedColumns(resultRelInfo, estate);
					updatedCols = GetUpdatedColumns(resultRelInfo, estate);
					modifiedCols = bms_union(insertedCols, updatedCols);
					val_desc = ExecBuildSlotValueDescription(RelationGetRelid(rel),
															 slot,
															 tupdesc,
															 modifiedCols,
															 64);

					ereport(ERROR,
							(errcode(ERRCODE_WITH_CHECK_OPTION_VIOLATION),
							 errmsg("new row violates check option for view \"%s\"",
									wco->relname),
							 val_desc ? errdetail("Failing row contains %s.",
												  val_desc) : 0));
					break;
				case WCO_RLS_INSERT_CHECK:
				case WCO_RLS_UPDATE_CHECK:
					if (wco->polname != NULL)
						ereport(ERROR,
								(errcode(ERRCODE_INSUFFICIENT_PRIVILEGE),
								 errmsg("new row violates row-level security policy \"%s\" for table \"%s\"",
										wco->polname, wco->relname)));
					else
						ereport(ERROR,
								(errcode(ERRCODE_INSUFFICIENT_PRIVILEGE),
								 errmsg("new row violates row-level security policy for table \"%s\"",
										wco->relname)));
					break;
				case WCO_RLS_CONFLICT_CHECK:
					if (wco->polname != NULL)
						ereport(ERROR,
								(errcode(ERRCODE_INSUFFICIENT_PRIVILEGE),
								 errmsg("new row violates row-level security policy \"%s\" (USING expression) for table \"%s\"",
										wco->polname, wco->relname)));
					else
						ereport(ERROR,
								(errcode(ERRCODE_INSUFFICIENT_PRIVILEGE),
								 errmsg("new row violates row-level security policy (USING expression) for table \"%s\"",
										wco->relname)));
					break;
				default:
					elog(ERROR, "unrecognized WCO kind: %u", wco->kind);
					break;
			}
		}
	}
}

/*
 * ExecBuildSlotValueDescription -- construct a string representing a tuple
 *
 * This is intentionally very similar to BuildIndexValueDescription, but
 * unlike that function, we truncate long field values (to at most maxfieldlen
 * bytes).  That seems necessary here since heap field values could be very
 * long, whereas index entries typically aren't so wide.
 *
 * Also, unlike the case with index entries, we need to be prepared to ignore
 * dropped columns.  We used to use the slot's tuple descriptor to decode the
 * data, but the slot's descriptor doesn't identify dropped columns, so we
 * now need to be passed the relation's descriptor.
 *
 * Note that, like BuildIndexValueDescription, if the user does not have
 * permission to view any of the columns involved, a NULL is returned.  Unlike
 * BuildIndexValueDescription, if the user has access to view a subset of the
 * column involved, that subset will be returned with a key identifying which
 * columns they are.
 */
static char *
ExecBuildSlotValueDescription(Oid reloid,
							  TupleTableSlot *slot,
							  TupleDesc tupdesc,
							  Bitmapset *modifiedCols,
							  int maxfieldlen)
{
	StringInfoData buf;
	StringInfoData collist;
	bool		write_comma = false;
	bool		write_comma_collist = false;
	int			i;
	AclResult	aclresult;
	bool		table_perm = false;
	bool		any_perm = false;

	/*
	 * Check if RLS is enabled and should be active for the relation; if so,
	 * then don't return anything.  Otherwise, go through normal permission
	 * checks.
	 */
	if (check_enable_rls(reloid, InvalidOid, true) == RLS_ENABLED)
		return NULL;

	initStringInfo(&buf);

	appendStringInfoChar(&buf, '(');

	/*
	 * Check if the user has permissions to see the row.  Table-level SELECT
	 * allows access to all columns.  If the user does not have table-level
	 * SELECT then we check each column and include those the user has SELECT
	 * rights on.  Additionally, we always include columns the user provided
	 * data for.
	 */
	aclresult = pg_class_aclcheck(reloid, GetUserId(), ACL_SELECT);
	if (aclresult != ACLCHECK_OK)
	{
		/* Set up the buffer for the column list */
		initStringInfo(&collist);
		appendStringInfoChar(&collist, '(');
	}
	else
		table_perm = any_perm = true;

	/* Make sure the tuple is fully deconstructed */
	slot_getallattrs(slot);

	for (i = 0; i < tupdesc->natts; i++)
	{
		bool		column_perm = false;
		char	   *val;
		int			vallen;

		/* ignore dropped columns */
		if (tupdesc->attrs[i]->attisdropped)
			continue;

		if (!table_perm)
		{
			/*
			 * No table-level SELECT, so need to make sure they either have
			 * SELECT rights on the column or that they have provided the data
			 * for the column.  If not, omit this column from the error
			 * message.
			 */
			aclresult = pg_attribute_aclcheck(reloid, tupdesc->attrs[i]->attnum,
											  GetUserId(), ACL_SELECT);
			if (bms_is_member(tupdesc->attrs[i]->attnum - FirstLowInvalidHeapAttributeNumber,
							  modifiedCols) || aclresult == ACLCHECK_OK)
			{
				column_perm = any_perm = true;

				if (write_comma_collist)
					appendStringInfoString(&collist, ", ");
				else
					write_comma_collist = true;

				appendStringInfoString(&collist, NameStr(tupdesc->attrs[i]->attname));
			}
		}

		if (table_perm || column_perm)
		{
			if (slot->tts_isnull[i])
				val = "null";
			else
			{
				Oid			foutoid;
				bool		typisvarlena;

				getTypeOutputInfo(tupdesc->attrs[i]->atttypid,
								  &foutoid, &typisvarlena);
				val = OidOutputFunctionCall(foutoid, slot->tts_values[i]);
			}

			if (write_comma)
				appendStringInfoString(&buf, ", ");
			else
				write_comma = true;

			/* truncate if needed */
			vallen = strlen(val);
			if (vallen <= maxfieldlen)
				appendStringInfoString(&buf, val);
			else
			{
				vallen = pg_mbcliplen(val, vallen, maxfieldlen);
				appendBinaryStringInfo(&buf, val, vallen);
				appendStringInfoString(&buf, "...");
			}
		}
	}

	/* If we end up with zero columns being returned, then return NULL. */
	if (!any_perm)
		return NULL;

	appendStringInfoChar(&buf, ')');

	if (!table_perm)
	{
		appendStringInfoString(&collist, ") = ");
		appendStringInfoString(&collist, buf.data);

		return collist.data;
	}

	return buf.data;
}


/*
 * ExecUpdateLockMode -- find the appropriate UPDATE tuple lock mode for a
 * given ResultRelInfo
 */
LockTupleMode
ExecUpdateLockMode(EState *estate, ResultRelInfo *relinfo)
{
	Bitmapset  *keyCols;
	Bitmapset  *updatedCols;

	/*
	 * Compute lock mode to use.  If columns that are part of the key have not
	 * been modified, then we can use a weaker lock, allowing for better
	 * concurrency.
	 */
	updatedCols = GetUpdatedColumns(relinfo, estate);
	keyCols = RelationGetIndexAttrBitmap(relinfo->ri_RelationDesc,
										 INDEX_ATTR_BITMAP_KEY);

	if (bms_overlap(keyCols, updatedCols))
		return LockTupleExclusive;

	return LockTupleNoKeyExclusive;
}

/*
 * ExecFindRowMark -- find the ExecRowMark struct for given rangetable index
 *
 * If no such struct, either return NULL or throw error depending on missing_ok
 */
ExecRowMark *
ExecFindRowMark(EState *estate, Index rti, bool missing_ok)
{
	ListCell   *lc;

	foreach(lc, estate->es_rowMarks)
	{
		ExecRowMark *erm = (ExecRowMark *) lfirst(lc);

		if (erm->rti == rti)
			return erm;
	}
	if (!missing_ok)
		elog(ERROR, "failed to find ExecRowMark for rangetable index %u", rti);
	return NULL;
}

/*
 * ExecBuildAuxRowMark -- create an ExecAuxRowMark struct
 *
 * Inputs are the underlying ExecRowMark struct and the targetlist of the
 * input plan node (not planstate node!).  We need the latter to find out
 * the column numbers of the resjunk columns.
 */
ExecAuxRowMark *
ExecBuildAuxRowMark(ExecRowMark *erm, List *targetlist)
{
	ExecAuxRowMark *aerm = (ExecAuxRowMark *) palloc0(sizeof(ExecAuxRowMark));
	char		resname[32];

	aerm->rowmark = erm;

	/* Look up the resjunk columns associated with this rowmark */
	if (erm->markType != ROW_MARK_COPY)
	{
		/* need ctid for all methods other than COPY */
		snprintf(resname, sizeof(resname), "ctid%u", erm->rowmarkId);
		aerm->ctidAttNo = ExecFindJunkAttributeInTlist(targetlist,
													   resname);
		if (!AttributeNumberIsValid(aerm->ctidAttNo))
			elog(ERROR, "could not find junk %s column", resname);
	}
	else
	{
		/* need wholerow if COPY */
		snprintf(resname, sizeof(resname), "wholerow%u", erm->rowmarkId);
		aerm->wholeAttNo = ExecFindJunkAttributeInTlist(targetlist,
														resname);
		if (!AttributeNumberIsValid(aerm->wholeAttNo))
			elog(ERROR, "could not find junk %s column", resname);
	}

	/* if child rel, need tableoid */
	if (erm->rti != erm->prti)
	{
		snprintf(resname, sizeof(resname), "tableoid%u", erm->rowmarkId);
		aerm->toidAttNo = ExecFindJunkAttributeInTlist(targetlist,
													   resname);
		if (!AttributeNumberIsValid(aerm->toidAttNo))
			elog(ERROR, "could not find junk %s column", resname);
	}

	return aerm;
}


/*
 * EvalPlanQual logic --- recheck modified tuple(s) to see if we want to
 * process the updated version under READ COMMITTED rules.
 *
 * See backend/executor/README for some info about how this works.
 */


/*
 * Check a modified tuple to see if we want to process its updated version
 * under READ COMMITTED rules.
 *
 *	estate - outer executor state data
 *	epqstate - state for EvalPlanQual rechecking
 *	relation - table containing tuple
 *	rti - rangetable index of table containing tuple
 *	lockmode - requested tuple lock mode
 *	*tid - t_ctid from the outdated tuple (ie, next updated version)
 *	priorXmax - t_xmax from the outdated tuple
 *
 * *tid is also an output parameter: it's modified to hold the TID of the
 * latest version of the tuple (note this may be changed even on failure)
 *
 * Returns a slot containing the new candidate update/delete tuple, or
 * NULL if we determine we shouldn't process the row.
 *
 * Note: properly, lockmode should be declared as enum LockTupleMode,
 * but we use "int" to avoid having to include heapam.h in executor.h.
 */
TupleTableSlot *
EvalPlanQual(EState *estate, EPQState *epqstate,
			 Relation relation, Index rti, int lockmode,
			 ItemPointer tid, TransactionId priorXmax)
{
	TupleTableSlot *slot;
	HeapTuple	copyTuple;

	Assert(rti > 0);

	/*
	 * Get and lock the updated version of the row; if fail, return NULL.
	 */
	copyTuple = EvalPlanQualFetch(estate, relation, lockmode, LockWaitBlock,
								  tid, priorXmax);

	if (copyTuple == NULL)
		return NULL;

	/*
	 * For UPDATE/DELETE we have to return tid of actual row we're executing
	 * PQ for.
	 */
	*tid = copyTuple->t_self;

	/*
	 * Need to run a recheck subquery.  Initialize or reinitialize EPQ state.
	 */
	EvalPlanQualBegin(epqstate, estate);

	/*
	 * Free old test tuple, if any, and store new tuple where relation's scan
	 * node will see it
	 */
	EvalPlanQualSetTuple(epqstate, rti, copyTuple);

	/*
	 * Fetch any non-locked source rows
	 */
	EvalPlanQualFetchRowMarks(epqstate);

	/*
	 * Run the EPQ query.  We assume it will return at most one tuple.
	 */
	slot = EvalPlanQualNext(epqstate);

	/*
	 * If we got a tuple, force the slot to materialize the tuple so that it
	 * is not dependent on any local state in the EPQ query (in particular,
	 * it's highly likely that the slot contains references to any pass-by-ref
	 * datums that may be present in copyTuple).  As with the next step, this
	 * is to guard against early re-use of the EPQ query.
	 */
	if (!TupIsNull(slot))
		(void) ExecMaterializeSlot(slot);

	/*
	 * Clear out the test tuple.  This is needed in case the EPQ query is
	 * re-used to test a tuple for a different relation.  (Not clear that can
	 * really happen, but let's be safe.)
	 */
	EvalPlanQualSetTuple(epqstate, rti, NULL);

	return slot;
}

/*
 * Fetch a copy of the newest version of an outdated tuple
 *
 *	estate - executor state data
 *	relation - table containing tuple
 *	lockmode - requested tuple lock mode
 *	wait_policy - requested lock wait policy
 *	*tid - t_ctid from the outdated tuple (ie, next updated version)
 *	priorXmax - t_xmax from the outdated tuple
 *
 * Returns a palloc'd copy of the newest tuple version, or NULL if we find
 * that there is no newest version (ie, the row was deleted not updated).
 * We also return NULL if the tuple is locked and the wait policy is to skip
 * such tuples.
 *
 * If successful, we have locked the newest tuple version, so caller does not
 * need to worry about it changing anymore.
 *
 * Note: properly, lockmode should be declared as enum LockTupleMode,
 * but we use "int" to avoid having to include heapam.h in executor.h.
 */
HeapTuple
EvalPlanQualFetch(EState *estate, Relation relation, int lockmode,
				  LockWaitPolicy wait_policy,
				  ItemPointer tid, TransactionId priorXmax)
{
	HeapTuple	copyTuple = NULL;
	HeapTupleData tuple;
	SnapshotData SnapshotDirty;

	/*
	 * fetch target tuple
	 *
	 * Loop here to deal with updated or busy tuples
	 */
	InitDirtySnapshot(SnapshotDirty);
	tuple.t_self = *tid;
	for (;;)
	{
		Buffer		buffer;

		if (heap_fetch(relation, &SnapshotDirty, &tuple, &buffer, true, NULL))
		{
			HTSU_Result test;
			HeapUpdateFailureData hufd;

			/*
			 * If xmin isn't what we're expecting, the slot must have been
			 * recycled and reused for an unrelated tuple.  This implies that
			 * the latest version of the row was deleted, so we need do
			 * nothing.  (Should be safe to examine xmin without getting
			 * buffer's content lock.  We assume reading a TransactionId to be
			 * atomic, and Xmin never changes in an existing tuple, except to
			 * invalid or frozen, and neither of those can match priorXmax.)
			 */
			if (!TransactionIdEquals(HeapTupleHeaderGetXmin(tuple.t_data),
									 priorXmax))
			{
				ReleaseBuffer(buffer);
				return NULL;
			}

			/* otherwise xmin should not be dirty... */
			if (TransactionIdIsValid(SnapshotDirty.xmin))
				elog(ERROR, "t_xmin is uncommitted in tuple to be updated");

			/*
			 * If tuple is being updated by other transaction then we have to
			 * wait for its commit/abort, or die trying.
			 */
			if (TransactionIdIsValid(SnapshotDirty.xmax))
			{
				ReleaseBuffer(buffer);
				switch (wait_policy)
				{
					case LockWaitBlock:
						XactLockTableWait(SnapshotDirty.xmax,
										  relation, &tuple.t_self,
										  XLTW_FetchUpdated);
						break;
					case LockWaitSkip:
						if (!ConditionalXactLockTableWait(SnapshotDirty.xmax))
							return NULL;	/* skip instead of waiting */
						break;
					case LockWaitError:
						if (!ConditionalXactLockTableWait(SnapshotDirty.xmax))
							ereport(ERROR,
									(errcode(ERRCODE_LOCK_NOT_AVAILABLE),
									 errmsg("could not obtain lock on row in relation \"%s\"",
											RelationGetRelationName(relation))));
						break;
				}
				continue;		/* loop back to repeat heap_fetch */
			}

			/*
			 * If tuple was inserted by our own transaction, we have to check
			 * cmin against es_output_cid: cmin >= current CID means our
			 * command cannot see the tuple, so we should ignore it. Otherwise
			 * heap_lock_tuple() will throw an error, and so would any later
			 * attempt to update or delete the tuple.  (We need not check cmax
			 * because HeapTupleSatisfiesDirty will consider a tuple deleted
			 * by our transaction dead, regardless of cmax.) We just checked
			 * that priorXmax == xmin, so we can test that variable instead of
			 * doing HeapTupleHeaderGetXmin again.
			 */
			if (TransactionIdIsCurrentTransactionId(priorXmax) &&
				HeapTupleHeaderGetCmin(tuple.t_data) >= estate->es_output_cid)
			{
				ReleaseBuffer(buffer);
				return NULL;
			}

			/*
			 * This is a live tuple, so now try to lock it.
			 */
			test = heap_lock_tuple(relation, &tuple,
								   estate->es_output_cid,
								   lockmode, wait_policy,
								   false, &buffer, &hufd);
			/* We now have two pins on the buffer, get rid of one */
			ReleaseBuffer(buffer);

			switch (test)
			{
				case HeapTupleSelfUpdated:

					/*
					 * The target tuple was already updated or deleted by the
					 * current command, or by a later command in the current
					 * transaction.  We *must* ignore the tuple in the former
					 * case, so as to avoid the "Halloween problem" of
					 * repeated update attempts.  In the latter case it might
					 * be sensible to fetch the updated tuple instead, but
					 * doing so would require changing heap_update and
					 * heap_delete to not complain about updating "invisible"
					 * tuples, which seems pretty scary (heap_lock_tuple will
					 * not complain, but few callers expect
					 * HeapTupleInvisible, and we're not one of them).  So for
					 * now, treat the tuple as deleted and do not process.
					 */
					ReleaseBuffer(buffer);
					return NULL;

				case HeapTupleMayBeUpdated:
					/* successfully locked */
					break;

				case HeapTupleUpdated:
					ReleaseBuffer(buffer);
					if (IsolationUsesXactSnapshot())
						ereport(ERROR,
								(errcode(ERRCODE_T_R_SERIALIZATION_FAILURE),
								 errmsg("could not serialize access due to concurrent update")));

					/* Should not encounter speculative tuple on recheck */
					Assert(!HeapTupleHeaderIsSpeculative(tuple.t_data));
					if (!ItemPointerEquals(&hufd.ctid, &tuple.t_self))
					{
						/* it was updated, so look at the updated version */
						tuple.t_self = hufd.ctid;
						/* updated row should have xmin matching this xmax */
						priorXmax = hufd.xmax;
						continue;
					}
					/* tuple was deleted, so give up */
					return NULL;

				case HeapTupleWouldBlock:
					ReleaseBuffer(buffer);
					return NULL;

				case HeapTupleInvisible:
					elog(ERROR, "attempted to lock invisible tuple");

				default:
					ReleaseBuffer(buffer);
					elog(ERROR, "unrecognized heap_lock_tuple status: %u",
						 test);
					return NULL;	/* keep compiler quiet */
			}

			/*
			 * We got tuple - now copy it for use by recheck query.
			 */
			copyTuple = heap_copytuple(&tuple);
			ReleaseBuffer(buffer);
			break;
		}

		/*
		 * If the referenced slot was actually empty, the latest version of
		 * the row must have been deleted, so we need do nothing.
		 */
		if (tuple.t_data == NULL)
		{
			ReleaseBuffer(buffer);
			return NULL;
		}

		/*
		 * As above, if xmin isn't what we're expecting, do nothing.
		 */
		if (!TransactionIdEquals(HeapTupleHeaderGetXmin(tuple.t_data),
								 priorXmax))
		{
			ReleaseBuffer(buffer);
			return NULL;
		}

		/*
		 * If we get here, the tuple was found but failed SnapshotDirty.
		 * Assuming the xmin is either a committed xact or our own xact (as it
		 * certainly should be if we're trying to modify the tuple), this must
		 * mean that the row was updated or deleted by either a committed xact
		 * or our own xact.  If it was deleted, we can ignore it; if it was
		 * updated then chain up to the next version and repeat the whole
		 * process.
		 *
		 * As above, it should be safe to examine xmax and t_ctid without the
		 * buffer content lock, because they can't be changing.
		 */
		if (ItemPointerEquals(&tuple.t_self, &tuple.t_data->t_ctid))
		{
			/* deleted, so forget about it */
			ReleaseBuffer(buffer);
			return NULL;
		}

		/* updated, so look at the updated row */
		tuple.t_self = tuple.t_data->t_ctid;
		/* updated row should have xmin matching this xmax */
		priorXmax = HeapTupleHeaderGetUpdateXid(tuple.t_data);
		ReleaseBuffer(buffer);
		/* loop back to fetch next in chain */
	}

	/*
	 * Return the copied tuple
	 */
	return copyTuple;
}

/*
 * EvalPlanQualInit -- initialize during creation of a plan state node
 * that might need to invoke EPQ processing.
 *
 * Note: subplan/auxrowmarks can be NULL/NIL if they will be set later
 * with EvalPlanQualSetPlan.
 */
void
EvalPlanQualInit(EPQState *epqstate, EState *estate,
				 Plan *subplan, List *auxrowmarks, int epqParam)
{
	/* Mark the EPQ state inactive */
	epqstate->estate = NULL;
	epqstate->planstate = NULL;
	epqstate->origslot = NULL;
	/* ... and remember data that EvalPlanQualBegin will need */
	epqstate->plan = subplan;
	epqstate->arowMarks = auxrowmarks;
	epqstate->epqParam = epqParam;
}

/*
 * EvalPlanQualSetPlan -- set or change subplan of an EPQState.
 *
 * We need this so that ModifyTable can deal with multiple subplans.
 */
void
EvalPlanQualSetPlan(EPQState *epqstate, Plan *subplan, List *auxrowmarks)
{
	/* If we have a live EPQ query, shut it down */
	EvalPlanQualEnd(epqstate);
	/* And set/change the plan pointer */
	epqstate->plan = subplan;
	/* The rowmarks depend on the plan, too */
	epqstate->arowMarks = auxrowmarks;
}

/*
 * Install one test tuple into EPQ state, or clear test tuple if tuple == NULL
 *
 * NB: passed tuple must be palloc'd; it may get freed later
 */
void
EvalPlanQualSetTuple(EPQState *epqstate, Index rti, HeapTuple tuple)
{
	EState	   *estate = epqstate->estate;

	Assert(rti > 0);

	/*
	 * free old test tuple, if any, and store new tuple where relation's scan
	 * node will see it
	 */
	if (estate->es_epqTuple[rti - 1] != NULL)
		heap_freetuple(estate->es_epqTuple[rti - 1]);
	estate->es_epqTuple[rti - 1] = tuple;
	estate->es_epqTupleSet[rti - 1] = true;
}

/*
 * Fetch back the current test tuple (if any) for the specified RTI
 */
HeapTuple
EvalPlanQualGetTuple(EPQState *epqstate, Index rti)
{
	EState	   *estate = epqstate->estate;

	Assert(rti > 0);

	return estate->es_epqTuple[rti - 1];
}

/*
 * Fetch the current row values for any non-locked relations that need
 * to be scanned by an EvalPlanQual operation.  origslot must have been set
 * to contain the current result row (top-level row) that we need to recheck.
 */
void
EvalPlanQualFetchRowMarks(EPQState *epqstate)
{
	ListCell   *l;

	Assert(epqstate->origslot != NULL);

	foreach(l, epqstate->arowMarks)
	{
		ExecAuxRowMark *aerm = (ExecAuxRowMark *) lfirst(l);
		ExecRowMark *erm = aerm->rowmark;
		Datum		datum;
		bool		isNull;
		HeapTupleData tuple;

		if (RowMarkRequiresRowShareLock(erm->markType))
			elog(ERROR, "EvalPlanQual doesn't support locking rowmarks");

		/* clear any leftover test tuple for this rel */
		EvalPlanQualSetTuple(epqstate, erm->rti, NULL);

		/* if child rel, must check whether it produced this row */
		if (erm->rti != erm->prti)
		{
			Oid			tableoid;

			datum = ExecGetJunkAttribute(epqstate->origslot,
										 aerm->toidAttNo,
										 &isNull);
			/* non-locked rels could be on the inside of outer joins */
			if (isNull)
				continue;
			tableoid = DatumGetObjectId(datum);

			Assert(OidIsValid(erm->relid));
			if (tableoid != erm->relid)
			{
				/* this child is inactive right now */
				continue;
			}
		}

		if (erm->markType == ROW_MARK_REFERENCE)
		{
			HeapTuple	copyTuple;

			Assert(erm->relation != NULL);

			/* fetch the tuple's ctid */
			datum = ExecGetJunkAttribute(epqstate->origslot,
										 aerm->ctidAttNo,
										 &isNull);
			/* non-locked rels could be on the inside of outer joins */
			if (isNull)
				continue;

			/* fetch requests on foreign tables must be passed to their FDW */
			if (erm->relation->rd_rel->relkind == RELKIND_FOREIGN_TABLE)
			{
				FdwRoutine *fdwroutine;
				bool		updated = false;

				fdwroutine = GetFdwRoutineForRelation(erm->relation, false);
				/* this should have been checked already, but let's be safe */
				if (fdwroutine->RefetchForeignRow == NULL)
					ereport(ERROR,
							(errcode(ERRCODE_FEATURE_NOT_SUPPORTED),
							 errmsg("cannot lock rows in foreign table \"%s\"",
									RelationGetRelationName(erm->relation))));
				copyTuple = fdwroutine->RefetchForeignRow(epqstate->estate,
														  erm,
														  datum,
														  &updated);
				if (copyTuple == NULL)
					elog(ERROR, "failed to fetch tuple for EvalPlanQual recheck");

				/*
				 * Ideally we'd insist on updated == false here, but that
				 * assumes that FDWs can track that exactly, which they might
				 * not be able to.  So just ignore the flag.
				 */
			}
			else
			{
				/* ordinary table, fetch the tuple */
				Buffer		buffer;

				tuple.t_self = *((ItemPointer) DatumGetPointer(datum));
				if (!heap_fetch(erm->relation, SnapshotAny, &tuple, &buffer,
								false, NULL))
					elog(ERROR, "failed to fetch tuple for EvalPlanQual recheck");

				/* successful, copy tuple */
				copyTuple = heap_copytuple(&tuple);
				ReleaseBuffer(buffer);
			}

			/* store tuple */
			EvalPlanQualSetTuple(epqstate, erm->rti, copyTuple);
		}
		else
		{
			HeapTupleHeader td;

			Assert(erm->markType == ROW_MARK_COPY);

			/* fetch the whole-row Var for the relation */
			datum = ExecGetJunkAttribute(epqstate->origslot,
										 aerm->wholeAttNo,
										 &isNull);
			/* non-locked rels could be on the inside of outer joins */
			if (isNull)
				continue;
			td = DatumGetHeapTupleHeader(datum);

			/* build a temporary HeapTuple control structure */
			tuple.t_len = HeapTupleHeaderGetDatumLength(td);
			tuple.t_data = td;
			/* relation might be a foreign table, if so provide tableoid */
			tuple.t_tableOid = erm->relid;
			/* also copy t_ctid in case there's valid data there */
			tuple.t_self = td->t_ctid;

			/* copy and store tuple */
			EvalPlanQualSetTuple(epqstate, erm->rti,
								 heap_copytuple(&tuple));
		}
	}
}

/*
 * Fetch the next row (if any) from EvalPlanQual testing
 *
 * (In practice, there should never be more than one row...)
 */
TupleTableSlot *
EvalPlanQualNext(EPQState *epqstate)
{
	MemoryContext oldcontext;
	TupleTableSlot *slot;

	oldcontext = MemoryContextSwitchTo(epqstate->estate->es_query_cxt);
	slot = ExecProcNode(epqstate->planstate);
	MemoryContextSwitchTo(oldcontext);

	return slot;
}

/*
 * Initialize or reset an EvalPlanQual state tree
 */
void
EvalPlanQualBegin(EPQState *epqstate, EState *parentestate)
{
	EState	   *estate = epqstate->estate;

	if (estate == NULL)
	{
		/* First time through, so create a child EState */
		EvalPlanQualStart(epqstate, parentestate, epqstate->plan);
	}
	else
	{
		/*
		 * We already have a suitable child EPQ tree, so just reset it.
		 */
		int			rtsize = list_length(parentestate->es_range_table);
		PlanState  *planstate = epqstate->planstate;

		MemSet(estate->es_epqScanDone, 0, rtsize * sizeof(bool));

		/* Recopy current values of parent parameters */
		if (parentestate->es_plannedstmt->nParamExec > 0)
		{
			int			i = parentestate->es_plannedstmt->nParamExec;

			while (--i >= 0)
			{
				/* copy value if any, but not execPlan link */
				estate->es_param_exec_vals[i].value =
					parentestate->es_param_exec_vals[i].value;
				estate->es_param_exec_vals[i].isnull =
					parentestate->es_param_exec_vals[i].isnull;
			}
		}

		/*
		 * Mark child plan tree as needing rescan at all scan nodes.  The
		 * first ExecProcNode will take care of actually doing the rescan.
		 */
		planstate->chgParam = bms_add_member(planstate->chgParam,
											 epqstate->epqParam);
	}
}

/*
 * Start execution of an EvalPlanQual plan tree.
 *
 * This is a cut-down version of ExecutorStart(): we copy some state from
 * the top-level estate rather than initializing it fresh.
 */
static void
EvalPlanQualStart(EPQState *epqstate, EState *parentestate, Plan *planTree)
{
	EState	   *estate;
	int			rtsize;
	MemoryContext oldcontext;
	ListCell   *l;

	rtsize = list_length(parentestate->es_range_table);

	epqstate->estate = estate = CreateExecutorState();

	oldcontext = MemoryContextSwitchTo(estate->es_query_cxt);

	/*
	 * Child EPQ EStates share the parent's copy of unchanging state such as
	 * the snapshot, rangetable, result-rel info, and external Param info.
	 * They need their own copies of local state, including a tuple table,
	 * es_param_exec_vals, etc.
	 *
	 * The ResultRelInfo array management is trickier than it looks.  We
	 * create a fresh array for the child but copy all the content from the
	 * parent.  This is because it's okay for the child to share any
	 * per-relation state the parent has already created --- but if the child
	 * sets up any ResultRelInfo fields, such as its own junkfilter, that
	 * state must *not* propagate back to the parent.  (For one thing, the
	 * pointed-to data is in a memory context that won't last long enough.)
	 */
	estate->es_direction = ForwardScanDirection;
	estate->es_snapshot = parentestate->es_snapshot;
	estate->es_crosscheck_snapshot = parentestate->es_crosscheck_snapshot;
	estate->es_range_table = parentestate->es_range_table;
	estate->es_plannedstmt = parentestate->es_plannedstmt;
	estate->es_junkFilter = parentestate->es_junkFilter;
	estate->es_output_cid = parentestate->es_output_cid;
	if (parentestate->es_num_result_relations > 0)
	{
		int			numResultRelations = parentestate->es_num_result_relations;
		ResultRelInfo *resultRelInfos;

		resultRelInfos = (ResultRelInfo *)
			palloc(numResultRelations * sizeof(ResultRelInfo));
		memcpy(resultRelInfos, parentestate->es_result_relations,
			   numResultRelations * sizeof(ResultRelInfo));
		estate->es_result_relations = resultRelInfos;
		estate->es_num_result_relations = numResultRelations;
	}
	/* es_result_relation_info must NOT be copied */
	/* es_trig_target_relations must NOT be copied */
	estate->es_rowMarks = parentestate->es_rowMarks;
	estate->es_top_eflags = parentestate->es_top_eflags;
	estate->es_instrument = parentestate->es_instrument;
	/* es_auxmodifytables must NOT be copied */

	/*
	 * The external param list is simply shared from parent.  The internal
	 * param workspace has to be local state, but we copy the initial values
	 * from the parent, so as to have access to any param values that were
	 * already set from other parts of the parent's plan tree.
	 */
	estate->es_param_list_info = parentestate->es_param_list_info;
	if (parentestate->es_plannedstmt->nParamExec > 0)
	{
		int			i = parentestate->es_plannedstmt->nParamExec;

		estate->es_param_exec_vals = (ParamExecData *)
			palloc0(i * sizeof(ParamExecData));
		while (--i >= 0)
		{
			/* copy value if any, but not execPlan link */
			estate->es_param_exec_vals[i].value =
				parentestate->es_param_exec_vals[i].value;
			estate->es_param_exec_vals[i].isnull =
				parentestate->es_param_exec_vals[i].isnull;
		}
	}

	/*
	 * Each EState must have its own es_epqScanDone state, but if we have
	 * nested EPQ checks they should share es_epqTuple arrays.  This allows
	 * sub-rechecks to inherit the values being examined by an outer recheck.
	 */
	estate->es_epqScanDone = (bool *) palloc0(rtsize * sizeof(bool));
	if (parentestate->es_epqTuple != NULL)
	{
		estate->es_epqTuple = parentestate->es_epqTuple;
		estate->es_epqTupleSet = parentestate->es_epqTupleSet;
	}
	else
	{
		estate->es_epqTuple = (HeapTuple *)
			palloc0(rtsize * sizeof(HeapTuple));
		estate->es_epqTupleSet = (bool *)
			palloc0(rtsize * sizeof(bool));
	}

	/*
	 * Each estate also has its own tuple table.
	 */
	estate->es_tupleTable = NIL;

	/*
	 * Initialize private state information for each SubPlan.  We must do this
	 * before running ExecInitNode on the main query tree, since
	 * ExecInitSubPlan expects to be able to find these entries. Some of the
	 * SubPlans might not be used in the part of the plan tree we intend to
	 * run, but since it's not easy to tell which, we just initialize them
	 * all.
	 */
	Assert(estate->es_subplanstates == NIL);
	foreach(l, parentestate->es_plannedstmt->subplans)
	{
		Plan	   *subplan = (Plan *) lfirst(l);
		PlanState  *subplanstate;

		subplanstate = ExecInitNode(subplan, estate, 0);
		estate->es_subplanstates = lappend(estate->es_subplanstates,
										   subplanstate);
	}

	/*
	 * Initialize the private state information for all the nodes in the part
	 * of the plan tree we need to run.  This opens files, allocates storage
	 * and leaves us ready to start processing tuples.
	 */
	epqstate->planstate = ExecInitNode(planTree, estate, 0);

	MemoryContextSwitchTo(oldcontext);
}

/*
 * EvalPlanQualEnd -- shut down at termination of parent plan state node,
 * or if we are done with the current EPQ child.
 *
 * This is a cut-down version of ExecutorEnd(); basically we want to do most
 * of the normal cleanup, but *not* close result relations (which we are
 * just sharing from the outer query).  We do, however, have to close any
 * trigger target relations that got opened, since those are not shared.
 * (There probably shouldn't be any of the latter, but just in case...)
 */
void
EvalPlanQualEnd(EPQState *epqstate)
{
	EState	   *estate = epqstate->estate;
	MemoryContext oldcontext;
	ListCell   *l;

	if (estate == NULL)
		return;					/* idle, so nothing to do */

	oldcontext = MemoryContextSwitchTo(estate->es_query_cxt);

	ExecEndNode(epqstate->planstate);

	foreach(l, estate->es_subplanstates)
	{
		PlanState  *subplanstate = (PlanState *) lfirst(l);

		ExecEndNode(subplanstate);
	}

	/* throw away the per-estate tuple table */
	ExecResetTupleTable(estate->es_tupleTable, false);

	/* close any trigger target relations attached to this EState */
	ExecCleanUpTriggerState(estate);

	MemoryContextSwitchTo(oldcontext);

	FreeExecutorState(estate);

	/* Mark EPQState idle */
	epqstate->estate = NULL;
	epqstate->planstate = NULL;
	epqstate->origslot = NULL;
}

/*
 * ExecSetupPartitionTupleRouting - set up information needed during
 * tuple routing for partitioned tables
 *
 * Output arguments:
 * 'pd' receives an array of PartitionDispatch objects with one entry for
 *		every partitioned table in the partition tree
 * 'partitions' receives an array of ResultRelInfo objects with one entry for
 *		every leaf partition in the partition tree
 * 'tup_conv_maps' receives an array of TupleConversionMap objects with one
 *		entry for every leaf partition (required to convert input tuple based
 *		on the root table's rowtype to a leaf partition's rowtype after tuple
 *		routing is done)
 * 'partition_tuple_slot' receives a standalone TupleTableSlot to be used
 *		to manipulate any given leaf partition's rowtype after that partition
 *		is chosen by tuple-routing.
 * 'num_parted' receives the number of partitioned tables in the partition
 *		tree (= the number of entries in the 'pd' output array)
 * 'num_partitions' receives the number of leaf partitions in the partition
 *		tree (= the number of entries in the 'partitions' and 'tup_conv_maps'
 *		output arrays
 *
 * Note that all the relations in the partition tree are locked using the
 * RowExclusiveLock mode upon return from this function.
 */
void
ExecSetupPartitionTupleRouting(Relation rel,
							   Index resultRTindex,
							   EState *estate,
							   PartitionDispatch **pd,
							   ResultRelInfo **partitions,
							   TupleConversionMap ***tup_conv_maps,
							   TupleTableSlot **partition_tuple_slot,
							   int *num_parted, int *num_partitions)
{
	TupleDesc	tupDesc = RelationGetDescr(rel);
	List	   *leaf_parts;
	ListCell   *cell;
	int			i;
	ResultRelInfo *leaf_part_rri;

	/*
	 * Get the information about the partition tree after locking all the
	 * partitions.
	 */
	(void) find_all_inheritors(RelationGetRelid(rel), RowExclusiveLock, NULL);
	*pd = RelationGetPartitionDispatchInfo(rel, num_parted, &leaf_parts);
	*num_partitions = list_length(leaf_parts);
	*partitions = (ResultRelInfo *) palloc(*num_partitions *
										   sizeof(ResultRelInfo));
	*tup_conv_maps = (TupleConversionMap **) palloc0(*num_partitions *
													 sizeof(TupleConversionMap *));

	/*
	 * Initialize an empty slot that will be used to manipulate tuples of any
	 * given partition's rowtype.  It is attached to the caller-specified node
	 * (such as ModifyTableState) and released when the node finishes
	 * processing.
	 */
	*partition_tuple_slot = MakeTupleTableSlot();

	leaf_part_rri = *partitions;
	i = 0;
	foreach(cell, leaf_parts)
	{
		Relation	partrel;
		TupleDesc	part_tupdesc;

		/*
		 * We locked all the partitions above including the leaf partitions.
		 * Note that each of the relations in *partitions are eventually
		 * closed by the caller.
		 */
		partrel = heap_open(lfirst_oid(cell), NoLock);
		part_tupdesc = RelationGetDescr(partrel);

		/*
		 * Save a tuple conversion map to convert a tuple routed to this
		 * partition from the parent's type to the partition's.
		 */
		(*tup_conv_maps)[i] = convert_tuples_by_name(tupDesc, part_tupdesc,
													 gettext_noop("could not convert row type"));

		InitResultRelInfo(leaf_part_rri,
						  partrel,
						  resultRTindex,
						  rel,
						  estate->es_instrument);

		/*
		 * Verify result relation is a valid target for INSERT.
		 */
		CheckValidResultRel(leaf_part_rri, CMD_INSERT);

		/*
		 * Open partition indices (remember we do not support ON CONFLICT in
		 * case of partitioned tables, so we do not need support information
		 * for speculative insertion)
		 */
		if (leaf_part_rri->ri_RelationDesc->rd_rel->relhasindex &&
			leaf_part_rri->ri_IndexRelationDescs == NULL)
			ExecOpenIndices(leaf_part_rri, false);

		estate->es_leaf_result_relations =
			lappend(estate->es_leaf_result_relations, leaf_part_rri);

		leaf_part_rri++;
		i++;
	}
}

/*
 * ExecFindPartition -- Find a leaf partition in the partition tree rooted
 * at parent, for the heap tuple contained in *slot
 *
 * estate must be non-NULL; we'll need it to compute any expressions in the
 * partition key(s)
 *
 * If no leaf partition is found, this routine errors out with the appropriate
 * error message, else it returns the leaf partition sequence number returned
 * by get_partition_for_tuple() unchanged.
 */
int
ExecFindPartition(ResultRelInfo *resultRelInfo, PartitionDispatch *pd,
				  TupleTableSlot *slot, EState *estate)
{
	int			result;
	PartitionDispatchData *failed_at;
	TupleTableSlot *failed_slot;

	/*
	 * First check the root table's partition constraint, if any.  No point in
	 * routing the tuple if it doesn't belong in the root table itself.
	 */
	if (resultRelInfo->ri_PartitionCheck)
		ExecPartitionCheck(resultRelInfo, slot, estate);

	result = get_partition_for_tuple(pd, slot, estate,
									 &failed_at, &failed_slot);
	if (result < 0)
	{
		Relation	failed_rel;
		Datum		key_values[PARTITION_MAX_KEYS];
		bool		key_isnull[PARTITION_MAX_KEYS];
		char	   *val_desc;
		ExprContext *ecxt = GetPerTupleExprContext(estate);

		failed_rel = failed_at->reldesc;
		ecxt->ecxt_scantuple = failed_slot;
		FormPartitionKeyDatum(failed_at, failed_slot, estate,
							  key_values, key_isnull);
		val_desc = ExecBuildSlotPartitionKeyDescription(failed_rel,
														key_values,
														key_isnull,
														64);
		Assert(OidIsValid(RelationGetRelid(failed_rel)));
		ereport(ERROR,
				(errcode(ERRCODE_CHECK_VIOLATION),
				 errmsg("no partition of relation \"%s\" found for row",
						RelationGetRelationName(failed_rel)),
				 val_desc ? errdetail("Partition key of the failing row contains %s.", val_desc) : 0));
	}

	return result;
}

/*
 * BuildSlotPartitionKeyDescription
 *
 * This works very much like BuildIndexValueDescription() and is currently
 * used for building error messages when ExecFindPartition() fails to find
 * partition for a row.
 */
static char *
ExecBuildSlotPartitionKeyDescription(Relation rel,
									 Datum *values,
									 bool *isnull,
									 int maxfieldlen)
{
	StringInfoData buf;
	PartitionKey key = RelationGetPartitionKey(rel);
	int			partnatts = get_partition_natts(key);
	int			i;
	Oid			relid = RelationGetRelid(rel);
	AclResult	aclresult;

	if (check_enable_rls(relid, InvalidOid, true) == RLS_ENABLED)
		return NULL;

	/* If the user has table-level access, just go build the description. */
	aclresult = pg_class_aclcheck(relid, GetUserId(), ACL_SELECT);
	if (aclresult != ACLCHECK_OK)
	{
		/*
		 * Step through the columns of the partition key and make sure the
		 * user has SELECT rights on all of them.
		 */
		for (i = 0; i < partnatts; i++)
		{
			AttrNumber	attnum = get_partition_col_attnum(key, i);

			/*
			 * If this partition key column is an expression, we return no
			 * detail rather than try to figure out what column(s) the
			 * expression includes and if the user has SELECT rights on them.
			 */
			if (attnum == InvalidAttrNumber ||
				pg_attribute_aclcheck(relid, attnum, GetUserId(),
									  ACL_SELECT) != ACLCHECK_OK)
				return NULL;
		}
	}

	initStringInfo(&buf);
	appendStringInfo(&buf, "(%s) = (",
					 pg_get_partkeydef_columns(relid, true));

	for (i = 0; i < partnatts; i++)
	{
		char	   *val;
		int			vallen;

		if (isnull[i])
			val = "null";
		else
		{
			Oid			foutoid;
			bool		typisvarlena;

			getTypeOutputInfo(get_partition_col_typid(key, i),
							  &foutoid, &typisvarlena);
			val = OidOutputFunctionCall(foutoid, values[i]);
		}

		if (i > 0)
			appendStringInfoString(&buf, ", ");

		/* truncate if needed */
		vallen = strlen(val);
		if (vallen <= maxfieldlen)
			appendStringInfoString(&buf, val);
		else
		{
			vallen = pg_mbcliplen(val, vallen, maxfieldlen);
			appendBinaryStringInfo(&buf, val, vallen);
			appendStringInfoString(&buf, "...");
		}
	}

	appendStringInfoChar(&buf, ')');

	return buf.data;
}<|MERGE_RESOLUTION|>--- conflicted
+++ resolved
@@ -1701,21 +1701,12 @@
 	estate->es_direction = direction;
 
 	/*
-<<<<<<< HEAD
-	 * If a tuple count was supplied, we must force the plan to run without
-	 * parallelism, because we might exit early.  Also disable parallelism
-	 * when writing into a relation, because no database changes are allowed
-	 * in parallel mode.
-	 */
-	if (numberTuples || dest->mydest == DestIntoRel)
-=======
 	 * If the plan might potentially be executed multiple times, we must force
 	 * it to run without parallelism, because we might exit early.  Also
 	 * disable parallelism when writing into a relation, because no database
 	 * changes are allowed in parallel mode.
 	 */
 	if (!execute_once || dest->mydest == DestIntoRel)
->>>>>>> fdf521d6
 		use_parallel_mode = false;
 
 	estate->es_use_parallel_mode = use_parallel_mode;
