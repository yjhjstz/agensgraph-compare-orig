/*-------------------------------------------------------------------------
 *
 * nodeModifyTable.c
 *	  routines to handle ModifyTable nodes.
 *
 * Portions Copyright (c) 1996-2016, PostgreSQL Global Development Group
 * Portions Copyright (c) 1994, Regents of the University of California
 *
 *
 * IDENTIFICATION
 *	  src/backend/executor/nodeModifyTable.c
 *
 *-------------------------------------------------------------------------
 */
/* INTERFACE ROUTINES
 *		ExecInitModifyTable - initialize the ModifyTable node
 *		ExecModifyTable		- retrieve the next tuple from the node
 *		ExecEndModifyTable	- shut down the ModifyTable node
 *		ExecReScanModifyTable - rescan the ModifyTable node
 *
 *	 NOTES
 *		Each ModifyTable node contains a list of one or more subplans,
 *		much like an Append node.  There is one subplan per result relation.
 *		The key reason for this is that in an inherited UPDATE command, each
 *		result relation could have a different schema (more or different
 *		columns) requiring a different plan tree to produce it.  In an
 *		inherited DELETE, all the subplans should produce the same output
 *		rowtype, but we might still find that different plans are appropriate
 *		for different child relations.
 *
 *		If the query specifies RETURNING, then the ModifyTable returns a
 *		RETURNING tuple after completing each row insert, update, or delete.
 *		It must be called again to continue the operation.  Without RETURNING,
 *		we just loop within the node until all the work is done, then
 *		return NULL.  This avoids useless call/return overhead.
 */

#include "postgres.h"

#include "access/htup_details.h"
#include "access/xact.h"
#include "commands/trigger.h"
#include "executor/executor.h"
#include "executor/nodeModifyTable.h"
#include "foreign/fdwapi.h"
#include "miscadmin.h"
#include "nodes/nodeFuncs.h"
#include "storage/bufmgr.h"
#include "storage/lmgr.h"
#include "utils/builtins.h"
#include "utils/memutils.h"
#include "utils/rel.h"
#include "utils/tqual.h"


static bool ExecOnConflictUpdate(ModifyTableState *mtstate,
					 ResultRelInfo *resultRelInfo,
					 ItemPointer conflictTid,
					 TupleTableSlot *planSlot,
					 TupleTableSlot *excludedSlot,
					 EState *estate,
					 bool canSetTag,
					 TupleTableSlot **returning);

/*
 * Verify that the tuples to be produced by INSERT or UPDATE match the
 * target relation's rowtype
 *
 * We do this to guard against stale plans.  If plan invalidation is
 * functioning properly then we should never get a failure here, but better
 * safe than sorry.  Note that this is called after we have obtained lock
 * on the target rel, so the rowtype can't change underneath us.
 *
 * The plan output is represented by its targetlist, because that makes
 * handling the dropped-column case easier.
 */
static void
ExecCheckPlanOutput(Relation resultRel, List *targetList)
{
	TupleDesc	resultDesc = RelationGetDescr(resultRel);
	int			attno = 0;
	ListCell   *lc;

	foreach(lc, targetList)
	{
		TargetEntry *tle = (TargetEntry *) lfirst(lc);
		Form_pg_attribute attr;

		if (tle->resjunk)
			continue;			/* ignore junk tlist items */

		if (attno >= resultDesc->natts)
			ereport(ERROR,
					(errcode(ERRCODE_DATATYPE_MISMATCH),
					 errmsg("table row type and query-specified row type do not match"),
					 errdetail("Query has too many columns.")));
		attr = resultDesc->attrs[attno++];

		if (!attr->attisdropped)
		{
			/* Normal case: demand type match */
			if (exprType((Node *) tle->expr) != attr->atttypid)
				ereport(ERROR,
						(errcode(ERRCODE_DATATYPE_MISMATCH),
						 errmsg("table row type and query-specified row type do not match"),
						 errdetail("Table has type %s at ordinal position %d, but query expects %s.",
								   format_type_be(attr->atttypid),
								   attno,
							 format_type_be(exprType((Node *) tle->expr)))));
		}
		else
		{
			/*
			 * For a dropped column, we can't check atttypid (it's likely 0).
			 * In any case the planner has most likely inserted an INT4 null.
			 * What we insist on is just *some* NULL constant.
			 */
			if (!IsA(tle->expr, Const) ||
				!((Const *) tle->expr)->constisnull)
				ereport(ERROR,
						(errcode(ERRCODE_DATATYPE_MISMATCH),
						 errmsg("table row type and query-specified row type do not match"),
						 errdetail("Query provides a value for a dropped column at ordinal position %d.",
								   attno)));
		}
	}
	if (attno != resultDesc->natts)
		ereport(ERROR,
				(errcode(ERRCODE_DATATYPE_MISMATCH),
		  errmsg("table row type and query-specified row type do not match"),
				 errdetail("Query has too few columns.")));
}

/*
 * ExecProcessReturning --- evaluate a RETURNING list
 *
 * projectReturning: RETURNING projection info for current result rel
 * tupleSlot: slot holding tuple actually inserted/updated/deleted
 * planSlot: slot holding tuple returned by top subplan node
 *
 * Note: If tupleSlot is NULL, the FDW should have already provided econtext's
 * scan tuple.
 *
 * Returns a slot holding the result tuple
 */
static TupleTableSlot *
ExecProcessReturning(ResultRelInfo *resultRelInfo,
					 TupleTableSlot *tupleSlot,
					 TupleTableSlot *planSlot)
{
	ProjectionInfo *projectReturning = resultRelInfo->ri_projectReturning;
	ExprContext *econtext = projectReturning->pi_exprContext;

	/*
	 * Reset per-tuple memory context to free any expression evaluation
	 * storage allocated in the previous cycle.
	 */
	ResetExprContext(econtext);

	/* Make tuple and any needed join variables available to ExecProject */
	if (tupleSlot)
		econtext->ecxt_scantuple = tupleSlot;
	else
	{
		HeapTuple	tuple;

		/*
		 * RETURNING expressions might reference the tableoid column, so
		 * initialize t_tableOid before evaluating them.
		 */
		Assert(!TupIsNull(econtext->ecxt_scantuple));
		tuple = ExecMaterializeSlot(econtext->ecxt_scantuple);
		tuple->t_tableOid = RelationGetRelid(resultRelInfo->ri_RelationDesc);
	}
	econtext->ecxt_outertuple = planSlot;

	/* Compute the RETURNING expressions */
	return ExecProject(projectReturning, NULL);
}

/*
 * ExecCheckHeapTupleVisible -- verify heap tuple is visible
 *
 * It would not be consistent with guarantees of the higher isolation levels to
 * proceed with avoiding insertion (taking speculative insertion's alternative
 * path) on the basis of another tuple that is not visible to MVCC snapshot.
 * Check for the need to raise a serialization failure, and do so as necessary.
 */
static void
ExecCheckHeapTupleVisible(EState *estate,
						  HeapTuple tuple,
						  Buffer buffer)
{
	if (!IsolationUsesXactSnapshot())
		return;

	if (!HeapTupleSatisfiesVisibility(tuple, estate->es_snapshot, buffer))
		ereport(ERROR,
				(errcode(ERRCODE_T_R_SERIALIZATION_FAILURE),
			 errmsg("could not serialize access due to concurrent update")));
}

/*
 * ExecCheckTIDVisible -- convenience variant of ExecCheckHeapTupleVisible()
 */
static void
ExecCheckTIDVisible(EState *estate,
					ResultRelInfo *relinfo,
					ItemPointer tid)
{
	Relation	rel = relinfo->ri_RelationDesc;
	Buffer		buffer;
	HeapTupleData tuple;

	/* Redundantly check isolation level */
	if (!IsolationUsesXactSnapshot())
		return;

	tuple.t_self = *tid;
	if (!heap_fetch(rel, SnapshotAny, &tuple, &buffer, false, NULL))
		elog(ERROR, "failed to fetch conflicting tuple for ON CONFLICT");
	ExecCheckHeapTupleVisible(estate, &tuple, buffer);
	ReleaseBuffer(buffer);
}

/* ----------------------------------------------------------------
 *		ExecInsert
 *
 *		For INSERT, we have to insert the tuple into the target relation
 *		and insert appropriate tuples into the index relations.
 *
 *		Returns RETURNING result if any, otherwise NULL.
 * ----------------------------------------------------------------
 */
static TupleTableSlot *
ExecInsert(ModifyTableState *mtstate,
		   TupleTableSlot *slot,
		   TupleTableSlot *planSlot,
		   List *arbiterIndexes,
		   OnConflictAction onconflict,
		   EState *estate,
		   bool canSetTag)
{
	HeapTuple	tuple;
	ResultRelInfo *resultRelInfo;
	Relation	resultRelationDesc;
	Oid			newId;
	List	   *recheckIndexes = NIL;

	/*
	 * get the heap tuple out of the tuple table slot, making sure we have a
	 * writable copy
	 */
	tuple = ExecMaterializeSlot(slot);

	/*
	 * get information on the (current) result relation
	 */
	resultRelInfo = estate->es_result_relation_info;
	resultRelationDesc = resultRelInfo->ri_RelationDesc;

	/*
	 * If the result relation has OIDs, force the tuple's OID to zero so that
	 * heap_insert will assign a fresh OID.  Usually the OID already will be
	 * zero at this point, but there are corner cases where the plan tree can
	 * return a tuple extracted literally from some table with the same
	 * rowtype.
	 *
	 * XXX if we ever wanted to allow users to assign their own OIDs to new
	 * rows, this'd be the place to do it.  For the moment, we make a point of
	 * doing this before calling triggers, so that a user-supplied trigger
	 * could hack the OID if desired.
	 */
	if (resultRelationDesc->rd_rel->relhasoids)
		HeapTupleSetOid(tuple, InvalidOid);

	/*
	 * BEFORE ROW INSERT Triggers.
	 *
	 * Note: We fire BEFORE ROW TRIGGERS for every attempted insertion in an
	 * INSERT ... ON CONFLICT statement.  We cannot check for constraint
	 * violations before firing these triggers, because they can change the
	 * values to insert.  Also, they can run arbitrary user-defined code with
	 * side-effects that we can't cancel by just not inserting the tuple.
	 */
	if (resultRelInfo->ri_TrigDesc &&
		resultRelInfo->ri_TrigDesc->trig_insert_before_row)
	{
		slot = ExecBRInsertTriggers(estate, resultRelInfo, slot);

		if (slot == NULL)		/* "do nothing" */
			return NULL;

		/* trigger might have changed tuple */
		tuple = ExecMaterializeSlot(slot);
	}

	/* INSTEAD OF ROW INSERT Triggers */
	if (resultRelInfo->ri_TrigDesc &&
		resultRelInfo->ri_TrigDesc->trig_insert_instead_row)
	{
		slot = ExecIRInsertTriggers(estate, resultRelInfo, slot);

		if (slot == NULL)		/* "do nothing" */
			return NULL;

		/* trigger might have changed tuple */
		tuple = ExecMaterializeSlot(slot);

		newId = InvalidOid;
	}
	else if (resultRelInfo->ri_FdwRoutine)
	{
		/*
		 * insert into foreign table: let the FDW do it
		 */
		slot = resultRelInfo->ri_FdwRoutine->ExecForeignInsert(estate,
															   resultRelInfo,
															   slot,
															   planSlot);

		if (slot == NULL)		/* "do nothing" */
			return NULL;

		/* FDW might have changed tuple */
		tuple = ExecMaterializeSlot(slot);

		/*
		 * AFTER ROW Triggers or RETURNING expressions might reference the
		 * tableoid column, so initialize t_tableOid before evaluating them.
		 */
		tuple->t_tableOid = RelationGetRelid(resultRelationDesc);

		newId = InvalidOid;
	}
	else
	{
		/*
		 * Constraints might reference the tableoid column, so initialize
		 * t_tableOid before evaluating them.
		 */
		tuple->t_tableOid = RelationGetRelid(resultRelationDesc);

		/*
		 * Check any RLS INSERT WITH CHECK policies
		 *
		 * ExecWithCheckOptions() will skip any WCOs which are not of the kind
		 * we are looking for at this point.
		 */
		if (resultRelInfo->ri_WithCheckOptions != NIL)
			ExecWithCheckOptions(WCO_RLS_INSERT_CHECK,
								 resultRelInfo, slot, estate);

		/*
		 * Check the constraints of the tuple
		 */
		if (resultRelationDesc->rd_att->constr)
			ExecConstraints(resultRelInfo, slot, estate);

		if (onconflict != ONCONFLICT_NONE && resultRelInfo->ri_NumIndices > 0)
		{
			/* Perform a speculative insertion. */
			uint32		specToken;
			ItemPointerData conflictTid;
			bool		specConflict;

			/*
			 * Do a non-conclusive check for conflicts first.
			 *
			 * We're not holding any locks yet, so this doesn't guarantee that
			 * the later insert won't conflict.  But it avoids leaving behind
			 * a lot of canceled speculative insertions, if you run a lot of
			 * INSERT ON CONFLICT statements that do conflict.
			 *
			 * We loop back here if we find a conflict below, either during
			 * the pre-check, or when we re-check after inserting the tuple
			 * speculatively.
			 */
	vlock:
			specConflict = false;
			if (!ExecCheckIndexConstraints(slot, estate, &conflictTid,
										   arbiterIndexes))
			{
				/* committed conflict tuple found */
				if (onconflict == ONCONFLICT_UPDATE)
				{
					/*
					 * In case of ON CONFLICT DO UPDATE, execute the UPDATE
					 * part.  Be prepared to retry if the UPDATE fails because
					 * of another concurrent UPDATE/DELETE to the conflict
					 * tuple.
					 */
					TupleTableSlot *returning = NULL;

					if (ExecOnConflictUpdate(mtstate, resultRelInfo,
											 &conflictTid, planSlot, slot,
											 estate, canSetTag, &returning))
					{
						InstrCountFiltered2(&mtstate->ps, 1);
						return returning;
					}
					else
						goto vlock;
				}
				else
				{
					/*
					 * In case of ON CONFLICT DO NOTHING, do nothing. However,
					 * verify that the tuple is visible to the executor's MVCC
					 * snapshot at higher isolation levels.
					 */
					Assert(onconflict == ONCONFLICT_NOTHING);
					ExecCheckTIDVisible(estate, resultRelInfo, &conflictTid);
					InstrCountFiltered2(&mtstate->ps, 1);
					return NULL;
				}
			}

			/*
			 * Before we start insertion proper, acquire our "speculative
			 * insertion lock".  Others can use that to wait for us to decide
			 * if we're going to go ahead with the insertion, instead of
			 * waiting for the whole transaction to complete.
			 */
			specToken = SpeculativeInsertionLockAcquire(GetCurrentTransactionId());
			HeapTupleHeaderSetSpeculativeToken(tuple->t_data, specToken);

			/* insert the tuple, with the speculative token */
			newId = heap_insert(resultRelationDesc, tuple,
								estate->es_output_cid,
								HEAP_INSERT_SPECULATIVE,
								NULL);

			/* insert index entries for tuple */
			recheckIndexes = ExecInsertIndexTuples(slot, &(tuple->t_self),
												 estate, true, &specConflict,
												   arbiterIndexes);

			/* adjust the tuple's state accordingly */
			if (!specConflict)
				heap_finish_speculative(resultRelationDesc, tuple);
			else
				heap_abort_speculative(resultRelationDesc, tuple);

			/*
			 * Wake up anyone waiting for our decision.  They will re-check
			 * the tuple, see that it's no longer speculative, and wait on our
			 * XID as if this was a regularly inserted tuple all along.  Or if
			 * we killed the tuple, they will see it's dead, and proceed as if
			 * the tuple never existed.
			 */
			SpeculativeInsertionLockRelease(GetCurrentTransactionId());

			/*
			 * If there was a conflict, start from the beginning.  We'll do
			 * the pre-check again, which will now find the conflicting tuple
			 * (unless it aborts before we get there).
			 */
			if (specConflict)
			{
				list_free(recheckIndexes);
				goto vlock;
			}

			/* Since there was no insertion conflict, we're done */
		}
		else
		{
			/*
			 * insert the tuple normally.
			 *
			 * Note: heap_insert returns the tid (location) of the new tuple
			 * in the t_self field.
			 */
			newId = heap_insert(resultRelationDesc, tuple,
								estate->es_output_cid,
								0, NULL);

			/* insert index entries for tuple */
			if (resultRelInfo->ri_NumIndices > 0)
				recheckIndexes = ExecInsertIndexTuples(slot, &(tuple->t_self),
													   estate, false, NULL,
													   arbiterIndexes);
		}
	}

	if (canSetTag)
	{
		(estate->es_processed)++;
		estate->es_lastoid = newId;
		setLastTid(&(tuple->t_self));
	}

	/* AFTER ROW INSERT Triggers */
	ExecARInsertTriggers(estate, resultRelInfo, tuple, recheckIndexes);

	list_free(recheckIndexes);

	/*
	 * Check any WITH CHECK OPTION constraints from parent views.  We are
	 * required to do this after testing all constraints and uniqueness
	 * violations per the SQL spec, so we do it after actually inserting the
	 * record into the heap and all indexes.
	 *
	 * ExecWithCheckOptions will elog(ERROR) if a violation is found, so the
	 * tuple will never be seen, if it violates the WITH CHECK OPTION.
	 *
	 * ExecWithCheckOptions() will skip any WCOs which are not of the kind we
	 * are looking for at this point.
	 */
	if (resultRelInfo->ri_WithCheckOptions != NIL)
		ExecWithCheckOptions(WCO_VIEW_CHECK, resultRelInfo, slot, estate);

	/* Process RETURNING if present */
	if (resultRelInfo->ri_projectReturning)
		return ExecProcessReturning(resultRelInfo, slot, planSlot);

	return NULL;
}

/* ----------------------------------------------------------------
 *		ExecDelete
 *
 *		DELETE is like UPDATE, except that we delete the tuple and no
 *		index modifications are needed.
 *
 *		When deleting from a table, tupleid identifies the tuple to
 *		delete and oldtuple is NULL.  When deleting from a view,
 *		oldtuple is passed to the INSTEAD OF triggers and identifies
 *		what to delete, and tupleid is invalid.  When deleting from a
 *		foreign table, tupleid is invalid; the FDW has to figure out
 *		which row to delete using data from the planSlot.  oldtuple is
 *		passed to foreign table triggers; it is NULL when the foreign
 *		table has no relevant triggers.
 *
 *		Returns RETURNING result if any, otherwise NULL.
 * ----------------------------------------------------------------
 */
static TupleTableSlot *
ExecDelete(ItemPointer tupleid,
		   HeapTuple oldtuple,
		   TupleTableSlot *planSlot,
		   EPQState *epqstate,
		   EState *estate,
		   bool canSetTag)
{
	ResultRelInfo *resultRelInfo;
	Relation	resultRelationDesc;
	HTSU_Result result;
	HeapUpdateFailureData hufd;
	TupleTableSlot *slot = NULL;

	/*
	 * get information on the (current) result relation
	 */
	resultRelInfo = estate->es_result_relation_info;
	resultRelationDesc = resultRelInfo->ri_RelationDesc;

	/* BEFORE ROW DELETE Triggers */
	if (resultRelInfo->ri_TrigDesc &&
		resultRelInfo->ri_TrigDesc->trig_delete_before_row)
	{
		bool		dodelete;

		dodelete = ExecBRDeleteTriggers(estate, epqstate, resultRelInfo,
										tupleid, oldtuple);

		if (!dodelete)			/* "do nothing" */
			return NULL;
	}

	/* INSTEAD OF ROW DELETE Triggers */
	if (resultRelInfo->ri_TrigDesc &&
		resultRelInfo->ri_TrigDesc->trig_delete_instead_row)
	{
		bool		dodelete;

		Assert(oldtuple != NULL);
		dodelete = ExecIRDeleteTriggers(estate, resultRelInfo, oldtuple);

		if (!dodelete)			/* "do nothing" */
			return NULL;
	}
	else if (resultRelInfo->ri_FdwRoutine)
	{
		HeapTuple	tuple;

		/*
		 * delete from foreign table: let the FDW do it
		 *
		 * We offer the trigger tuple slot as a place to store RETURNING data,
		 * although the FDW can return some other slot if it wants.  Set up
		 * the slot's tupdesc so the FDW doesn't need to do that for itself.
		 */
		slot = estate->es_trig_tuple_slot;
		if (slot->tts_tupleDescriptor != RelationGetDescr(resultRelationDesc))
			ExecSetSlotDescriptor(slot, RelationGetDescr(resultRelationDesc));

		slot = resultRelInfo->ri_FdwRoutine->ExecForeignDelete(estate,
															   resultRelInfo,
															   slot,
															   planSlot);

		if (slot == NULL)		/* "do nothing" */
			return NULL;

		/*
		 * RETURNING expressions might reference the tableoid column, so
		 * initialize t_tableOid before evaluating them.
		 */
		if (slot->tts_isempty)
			ExecStoreAllNullTuple(slot);
		tuple = ExecMaterializeSlot(slot);
		tuple->t_tableOid = RelationGetRelid(resultRelationDesc);
	}
	else
	{
		/*
		 * delete the tuple
		 *
		 * Note: if es_crosscheck_snapshot isn't InvalidSnapshot, we check
		 * that the row to be deleted is visible to that snapshot, and throw a
		 * can't-serialize error if not. This is a special-case behavior
		 * needed for referential integrity updates in transaction-snapshot
		 * mode transactions.
		 */
ldelete:;
		result = heap_delete(resultRelationDesc, tupleid,
							 estate->es_output_cid,
							 estate->es_crosscheck_snapshot,
							 true /* wait for commit */ ,
							 &hufd);
		switch (result)
		{
			case HeapTupleSelfUpdated:

				/*
				 * The target tuple was already updated or deleted by the
				 * current command, or by a later command in the current
				 * transaction.  The former case is possible in a join DELETE
				 * where multiple tuples join to the same target tuple. This
				 * is somewhat questionable, but Postgres has always allowed
				 * it: we just ignore additional deletion attempts.
				 *
				 * The latter case arises if the tuple is modified by a
				 * command in a BEFORE trigger, or perhaps by a command in a
				 * volatile function used in the query.  In such situations we
				 * should not ignore the deletion, but it is equally unsafe to
				 * proceed.  We don't want to discard the original DELETE
				 * while keeping the triggered actions based on its deletion;
				 * and it would be no better to allow the original DELETE
				 * while discarding updates that it triggered.  The row update
				 * carries some information that might be important according
				 * to business rules; so throwing an error is the only safe
				 * course.
				 *
				 * If a trigger actually intends this type of interaction, it
				 * can re-execute the DELETE and then return NULL to cancel
				 * the outer delete.
				 */
				if (hufd.cmax != estate->es_output_cid)
					ereport(ERROR,
							(errcode(ERRCODE_TRIGGERED_DATA_CHANGE_VIOLATION),
							 errmsg("tuple to be updated was already modified by an operation triggered by the current command"),
							 errhint("Consider using an AFTER trigger instead of a BEFORE trigger to propagate changes to other rows.")));

				/* Else, already deleted by self; nothing to do */
				return NULL;

			case HeapTupleMayBeUpdated:
				break;

			case HeapTupleUpdated:
				if (IsolationUsesXactSnapshot())
					ereport(ERROR,
							(errcode(ERRCODE_T_R_SERIALIZATION_FAILURE),
							 errmsg("could not serialize access due to concurrent update")));
				if (!ItemPointerEquals(tupleid, &hufd.ctid))
				{
					TupleTableSlot *epqslot;

					epqslot = EvalPlanQual(estate,
										   epqstate,
										   resultRelationDesc,
										   resultRelInfo->ri_RangeTableIndex,
										   LockTupleExclusive,
										   &hufd.ctid,
										   hufd.xmax);
					if (!TupIsNull(epqslot))
					{
						*tupleid = hufd.ctid;
						goto ldelete;
					}
				}
				/* tuple already deleted; nothing to do */
				return NULL;

			default:
				elog(ERROR, "unrecognized heap_delete status: %u", result);
				return NULL;
		}

		/*
		 * Note: Normally one would think that we have to delete index tuples
		 * associated with the heap tuple now...
		 *
		 * ... but in POSTGRES, we have no need to do this because VACUUM will
		 * take care of it later.  We can't delete index tuples immediately
		 * anyway, since the tuple is still visible to other transactions.
		 */
	}

	if (canSetTag)
		(estate->es_processed)++;

	/* AFTER ROW DELETE Triggers */
	ExecARDeleteTriggers(estate, resultRelInfo, tupleid, oldtuple);

	/* Process RETURNING if present */
	if (resultRelInfo->ri_projectReturning)
	{
		/*
		 * We have to put the target tuple into a slot, which means first we
		 * gotta fetch it.  We can use the trigger tuple slot.
		 */
		TupleTableSlot *rslot;
		HeapTupleData deltuple;
		Buffer		delbuffer;

		if (resultRelInfo->ri_FdwRoutine)
		{
			/* FDW must have provided a slot containing the deleted row */
			Assert(!TupIsNull(slot));
			delbuffer = InvalidBuffer;
		}
		else
		{
			slot = estate->es_trig_tuple_slot;
			if (oldtuple != NULL)
			{
				deltuple = *oldtuple;
				delbuffer = InvalidBuffer;
			}
			else
			{
				deltuple.t_self = *tupleid;
				if (!heap_fetch(resultRelationDesc, SnapshotAny,
								&deltuple, &delbuffer, false, NULL))
					elog(ERROR, "failed to fetch deleted tuple for DELETE RETURNING");
			}

			if (slot->tts_tupleDescriptor != RelationGetDescr(resultRelationDesc))
				ExecSetSlotDescriptor(slot, RelationGetDescr(resultRelationDesc));
			ExecStoreTuple(&deltuple, slot, InvalidBuffer, false);
		}

		rslot = ExecProcessReturning(resultRelInfo, slot, planSlot);

		/*
		 * Before releasing the target tuple again, make sure rslot has a
		 * local copy of any pass-by-reference values.
		 */
		ExecMaterializeSlot(rslot);

		ExecClearTuple(slot);
		if (BufferIsValid(delbuffer))
			ReleaseBuffer(delbuffer);

		return rslot;
	}

	return NULL;
}

/* ----------------------------------------------------------------
 *		ExecUpdate
 *
 *		note: we can't run UPDATE queries with transactions
 *		off because UPDATEs are actually INSERTs and our
 *		scan will mistakenly loop forever, updating the tuple
 *		it just inserted..  This should be fixed but until it
 *		is, we don't want to get stuck in an infinite loop
 *		which corrupts your database..
 *
 *		When updating a table, tupleid identifies the tuple to
 *		update and oldtuple is NULL.  When updating a view, oldtuple
 *		is passed to the INSTEAD OF triggers and identifies what to
 *		update, and tupleid is invalid.  When updating a foreign table,
 *		tupleid is invalid; the FDW has to figure out which row to
 *		update using data from the planSlot.  oldtuple is passed to
 *		foreign table triggers; it is NULL when the foreign table has
 *		no relevant triggers.
 *
 *		Returns RETURNING result if any, otherwise NULL.
 * ----------------------------------------------------------------
 */
static TupleTableSlot *
ExecUpdate(ItemPointer tupleid,
		   HeapTuple oldtuple,
		   TupleTableSlot *slot,
		   TupleTableSlot *planSlot,
		   EPQState *epqstate,
		   EState *estate,
		   bool canSetTag)
{
	HeapTuple	tuple;
	ResultRelInfo *resultRelInfo;
	Relation	resultRelationDesc;
	HTSU_Result result;
	HeapUpdateFailureData hufd;
	List	   *recheckIndexes = NIL;

	/*
	 * abort the operation if not running transactions
	 */
	if (IsBootstrapProcessingMode())
		elog(ERROR, "cannot UPDATE during bootstrap");

	/*
	 * get the heap tuple out of the tuple table slot, making sure we have a
	 * writable copy
	 */
	tuple = ExecMaterializeSlot(slot);

	/*
	 * get information on the (current) result relation
	 */
	resultRelInfo = estate->es_result_relation_info;
	resultRelationDesc = resultRelInfo->ri_RelationDesc;

	/* BEFORE ROW UPDATE Triggers */
	if (resultRelInfo->ri_TrigDesc &&
		resultRelInfo->ri_TrigDesc->trig_update_before_row)
	{
		slot = ExecBRUpdateTriggers(estate, epqstate, resultRelInfo,
									tupleid, oldtuple, slot);

		if (slot == NULL)		/* "do nothing" */
			return NULL;

		/* trigger might have changed tuple */
		tuple = ExecMaterializeSlot(slot);
	}

	/* INSTEAD OF ROW UPDATE Triggers */
	if (resultRelInfo->ri_TrigDesc &&
		resultRelInfo->ri_TrigDesc->trig_update_instead_row)
	{
		slot = ExecIRUpdateTriggers(estate, resultRelInfo,
									oldtuple, slot);

		if (slot == NULL)		/* "do nothing" */
			return NULL;

		/* trigger might have changed tuple */
		tuple = ExecMaterializeSlot(slot);
	}
	else if (resultRelInfo->ri_FdwRoutine)
	{
		/*
		 * update in foreign table: let the FDW do it
		 */
		slot = resultRelInfo->ri_FdwRoutine->ExecForeignUpdate(estate,
															   resultRelInfo,
															   slot,
															   planSlot);

		if (slot == NULL)		/* "do nothing" */
			return NULL;

		/* FDW might have changed tuple */
		tuple = ExecMaterializeSlot(slot);

		/*
		 * AFTER ROW Triggers or RETURNING expressions might reference the
		 * tableoid column, so initialize t_tableOid before evaluating them.
		 */
		tuple->t_tableOid = RelationGetRelid(resultRelationDesc);
	}
	else
	{
		LockTupleMode lockmode;

		/*
		 * Constraints might reference the tableoid column, so initialize
		 * t_tableOid before evaluating them.
		 */
		tuple->t_tableOid = RelationGetRelid(resultRelationDesc);

		/*
		 * Check any RLS UPDATE WITH CHECK policies
		 *
		 * If we generate a new candidate tuple after EvalPlanQual testing, we
		 * must loop back here and recheck any RLS policies and constraints.
		 * (We don't need to redo triggers, however.  If there are any BEFORE
		 * triggers then trigger.c will have done heap_lock_tuple to lock the
		 * correct tuple, so there's no need to do them again.)
		 *
		 * ExecWithCheckOptions() will skip any WCOs which are not of the kind
		 * we are looking for at this point.
		 */
lreplace:;
		if (resultRelInfo->ri_WithCheckOptions != NIL)
			ExecWithCheckOptions(WCO_RLS_UPDATE_CHECK,
								 resultRelInfo, slot, estate);

		/*
		 * Check the constraints of the tuple
		 */
		if (resultRelationDesc->rd_att->constr)
			ExecConstraints(resultRelInfo, slot, estate);

		/*
		 * replace the heap tuple
		 *
		 * Note: if es_crosscheck_snapshot isn't InvalidSnapshot, we check
		 * that the row to be updated is visible to that snapshot, and throw a
		 * can't-serialize error if not. This is a special-case behavior
		 * needed for referential integrity updates in transaction-snapshot
		 * mode transactions.
		 */
		result = heap_update(resultRelationDesc, tupleid, tuple,
							 estate->es_output_cid,
							 estate->es_crosscheck_snapshot,
							 true /* wait for commit */ ,
							 &hufd, &lockmode);
		switch (result)
		{
			case HeapTupleSelfUpdated:

				/*
				 * The target tuple was already updated or deleted by the
				 * current command, or by a later command in the current
				 * transaction.  The former case is possible in a join UPDATE
				 * where multiple tuples join to the same target tuple. This
				 * is pretty questionable, but Postgres has always allowed it:
				 * we just execute the first update action and ignore
				 * additional update attempts.
				 *
				 * The latter case arises if the tuple is modified by a
				 * command in a BEFORE trigger, or perhaps by a command in a
				 * volatile function used in the query.  In such situations we
				 * should not ignore the update, but it is equally unsafe to
				 * proceed.  We don't want to discard the original UPDATE
				 * while keeping the triggered actions based on it; and we
				 * have no principled way to merge this update with the
				 * previous ones.  So throwing an error is the only safe
				 * course.
				 *
				 * If a trigger actually intends this type of interaction, it
				 * can re-execute the UPDATE (assuming it can figure out how)
				 * and then return NULL to cancel the outer update.
				 */
				if (hufd.cmax != estate->es_output_cid)
					ereport(ERROR,
							(errcode(ERRCODE_TRIGGERED_DATA_CHANGE_VIOLATION),
							 errmsg("tuple to be updated was already modified by an operation triggered by the current command"),
							 errhint("Consider using an AFTER trigger instead of a BEFORE trigger to propagate changes to other rows.")));

				/* Else, already updated by self; nothing to do */
				return NULL;

			case HeapTupleMayBeUpdated:
				break;

			case HeapTupleUpdated:
				if (IsolationUsesXactSnapshot())
					ereport(ERROR,
							(errcode(ERRCODE_T_R_SERIALIZATION_FAILURE),
							 errmsg("could not serialize access due to concurrent update")));
				if (!ItemPointerEquals(tupleid, &hufd.ctid))
				{
					TupleTableSlot *epqslot;

					epqslot = EvalPlanQual(estate,
										   epqstate,
										   resultRelationDesc,
										   resultRelInfo->ri_RangeTableIndex,
										   lockmode,
										   &hufd.ctid,
										   hufd.xmax);
					if (!TupIsNull(epqslot))
					{
						*tupleid = hufd.ctid;
						slot = ExecFilterJunk(resultRelInfo->ri_junkFilter, epqslot);
						tuple = ExecMaterializeSlot(slot);
						goto lreplace;
					}
				}
				/* tuple already deleted; nothing to do */
				return NULL;

			default:
				elog(ERROR, "unrecognized heap_update status: %u", result);
				return NULL;
		}

		/*
		 * Note: instead of having to update the old index tuples associated
		 * with the heap tuple, all we do is form and insert new index tuples.
		 * This is because UPDATEs are actually DELETEs and INSERTs, and index
		 * tuple deletion is done later by VACUUM (see notes in ExecDelete).
		 * All we do here is insert new index tuples.  -cim 9/27/89
		 */

		/*
		 * insert index entries for tuple
		 *
		 * Note: heap_update returns the tid (location) of the new tuple in
		 * the t_self field.
		 *
		 * If it's a HOT update, we mustn't insert new index entries.
		 */
		if (resultRelInfo->ri_NumIndices > 0 && !HeapTupleIsHeapOnly(tuple))
			recheckIndexes = ExecInsertIndexTuples(slot, &(tuple->t_self),
												   estate, false, NULL, NIL);
	}

	if (canSetTag)
		(estate->es_processed)++;

	/* AFTER ROW UPDATE Triggers */
	ExecARUpdateTriggers(estate, resultRelInfo, tupleid, oldtuple, tuple,
						 recheckIndexes);

	list_free(recheckIndexes);

	/*
	 * Check any WITH CHECK OPTION constraints from parent views.  We are
	 * required to do this after testing all constraints and uniqueness
	 * violations per the SQL spec, so we do it after actually updating the
	 * record in the heap and all indexes.
	 *
	 * ExecWithCheckOptions() will skip any WCOs which are not of the kind we
	 * are looking for at this point.
	 */
	if (resultRelInfo->ri_WithCheckOptions != NIL)
		ExecWithCheckOptions(WCO_VIEW_CHECK, resultRelInfo, slot, estate);

	/* Process RETURNING if present */
	if (resultRelInfo->ri_projectReturning)
		return ExecProcessReturning(resultRelInfo, slot, planSlot);

	return NULL;
}

/*
 * ExecOnConflictUpdate --- execute UPDATE of INSERT ON CONFLICT DO UPDATE
 *
 * Try to lock tuple for update as part of speculative insertion.  If
 * a qual originating from ON CONFLICT DO UPDATE is satisfied, update
 * (but still lock row, even though it may not satisfy estate's
 * snapshot).
 *
 * Returns true if if we're done (with or without an update), or false if
 * the caller must retry the INSERT from scratch.
 */
static bool
ExecOnConflictUpdate(ModifyTableState *mtstate,
					 ResultRelInfo *resultRelInfo,
					 ItemPointer conflictTid,
					 TupleTableSlot *planSlot,
					 TupleTableSlot *excludedSlot,
					 EState *estate,
					 bool canSetTag,
					 TupleTableSlot **returning)
{
	ExprContext *econtext = mtstate->ps.ps_ExprContext;
	Relation	relation = resultRelInfo->ri_RelationDesc;
	List	   *onConflictSetWhere = resultRelInfo->ri_onConflictSetWhere;
	HeapTupleData tuple;
	HeapUpdateFailureData hufd;
	LockTupleMode lockmode;
	HTSU_Result test;
	Buffer		buffer;

	/* Determine lock mode to use */
	lockmode = ExecUpdateLockMode(estate, resultRelInfo);

	/*
	 * Lock tuple for update.  Don't follow updates when tuple cannot be
	 * locked without doing so.  A row locking conflict here means our
	 * previous conclusion that the tuple is conclusively committed is not
	 * true anymore.
	 */
	tuple.t_self = *conflictTid;
	test = heap_lock_tuple(relation, &tuple, estate->es_output_cid,
						   lockmode, LockWaitBlock, false, &buffer,
						   &hufd);
	switch (test)
	{
		case HeapTupleMayBeUpdated:
			/* success! */
			break;

		case HeapTupleInvisible:

			/*
			 * This can occur when a just inserted tuple is updated again in
			 * the same command. E.g. because multiple rows with the same
			 * conflicting key values are inserted.
			 *
			 * This is somewhat similar to the ExecUpdate()
			 * HeapTupleSelfUpdated case.  We do not want to proceed because
			 * it would lead to the same row being updated a second time in
			 * some unspecified order, and in contrast to plain UPDATEs
			 * there's no historical behavior to break.
			 *
			 * It is the user's responsibility to prevent this situation from
			 * occurring.  These problems are why SQL-2003 similarly specifies
			 * that for SQL MERGE, an exception must be raised in the event of
			 * an attempt to update the same row twice.
			 */
			if (TransactionIdIsCurrentTransactionId(HeapTupleHeaderGetXmin(tuple.t_data)))
				ereport(ERROR,
						(errcode(ERRCODE_CARDINALITY_VIOLATION),
						 errmsg("ON CONFLICT DO UPDATE command cannot affect row a second time"),
						 errhint("Ensure that no rows proposed for insertion within the same command have duplicate constrained values.")));

			/* This shouldn't happen */
			elog(ERROR, "attempted to lock invisible tuple");

		case HeapTupleSelfUpdated:

			/*
			 * This state should never be reached. As a dirty snapshot is used
			 * to find conflicting tuples, speculative insertion wouldn't have
			 * seen this row to conflict with.
			 */
			elog(ERROR, "unexpected self-updated tuple");

		case HeapTupleUpdated:
			if (IsolationUsesXactSnapshot())
				ereport(ERROR,
						(errcode(ERRCODE_T_R_SERIALIZATION_FAILURE),
						 errmsg("could not serialize access due to concurrent update")));

			/*
			 * Tell caller to try again from the very start.
			 *
			 * It does not make sense to use the usual EvalPlanQual() style
			 * loop here, as the new version of the row might not conflict
			 * anymore, or the conflicting tuple has actually been deleted.
			 */
			ReleaseBuffer(buffer);
			return false;

		default:
			elog(ERROR, "unrecognized heap_lock_tuple status: %u", test);
	}

	/*
	 * Success, the tuple is locked.
	 *
	 * Reset per-tuple memory context to free any expression evaluation
	 * storage allocated in the previous cycle.
	 */
	ResetExprContext(econtext);

	/*
	 * Verify that the tuple is visible to our MVCC snapshot if the current
	 * isolation level mandates that.
	 *
	 * It's not sufficient to rely on the check within ExecUpdate() as e.g.
	 * CONFLICT ... WHERE clause may prevent us from reaching that.
	 *
	 * This means we only ever continue when a new command in the current
	 * transaction could see the row, even though in READ COMMITTED mode the
	 * tuple will not be visible according to the current statement's
	 * snapshot.  This is in line with the way UPDATE deals with newer tuple
	 * versions.
	 */
	ExecCheckHeapTupleVisible(estate, &tuple, buffer);

	/* Store target's existing tuple in the state's dedicated slot */
	ExecStoreTuple(&tuple, mtstate->mt_existing, buffer, false);

	/*
	 * Make tuple and any needed join variables available to ExecQual and
	 * ExecProject.  The EXCLUDED tuple is installed in ecxt_innertuple, while
	 * the target's existing tuple is installed in the scantuple.  EXCLUDED
	 * has been made to reference INNER_VAR in setrefs.c, but there is no
	 * other redirection.
	 */
	econtext->ecxt_scantuple = mtstate->mt_existing;
	econtext->ecxt_innertuple = excludedSlot;
	econtext->ecxt_outertuple = NULL;

	if (!ExecQual(onConflictSetWhere, econtext, false))
	{
		ReleaseBuffer(buffer);
		InstrCountFiltered1(&mtstate->ps, 1);
		return true;			/* done with the tuple */
	}

	if (resultRelInfo->ri_WithCheckOptions != NIL)
	{
		/*
		 * Check target's existing tuple against UPDATE-applicable USING
		 * security barrier quals (if any), enforced here as RLS checks/WCOs.
		 *
		 * The rewriter creates UPDATE RLS checks/WCOs for UPDATE security
		 * quals, and stores them as WCOs of "kind" WCO_RLS_CONFLICT_CHECK,
		 * but that's almost the extent of its special handling for ON
		 * CONFLICT DO UPDATE.
		 *
		 * The rewriter will also have associated UPDATE applicable straight
		 * RLS checks/WCOs for the benefit of the ExecUpdate() call that
		 * follows.  INSERTs and UPDATEs naturally have mutually exclusive WCO
		 * kinds, so there is no danger of spurious over-enforcement in the
		 * INSERT or UPDATE path.
		 */
		ExecWithCheckOptions(WCO_RLS_CONFLICT_CHECK, resultRelInfo,
							 mtstate->mt_existing,
							 mtstate->ps.state);
	}

	/* Project the new tuple version */
	ExecProject(resultRelInfo->ri_onConflictSetProj, NULL);

	/*
	 * Note that it is possible that the target tuple has been modified in
	 * this session, after the above heap_lock_tuple. We choose to not error
<<<<<<< HEAD
	 * out in that case, in line with ExecUpdate's treatment of similar
	 * cases. This can happen if an UPDATE is triggered from within
	 * ExecQual(), ExecWithCheckOptions() or ExecProject() above, e.g. by
	 * selecting from a wCTE in the ON CONFLICT's SET.
=======
	 * out in that case, in line with ExecUpdate's treatment of similar cases.
	 * This can happen if an UPDATE is triggered from within ExecQual(),
	 * ExecWithCheckOptions() or ExecProject() above, e.g. by selecting from a
	 * wCTE in the ON CONFLICT's SET.
>>>>>>> e77ea9db
	 */

	/* Execute UPDATE with projection */
	*returning = ExecUpdate(&tuple.t_self, NULL,
							mtstate->mt_conflproj, planSlot,
							&mtstate->mt_epqstate, mtstate->ps.state,
							canSetTag);

	ReleaseBuffer(buffer);
	return true;
}


/*
 * Process BEFORE EACH STATEMENT triggers
 */
static void
fireBSTriggers(ModifyTableState *node)
{
	switch (node->operation)
	{
		case CMD_INSERT:
			ExecBSInsertTriggers(node->ps.state, node->resultRelInfo);
			if (node->mt_onconflict == ONCONFLICT_UPDATE)
				ExecBSUpdateTriggers(node->ps.state,
									 node->resultRelInfo);
			break;
		case CMD_UPDATE:
			ExecBSUpdateTriggers(node->ps.state, node->resultRelInfo);
			break;
		case CMD_DELETE:
			ExecBSDeleteTriggers(node->ps.state, node->resultRelInfo);
			break;
		default:
			elog(ERROR, "unknown operation");
			break;
	}
}

/*
 * Process AFTER EACH STATEMENT triggers
 */
static void
fireASTriggers(ModifyTableState *node)
{
	switch (node->operation)
	{
		case CMD_INSERT:
			if (node->mt_onconflict == ONCONFLICT_UPDATE)
				ExecASUpdateTriggers(node->ps.state,
									 node->resultRelInfo);
			ExecASInsertTriggers(node->ps.state, node->resultRelInfo);
			break;
		case CMD_UPDATE:
			ExecASUpdateTriggers(node->ps.state, node->resultRelInfo);
			break;
		case CMD_DELETE:
			ExecASDeleteTriggers(node->ps.state, node->resultRelInfo);
			break;
		default:
			elog(ERROR, "unknown operation");
			break;
	}
}


/* ----------------------------------------------------------------
 *	   ExecModifyTable
 *
 *		Perform table modifications as required, and return RETURNING results
 *		if needed.
 * ----------------------------------------------------------------
 */
TupleTableSlot *
ExecModifyTable(ModifyTableState *node)
{
	EState	   *estate = node->ps.state;
	CmdType		operation = node->operation;
	ResultRelInfo *saved_resultRelInfo;
	ResultRelInfo *resultRelInfo;
	PlanState  *subplanstate;
	JunkFilter *junkfilter;
	TupleTableSlot *slot;
	TupleTableSlot *planSlot;
	ItemPointer tupleid = NULL;
	ItemPointerData tuple_ctid;
	HeapTupleData oldtupdata;
	HeapTuple	oldtuple;

	/*
	 * This should NOT get called during EvalPlanQual; we should have passed a
	 * subplan tree to EvalPlanQual, instead.  Use a runtime test not just
	 * Assert because this condition is easy to miss in testing.  (Note:
	 * although ModifyTable should not get executed within an EvalPlanQual
	 * operation, we do have to allow it to be initialized and shut down in
	 * case it is within a CTE subplan.  Hence this test must be here, not in
	 * ExecInitModifyTable.)
	 */
	if (estate->es_epqTuple != NULL)
		elog(ERROR, "ModifyTable should not be called during EvalPlanQual");

	/*
	 * If we've already completed processing, don't try to do more.  We need
	 * this test because ExecPostprocessPlan might call us an extra time, and
	 * our subplan's nodes aren't necessarily robust against being called
	 * extra times.
	 */
	if (node->mt_done)
		return NULL;

	/*
	 * On first call, fire BEFORE STATEMENT triggers before proceeding.
	 */
	if (node->fireBSTriggers)
	{
		fireBSTriggers(node);
		node->fireBSTriggers = false;
	}

	/* Preload local variables */
	resultRelInfo = node->resultRelInfo + node->mt_whichplan;
	subplanstate = node->mt_plans[node->mt_whichplan];
	junkfilter = resultRelInfo->ri_junkFilter;

	/*
	 * es_result_relation_info must point to the currently active result
	 * relation while we are within this ModifyTable node.  Even though
	 * ModifyTable nodes can't be nested statically, they can be nested
	 * dynamically (since our subplan could include a reference to a modifying
	 * CTE).  So we have to save and restore the caller's value.
	 */
	saved_resultRelInfo = estate->es_result_relation_info;

	estate->es_result_relation_info = resultRelInfo;

	/*
	 * Fetch rows from subplan(s), and execute the required table modification
	 * for each row.
	 */
	for (;;)
	{
		/*
		 * Reset the per-output-tuple exprcontext.  This is needed because
		 * triggers expect to use that context as workspace.  It's a bit ugly
		 * to do this below the top level of the plan, however.  We might need
		 * to rethink this later.
		 */
		ResetPerTupleExprContext(estate);

		planSlot = ExecProcNode(subplanstate);

		if (TupIsNull(planSlot))
		{
			/* advance to next subplan if any */
			node->mt_whichplan++;
			if (node->mt_whichplan < node->mt_nplans)
			{
				resultRelInfo++;
				subplanstate = node->mt_plans[node->mt_whichplan];
				junkfilter = resultRelInfo->ri_junkFilter;
				estate->es_result_relation_info = resultRelInfo;
				EvalPlanQualSetPlan(&node->mt_epqstate, subplanstate->plan,
									node->mt_arowmarks[node->mt_whichplan]);
				continue;
			}
			else
				break;
		}

		/*
		 * If resultRelInfo->ri_usesFdwDirectModify is true, all we need to do
		 * here is compute the RETURNING expressions.
		 */
		if (resultRelInfo->ri_usesFdwDirectModify)
		{
			Assert(resultRelInfo->ri_projectReturning);

			/*
			 * A scan slot containing the data that was actually inserted,
			 * updated or deleted has already been made available to
			 * ExecProcessReturning by IterateDirectModify, so no need to
			 * provide it here.
			 */
			slot = ExecProcessReturning(resultRelInfo, NULL, planSlot);

			estate->es_result_relation_info = saved_resultRelInfo;
			return slot;
		}

		EvalPlanQualSetSlot(&node->mt_epqstate, planSlot);
		slot = planSlot;

		oldtuple = NULL;
		if (junkfilter != NULL)
		{
			/*
			 * extract the 'ctid' or 'wholerow' junk attribute.
			 */
			if (operation == CMD_UPDATE || operation == CMD_DELETE)
			{
				char		relkind;
				Datum		datum;
				bool		isNull;

				relkind = resultRelInfo->ri_RelationDesc->rd_rel->relkind;
				if (relkind == RELKIND_RELATION || relkind == RELKIND_MATVIEW)
				{
					datum = ExecGetJunkAttribute(slot,
												 junkfilter->jf_junkAttNo,
												 &isNull);
					/* shouldn't ever get a null result... */
					if (isNull)
						elog(ERROR, "ctid is NULL");

					tupleid = (ItemPointer) DatumGetPointer(datum);
					tuple_ctid = *tupleid;		/* be sure we don't free
												 * ctid!! */
					tupleid = &tuple_ctid;
				}

				/*
				 * Use the wholerow attribute, when available, to reconstruct
				 * the old relation tuple.
				 *
				 * Foreign table updates have a wholerow attribute when the
				 * relation has an AFTER ROW trigger.  Note that the wholerow
				 * attribute does not carry system columns.  Foreign table
				 * triggers miss seeing those, except that we know enough here
				 * to set t_tableOid.  Quite separately from this, the FDW may
				 * fetch its own junk attrs to identify the row.
				 *
				 * Other relevant relkinds, currently limited to views, always
				 * have a wholerow attribute.
				 */
				else if (AttributeNumberIsValid(junkfilter->jf_junkAttNo))
				{
					datum = ExecGetJunkAttribute(slot,
												 junkfilter->jf_junkAttNo,
												 &isNull);
					/* shouldn't ever get a null result... */
					if (isNull)
						elog(ERROR, "wholerow is NULL");

					oldtupdata.t_data = DatumGetHeapTupleHeader(datum);
					oldtupdata.t_len =
						HeapTupleHeaderGetDatumLength(oldtupdata.t_data);
					ItemPointerSetInvalid(&(oldtupdata.t_self));
					/* Historically, view triggers see invalid t_tableOid. */
					oldtupdata.t_tableOid =
						(relkind == RELKIND_VIEW) ? InvalidOid :
						RelationGetRelid(resultRelInfo->ri_RelationDesc);

					oldtuple = &oldtupdata;
				}
				else
					Assert(relkind == RELKIND_FOREIGN_TABLE);
			}

			/*
			 * apply the junkfilter if needed.
			 */
			if (operation != CMD_DELETE)
				slot = ExecFilterJunk(junkfilter, slot);
		}

		switch (operation)
		{
			case CMD_INSERT:
				slot = ExecInsert(node, slot, planSlot,
								node->mt_arbiterindexes, node->mt_onconflict,
								  estate, node->canSetTag);
				break;
			case CMD_UPDATE:
				slot = ExecUpdate(tupleid, oldtuple, slot, planSlot,
								&node->mt_epqstate, estate, node->canSetTag);
				break;
			case CMD_DELETE:
				slot = ExecDelete(tupleid, oldtuple, planSlot,
								&node->mt_epqstate, estate, node->canSetTag);
				break;
			default:
				elog(ERROR, "unknown operation");
				break;
		}

		/*
		 * If we got a RETURNING result, return it to caller.  We'll continue
		 * the work on next call.
		 */
		if (slot)
		{
			estate->es_result_relation_info = saved_resultRelInfo;
			return slot;
		}
	}

	/* Restore es_result_relation_info before exiting */
	estate->es_result_relation_info = saved_resultRelInfo;

	/*
	 * We're done, but fire AFTER STATEMENT triggers before exiting.
	 */
	fireASTriggers(node);

	node->mt_done = true;

	return NULL;
}

/* ----------------------------------------------------------------
 *		ExecInitModifyTable
 * ----------------------------------------------------------------
 */
ModifyTableState *
ExecInitModifyTable(ModifyTable *node, EState *estate, int eflags)
{
	ModifyTableState *mtstate;
	CmdType		operation = node->operation;
	int			nplans = list_length(node->plans);
	ResultRelInfo *saved_resultRelInfo;
	ResultRelInfo *resultRelInfo;
	TupleDesc	tupDesc;
	Plan	   *subplan;
	ListCell   *l;
	int			i;

	/* check for unsupported flags */
	Assert(!(eflags & (EXEC_FLAG_BACKWARD | EXEC_FLAG_MARK)));

	/*
	 * create state structure
	 */
	mtstate = makeNode(ModifyTableState);
	mtstate->ps.plan = (Plan *) node;
	mtstate->ps.state = estate;
	mtstate->ps.targetlist = NIL;		/* not actually used */

	mtstate->operation = operation;
	mtstate->canSetTag = node->canSetTag;
	mtstate->mt_done = false;

	mtstate->mt_plans = (PlanState **) palloc0(sizeof(PlanState *) * nplans);
	mtstate->resultRelInfo = estate->es_result_relations + node->resultRelIndex;
	mtstate->mt_arowmarks = (List **) palloc0(sizeof(List *) * nplans);
	mtstate->mt_nplans = nplans;
	mtstate->mt_onconflict = node->onConflictAction;
	mtstate->mt_arbiterindexes = node->arbiterIndexes;

	/* set up epqstate with dummy subplan data for the moment */
	EvalPlanQualInit(&mtstate->mt_epqstate, estate, NULL, NIL, node->epqParam);
	mtstate->fireBSTriggers = true;

	/*
	 * call ExecInitNode on each of the plans to be executed and save the
	 * results into the array "mt_plans".  This is also a convenient place to
	 * verify that the proposed target relations are valid and open their
	 * indexes for insertion of new index entries.  Note we *must* set
	 * estate->es_result_relation_info correctly while we initialize each
	 * sub-plan; ExecContextForcesOids depends on that!
	 */
	saved_resultRelInfo = estate->es_result_relation_info;

	resultRelInfo = mtstate->resultRelInfo;
	i = 0;
	foreach(l, node->plans)
	{
		subplan = (Plan *) lfirst(l);

		/* Initialize the usesFdwDirectModify flag */
		resultRelInfo->ri_usesFdwDirectModify = bms_is_member(i,
												 node->fdwDirectModifyPlans);

		/*
		 * Verify result relation is a valid target for the current operation
		 */
		CheckValidResultRel(resultRelInfo->ri_RelationDesc, operation);

		/*
		 * If there are indices on the result relation, open them and save
		 * descriptors in the result relation info, so that we can add new
		 * index entries for the tuples we add/update.  We need not do this
		 * for a DELETE, however, since deletion doesn't affect indexes. Also,
		 * inside an EvalPlanQual operation, the indexes might be open
		 * already, since we share the resultrel state with the original
		 * query.
		 */
		if (resultRelInfo->ri_RelationDesc->rd_rel->relhasindex &&
			operation != CMD_DELETE &&
			resultRelInfo->ri_IndexRelationDescs == NULL)
			ExecOpenIndices(resultRelInfo, mtstate->mt_onconflict != ONCONFLICT_NONE);

		/* Now init the plan for this result rel */
		estate->es_result_relation_info = resultRelInfo;
		mtstate->mt_plans[i] = ExecInitNode(subplan, estate, eflags);

		/* Also let FDWs init themselves for foreign-table result rels */
		if (!resultRelInfo->ri_usesFdwDirectModify &&
			resultRelInfo->ri_FdwRoutine != NULL &&
			resultRelInfo->ri_FdwRoutine->BeginForeignModify != NULL)
		{
			List	   *fdw_private = (List *) list_nth(node->fdwPrivLists, i);

			resultRelInfo->ri_FdwRoutine->BeginForeignModify(mtstate,
															 resultRelInfo,
															 fdw_private,
															 i,
															 eflags);
		}

		resultRelInfo++;
		i++;
	}

	estate->es_result_relation_info = saved_resultRelInfo;

	/*
	 * Initialize any WITH CHECK OPTION constraints if needed.
	 */
	resultRelInfo = mtstate->resultRelInfo;
	i = 0;
	foreach(l, node->withCheckOptionLists)
	{
		List	   *wcoList = (List *) lfirst(l);
		List	   *wcoExprs = NIL;
		ListCell   *ll;

		foreach(ll, wcoList)
		{
			WithCheckOption *wco = (WithCheckOption *) lfirst(ll);
			ExprState  *wcoExpr = ExecInitExpr((Expr *) wco->qual,
											   mtstate->mt_plans[i]);

			wcoExprs = lappend(wcoExprs, wcoExpr);
		}

		resultRelInfo->ri_WithCheckOptions = wcoList;
		resultRelInfo->ri_WithCheckOptionExprs = wcoExprs;
		resultRelInfo++;
		i++;
	}

	/*
	 * Initialize RETURNING projections if needed.
	 */
	if (node->returningLists)
	{
		TupleTableSlot *slot;
		ExprContext *econtext;

		/*
		 * Initialize result tuple slot and assign its rowtype using the first
		 * RETURNING list.  We assume the rest will look the same.
		 */
		tupDesc = ExecTypeFromTL((List *) linitial(node->returningLists),
								 false);

		/* Set up a slot for the output of the RETURNING projection(s) */
		ExecInitResultTupleSlot(estate, &mtstate->ps);
		ExecAssignResultType(&mtstate->ps, tupDesc);
		slot = mtstate->ps.ps_ResultTupleSlot;

		/* Need an econtext too */
		econtext = CreateExprContext(estate);
		mtstate->ps.ps_ExprContext = econtext;

		/*
		 * Build a projection for each result rel.
		 */
		resultRelInfo = mtstate->resultRelInfo;
		foreach(l, node->returningLists)
		{
			List	   *rlist = (List *) lfirst(l);
			List	   *rliststate;

			rliststate = (List *) ExecInitExpr((Expr *) rlist, &mtstate->ps);
			resultRelInfo->ri_projectReturning =
				ExecBuildProjectionInfo(rliststate, econtext, slot,
									 resultRelInfo->ri_RelationDesc->rd_att);
			resultRelInfo++;
		}
	}
	else
	{
		/*
		 * We still must construct a dummy result tuple type, because InitPlan
		 * expects one (maybe should change that?).
		 */
		tupDesc = ExecTypeFromTL(NIL, false);
		ExecInitResultTupleSlot(estate, &mtstate->ps);
		ExecAssignResultType(&mtstate->ps, tupDesc);

		mtstate->ps.ps_ExprContext = NULL;
	}

	/*
	 * If needed, Initialize target list, projection and qual for ON CONFLICT
	 * DO UPDATE.
	 */
	resultRelInfo = mtstate->resultRelInfo;
	if (node->onConflictAction == ONCONFLICT_UPDATE)
	{
		ExprContext *econtext;
		ExprState  *setexpr;
		TupleDesc	tupDesc;

		/* insert may only have one plan, inheritance is not expanded */
		Assert(nplans == 1);

		/* already exists if created by RETURNING processing above */
		if (mtstate->ps.ps_ExprContext == NULL)
			ExecAssignExprContext(estate, &mtstate->ps);

		econtext = mtstate->ps.ps_ExprContext;

		/* initialize slot for the existing tuple */
		mtstate->mt_existing = ExecInitExtraTupleSlot(mtstate->ps.state);
		ExecSetSlotDescriptor(mtstate->mt_existing,
							  resultRelInfo->ri_RelationDesc->rd_att);

		/* carried forward solely for the benefit of explain */
		mtstate->mt_excludedtlist = node->exclRelTlist;

		/* create target slot for UPDATE SET projection */
		tupDesc = ExecTypeFromTL((List *) node->onConflictSet,
						 resultRelInfo->ri_RelationDesc->rd_rel->relhasoids);
		mtstate->mt_conflproj = ExecInitExtraTupleSlot(mtstate->ps.state);
		ExecSetSlotDescriptor(mtstate->mt_conflproj, tupDesc);

		/* build UPDATE SET expression and projection state */
		setexpr = ExecInitExpr((Expr *) node->onConflictSet, &mtstate->ps);
		resultRelInfo->ri_onConflictSetProj =
			ExecBuildProjectionInfo((List *) setexpr, econtext,
									mtstate->mt_conflproj,
									resultRelInfo->ri_RelationDesc->rd_att);

		/* build DO UPDATE WHERE clause expression */
		if (node->onConflictWhere)
		{
			ExprState  *qualexpr;

			qualexpr = ExecInitExpr((Expr *) node->onConflictWhere,
									&mtstate->ps);

			resultRelInfo->ri_onConflictSetWhere = (List *) qualexpr;
		}
	}

	/*
	 * If we have any secondary relations in an UPDATE or DELETE, they need to
	 * be treated like non-locked relations in SELECT FOR UPDATE, ie, the
	 * EvalPlanQual mechanism needs to be told about them.  Locate the
	 * relevant ExecRowMarks.
	 */
	foreach(l, node->rowMarks)
	{
		PlanRowMark *rc = (PlanRowMark *) lfirst(l);
		ExecRowMark *erm;

		Assert(IsA(rc, PlanRowMark));

		/* ignore "parent" rowmarks; they are irrelevant at runtime */
		if (rc->isParent)
			continue;

		/* find ExecRowMark (same for all subplans) */
		erm = ExecFindRowMark(estate, rc->rti, false);

		/* build ExecAuxRowMark for each subplan */
		for (i = 0; i < nplans; i++)
		{
			ExecAuxRowMark *aerm;

			subplan = mtstate->mt_plans[i]->plan;
			aerm = ExecBuildAuxRowMark(erm, subplan->targetlist);
			mtstate->mt_arowmarks[i] = lappend(mtstate->mt_arowmarks[i], aerm);
		}
	}

	/* select first subplan */
	mtstate->mt_whichplan = 0;
	subplan = (Plan *) linitial(node->plans);
	EvalPlanQualSetPlan(&mtstate->mt_epqstate, subplan,
						mtstate->mt_arowmarks[0]);

	/*
	 * Initialize the junk filter(s) if needed.  INSERT queries need a filter
	 * if there are any junk attrs in the tlist.  UPDATE and DELETE always
	 * need a filter, since there's always a junk 'ctid' or 'wholerow'
	 * attribute present --- no need to look first.
	 *
	 * If there are multiple result relations, each one needs its own junk
	 * filter.  Note multiple rels are only possible for UPDATE/DELETE, so we
	 * can't be fooled by some needing a filter and some not.
	 *
	 * This section of code is also a convenient place to verify that the
	 * output of an INSERT or UPDATE matches the target table(s).
	 */
	{
		bool		junk_filter_needed = false;

		switch (operation)
		{
			case CMD_INSERT:
				foreach(l, subplan->targetlist)
				{
					TargetEntry *tle = (TargetEntry *) lfirst(l);

					if (tle->resjunk)
					{
						junk_filter_needed = true;
						break;
					}
				}
				break;
			case CMD_UPDATE:
			case CMD_DELETE:
				junk_filter_needed = true;
				break;
			default:
				elog(ERROR, "unknown operation");
				break;
		}

		if (junk_filter_needed)
		{
			resultRelInfo = mtstate->resultRelInfo;
			for (i = 0; i < nplans; i++)
			{
				JunkFilter *j;

				subplan = mtstate->mt_plans[i]->plan;
				if (operation == CMD_INSERT || operation == CMD_UPDATE)
					ExecCheckPlanOutput(resultRelInfo->ri_RelationDesc,
										subplan->targetlist);

				j = ExecInitJunkFilter(subplan->targetlist,
							resultRelInfo->ri_RelationDesc->rd_att->tdhasoid,
									   ExecInitExtraTupleSlot(estate));

				if (operation == CMD_UPDATE || operation == CMD_DELETE)
				{
					/* For UPDATE/DELETE, find the appropriate junk attr now */
					char		relkind;

					relkind = resultRelInfo->ri_RelationDesc->rd_rel->relkind;
					if (relkind == RELKIND_RELATION ||
						relkind == RELKIND_MATVIEW)
					{
						j->jf_junkAttNo = ExecFindJunkAttribute(j, "ctid");
						if (!AttributeNumberIsValid(j->jf_junkAttNo))
							elog(ERROR, "could not find junk ctid column");
					}
					else if (relkind == RELKIND_FOREIGN_TABLE)
					{
						/*
						 * When there is an AFTER trigger, there should be a
						 * wholerow attribute.
						 */
						j->jf_junkAttNo = ExecFindJunkAttribute(j, "wholerow");
					}
					else
					{
						j->jf_junkAttNo = ExecFindJunkAttribute(j, "wholerow");
						if (!AttributeNumberIsValid(j->jf_junkAttNo))
							elog(ERROR, "could not find junk wholerow column");
					}
				}

				resultRelInfo->ri_junkFilter = j;
				resultRelInfo++;
			}
		}
		else
		{
			if (operation == CMD_INSERT)
				ExecCheckPlanOutput(mtstate->resultRelInfo->ri_RelationDesc,
									subplan->targetlist);
		}
	}

	/*
	 * Set up a tuple table slot for use for trigger output tuples. In a plan
	 * containing multiple ModifyTable nodes, all can share one such slot, so
	 * we keep it in the estate.
	 */
	if (estate->es_trig_tuple_slot == NULL)
		estate->es_trig_tuple_slot = ExecInitExtraTupleSlot(estate);

	/*
	 * Lastly, if this is not the primary (canSetTag) ModifyTable node, add it
	 * to estate->es_auxmodifytables so that it will be run to completion by
	 * ExecPostprocessPlan.  (It'd actually work fine to add the primary
	 * ModifyTable node too, but there's no need.)  Note the use of lcons not
	 * lappend: we need later-initialized ModifyTable nodes to be shut down
	 * before earlier ones.  This ensures that we don't throw away RETURNING
	 * rows that need to be seen by a later CTE subplan.
	 */
	if (!mtstate->canSetTag)
		estate->es_auxmodifytables = lcons(mtstate,
										   estate->es_auxmodifytables);

	return mtstate;
}

/* ----------------------------------------------------------------
 *		ExecEndModifyTable
 *
 *		Shuts down the plan.
 *
 *		Returns nothing of interest.
 * ----------------------------------------------------------------
 */
void
ExecEndModifyTable(ModifyTableState *node)
{
	int			i;

	/*
	 * Allow any FDWs to shut down
	 */
	for (i = 0; i < node->mt_nplans; i++)
	{
		ResultRelInfo *resultRelInfo = node->resultRelInfo + i;

		if (!resultRelInfo->ri_usesFdwDirectModify &&
			resultRelInfo->ri_FdwRoutine != NULL &&
			resultRelInfo->ri_FdwRoutine->EndForeignModify != NULL)
			resultRelInfo->ri_FdwRoutine->EndForeignModify(node->ps.state,
														   resultRelInfo);
	}

	/*
	 * Free the exprcontext
	 */
	ExecFreeExprContext(&node->ps);

	/*
	 * clean out the tuple table
	 */
	ExecClearTuple(node->ps.ps_ResultTupleSlot);

	/*
	 * Terminate EPQ execution if active
	 */
	EvalPlanQualEnd(&node->mt_epqstate);

	/*
	 * shut down subplans
	 */
	for (i = 0; i < node->mt_nplans; i++)
		ExecEndNode(node->mt_plans[i]);
}

void
ExecReScanModifyTable(ModifyTableState *node)
{
	/*
	 * Currently, we don't need to support rescan on ModifyTable nodes. The
	 * semantics of that would be a bit debatable anyway.
	 */
	elog(ERROR, "ExecReScanModifyTable is not implemented");
}<|MERGE_RESOLUTION|>--- conflicted
+++ resolved
@@ -1221,17 +1221,10 @@
 	/*
 	 * Note that it is possible that the target tuple has been modified in
 	 * this session, after the above heap_lock_tuple. We choose to not error
-<<<<<<< HEAD
-	 * out in that case, in line with ExecUpdate's treatment of similar
-	 * cases. This can happen if an UPDATE is triggered from within
-	 * ExecQual(), ExecWithCheckOptions() or ExecProject() above, e.g. by
-	 * selecting from a wCTE in the ON CONFLICT's SET.
-=======
 	 * out in that case, in line with ExecUpdate's treatment of similar cases.
 	 * This can happen if an UPDATE is triggered from within ExecQual(),
 	 * ExecWithCheckOptions() or ExecProject() above, e.g. by selecting from a
 	 * wCTE in the ON CONFLICT's SET.
->>>>>>> e77ea9db
 	 */
 
 	/* Execute UPDATE with projection */
