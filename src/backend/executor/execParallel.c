/*-------------------------------------------------------------------------
 *
 * execParallel.c
 *	  Support routines for parallel execution.
 *
 * Portions Copyright (c) 1996-2017, PostgreSQL Global Development Group
 * Portions Copyright (c) 1994, Regents of the University of California
 *
 * This file contains routines that are intended to support setting up,
 * using, and tearing down a ParallelContext from within the PostgreSQL
 * executor.  The ParallelContext machinery will handle starting the
 * workers and ensuring that their state generally matches that of the
 * leader; see src/backend/access/transam/README.parallel for details.
 * However, we must save and restore relevant executor state, such as
 * any ParamListInfo associated with the query, buffer usage info, and
 * the actual plan to be passed down to the worker.
 *
 * IDENTIFICATION
 *	  src/backend/executor/execParallel.c
 *
 *-------------------------------------------------------------------------
 */

#include "postgres.h"

#include "executor/execParallel.h"
#include "executor/executor.h"
#include "executor/nodeBitmapHeapscan.h"
#include "executor/nodeCustom.h"
#include "executor/nodeForeignscan.h"
#include "executor/nodeSeqscan.h"
#include "executor/nodeIndexscan.h"
#include "executor/nodeIndexonlyscan.h"
#include "executor/tqueue.h"
#include "nodes/nodeFuncs.h"
#include "optimizer/planmain.h"
#include "optimizer/planner.h"
#include "storage/spin.h"
#include "tcop/tcopprot.h"
#include "utils/dsa.h"
#include "utils/memutils.h"
#include "utils/snapmgr.h"
#include "pgstat.h"

/*
 * Magic numbers for parallel executor communication.  We use constants
 * greater than any 32-bit integer here so that values < 2^32 can be used
 * by individual parallel nodes to store their own state.
 */
#define PARALLEL_KEY_PLANNEDSTMT		UINT64CONST(0xE000000000000001)
#define PARALLEL_KEY_PARAMS				UINT64CONST(0xE000000000000002)
#define PARALLEL_KEY_BUFFER_USAGE		UINT64CONST(0xE000000000000003)
#define PARALLEL_KEY_TUPLE_QUEUE		UINT64CONST(0xE000000000000004)
#define PARALLEL_KEY_INSTRUMENTATION	UINT64CONST(0xE000000000000005)
#define PARALLEL_KEY_DSA				UINT64CONST(0xE000000000000006)
#define PARALLEL_KEY_QUERY_TEXT		UINT64CONST(0xE000000000000007)

#define PARALLEL_TUPLE_QUEUE_SIZE		65536

/*
 * DSM structure for accumulating per-PlanState instrumentation.
 *
 * instrument_options: Same meaning here as in instrument.c.
 *
 * instrument_offset: Offset, relative to the start of this structure,
 * of the first Instrumentation object.  This will depend on the length of
 * the plan_node_id array.
 *
 * num_workers: Number of workers.
 *
 * num_plan_nodes: Number of plan nodes.
 *
 * plan_node_id: Array of plan nodes for which we are gathering instrumentation
 * from parallel workers.  The length of this array is given by num_plan_nodes.
 */
struct SharedExecutorInstrumentation
{
	int			instrument_options;
	int			instrument_offset;
	int			num_workers;
	int			num_plan_nodes;
	int			plan_node_id[FLEXIBLE_ARRAY_MEMBER];
	/* array of num_plan_nodes * num_workers Instrumentation objects follows */
};
#define GetInstrumentationArray(sei) \
	(AssertVariableIsOfTypeMacro(sei, SharedExecutorInstrumentation *), \
	 (Instrumentation *) (((char *) sei) + sei->instrument_offset))

/* Context object for ExecParallelEstimate. */
typedef struct ExecParallelEstimateContext
{
	ParallelContext *pcxt;
	int			nnodes;
} ExecParallelEstimateContext;

/* Context object for ExecParallelInitializeDSM. */
typedef struct ExecParallelInitializeDSMContext
{
	ParallelContext *pcxt;
	SharedExecutorInstrumentation *instrumentation;
	int			nnodes;
} ExecParallelInitializeDSMContext;

/* Helper functions that run in the parallel leader. */
static char *ExecSerializePlan(Plan *plan, EState *estate);
static bool ExecParallelEstimate(PlanState *node,
					 ExecParallelEstimateContext *e);
static bool ExecParallelInitializeDSM(PlanState *node,
						  ExecParallelInitializeDSMContext *d);
static shm_mq_handle **ExecParallelSetupTupleQueues(ParallelContext *pcxt,
							 bool reinitialize);
static bool ExecParallelReInitializeDSM(PlanState *planstate,
							ParallelContext *pcxt);
static bool ExecParallelRetrieveInstrumentation(PlanState *planstate,
									SharedExecutorInstrumentation *instrumentation);

/* Helper function that runs in the parallel worker. */
static DestReceiver *ExecParallelGetReceiver(dsm_segment *seg, shm_toc *toc);

/*
 * Create a serialized representation of the plan to be sent to each worker.
 */
static char *
ExecSerializePlan(Plan *plan, EState *estate)
{
	PlannedStmt *pstmt;
	ListCell   *lc;

	/* We can't scribble on the original plan, so make a copy. */
	plan = copyObject(plan);

	/*
	 * The worker will start its own copy of the executor, and that copy will
	 * insert a junk filter if the toplevel node has any resjunk entries. We
	 * don't want that to happen, because while resjunk columns shouldn't be
	 * sent back to the user, here the tuples are coming back to another
	 * backend which may very well need them.  So mutate the target list
	 * accordingly.  This is sort of a hack; there might be better ways to do
	 * this...
	 */
	foreach(lc, plan->targetlist)
	{
		TargetEntry *tle = lfirst_node(TargetEntry, lc);

		tle->resjunk = false;
	}

	/*
	 * Create a dummy PlannedStmt.  Most of the fields don't need to be valid
	 * for our purposes, but the worker will need at least a minimal
	 * PlannedStmt to start the executor.
	 */
	pstmt = makeNode(PlannedStmt);
	pstmt->commandType = CMD_SELECT;
	pstmt->queryId = 0;
	pstmt->hasReturning = false;
	pstmt->hasModifyingCTE = false;
	pstmt->canSetTag = true;
	pstmt->transientPlan = false;
	pstmt->dependsOnRole = false;
	pstmt->parallelModeNeeded = false;
	pstmt->planTree = plan;
	pstmt->rtable = estate->es_range_table;
	pstmt->resultRelations = NIL;
	pstmt->nonleafResultRelations = NIL;

	/*
	 * Transfer only parallel-safe subplans, leaving a NULL "hole" in the list
	 * for unsafe ones (so that the list indexes of the safe ones are
	 * preserved).  This positively ensures that the worker won't try to run,
	 * or even do ExecInitNode on, an unsafe subplan.  That's important to
	 * protect, eg, non-parallel-aware FDWs from getting into trouble.
	 */
	pstmt->subplans = NIL;
	foreach(lc, estate->es_plannedstmt->subplans)
	{
		Plan	   *subplan = (Plan *) lfirst(lc);

		if (subplan && !subplan->parallel_safe)
			subplan = NULL;
		pstmt->subplans = lappend(pstmt->subplans, subplan);
	}

	pstmt->rewindPlanIDs = NULL;
	pstmt->rowMarks = NIL;
	pstmt->relationOids = NIL;
	pstmt->invalItems = NIL;	/* workers can't replan anyway... */
	pstmt->nParamExec = estate->es_plannedstmt->nParamExec;
	pstmt->utilityStmt = NULL;
	pstmt->stmt_location = -1;
	pstmt->stmt_len = -1;

	/* Return serialized copy of our dummy PlannedStmt. */
	return nodeToString(pstmt);
}

/*
 * Ordinary plan nodes won't do anything here, but parallel-aware plan nodes
 * may need some state which is shared across all parallel workers.  Before
 * we size the DSM, give them a chance to call shm_toc_estimate_chunk or
 * shm_toc_estimate_keys on &pcxt->estimator.
 *
 * While we're at it, count the number of PlanState nodes in the tree, so
 * we know how many SharedPlanStateInstrumentation structures we need.
 */
static bool
ExecParallelEstimate(PlanState *planstate, ExecParallelEstimateContext *e)
{
	if (planstate == NULL)
		return false;

	/* Count this node. */
	e->nnodes++;

	/* Call estimators for parallel-aware nodes. */
	if (planstate->plan->parallel_aware)
	{
		switch (nodeTag(planstate))
		{
			case T_SeqScanState:
				ExecSeqScanEstimate((SeqScanState *) planstate,
									e->pcxt);
				break;
			case T_IndexScanState:
				ExecIndexScanEstimate((IndexScanState *) planstate,
									  e->pcxt);
				break;
			case T_IndexOnlyScanState:
				ExecIndexOnlyScanEstimate((IndexOnlyScanState *) planstate,
										  e->pcxt);
				break;
			case T_ForeignScanState:
				ExecForeignScanEstimate((ForeignScanState *) planstate,
										e->pcxt);
				break;
			case T_CustomScanState:
				ExecCustomScanEstimate((CustomScanState *) planstate,
									   e->pcxt);
				break;
			case T_BitmapHeapScanState:
				ExecBitmapHeapEstimate((BitmapHeapScanState *) planstate,
									   e->pcxt);
				break;
			default:
				break;
		}
	}

	return planstate_tree_walker(planstate, ExecParallelEstimate, e);
}

/*
 * Initialize the dynamic shared memory segment that will be used to control
 * parallel execution.
 */
static bool
ExecParallelInitializeDSM(PlanState *planstate,
						  ExecParallelInitializeDSMContext *d)
{
	if (planstate == NULL)
		return false;

	/* If instrumentation is enabled, initialize slot for this node. */
	if (d->instrumentation != NULL)
		d->instrumentation->plan_node_id[d->nnodes] =
			planstate->plan->plan_node_id;

	/* Count this node. */
	d->nnodes++;

	/*
	 * Call initializers for parallel-aware plan nodes.
	 *
	 * Ordinary plan nodes won't do anything here, but parallel-aware plan
	 * nodes may need to initialize shared state in the DSM before parallel
	 * workers are available.  They can allocate the space they previously
	 * estimated using shm_toc_allocate, and add the keys they previously
	 * estimated using shm_toc_insert, in each case targeting pcxt->toc.
	 */
	if (planstate->plan->parallel_aware)
	{
		switch (nodeTag(planstate))
		{
			case T_SeqScanState:
				ExecSeqScanInitializeDSM((SeqScanState *) planstate,
										 d->pcxt);
				break;
			case T_IndexScanState:
				ExecIndexScanInitializeDSM((IndexScanState *) planstate,
										   d->pcxt);
				break;
			case T_IndexOnlyScanState:
				ExecIndexOnlyScanInitializeDSM((IndexOnlyScanState *) planstate,
											   d->pcxt);
				break;
			case T_ForeignScanState:
				ExecForeignScanInitializeDSM((ForeignScanState *) planstate,
											 d->pcxt);
				break;
			case T_CustomScanState:
				ExecCustomScanInitializeDSM((CustomScanState *) planstate,
											d->pcxt);
				break;
			case T_BitmapHeapScanState:
				ExecBitmapHeapInitializeDSM((BitmapHeapScanState *) planstate,
											d->pcxt);
				break;

			default:
				break;
		}
	}

	return planstate_tree_walker(planstate, ExecParallelInitializeDSM, d);
}

/*
 * It sets up the response queues for backend workers to return tuples
 * to the main backend and start the workers.
 */
static shm_mq_handle **
ExecParallelSetupTupleQueues(ParallelContext *pcxt, bool reinitialize)
{
	shm_mq_handle **responseq;
	char	   *tqueuespace;
	int			i;

	/* Skip this if no workers. */
	if (pcxt->nworkers == 0)
		return NULL;

	/* Allocate memory for shared memory queue handles. */
	responseq = (shm_mq_handle **)
		palloc(pcxt->nworkers * sizeof(shm_mq_handle *));

	/*
	 * If not reinitializing, allocate space from the DSM for the queues;
	 * otherwise, find the already allocated space.
	 */
	if (!reinitialize)
		tqueuespace =
			shm_toc_allocate(pcxt->toc,
							 mul_size(PARALLEL_TUPLE_QUEUE_SIZE,
									  pcxt->nworkers));
	else
		tqueuespace = shm_toc_lookup(pcxt->toc, PARALLEL_KEY_TUPLE_QUEUE, false);

	/* Create the queues, and become the receiver for each. */
	for (i = 0; i < pcxt->nworkers; ++i)
	{
		shm_mq	   *mq;

		mq = shm_mq_create(tqueuespace +
						   ((Size) i) * PARALLEL_TUPLE_QUEUE_SIZE,
						   (Size) PARALLEL_TUPLE_QUEUE_SIZE);

		shm_mq_set_receiver(mq, MyProc);
		responseq[i] = shm_mq_attach(mq, pcxt->seg, NULL);
	}

	/* Add array of queues to shm_toc, so others can find it. */
	if (!reinitialize)
		shm_toc_insert(pcxt->toc, PARALLEL_KEY_TUPLE_QUEUE, tqueuespace);

	/* Return array of handles. */
	return responseq;
}

/*
 * Sets up the required infrastructure for backend workers to perform
 * execution and return results to the main backend.
 */
ParallelExecutorInfo *
ExecInitParallelPlan(PlanState *planstate, EState *estate, int nworkers)
{
	ParallelExecutorInfo *pei;
	ParallelContext *pcxt;
	ExecParallelEstimateContext e;
	ExecParallelInitializeDSMContext d;
	char	   *pstmt_data;
	char	   *pstmt_space;
	char	   *param_space;
	BufferUsage *bufusage_space;
	SharedExecutorInstrumentation *instrumentation = NULL;
	int			pstmt_len;
	int			param_len;
	int			instrumentation_len = 0;
	int			instrument_offset = 0;
	Size		dsa_minsize = dsa_minimum_size();
	char	   *query_string;
	int			query_len;

	/* Allocate object for return value. */
	pei = palloc0(sizeof(ParallelExecutorInfo));
	pei->finished = false;
	pei->planstate = planstate;

	/* Fix up and serialize plan to be sent to workers. */
	pstmt_data = ExecSerializePlan(planstate->plan, estate);

	/* Create a parallel context. */
	pcxt = CreateParallelContext("postgres", "ParallelQueryMain", nworkers);
	pei->pcxt = pcxt;

	/*
	 * Before telling the parallel context to create a dynamic shared memory
	 * segment, we need to figure out how big it should be.  Estimate space
	 * for the various things we need to store.
	 */

	/* Estimate space for query text. */
	query_len = strlen(estate->es_sourceText);
	shm_toc_estimate_chunk(&pcxt->estimator, query_len + 1);
	shm_toc_estimate_keys(&pcxt->estimator, 1);

	/* Estimate space for serialized PlannedStmt. */
	pstmt_len = strlen(pstmt_data) + 1;
	shm_toc_estimate_chunk(&pcxt->estimator, pstmt_len);
	shm_toc_estimate_keys(&pcxt->estimator, 1);

	/* Estimate space for serialized ParamListInfo. */
	param_len = EstimateParamListSpace(estate->es_param_list_info);
	shm_toc_estimate_chunk(&pcxt->estimator, param_len);
	shm_toc_estimate_keys(&pcxt->estimator, 1);

	/*
	 * Estimate space for BufferUsage.
	 *
	 * If EXPLAIN is not in use and there are no extensions loaded that care,
	 * we could skip this.  But we have no way of knowing whether anyone's
	 * looking at pgBufferUsage, so do it unconditionally.
	 */
	shm_toc_estimate_chunk(&pcxt->estimator,
						   mul_size(sizeof(BufferUsage), pcxt->nworkers));
	shm_toc_estimate_keys(&pcxt->estimator, 1);

	/* Estimate space for tuple queues. */
	shm_toc_estimate_chunk(&pcxt->estimator,
						   mul_size(PARALLEL_TUPLE_QUEUE_SIZE, pcxt->nworkers));
	shm_toc_estimate_keys(&pcxt->estimator, 1);

	/*
	 * Give parallel-aware nodes a chance to add to the estimates, and get a
	 * count of how many PlanState nodes there are.
	 */
	e.pcxt = pcxt;
	e.nnodes = 0;
	ExecParallelEstimate(planstate, &e);

	/* Estimate space for instrumentation, if required. */
	if (estate->es_instrument)
	{
		instrumentation_len =
			offsetof(SharedExecutorInstrumentation, plan_node_id) +
			sizeof(int) * e.nnodes;
		instrumentation_len = MAXALIGN(instrumentation_len);
		instrument_offset = instrumentation_len;
		instrumentation_len +=
			mul_size(sizeof(Instrumentation),
					 mul_size(e.nnodes, nworkers));
		shm_toc_estimate_chunk(&pcxt->estimator, instrumentation_len);
		shm_toc_estimate_keys(&pcxt->estimator, 1);
	}

	/* Estimate space for DSA area. */
	shm_toc_estimate_chunk(&pcxt->estimator, dsa_minsize);
	shm_toc_estimate_keys(&pcxt->estimator, 1);

	/* Everyone's had a chance to ask for space, so now create the DSM. */
	InitializeParallelDSM(pcxt);

	/*
	 * OK, now we have a dynamic shared memory segment, and it should be big
	 * enough to store all of the data we estimated we would want to put into
	 * it, plus whatever general stuff (not specifically executor-related) the
	 * ParallelContext itself needs to store there.  None of the space we
	 * asked for has been allocated or initialized yet, though, so do that.
	 */

	/* Store query string */
	query_string = shm_toc_allocate(pcxt->toc, query_len + 1);
	memcpy(query_string, estate->es_sourceText, query_len + 1);
	shm_toc_insert(pcxt->toc, PARALLEL_KEY_QUERY_TEXT, query_string);

	/* Store serialized PlannedStmt. */
	pstmt_space = shm_toc_allocate(pcxt->toc, pstmt_len);
	memcpy(pstmt_space, pstmt_data, pstmt_len);
	shm_toc_insert(pcxt->toc, PARALLEL_KEY_PLANNEDSTMT, pstmt_space);

	/* Store serialized ParamListInfo. */
	param_space = shm_toc_allocate(pcxt->toc, param_len);
	shm_toc_insert(pcxt->toc, PARALLEL_KEY_PARAMS, param_space);
	SerializeParamList(estate->es_param_list_info, &param_space);

	/* Allocate space for each worker's BufferUsage; no need to initialize. */
	bufusage_space = shm_toc_allocate(pcxt->toc,
									  mul_size(sizeof(BufferUsage), pcxt->nworkers));
	shm_toc_insert(pcxt->toc, PARALLEL_KEY_BUFFER_USAGE, bufusage_space);
	pei->buffer_usage = bufusage_space;

	/* Set up the tuple queues that the workers will write into. */
	pei->tqueue = ExecParallelSetupTupleQueues(pcxt, false);

	/* We don't need the TupleQueueReaders yet, though. */
	pei->reader = NULL;

	/*
	 * If instrumentation options were supplied, allocate space for the data.
	 * It only gets partially initialized here; the rest happens during
	 * ExecParallelInitializeDSM.
	 */
	if (estate->es_instrument)
	{
		Instrumentation *instrument;
		int			i;

		instrumentation = shm_toc_allocate(pcxt->toc, instrumentation_len);
		instrumentation->instrument_options = estate->es_instrument;
		instrumentation->instrument_offset = instrument_offset;
		instrumentation->num_workers = nworkers;
		instrumentation->num_plan_nodes = e.nnodes;
		instrument = GetInstrumentationArray(instrumentation);
		for (i = 0; i < nworkers * e.nnodes; ++i)
			InstrInit(&instrument[i], estate->es_instrument);
		shm_toc_insert(pcxt->toc, PARALLEL_KEY_INSTRUMENTATION,
					   instrumentation);
		pei->instrumentation = instrumentation;
	}

	/*
	 * Create a DSA area that can be used by the leader and all workers.
	 * (However, if we failed to create a DSM and are using private memory
	 * instead, then skip this.)
	 */
	if (pcxt->seg != NULL)
	{
		char	   *area_space;

		area_space = shm_toc_allocate(pcxt->toc, dsa_minsize);
		shm_toc_insert(pcxt->toc, PARALLEL_KEY_DSA, area_space);
		pei->area = dsa_create_in_place(area_space, dsa_minsize,
										LWTRANCHE_PARALLEL_QUERY_DSA,
										pcxt->seg);
	}

	/*
	 * Give parallel-aware nodes a chance to initialize their shared data.
	 * This also initializes the elements of instrumentation->ps_instrument,
	 * if it exists.
	 */
	d.pcxt = pcxt;
	d.instrumentation = instrumentation;
	d.nnodes = 0;

	/* Install our DSA area while initializing the plan. */
	estate->es_query_dsa = pei->area;
	ExecParallelInitializeDSM(planstate, &d);
	estate->es_query_dsa = NULL;

	/*
	 * Make sure that the world hasn't shifted under our feet.  This could
	 * probably just be an Assert(), but let's be conservative for now.
	 */
	if (e.nnodes != d.nnodes)
		elog(ERROR, "inconsistent count of PlanState nodes");

	/* OK, we're ready to rock and roll. */
	return pei;
}

/*
 * Set up tuple queue readers to read the results of a parallel subplan.
 * All the workers are expected to return tuples matching tupDesc.
 *
 * This is separate from ExecInitParallelPlan() because we can launch the
 * worker processes and let them start doing something before we do this.
 */
void
ExecParallelCreateReaders(ParallelExecutorInfo *pei,
						  TupleDesc tupDesc)
{
	int			nworkers = pei->pcxt->nworkers_launched;
	int			i;

	Assert(pei->reader == NULL);

	if (nworkers > 0)
	{
		pei->reader = (TupleQueueReader **)
			palloc(nworkers * sizeof(TupleQueueReader *));

		for (i = 0; i < nworkers; i++)
		{
			shm_mq_set_handle(pei->tqueue[i],
							  pei->pcxt->worker[i].bgwhandle);
			pei->reader[i] = CreateTupleQueueReader(pei->tqueue[i],
													tupDesc);
		}
	}
}

/*
 * Re-initialize the parallel executor shared memory state before launching
 * a fresh batch of workers.
 */
void
ExecParallelReinitialize(PlanState *planstate,
						 ParallelExecutorInfo *pei)
{
	EState	   *estate = planstate->state;

	/* Old workers must already be shut down */
	Assert(pei->finished);

	ReinitializeParallelDSM(pei->pcxt);
	pei->tqueue = ExecParallelSetupTupleQueues(pei->pcxt, true);
	pei->reader = NULL;
	pei->finished = false;

	/* Traverse plan tree and let each child node reset associated state. */
	estate->es_query_dsa = pei->area;
	ExecParallelReInitializeDSM(planstate, pei->pcxt);
	estate->es_query_dsa = NULL;
}

/*
 * Traverse plan tree to reinitialize per-node dynamic shared memory state
 */
static bool
ExecParallelReInitializeDSM(PlanState *planstate,
							ParallelContext *pcxt)
{
	if (planstate == NULL)
		return false;

	/*
	 * Call reinitializers for DSM-using plan nodes.
	 */
	if (planstate->plan->parallel_aware)
	{
		switch (nodeTag(planstate))
		{
			case T_SeqScanState:
				ExecSeqScanReInitializeDSM((SeqScanState *) planstate,
										   pcxt);
				break;
			case T_IndexScanState:
				ExecIndexScanReInitializeDSM((IndexScanState *) planstate,
											 pcxt);
				break;
			case T_IndexOnlyScanState:
				ExecIndexOnlyScanReInitializeDSM((IndexOnlyScanState *) planstate,
												 pcxt);
				break;
			case T_ForeignScanState:
				ExecForeignScanReInitializeDSM((ForeignScanState *) planstate,
											   pcxt);
				break;
			case T_CustomScanState:
				ExecCustomScanReInitializeDSM((CustomScanState *) planstate,
											  pcxt);
				break;
			case T_BitmapHeapScanState:
				ExecBitmapHeapReInitializeDSM((BitmapHeapScanState *) planstate,
											  pcxt);
				break;

			default:
				break;
		}
	}

	return planstate_tree_walker(planstate, ExecParallelReInitializeDSM, pcxt);
}

/*
 * Copy instrumentation information about this node and its descendants from
 * dynamic shared memory.
 */
static bool
ExecParallelRetrieveInstrumentation(PlanState *planstate,
									SharedExecutorInstrumentation *instrumentation)
{
	Instrumentation *instrument;
	int			i;
	int			n;
	int			ibytes;
	int			plan_node_id = planstate->plan->plan_node_id;
	MemoryContext oldcontext;

	/* Find the instrumentation for this node. */
	for (i = 0; i < instrumentation->num_plan_nodes; ++i)
		if (instrumentation->plan_node_id[i] == plan_node_id)
			break;
	if (i >= instrumentation->num_plan_nodes)
		elog(ERROR, "plan node %d not found", plan_node_id);

	/* Accumulate the statistics from all workers. */
	instrument = GetInstrumentationArray(instrumentation);
	instrument += i * instrumentation->num_workers;
	for (n = 0; n < instrumentation->num_workers; ++n)
		InstrAggNode(planstate->instrument, &instrument[n]);

	/*
	 * Also store the per-worker detail.
	 *
<<<<<<< HEAD
	 * Worker instrumentation should be allocated in the same context as
	 * the regular instrumentation information, which is the per-query
	 * context. Switch into per-query memory context.
=======
	 * Worker instrumentation should be allocated in the same context as the
	 * regular instrumentation information, which is the per-query context.
	 * Switch into per-query memory context.
>>>>>>> fdf521d6
	 */
	oldcontext = MemoryContextSwitchTo(planstate->state->es_query_cxt);
	ibytes = mul_size(instrumentation->num_workers, sizeof(Instrumentation));
	planstate->worker_instrument =
		palloc(ibytes + offsetof(WorkerInstrumentation, instrument));
	MemoryContextSwitchTo(oldcontext);

	planstate->worker_instrument->num_workers = instrumentation->num_workers;
	memcpy(&planstate->worker_instrument->instrument, instrument, ibytes);

	return planstate_tree_walker(planstate, ExecParallelRetrieveInstrumentation,
								 instrumentation);
}

/*
 * Finish parallel execution.  We wait for parallel workers to finish, and
 * accumulate their buffer usage.
 */
void
ExecParallelFinish(ParallelExecutorInfo *pei)
{
	int			nworkers = pei->pcxt->nworkers_launched;
	int			i;

	/* Make this be a no-op if called twice in a row. */
	if (pei->finished)
		return;

	/*
	 * Detach from tuple queues ASAP, so that any still-active workers will
	 * notice that no further results are wanted.
	 */
	if (pei->tqueue != NULL)
	{
		for (i = 0; i < nworkers; i++)
			shm_mq_detach(pei->tqueue[i]);
		pfree(pei->tqueue);
		pei->tqueue = NULL;
	}

	/*
	 * While we're waiting for the workers to finish, let's get rid of the
	 * tuple queue readers.  (Any other local cleanup could be done here too.)
	 */
	if (pei->reader != NULL)
	{
		for (i = 0; i < nworkers; i++)
			DestroyTupleQueueReader(pei->reader[i]);
		pfree(pei->reader);
		pei->reader = NULL;
	}

	/* Now wait for the workers to finish. */
	WaitForParallelWorkersToFinish(pei->pcxt);

	/*
	 * Next, accumulate buffer usage.  (This must wait for the workers to
	 * finish, or we might get incomplete data.)
	 */
	for (i = 0; i < nworkers; i++)
		InstrAccumParallelQuery(&pei->buffer_usage[i]);

	pei->finished = true;
}

/*
<<<<<<< HEAD
 * Clean up whatever ParallelExecutorInfo resources still exist after
 * ExecParallelFinish.  We separate these routines because someone might
 * want to examine the contents of the DSM after ExecParallelFinish and
 * before calling this routine.
=======
 * Accumulate instrumentation, and then clean up whatever ParallelExecutorInfo
 * resources still exist after ExecParallelFinish.  We separate these
 * routines because someone might want to examine the contents of the DSM
 * after ExecParallelFinish and before calling this routine.
>>>>>>> fdf521d6
 */
void
ExecParallelCleanup(ParallelExecutorInfo *pei)
{
	/* Accumulate instrumentation, if any. */
	if (pei->instrumentation)
		ExecParallelRetrieveInstrumentation(pei->planstate,
											pei->instrumentation);

	if (pei->area != NULL)
	{
		dsa_detach(pei->area);
		pei->area = NULL;
	}
	if (pei->pcxt != NULL)
	{
		DestroyParallelContext(pei->pcxt);
		pei->pcxt = NULL;
	}
	pfree(pei);
}

/*
 * Create a DestReceiver to write tuples we produce to the shm_mq designated
 * for that purpose.
 */
static DestReceiver *
ExecParallelGetReceiver(dsm_segment *seg, shm_toc *toc)
{
	char	   *mqspace;
	shm_mq	   *mq;

	mqspace = shm_toc_lookup(toc, PARALLEL_KEY_TUPLE_QUEUE, false);
	mqspace += ParallelWorkerNumber * PARALLEL_TUPLE_QUEUE_SIZE;
	mq = (shm_mq *) mqspace;
	shm_mq_set_sender(mq, MyProc);
	return CreateTupleQueueDestReceiver(shm_mq_attach(mq, seg, NULL));
}

/*
 * Create a QueryDesc for the PlannedStmt we are to execute, and return it.
 */
static QueryDesc *
ExecParallelGetQueryDesc(shm_toc *toc, DestReceiver *receiver,
						 int instrument_options)
{
	char	   *pstmtspace;
	char	   *paramspace;
	PlannedStmt *pstmt;
	ParamListInfo paramLI;
	char	   *queryString;

	/* Get the query string from shared memory */
	queryString = shm_toc_lookup(toc, PARALLEL_KEY_QUERY_TEXT, false);

	/* Reconstruct leader-supplied PlannedStmt. */
	pstmtspace = shm_toc_lookup(toc, PARALLEL_KEY_PLANNEDSTMT, false);
	pstmt = (PlannedStmt *) stringToNode(pstmtspace);

	/* Reconstruct ParamListInfo. */
	paramspace = shm_toc_lookup(toc, PARALLEL_KEY_PARAMS, false);
	paramLI = RestoreParamList(&paramspace);

	/*
	 * Create a QueryDesc for the query.
	 *
	 * It's not obvious how to obtain the query string from here; and even if
	 * we could copying it would take more cycles than not copying it. But
	 * it's a bit unsatisfying to just use a dummy string here, so consider
	 * revising this someday.
	 */
	return CreateQueryDesc(pstmt,
						   queryString,
						   GetActiveSnapshot(), InvalidSnapshot,
						   receiver, paramLI, NULL, instrument_options);
}

/*
 * Copy instrumentation information from this node and its descendants into
 * dynamic shared memory, so that the parallel leader can retrieve it.
 */
static bool
ExecParallelReportInstrumentation(PlanState *planstate,
								  SharedExecutorInstrumentation *instrumentation)
{
	int			i;
	int			plan_node_id = planstate->plan->plan_node_id;
	Instrumentation *instrument;

	InstrEndLoop(planstate->instrument);

	/*
	 * If we shuffled the plan_node_id values in ps_instrument into sorted
	 * order, we could use binary search here.  This might matter someday if
	 * we're pushing down sufficiently large plan trees.  For now, do it the
	 * slow, dumb way.
	 */
	for (i = 0; i < instrumentation->num_plan_nodes; ++i)
		if (instrumentation->plan_node_id[i] == plan_node_id)
			break;
	if (i >= instrumentation->num_plan_nodes)
		elog(ERROR, "plan node %d not found", plan_node_id);

	/*
	 * Add our statistics to the per-node, per-worker totals.  It's possible
	 * that this could happen more than once if we relaunched workers.
	 */
	instrument = GetInstrumentationArray(instrumentation);
	instrument += i * instrumentation->num_workers;
	Assert(IsParallelWorker());
	Assert(ParallelWorkerNumber < instrumentation->num_workers);
	InstrAggNode(&instrument[ParallelWorkerNumber], planstate->instrument);

	return planstate_tree_walker(planstate, ExecParallelReportInstrumentation,
								 instrumentation);
}

/*
 * Initialize the PlanState and its descendants with the information
 * retrieved from shared memory.  This has to be done once the PlanState
 * is allocated and initialized by executor; that is, after ExecutorStart().
 */
static bool
ExecParallelInitializeWorker(PlanState *planstate, shm_toc *toc)
{
	if (planstate == NULL)
		return false;

	/* Call initializers for parallel-aware plan nodes. */
	if (planstate->plan->parallel_aware)
	{
		switch (nodeTag(planstate))
		{
			case T_SeqScanState:
				ExecSeqScanInitializeWorker((SeqScanState *) planstate, toc);
				break;
			case T_IndexScanState:
				ExecIndexScanInitializeWorker((IndexScanState *) planstate, toc);
				break;
			case T_IndexOnlyScanState:
				ExecIndexOnlyScanInitializeWorker((IndexOnlyScanState *) planstate, toc);
				break;
			case T_ForeignScanState:
				ExecForeignScanInitializeWorker((ForeignScanState *) planstate,
												toc);
				break;
			case T_CustomScanState:
				ExecCustomScanInitializeWorker((CustomScanState *) planstate,
											   toc);
				break;
			case T_BitmapHeapScanState:
				ExecBitmapHeapInitializeWorker(
											   (BitmapHeapScanState *) planstate, toc);
				break;
			default:
				break;
		}
	}

	return planstate_tree_walker(planstate, ExecParallelInitializeWorker, toc);
}

/*
 * Main entrypoint for parallel query worker processes.
 *
 * We reach this function from ParallelWorkerMain, so the setup necessary to
 * create a sensible parallel environment has already been done;
 * ParallelWorkerMain worries about stuff like the transaction state, combo
 * CID mappings, and GUC values, so we don't need to deal with any of that
 * here.
 *
 * Our job is to deal with concerns specific to the executor.  The parallel
 * group leader will have stored a serialized PlannedStmt, and it's our job
 * to execute that plan and write the resulting tuples to the appropriate
 * tuple queue.  Various bits of supporting information that we need in order
 * to do this are also stored in the dsm_segment and can be accessed through
 * the shm_toc.
 */
void
ParallelQueryMain(dsm_segment *seg, shm_toc *toc)
{
	BufferUsage *buffer_usage;
	DestReceiver *receiver;
	QueryDesc  *queryDesc;
	SharedExecutorInstrumentation *instrumentation;
	int			instrument_options = 0;
	void	   *area_space;
	dsa_area   *area;

	/* Set up DestReceiver, SharedExecutorInstrumentation, and QueryDesc. */
	receiver = ExecParallelGetReceiver(seg, toc);
	instrumentation = shm_toc_lookup(toc, PARALLEL_KEY_INSTRUMENTATION, true);
	if (instrumentation != NULL)
		instrument_options = instrumentation->instrument_options;
	queryDesc = ExecParallelGetQueryDesc(toc, receiver, instrument_options);

	/* Setting debug_query_string for individual workers */
	debug_query_string = queryDesc->sourceText;

	/* Report workers' query for monitoring purposes */
	pgstat_report_activity(STATE_RUNNING, debug_query_string);

	/* Prepare to track buffer usage during query execution. */
	InstrStartParallelQuery();

	/* Attach to the dynamic shared memory area. */
	area_space = shm_toc_lookup(toc, PARALLEL_KEY_DSA, false);
	area = dsa_attach_in_place(area_space, seg);

	/* Start up the executor */
	ExecutorStart(queryDesc, 0);

	/* Special executor initialization steps for parallel workers */
	queryDesc->planstate->state->es_query_dsa = area;
	ExecParallelInitializeWorker(queryDesc->planstate, toc);

	/* Run the plan */
	ExecutorRun(queryDesc, ForwardScanDirection, 0L, true);

	/* Shut down the executor */
	ExecutorFinish(queryDesc);

	/* Report buffer usage during parallel execution. */
	buffer_usage = shm_toc_lookup(toc, PARALLEL_KEY_BUFFER_USAGE, false);
	InstrEndParallelQuery(&buffer_usage[ParallelWorkerNumber]);

	/* Report instrumentation data if any instrumentation options are set. */
	if (instrumentation != NULL)
		ExecParallelReportInstrumentation(queryDesc->planstate,
										  instrumentation);

	/* Must do this after capturing instrumentation. */
	ExecutorEnd(queryDesc);

	/* Cleanup. */
	dsa_detach(area);
	FreeQueryDesc(queryDesc);
	(*receiver->rDestroy) (receiver);
}<|MERGE_RESOLUTION|>--- conflicted
+++ resolved
@@ -704,15 +704,9 @@
 	/*
 	 * Also store the per-worker detail.
 	 *
-<<<<<<< HEAD
-	 * Worker instrumentation should be allocated in the same context as
-	 * the regular instrumentation information, which is the per-query
-	 * context. Switch into per-query memory context.
-=======
 	 * Worker instrumentation should be allocated in the same context as the
 	 * regular instrumentation information, which is the per-query context.
 	 * Switch into per-query memory context.
->>>>>>> fdf521d6
 	 */
 	oldcontext = MemoryContextSwitchTo(planstate->state->es_query_cxt);
 	ibytes = mul_size(instrumentation->num_workers, sizeof(Instrumentation));
@@ -779,17 +773,10 @@
 }
 
 /*
-<<<<<<< HEAD
- * Clean up whatever ParallelExecutorInfo resources still exist after
- * ExecParallelFinish.  We separate these routines because someone might
- * want to examine the contents of the DSM after ExecParallelFinish and
- * before calling this routine.
-=======
  * Accumulate instrumentation, and then clean up whatever ParallelExecutorInfo
  * resources still exist after ExecParallelFinish.  We separate these
  * routines because someone might want to examine the contents of the DSM
  * after ExecParallelFinish and before calling this routine.
->>>>>>> fdf521d6
  */
 void
 ExecParallelCleanup(ParallelExecutorInfo *pei)
