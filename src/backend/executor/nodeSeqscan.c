/*-------------------------------------------------------------------------
 *
 * nodeSeqscan.c
 *	  Support routines for sequential scans of relations.
 *
 * Portions Copyright (c) 1996-2017, PostgreSQL Global Development Group
 * Portions Copyright (c) 1994, Regents of the University of California
 *
 *
 * IDENTIFICATION
 *	  src/backend/executor/nodeSeqscan.c
 *
 *-------------------------------------------------------------------------
 */
/*
 * INTERFACE ROUTINES
 *		ExecSeqScan				sequentially scans a relation.
 *		ExecSeqNext				retrieve next tuple in sequential order.
 *		ExecInitSeqScan			creates and initializes a seqscan node.
 *		ExecEndSeqScan			releases any storage allocated.
 *		ExecReScanSeqScan		rescans the relation
 *
 *		ExecSeqScanEstimate		estimates DSM space needed for parallel scan
 *		ExecSeqScanInitializeDSM initialize DSM for parallel scan
 *		ExecSeqScanReInitializeDSM reinitialize DSM for fresh parallel scan
 *		ExecSeqScanInitializeWorker attach to DSM info in parallel worker
 */
#include "postgres.h"

#include "access/relscan.h"
#include "catalog/pg_operator.h"
#include "executor/execdebug.h"
#include "executor/nodeSeqscan.h"
#include "optimizer/clauses.h"
#include "utils/graph.h"
#include "utils/memutils.h"
#include "utils/rel.h"

static void InitScanRelation(SeqScanState *node, EState *estate, int eflags);
static TupleTableSlot *SeqNext(SeqScanState *node);

static void InitScanLabelSkipExpr(SeqScanState *node);
static ExprState *GetScanLabelSkipExpr(SeqScanState *node, Expr *opexpr);
static bool IsGraphidColumn(SeqScanState *node, Node *expr);

/* ----------------------------------------------------------------
 *						Scan Support
 * ----------------------------------------------------------------
 */

/* ----------------------------------------------------------------
 *		SeqNext
 *
 *		This is a workhorse for ExecSeqScan
 * ----------------------------------------------------------------
 */
static TupleTableSlot *
SeqNext(SeqScanState *node)
{
	HeapTuple	tuple;
	HeapScanDesc scandesc;
	EState	   *estate;
	ScanDirection direction;
	TupleTableSlot *slot;

	/*
	 * get information from the estate and scan state
	 */
	scandesc = node->ss.ss_currentScanDesc;
	estate = node->ss.ps.state;
	direction = estate->es_direction;
	slot = node->ss.ss_ScanTupleSlot;

	if (scandesc == NULL)
	{
		/*
		 * We reach here if the scan is not parallel, or if we're executing a
		 * scan that was intended to be parallel serially.
		 */
		scandesc = heap_beginscan(node->ss.ss_currentRelation,
								  estate->es_snapshot,
								  0, NULL);
		node->ss.ss_currentScanDesc = scandesc;
	}

	/*
	 * get the next tuple from the table
	 */
	tuple = heap_getnext(scandesc, direction);

	/*
	 * save the tuple and the buffer returned to us by the access methods in
	 * our scan tuple slot and return the slot.  Note: we pass 'false' because
	 * tuples returned by heap_getnext() are pointers onto disk pages and were
	 * not created with palloc() and so should not be pfree()'d.  Note also
	 * that ExecStoreTuple will increment the refcount of the buffer; the
	 * refcount will not be dropped until the tuple table slot is cleared.
	 */
	if (tuple)
		ExecStoreTuple(tuple,	/* tuple to store */
					   slot,	/* slot to store in */
					   scandesc->rs_cbuf,	/* buffer associated with this
											 * tuple */
					   false);	/* don't pfree this pointer */
	else
		ExecClearTuple(slot);

	return slot;
}

/*
 * SeqRecheck -- access method routine to recheck a tuple in EvalPlanQual
 */
static bool
SeqRecheck(SeqScanState *node, TupleTableSlot *slot)
{
	/*
	 * Note that unlike IndexScan, SeqScan never use keys in heap_beginscan
	 * (and this is very bad) - so, here we do not check are keys ok or not.
	 */
	return true;
}

/* ----------------------------------------------------------------
 *		ExecSeqScan(node)
 *
 *		Scans the relation sequentially and returns the next qualifying
 *		tuple.
 *		We call the ExecScan() routine and pass it the appropriate
 *		access method functions.
 * ----------------------------------------------------------------
 */
static TupleTableSlot *
ExecSeqScan(PlanState *pstate)
{
<<<<<<< HEAD
	if (node->ss.ss_skipLabelScan)
	{
		node->ss.ss_skipLabelScan = false;
		return NULL;
	}

	return ExecScan((ScanState *) node,
=======
	SeqScanState *node = castNode(SeqScanState, pstate);

	return ExecScan(&node->ss,
>>>>>>> fdf521d6
					(ExecScanAccessMtd) SeqNext,
					(ExecScanRecheckMtd) SeqRecheck);
}

/* ----------------------------------------------------------------
 *		InitScanRelation
 *
 *		Set up to access the scan relation.
 * ----------------------------------------------------------------
 */
static void
InitScanRelation(SeqScanState *node, EState *estate, int eflags)
{
	Relation	currentRelation;
	int			edgerefid;

	/*
	 * get the relation object id from the relid'th entry in the range table,
	 * open that relation and acquire appropriate lock on it.
	 */
	currentRelation = ExecOpenScanRelation(estate,
										   ((SeqScan *) node->ss.ps.plan)->scanrelid,
										   eflags);

	node->ss.ss_currentRelation = currentRelation;

	/* and report the scan tuple slot's rowtype */
	ExecAssignScanType(&node->ss, RelationGetDescr(currentRelation));

	edgerefid = ((SeqScan *) node->ss.ps.plan)->edgerefid;
	if (edgerefid != -1)
	{
		Relation edgerefrel = estate->es_edgerefrels[edgerefid];

		Assert(edgerefid < estate->es_num_edgerefrels);

		if (edgerefrel == InvalidRelation)
			estate->es_edgerefrels[edgerefid] = currentRelation;
		else
			Assert(edgerefrel->rd_id == currentRelation->rd_id);
	}
}

static void
InitScanLabelSkipExpr(SeqScanState *node)
{
	List	   *qual = node->ss.ps.plan->qual;
	ListCell   *la;

	AssertArg(node->ss.ss_isLabel);

	if (qual == NIL)
		return;

	/* qual was implicitly-ANDed, so; */
	foreach(la, qual)
	{
		Expr	   *expr = lfirst(la);
		ExprState  *xstate;

		if (!is_opclause(expr))
			continue;

		if (((OpExpr *) expr)->opno != OID_GRAPHID_EQ_OP)
			continue;

		/* expr is of the form `graphid = graphid` */

		xstate = GetScanLabelSkipExpr(node, expr);
		if (xstate == NULL)
			continue;

		node->ss.ss_labelSkipExpr = xstate;
		break;
	}
}

static ExprState *
GetScanLabelSkipExpr(SeqScanState *node, Expr *opexpr)
{
	Node	   *left = get_leftop(opexpr);
	Node	   *right = get_rightop(opexpr);
	Node	   *expr;

	if (IsGraphidColumn(node, left))
		expr = right;
	else if (IsGraphidColumn(node, right))
		expr = left;
	else
		return NULL;

	/* Const or Param expected */
	if (IsA(expr, Const) || IsA(expr, Param))
		return ExecInitExpr((Expr *) expr, (PlanState *) node);

	return NULL;
}

static bool
IsGraphidColumn(SeqScanState *node, Node *expr)
{
	Var *var = (Var *) expr;

	return (IsA(expr, Var) &&
			var->varno == ((SeqScan *) node->ss.ps.plan)->scanrelid &&
			var->varattno == Anum_vertex_id);
}


/* ----------------------------------------------------------------
 *		ExecInitSeqScan
 * ----------------------------------------------------------------
 */
SeqScanState *
ExecInitSeqScan(SeqScan *node, EState *estate, int eflags)
{
	SeqScanState *scanstate;

	/*
	 * Once upon a time it was possible to have an outerPlan of a SeqScan, but
	 * not any more.
	 */
	Assert(outerPlan(node) == NULL);
	Assert(innerPlan(node) == NULL);

	/*
	 * create state structure
	 */
	scanstate = makeNode(SeqScanState);
	scanstate->ss.ps.plan = (Plan *) node;
	scanstate->ss.ps.state = estate;
	scanstate->ss.ps.ExecProcNode = ExecSeqScan;

	/*
	 * Miscellaneous initialization
	 *
	 * create expression context for node
	 */
	ExecAssignExprContext(estate, &scanstate->ss.ps);

	/*
	 * initialize child expressions
	 */
	scanstate->ss.ps.qual =
		ExecInitQual(node->plan.qual, (PlanState *) scanstate);

	/*
	 * tuple table initialization
	 */
	ExecInitResultTupleSlot(estate, &scanstate->ss.ps);
	ExecInitScanTupleSlot(estate, &scanstate->ss);

	/*
	 * initialize scan relation
	 */
	InitScanRelation(scanstate, estate, eflags);

<<<<<<< HEAD
	InitScanLabelInfo((ScanState *) scanstate);
	if (scanstate->ss.ss_isLabel)
		InitScanLabelSkipExpr(scanstate);

	scanstate->ss.ps.ps_TupFromTlist = false;

=======
>>>>>>> fdf521d6
	/*
	 * Initialize result tuple type and projection info.
	 */
	ExecAssignResultTypeFromTL(&scanstate->ss.ps);
	ExecAssignScanProjectionInfo(&scanstate->ss);

	dlist_init(&scanstate->vle_ctxs);
	scanstate->cur_ctx = NULL;

	return scanstate;
}

/* ----------------------------------------------------------------
 *		ExecEndSeqScan
 *
 *		frees any storage allocated through C routines.
 * ----------------------------------------------------------------
 */
void
ExecEndSeqScan(SeqScanState *node)
{
	Relation	relation;
	HeapScanDesc scanDesc;
	dlist_mutable_iter miter;

	/*
	 * get information from node
	 */
	relation = node->ss.ss_currentRelation;
	scanDesc = node->ss.ss_currentScanDesc;

	/*
	 * Free the exprcontext
	 */
	ExecFreeExprContext(&node->ss.ps);

	/*
	 * clean out the tuple table
	 */
	ExecClearTuple(node->ss.ps.ps_ResultTupleSlot);
	ExecClearTuple(node->ss.ss_ScanTupleSlot);

	/*
	 * close heap scan
	 */
	dlist_foreach_modify(miter, &node->vle_ctxs)
	{
		SeqScanVLECtx *ctx;

		ctx = dlist_container(SeqScanVLECtx, list, miter.cur);
		dlist_delete(miter.cur);

		if (miter.cur != node->cur_ctx)
		{
			if (ctx->ss_currentScanDesc != NULL)
				heap_endscan(ctx->ss_currentScanDesc);
		}

		pfree(ctx);
	}
	node->cur_ctx = NULL;

	if (scanDesc != NULL)
		heap_endscan(scanDesc);

	/*
	 * close the heap relation.
	 */
	ExecCloseScanRelation(relation);
}

/* ----------------------------------------------------------------
 *						Join Support
 * ----------------------------------------------------------------
 */

/* ----------------------------------------------------------------
 *		ExecReScanSeqScan
 *
 *		Rescans the relation.
 * ----------------------------------------------------------------
 */
void
ExecReScanSeqScan(SeqScanState *node)
{
	HeapScanDesc scan;

	/* determine whether we can skip this label scan or not */
	if (node->ss.ss_isLabel && node->ss.ss_labelSkipExpr != NULL)
	{
		ExprContext *econtext = node->ss.ps.ps_ExprContext;
		MemoryContext oldmctx;
		bool		isnull;
		ExprDoneCond isdone;
		Datum		graphid;

		oldmctx = MemoryContextSwitchTo(econtext->ecxt_per_tuple_memory);

		graphid = ExecEvalExpr(node->ss.ss_labelSkipExpr, econtext,
							   &isnull, &isdone);
		if (isnull)
		{
			node->ss.ss_skipLabelScan = true;
		}
		else if (isdone == ExprSingleResult)
		{
			uint16 labid;

			labid = DatumGetUInt16(DirectFunctionCall1(graphid_labid, graphid));
			if (node->ss.ss_labid != labid)
				node->ss.ss_skipLabelScan = true;
		}

		ResetExprContext(econtext);

		MemoryContextSwitchTo(oldmctx);
	}

	scan = node->ss.ss_currentScanDesc;

	if (scan != NULL)
		heap_rescan(scan,		/* scan desc */
					NULL);		/* new scan keys */

	ExecScanReScan((ScanState *) node);
}

void
ExecUpScanSeqScan(SeqScanState *node)
{
	SeqScanVLECtx *ctx;

	node->cur_ctx = dlist_prev_node(&node->vle_ctxs, node->cur_ctx);
	ctx = dlist_container(SeqScanVLECtx, list, node->cur_ctx);
	node->ss.ss_currentScanDesc = ctx->ss_currentScanDesc;
}

void
ExecDownScanSeqScan(SeqScanState *node)
{
	EState *estate = node->ss.ps.state;
	SeqScanVLECtx *ctx;

	if (node->cur_ctx == NULL)
	{
		if (node->ss.ss_currentScanDesc == NULL)
			node->ss.ss_currentScanDesc = heap_beginscan(
					node->ss.ss_currentRelation, estate->es_snapshot, 0, NULL);

		ctx = palloc(sizeof(*ctx));
		ctx->ss_currentScanDesc = node->ss.ss_currentScanDesc;
		dlist_push_tail(&node->vle_ctxs, &ctx->list);
		node->cur_ctx = dlist_tail_node(&node->vle_ctxs);
	}

	if (dlist_has_next(&node->vle_ctxs, node->cur_ctx))
	{
		node->cur_ctx = dlist_next_node(&node->vle_ctxs, node->cur_ctx);
		ctx = dlist_container(SeqScanVLECtx, list, node->cur_ctx);
		node->ss.ss_currentScanDesc = ctx->ss_currentScanDesc;
	}
	else
	{
		node->ss.ss_currentScanDesc = heap_beginscan(
				node->ss.ss_currentRelation, estate->es_snapshot, 0, NULL);

		ctx = palloc(sizeof(*ctx));
		ctx->ss_currentScanDesc = node->ss.ss_currentScanDesc;
		dlist_push_tail(&node->vle_ctxs, &ctx->list);
		node->cur_ctx = dlist_tail_node(&node->vle_ctxs);
	}
}

/* ----------------------------------------------------------------
 *						Parallel Scan Support
 * ----------------------------------------------------------------
 */

/* ----------------------------------------------------------------
 *		ExecSeqScanEstimate
 *
 *		estimates the space required to serialize seqscan node.
 * ----------------------------------------------------------------
 */
void
ExecSeqScanEstimate(SeqScanState *node,
					ParallelContext *pcxt)
{
	EState	   *estate = node->ss.ps.state;

	node->pscan_len = heap_parallelscan_estimate(estate->es_snapshot);
	shm_toc_estimate_chunk(&pcxt->estimator, node->pscan_len);
	shm_toc_estimate_keys(&pcxt->estimator, 1);
}

/* ----------------------------------------------------------------
 *		ExecSeqScanInitializeDSM
 *
 *		Set up a parallel heap scan descriptor.
 * ----------------------------------------------------------------
 */
void
ExecSeqScanInitializeDSM(SeqScanState *node,
						 ParallelContext *pcxt)
{
	EState	   *estate = node->ss.ps.state;
	ParallelHeapScanDesc pscan;

	pscan = shm_toc_allocate(pcxt->toc, node->pscan_len);
	heap_parallelscan_initialize(pscan,
								 node->ss.ss_currentRelation,
								 estate->es_snapshot);
	shm_toc_insert(pcxt->toc, node->ss.ps.plan->plan_node_id, pscan);
	node->ss.ss_currentScanDesc =
		heap_beginscan_parallel(node->ss.ss_currentRelation, pscan);
}

/* ----------------------------------------------------------------
 *		ExecSeqScanReInitializeDSM
 *
 *		Reset shared state before beginning a fresh scan.
 * ----------------------------------------------------------------
 */
void
ExecSeqScanReInitializeDSM(SeqScanState *node,
						   ParallelContext *pcxt)
{
	HeapScanDesc scan = node->ss.ss_currentScanDesc;

	heap_parallelscan_reinitialize(scan->rs_parallel);
}

/* ----------------------------------------------------------------
 *		ExecSeqScanInitializeWorker
 *
 *		Copy relevant information from TOC into planstate.
 * ----------------------------------------------------------------
 */
void
ExecSeqScanInitializeWorker(SeqScanState *node, shm_toc *toc)
{
	ParallelHeapScanDesc pscan;

	pscan = shm_toc_lookup(toc, node->ss.ps.plan->plan_node_id, false);
	node->ss.ss_currentScanDesc =
		heap_beginscan_parallel(node->ss.ss_currentRelation, pscan);
}<|MERGE_RESOLUTION|>--- conflicted
+++ resolved
@@ -133,7 +133,8 @@
 static TupleTableSlot *
 ExecSeqScan(PlanState *pstate)
 {
-<<<<<<< HEAD
+	SeqScanState *node = castNode(SeqScanState, pstate);
+
 	if (node->ss.ss_skipLabelScan)
 	{
 		node->ss.ss_skipLabelScan = false;
@@ -141,11 +142,6 @@
 	}
 
 	return ExecScan((ScanState *) node,
-=======
-	SeqScanState *node = castNode(SeqScanState, pstate);
-
-	return ExecScan(&node->ss,
->>>>>>> fdf521d6
 					(ExecScanAccessMtd) SeqNext,
 					(ExecScanRecheckMtd) SeqRecheck);
 }
@@ -303,15 +299,10 @@
 	 */
 	InitScanRelation(scanstate, estate, eflags);
 
-<<<<<<< HEAD
 	InitScanLabelInfo((ScanState *) scanstate);
 	if (scanstate->ss.ss_isLabel)
 		InitScanLabelSkipExpr(scanstate);
 
-	scanstate->ss.ps.ps_TupFromTlist = false;
-
-=======
->>>>>>> fdf521d6
 	/*
 	 * Initialize result tuple type and projection info.
 	 */
