/*-------------------------------------------------------------------------
 *
 * gininsert.c
 *	  insert routines for the postgres inverted index access method.
 *
 *
 * Portions Copyright (c) 1996-2017, PostgreSQL Global Development Group
 * Portions Copyright (c) 1994, Regents of the University of California
 *
 * IDENTIFICATION
 *			src/backend/access/gin/gininsert.c
 *-------------------------------------------------------------------------
 */

#include "postgres.h"

#include "access/gin_private.h"
#include "access/ginxlog.h"
#include "access/xloginsert.h"
#include "catalog/index.h"
#include "miscadmin.h"
#include "storage/bufmgr.h"
#include "storage/smgr.h"
#include "storage/indexfsm.h"
#include "utils/memutils.h"
#include "utils/rel.h"


typedef struct
{
	GinState	ginstate;
	double		indtuples;
	GinStatsData buildStats;
	MemoryContext tmpCtx;
	MemoryContext funcCtx;
	BuildAccumulator accum;
} GinBuildState;


/*
 * Adds array of item pointers to tuple's posting list, or
 * creates posting tree and tuple pointing to tree in case
 * of not enough space.  Max size of tuple is defined in
 * GinFormTuple().  Returns a new, modified index tuple.
 * items[] must be in sorted order with no duplicates.
 */
static IndexTuple
addItemPointersToLeafTuple(GinState *ginstate,
						   IndexTuple old,
						   ItemPointerData *items, uint32 nitem,
						   GinStatsData *buildStats)
{
	OffsetNumber attnum;
	Datum		key;
	GinNullCategory category;
	IndexTuple	res;
	ItemPointerData *newItems,
			   *oldItems;
	int			oldNPosting,
				newNPosting;
	GinPostingList *compressedList;

	Assert(!GinIsPostingTree(old));

	attnum = gintuple_get_attrnum(ginstate, old);
	key = gintuple_get_key(ginstate, old, &category);

	/* merge the old and new posting lists */
	oldItems = ginReadTuple(ginstate, attnum, old, &oldNPosting);

	newItems = ginMergeItemPointers(items, nitem,
									oldItems, oldNPosting,
									&newNPosting);

	/* Compress the posting list, and try to a build tuple with room for it */
	res = NULL;
	compressedList = ginCompressPostingList(newItems, newNPosting, GinMaxItemSize,
											NULL);
	pfree(newItems);
	if (compressedList)
	{
		res = GinFormTuple(ginstate, attnum, key, category,
						   (char *) compressedList,
						   SizeOfGinPostingList(compressedList),
						   newNPosting,
						   false);
		pfree(compressedList);
	}
	if (!res)
	{
		/* posting list would be too big, convert to posting tree */
		BlockNumber postingRoot;

		/*
		 * Initialize posting tree with the old tuple's posting list.  It's
		 * surely small enough to fit on one posting-tree page, and should
		 * already be in order with no duplicates.
		 */
		postingRoot = createPostingTree(ginstate->index,
										oldItems,
										oldNPosting,
										buildStats);

		/* Now insert the TIDs-to-be-added into the posting tree */
		ginInsertItemPointers(ginstate->index, postingRoot,
							  items, nitem,
							  buildStats);

		/* And build a new posting-tree-only result tuple */
		res = GinFormTuple(ginstate, attnum, key, category, NULL, 0, 0, true);
		GinSetPostingTree(res, postingRoot);
	}
	pfree(oldItems);

	return res;
}

/*
 * Build a fresh leaf tuple, either posting-list or posting-tree format
 * depending on whether the given items list will fit.
 * items[] must be in sorted order with no duplicates.
 *
 * This is basically the same logic as in addItemPointersToLeafTuple,
 * but working from slightly different input.
 */
static IndexTuple
buildFreshLeafTuple(GinState *ginstate,
					OffsetNumber attnum, Datum key, GinNullCategory category,
					ItemPointerData *items, uint32 nitem,
					GinStatsData *buildStats)
{
	IndexTuple	res = NULL;
	GinPostingList *compressedList;

	/* try to build a posting list tuple with all the items */
	compressedList = ginCompressPostingList(items, nitem, GinMaxItemSize, NULL);
	if (compressedList)
	{
		res = GinFormTuple(ginstate, attnum, key, category,
						   (char *) compressedList,
						   SizeOfGinPostingList(compressedList),
						   nitem, false);
		pfree(compressedList);
	}
	if (!res)
	{
		/* posting list would be too big, build posting tree */
		BlockNumber postingRoot;

		/*
		 * Build posting-tree-only result tuple.  We do this first so as to
		 * fail quickly if the key is too big.
		 */
		res = GinFormTuple(ginstate, attnum, key, category, NULL, 0, 0, true);

		/*
		 * Initialize a new posting tree with the TIDs.
		 */
		postingRoot = createPostingTree(ginstate->index, items, nitem,
										buildStats);

		/* And save the root link in the result tuple */
		GinSetPostingTree(res, postingRoot);
	}

	return res;
}

/*
 * Insert one or more heap TIDs associated with the given key value.
 * This will either add a single key entry, or enlarge a pre-existing entry.
 *
 * During an index build, buildStats is non-null and the counters
 * it contains should be incremented as needed.
 */
void
ginEntryInsert(GinState *ginstate,
			   OffsetNumber attnum, Datum key, GinNullCategory category,
			   ItemPointerData *items, uint32 nitem,
			   GinStatsData *buildStats)
{
	GinBtreeData btree;
	GinBtreeEntryInsertData insertdata;
	GinBtreeStack *stack;
	IndexTuple	itup;
	Page		page;

	insertdata.isDelete = FALSE;

	/* During index build, count the to-be-inserted entry */
	if (buildStats)
		buildStats->nEntries++;

	ginPrepareEntryScan(&btree, attnum, key, category, ginstate);

	stack = ginFindLeafPage(&btree, false, NULL);
	page = BufferGetPage(stack->buffer);

	if (btree.findItem(&btree, stack))
	{
		/* found pre-existing entry */
		itup = (IndexTuple) PageGetItem(page, PageGetItemId(page, stack->off));

		if (GinIsPostingTree(itup))
		{
			/* add entries to existing posting tree */
			BlockNumber rootPostingTree = GinGetPostingTree(itup);

			/* release all stack */
			LockBuffer(stack->buffer, GIN_UNLOCK);
			freeGinBtreeStack(stack);

			/* insert into posting tree */
			ginInsertItemPointers(ginstate->index, rootPostingTree,
								  items, nitem,
								  buildStats);
			return;
		}

		/* modify an existing leaf entry */
		itup = addItemPointersToLeafTuple(ginstate, itup,
										  items, nitem, buildStats);

		insertdata.isDelete = TRUE;
	}
	else
	{
		/* no match, so construct a new leaf entry */
		itup = buildFreshLeafTuple(ginstate, attnum, key, category,
								   items, nitem, buildStats);
	}

	/* Insert the new or modified leaf tuple */
	insertdata.entry = itup;
	ginInsertValue(&btree, stack, &insertdata, buildStats);
	pfree(itup);
}

/*
 * Extract index entries for a single indexable item, and add them to the
 * BuildAccumulator's state.
 *
 * This function is used only during initial index creation.
 */
static void
ginHeapTupleBulkInsert(GinBuildState *buildstate, OffsetNumber attnum,
					   Datum value, bool isNull,
					   ItemPointer heapptr)
{
	Datum	   *entries;
	GinNullCategory *categories;
	int32		nentries;
	MemoryContext oldCtx;

	oldCtx = MemoryContextSwitchTo(buildstate->funcCtx);
	entries = ginExtractEntries(buildstate->accum.ginstate, attnum,
								value, isNull,
								&nentries, &categories);
	MemoryContextSwitchTo(oldCtx);

	ginInsertBAEntries(&buildstate->accum, heapptr, attnum,
					   entries, categories, nentries);

	buildstate->indtuples += nentries;

	MemoryContextReset(buildstate->funcCtx);
}

static void
ginBuildCallback(Relation index, HeapTuple htup, Datum *values,
				 bool *isnull, bool tupleIsAlive, void *state)
{
	GinBuildState *buildstate = (GinBuildState *) state;
	MemoryContext oldCtx;
	int			i;

	oldCtx = MemoryContextSwitchTo(buildstate->tmpCtx);

	for (i = 0; i < buildstate->ginstate.origTupdesc->natts; i++)
		ginHeapTupleBulkInsert(buildstate, (OffsetNumber) (i + 1),
							   values[i], isnull[i],
							   &htup->t_self);

	/* If we've maxed out our available memory, dump everything to the index */
	if (buildstate->accum.allocatedMemory >= (Size) maintenance_work_mem * 1024L)
	{
		ItemPointerData *list;
		Datum		key;
		GinNullCategory category;
		uint32		nlist;
		OffsetNumber attnum;

		ginBeginBAScan(&buildstate->accum);
		while ((list = ginGetBAEntry(&buildstate->accum,
									 &attnum, &key, &category, &nlist)) != NULL)
		{
			/* there could be many entries, so be willing to abort here */
			CHECK_FOR_INTERRUPTS();
			ginEntryInsert(&buildstate->ginstate, attnum, key, category,
						   list, nlist, &buildstate->buildStats);
		}

		MemoryContextReset(buildstate->tmpCtx);
		ginInitBA(&buildstate->accum);
	}

	MemoryContextSwitchTo(oldCtx);
}

IndexBuildResult *
ginbuild(Relation heap, Relation index, IndexInfo *indexInfo)
{
	IndexBuildResult *result;
	double		reltuples;
	GinBuildState buildstate;
	Buffer		RootBuffer,
				MetaBuffer;
	ItemPointerData *list;
	Datum		key;
	GinNullCategory category;
	uint32		nlist;
	MemoryContext oldCtx;
	OffsetNumber attnum;

	if (RelationGetNumberOfBlocks(index) != 0)
		elog(ERROR, "index \"%s\" already contains data",
			 RelationGetRelationName(index));

	initGinState(&buildstate.ginstate, index);
	buildstate.indtuples = 0;
	memset(&buildstate.buildStats, 0, sizeof(GinStatsData));

	/* initialize the meta page */
	MetaBuffer = GinNewBuffer(index);

	/* initialize the root page */
	RootBuffer = GinNewBuffer(index);

	START_CRIT_SECTION();
	GinInitMetabuffer(MetaBuffer);
	MarkBufferDirty(MetaBuffer);
	GinInitBuffer(RootBuffer, GIN_LEAF);
	MarkBufferDirty(RootBuffer);

	if (RelationNeedsWAL(index))
	{
		XLogRecPtr	recptr;
		Page		page;

		XLogBeginInsert();
		XLogRegisterBuffer(0, MetaBuffer, REGBUF_WILL_INIT);
		XLogRegisterBuffer(1, RootBuffer, REGBUF_WILL_INIT);

		recptr = XLogInsert(RM_GIN_ID, XLOG_GIN_CREATE_INDEX);

		page = BufferGetPage(RootBuffer);
		PageSetLSN(page, recptr);

		page = BufferGetPage(MetaBuffer);
		PageSetLSN(page, recptr);
	}

	UnlockReleaseBuffer(MetaBuffer);
	UnlockReleaseBuffer(RootBuffer);
	END_CRIT_SECTION();

	/* count the root as first entry page */
	buildstate.buildStats.nEntryPages++;

	/*
	 * create a temporary memory context that is used to hold data not yet
	 * dumped out to the index
	 */
	buildstate.tmpCtx = AllocSetContextCreate(CurrentMemoryContext,
											  "Gin build temporary context",
											  ALLOCSET_DEFAULT_SIZES);

	/*
	 * create a temporary memory context that is used for calling
	 * ginExtractEntries(), and can be reset after each tuple
	 */
	buildstate.funcCtx = AllocSetContextCreate(CurrentMemoryContext,
<<<<<<< HEAD
					 "Gin build temporary context for user-defined function",
=======
											   "Gin build temporary context for user-defined function",
>>>>>>> fdf521d6
											   ALLOCSET_DEFAULT_SIZES);

	buildstate.accum.ginstate = &buildstate.ginstate;
	ginInitBA(&buildstate.accum);

	/*
	 * Do the heap scan.  We disallow sync scan here because dataPlaceToPage
	 * prefers to receive tuples in TID order.
	 */
	reltuples = IndexBuildHeapScan(heap, index, indexInfo, false,
								   ginBuildCallback, (void *) &buildstate);

	/* dump remaining entries to the index */
	oldCtx = MemoryContextSwitchTo(buildstate.tmpCtx);
	ginBeginBAScan(&buildstate.accum);
	while ((list = ginGetBAEntry(&buildstate.accum,
								 &attnum, &key, &category, &nlist)) != NULL)
	{
		/* there could be many entries, so be willing to abort here */
		CHECK_FOR_INTERRUPTS();
		ginEntryInsert(&buildstate.ginstate, attnum, key, category,
					   list, nlist, &buildstate.buildStats);
	}
	MemoryContextSwitchTo(oldCtx);

	MemoryContextDelete(buildstate.funcCtx);
	MemoryContextDelete(buildstate.tmpCtx);

	/*
	 * Update metapage stats
	 */
	buildstate.buildStats.nTotalPages = RelationGetNumberOfBlocks(index);
	ginUpdateStats(index, &buildstate.buildStats);

	/*
	 * Return statistics
	 */
	result = (IndexBuildResult *) palloc(sizeof(IndexBuildResult));

	result->heap_tuples = reltuples;
	result->index_tuples = buildstate.indtuples;

	return result;
}

/*
 *	ginbuildempty() -- build an empty gin index in the initialization fork
 */
void
ginbuildempty(Relation index)
{
	Buffer		RootBuffer,
				MetaBuffer;

	/* An empty GIN index has two pages. */
	MetaBuffer =
		ReadBufferExtended(index, INIT_FORKNUM, P_NEW, RBM_NORMAL, NULL);
	LockBuffer(MetaBuffer, BUFFER_LOCK_EXCLUSIVE);
	RootBuffer =
		ReadBufferExtended(index, INIT_FORKNUM, P_NEW, RBM_NORMAL, NULL);
	LockBuffer(RootBuffer, BUFFER_LOCK_EXCLUSIVE);

	/* Initialize and xlog metabuffer and root buffer. */
	START_CRIT_SECTION();
	GinInitMetabuffer(MetaBuffer);
	MarkBufferDirty(MetaBuffer);
	log_newpage_buffer(MetaBuffer, false);
	GinInitBuffer(RootBuffer, GIN_LEAF);
	MarkBufferDirty(RootBuffer);
	log_newpage_buffer(RootBuffer, false);
	END_CRIT_SECTION();

	/* Unlock and release the buffers. */
	UnlockReleaseBuffer(MetaBuffer);
	UnlockReleaseBuffer(RootBuffer);
}

/*
 * Insert index entries for a single indexable item during "normal"
 * (non-fast-update) insertion
 */
static void
ginHeapTupleInsert(GinState *ginstate, OffsetNumber attnum,
				   Datum value, bool isNull,
				   ItemPointer item)
{
	Datum	   *entries;
	GinNullCategory *categories;
	int32		i,
				nentries;

	entries = ginExtractEntries(ginstate, attnum, value, isNull,
								&nentries, &categories);

	for (i = 0; i < nentries; i++)
		ginEntryInsert(ginstate, attnum, entries[i], categories[i],
					   item, 1, NULL);
}

bool
gininsert(Relation index, Datum *values, bool *isnull,
		  ItemPointer ht_ctid, Relation heapRel,
		  IndexUniqueCheck checkUnique,
		  IndexInfo *indexInfo)
{
	GinState   *ginstate = (GinState *) indexInfo->ii_AmCache;
	MemoryContext oldCtx;
	MemoryContext insertCtx;
	int			i;

	/* Initialize GinState cache if first call in this statement */
	if (ginstate == NULL)
	{
		oldCtx = MemoryContextSwitchTo(indexInfo->ii_Context);
		ginstate = (GinState *) palloc(sizeof(GinState));
		initGinState(ginstate, index);
		indexInfo->ii_AmCache = (void *) ginstate;
		MemoryContextSwitchTo(oldCtx);
	}

	insertCtx = AllocSetContextCreate(CurrentMemoryContext,
									  "Gin insert temporary context",
									  ALLOCSET_DEFAULT_SIZES);

	oldCtx = MemoryContextSwitchTo(insertCtx);

	if (GinGetUseFastUpdate(index))
	{
		GinTupleCollector collector;

		memset(&collector, 0, sizeof(GinTupleCollector));

		for (i = 0; i < ginstate->origTupdesc->natts; i++)
			ginHeapTupleFastCollect(ginstate, &collector,
									(OffsetNumber) (i + 1),
									values[i], isnull[i],
									ht_ctid);

		ginHeapTupleFastInsert(ginstate, &collector);
	}
	else
	{
		for (i = 0; i < ginstate->origTupdesc->natts; i++)
			ginHeapTupleInsert(ginstate, (OffsetNumber) (i + 1),
							   values[i], isnull[i],
							   ht_ctid);
	}

	MemoryContextSwitchTo(oldCtx);
	MemoryContextDelete(insertCtx);

	return false;
}<|MERGE_RESOLUTION|>--- conflicted
+++ resolved
@@ -380,11 +380,7 @@
 	 * ginExtractEntries(), and can be reset after each tuple
 	 */
 	buildstate.funcCtx = AllocSetContextCreate(CurrentMemoryContext,
-<<<<<<< HEAD
-					 "Gin build temporary context for user-defined function",
-=======
 											   "Gin build temporary context for user-defined function",
->>>>>>> fdf521d6
 											   ALLOCSET_DEFAULT_SIZES);
 
 	buildstate.accum.ginstate = &buildstate.ginstate;
