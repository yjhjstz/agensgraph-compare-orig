--- conflicted
+++ resolved
@@ -39,13 +39,8 @@
 	Buffer		bucket_buf;
 	Buffer		metabuf;
 	HashMetaPage metap;
-<<<<<<< HEAD
-	BlockNumber blkno;
-	BlockNumber oldblkno = InvalidBlockNumber;
-	bool		retry = false;
-=======
 	HashMetaPage usedmetap = NULL;
->>>>>>> fdf521d6
+	Page		metapage;
 	Page		metapage;
 	Page		page;
 	HashPageOpaque pageopaque;
@@ -65,12 +60,6 @@
 	itemsz = MAXALIGN(itemsz);	/* be safe, PageAddItem will do this but we
 								 * need to be consistent */
 
-<<<<<<< HEAD
-	/* Read the metapage */
-	metabuf = _hash_getbuf(rel, HASH_METAPAGE, HASH_READ, LH_META_PAGE);
-	metapage = BufferGetPage(metabuf);
-	metap = HashPageGetMeta(metapage);
-=======
 restart_insert:
 
 	/*
@@ -80,7 +69,6 @@
 	 */
 	metabuf = _hash_getbuf(rel, HASH_METAPAGE, HASH_NOLOCK, LH_META_PAGE);
 	metapage = BufferGetPage(metabuf);
->>>>>>> fdf521d6
 
 	/*
 	 * Check whether the item can fit on a hash page at all. (Eventually, we
@@ -94,9 +82,6 @@
 				(errcode(ERRCODE_PROGRAM_LIMIT_EXCEEDED),
 				 errmsg("index row size %zu exceeds hash maximum %zu",
 						itemsz, HashMaxItemSize(metapage)),
-<<<<<<< HEAD
-			errhint("Values larger than a buffer page cannot be indexed.")));
-=======
 				 errhint("Values larger than a buffer page cannot be indexed.")));
 
 	/* Lock the primary bucket page for the target bucket. */
@@ -110,7 +95,6 @@
 	page = BufferGetPage(buf);
 	pageopaque = (HashPageOpaque) PageGetSpecialPointer(page);
 	bucket = pageopaque->hasho_bucket;
->>>>>>> fdf521d6
 
 	/*
 	 * If this bucket is in the process of being split, try to finish the
