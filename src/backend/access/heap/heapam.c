/*-------------------------------------------------------------------------
 *
 * heapam.c
 *	  heap access method code
 *
 * Portions Copyright (c) 1996-2017, PostgreSQL Global Development Group
 * Portions Copyright (c) 1994, Regents of the University of California
 *
 *
 * IDENTIFICATION
 *	  src/backend/access/heap/heapam.c
 *
 *
 * INTERFACE ROUTINES
 *		relation_open	- open any relation by relation OID
 *		relation_openrv - open any relation specified by a RangeVar
 *		relation_close	- close any relation
 *		heap_open		- open a heap relation by relation OID
 *		heap_openrv		- open a heap relation specified by a RangeVar
 *		heap_close		- (now just a macro for relation_close)
 *		heap_beginscan	- begin relation scan
 *		heap_rescan		- restart a relation scan
 *		heap_endscan	- end relation scan
 *		heap_getnext	- retrieve next tuple in scan
 *		heap_fetch		- retrieve tuple with given tid
 *		heap_insert		- insert tuple into a relation
 *		heap_multi_insert - insert multiple tuples into a relation
 *		heap_delete		- delete a tuple from a relation
 *		heap_update		- replace a tuple in a relation with another tuple
 *		heap_sync		- sync heap, for when no WAL has been written
 *
 * NOTES
 *	  This file contains the heap_ routines which implement
 *	  the POSTGRES heap access method used for all POSTGRES
 *	  relations.
 *
 *-------------------------------------------------------------------------
 */
#include "postgres.h"

#include "access/bufmask.h"
#include "access/heapam.h"
#include "access/heapam_xlog.h"
#include "access/hio.h"
#include "access/multixact.h"
#include "access/parallel.h"
#include "access/relscan.h"
#include "access/sysattr.h"
#include "access/transam.h"
#include "access/tuptoaster.h"
#include "access/valid.h"
#include "access/visibilitymap.h"
#include "access/xact.h"
#include "access/xlog.h"
#include "access/xloginsert.h"
#include "access/xlogutils.h"
#include "catalog/catalog.h"
#include "catalog/namespace.h"
#include "miscadmin.h"
#include "pgstat.h"
#include "storage/bufmgr.h"
#include "storage/freespace.h"
#include "storage/lmgr.h"
#include "storage/predicate.h"
#include "storage/procarray.h"
#include "storage/smgr.h"
#include "storage/spin.h"
#include "storage/standby.h"
#include "utils/datum.h"
#include "utils/inval.h"
#include "utils/lsyscache.h"
#include "utils/relcache.h"
#include "utils/snapmgr.h"
#include "utils/syscache.h"
#include "utils/tqual.h"


/* GUC variable */
bool		synchronize_seqscans = true;


static HeapScanDesc heap_beginscan_internal(Relation relation,
						Snapshot snapshot,
						int nkeys, ScanKey key,
						ParallelHeapScanDesc parallel_scan,
						bool allow_strat,
						bool allow_sync,
						bool allow_pagemode,
						bool is_bitmapscan,
						bool is_samplescan,
						bool temp_snap);
static BlockNumber heap_parallelscan_nextpage(HeapScanDesc scan);
static HeapTuple heap_prepare_insert(Relation relation, HeapTuple tup,
					TransactionId xid, CommandId cid, int options);
static XLogRecPtr log_heap_update(Relation reln, Buffer oldbuf,
				Buffer newbuf, HeapTuple oldtup,
				HeapTuple newtup, HeapTuple old_key_tup,
				bool all_visible_cleared, bool new_all_visible_cleared);
static Bitmapset *HeapDetermineModifiedColumns(Relation relation,
							 Bitmapset *interesting_cols,
							 HeapTuple oldtup, HeapTuple newtup);
static bool heap_acquire_tuplock(Relation relation, ItemPointer tid,
					 LockTupleMode mode, LockWaitPolicy wait_policy,
					 bool *have_tuple_lock);
static void compute_new_xmax_infomask(TransactionId xmax, uint16 old_infomask,
						  uint16 old_infomask2, TransactionId add_to_xmax,
						  LockTupleMode mode, bool is_update,
						  TransactionId *result_xmax, uint16 *result_infomask,
						  uint16 *result_infomask2);
static HTSU_Result heap_lock_updated_tuple(Relation rel, HeapTuple tuple,
						ItemPointer ctid, TransactionId xid,
						LockTupleMode mode);
static void GetMultiXactIdHintBits(MultiXactId multi, uint16 *new_infomask,
					   uint16 *new_infomask2);
static TransactionId MultiXactIdGetUpdateXid(TransactionId xmax,
						uint16 t_infomask);
static bool DoesMultiXactIdConflict(MultiXactId multi, uint16 infomask,
						LockTupleMode lockmode);
static void MultiXactIdWait(MultiXactId multi, MultiXactStatus status, uint16 infomask,
				Relation rel, ItemPointer ctid, XLTW_Oper oper,
				int *remaining);
static bool ConditionalMultiXactIdWait(MultiXactId multi, MultiXactStatus status,
						   uint16 infomask, Relation rel, int *remaining);
static XLogRecPtr log_heap_new_cid(Relation relation, HeapTuple tup);
static HeapTuple ExtractReplicaIdentity(Relation rel, HeapTuple tup, bool key_modified,
					   bool *copy);


/*
 * Each tuple lock mode has a corresponding heavyweight lock, and one or two
 * corresponding MultiXactStatuses (one to merely lock tuples, another one to
 * update them).  This table (and the macros below) helps us determine the
 * heavyweight lock mode and MultiXactStatus values to use for any particular
 * tuple lock strength.
 *
 * Don't look at lockstatus/updstatus directly!  Use get_mxact_status_for_lock
 * instead.
 */
static const struct
{
	LOCKMODE	hwlock;
	int			lockstatus;
	int			updstatus;
}

			tupleLockExtraInfo[MaxLockTupleMode + 1] =
{
	{							/* LockTupleKeyShare */
		AccessShareLock,
		MultiXactStatusForKeyShare,
		-1						/* KeyShare does not allow updating tuples */
	},
	{							/* LockTupleShare */
		RowShareLock,
		MultiXactStatusForShare,
		-1						/* Share does not allow updating tuples */
	},
	{							/* LockTupleNoKeyExclusive */
		ExclusiveLock,
		MultiXactStatusForNoKeyUpdate,
		MultiXactStatusNoKeyUpdate
	},
	{							/* LockTupleExclusive */
		AccessExclusiveLock,
		MultiXactStatusForUpdate,
		MultiXactStatusUpdate
	}
};

/* Get the LOCKMODE for a given MultiXactStatus */
#define LOCKMODE_from_mxstatus(status) \
			(tupleLockExtraInfo[TUPLOCK_from_mxstatus((status))].hwlock)

/*
 * Acquire heavyweight locks on tuples, using a LockTupleMode strength value.
 * This is more readable than having every caller translate it to lock.h's
 * LOCKMODE.
 */
#define LockTupleTuplock(rel, tup, mode) \
	LockTuple((rel), (tup), tupleLockExtraInfo[mode].hwlock)
#define UnlockTupleTuplock(rel, tup, mode) \
	UnlockTuple((rel), (tup), tupleLockExtraInfo[mode].hwlock)
#define ConditionalLockTupleTuplock(rel, tup, mode) \
	ConditionalLockTuple((rel), (tup), tupleLockExtraInfo[mode].hwlock)

/*
 * This table maps tuple lock strength values for each particular
 * MultiXactStatus value.
 */
static const int MultiXactStatusLock[MaxMultiXactStatus + 1] =
{
	LockTupleKeyShare,			/* ForKeyShare */
	LockTupleShare,				/* ForShare */
	LockTupleNoKeyExclusive,	/* ForNoKeyUpdate */
	LockTupleExclusive,			/* ForUpdate */
	LockTupleNoKeyExclusive,	/* NoKeyUpdate */
	LockTupleExclusive			/* Update */
};

/* Get the LockTupleMode for a given MultiXactStatus */
#define TUPLOCK_from_mxstatus(status) \
			(MultiXactStatusLock[(status)])

/* ----------------------------------------------------------------
 *						 heap support routines
 * ----------------------------------------------------------------
 */

/* ----------------
 *		initscan - scan code common to heap_beginscan and heap_rescan
 * ----------------
 */
static void
initscan(HeapScanDesc scan, ScanKey key, bool keep_startblock)
{
	bool		allow_strat;
	bool		allow_sync;

	/*
	 * Determine the number of blocks we have to scan.
	 *
	 * It is sufficient to do this once at scan start, since any tuples added
	 * while the scan is in progress will be invisible to my snapshot anyway.
	 * (That is not true when using a non-MVCC snapshot.  However, we couldn't
	 * guarantee to return tuples added after scan start anyway, since they
	 * might go into pages we already scanned.  To guarantee consistent
	 * results for a non-MVCC snapshot, the caller must hold some higher-level
	 * lock that ensures the interesting tuple(s) won't change.)
	 */
	if (scan->rs_parallel != NULL)
		scan->rs_nblocks = scan->rs_parallel->phs_nblocks;
	else
		scan->rs_nblocks = RelationGetNumberOfBlocks(scan->rs_rd);

	/*
	 * If the table is large relative to NBuffers, use a bulk-read access
	 * strategy and enable synchronized scanning (see syncscan.c).  Although
	 * the thresholds for these features could be different, we make them the
	 * same so that there are only two behaviors to tune rather than four.
	 * (However, some callers need to be able to disable one or both of these
	 * behaviors, independently of the size of the table; also there is a GUC
	 * variable that can disable synchronized scanning.)
	 *
	 * Note that heap_parallelscan_initialize has a very similar test; if you
	 * change this, consider changing that one, too.
	 */
	if (!RelationUsesLocalBuffers(scan->rs_rd) &&
		scan->rs_nblocks > NBuffers / 4)
	{
		allow_strat = scan->rs_allow_strat;
		allow_sync = scan->rs_allow_sync;
	}
	else
		allow_strat = allow_sync = false;

	if (allow_strat)
	{
		/* During a rescan, keep the previous strategy object. */
		if (scan->rs_strategy == NULL)
			scan->rs_strategy = GetAccessStrategy(BAS_BULKREAD);
	}
	else
	{
		if (scan->rs_strategy != NULL)
			FreeAccessStrategy(scan->rs_strategy);
		scan->rs_strategy = NULL;
	}

	if (scan->rs_parallel != NULL)
	{
		/* For parallel scan, believe whatever ParallelHeapScanDesc says. */
		scan->rs_syncscan = scan->rs_parallel->phs_syncscan;
	}
	else if (keep_startblock)
	{
		/*
		 * When rescanning, we want to keep the previous startblock setting,
		 * so that rewinding a cursor doesn't generate surprising results.
		 * Reset the active syncscan setting, though.
		 */
		scan->rs_syncscan = (allow_sync && synchronize_seqscans);
	}
	else if (allow_sync && synchronize_seqscans)
	{
		scan->rs_syncscan = true;
		scan->rs_startblock = ss_get_location(scan->rs_rd, scan->rs_nblocks);
	}
	else
	{
		scan->rs_syncscan = false;
		scan->rs_startblock = 0;
	}

	scan->rs_numblocks = InvalidBlockNumber;
	scan->rs_inited = false;
	scan->rs_ctup.t_data = NULL;
	ItemPointerSetInvalid(&scan->rs_ctup.t_self);
	scan->rs_cbuf = InvalidBuffer;
	scan->rs_cblock = InvalidBlockNumber;

	/* page-at-a-time fields are always invalid when not rs_inited */

	/*
	 * copy the scan key, if appropriate
	 */
	if (key != NULL)
		memcpy(scan->rs_key, key, scan->rs_nkeys * sizeof(ScanKeyData));

	/*
	 * Currently, we don't have a stats counter for bitmap heap scans (but the
	 * underlying bitmap index scans will be counted) or sample scans (we only
	 * update stats for tuple fetches there)
	 */
	if (!scan->rs_bitmapscan && !scan->rs_samplescan)
		pgstat_count_heap_scan(scan->rs_rd);
}

/*
 * heap_setscanlimits - restrict range of a heapscan
 *
 * startBlk is the page to start at
 * numBlks is number of pages to scan (InvalidBlockNumber means "all")
 */
void
heap_setscanlimits(HeapScanDesc scan, BlockNumber startBlk, BlockNumber numBlks)
{
	Assert(!scan->rs_inited);	/* else too late to change */
	Assert(!scan->rs_syncscan); /* else rs_startblock is significant */

	/* Check startBlk is valid (but allow case of zero blocks...) */
	Assert(startBlk == 0 || startBlk < scan->rs_nblocks);

	scan->rs_startblock = startBlk;
	scan->rs_numblocks = numBlks;
}

/*
 * heapgetpage - subroutine for heapgettup()
 *
 * This routine reads and pins the specified page of the relation.
 * In page-at-a-time mode it performs additional work, namely determining
 * which tuples on the page are visible.
 */
void
heapgetpage(HeapScanDesc scan, BlockNumber page)
{
	Buffer		buffer;
	Snapshot	snapshot;
	Page		dp;
	int			lines;
	int			ntup;
	OffsetNumber lineoff;
	ItemId		lpp;
	bool		all_visible;

	Assert(page < scan->rs_nblocks);

	/* release previous scan buffer, if any */
	if (BufferIsValid(scan->rs_cbuf))
	{
		ReleaseBuffer(scan->rs_cbuf);
		scan->rs_cbuf = InvalidBuffer;
	}

	/*
	 * Be sure to check for interrupts at least once per page.  Checks at
	 * higher code levels won't be able to stop a seqscan that encounters many
	 * pages' worth of consecutive dead tuples.
	 */
	CHECK_FOR_INTERRUPTS();

	/* read page using selected strategy */
	scan->rs_cbuf = ReadBufferExtended(scan->rs_rd, MAIN_FORKNUM, page,
									   RBM_NORMAL, scan->rs_strategy);
	scan->rs_cblock = page;

	if (!scan->rs_pageatatime)
		return;

	buffer = scan->rs_cbuf;
	snapshot = scan->rs_snapshot;

	/*
	 * Prune and repair fragmentation for the whole page, if possible.
	 */
	heap_page_prune_opt(scan->rs_rd, buffer);

	/*
	 * We must hold share lock on the buffer content while examining tuple
	 * visibility.  Afterwards, however, the tuples we have found to be
	 * visible are guaranteed good as long as we hold the buffer pin.
	 */
	LockBuffer(buffer, BUFFER_LOCK_SHARE);

	dp = BufferGetPage(buffer);
	TestForOldSnapshot(snapshot, scan->rs_rd, dp);
	lines = PageGetMaxOffsetNumber(dp);
	ntup = 0;

	/*
	 * If the all-visible flag indicates that all tuples on the page are
	 * visible to everyone, we can skip the per-tuple visibility tests.
	 *
	 * Note: In hot standby, a tuple that's already visible to all
	 * transactions in the master might still be invisible to a read-only
	 * transaction in the standby. We partly handle this problem by tracking
	 * the minimum xmin of visible tuples as the cut-off XID while marking a
	 * page all-visible on master and WAL log that along with the visibility
	 * map SET operation. In hot standby, we wait for (or abort) all
	 * transactions that can potentially may not see one or more tuples on the
	 * page. That's how index-only scans work fine in hot standby. A crucial
	 * difference between index-only scans and heap scans is that the
	 * index-only scan completely relies on the visibility map where as heap
	 * scan looks at the page-level PD_ALL_VISIBLE flag. We are not sure if
	 * the page-level flag can be trusted in the same way, because it might
	 * get propagated somehow without being explicitly WAL-logged, e.g. via a
	 * full page write. Until we can prove that beyond doubt, let's check each
	 * tuple for visibility the hard way.
	 */
	all_visible = PageIsAllVisible(dp) && !snapshot->takenDuringRecovery;

	for (lineoff = FirstOffsetNumber, lpp = PageGetItemId(dp, lineoff);
		 lineoff <= lines;
		 lineoff++, lpp++)
	{
		if (ItemIdIsNormal(lpp))
		{
			HeapTupleData loctup;
			bool		valid;

			loctup.t_tableOid = RelationGetRelid(scan->rs_rd);
			loctup.t_data = (HeapTupleHeader) PageGetItem((Page) dp, lpp);
			loctup.t_len = ItemIdGetLength(lpp);
			ItemPointerSet(&(loctup.t_self), page, lineoff);

			if (all_visible)
				valid = true;
			else
				valid = HeapTupleSatisfiesVisibility(&loctup, snapshot, buffer);

			CheckForSerializableConflictOut(valid, scan->rs_rd, &loctup,
											buffer, snapshot);

			if (valid)
				scan->rs_vistuples[ntup++] = lineoff;
		}
	}

	LockBuffer(buffer, BUFFER_LOCK_UNLOCK);

	Assert(ntup <= MaxHeapTuplesPerPage);
	scan->rs_ntuples = ntup;
}

/* ----------------
 *		heapgettup - fetch next heap tuple
 *
 *		Initialize the scan if not already done; then advance to the next
 *		tuple as indicated by "dir"; return the next tuple in scan->rs_ctup,
 *		or set scan->rs_ctup.t_data = NULL if no more tuples.
 *
 * dir == NoMovementScanDirection means "re-fetch the tuple indicated
 * by scan->rs_ctup".
 *
 * Note: the reason nkeys/key are passed separately, even though they are
 * kept in the scan descriptor, is that the caller may not want us to check
 * the scankeys.
 *
 * Note: when we fall off the end of the scan in either direction, we
 * reset rs_inited.  This means that a further request with the same
 * scan direction will restart the scan, which is a bit odd, but a
 * request with the opposite scan direction will start a fresh scan
 * in the proper direction.  The latter is required behavior for cursors,
 * while the former case is generally undefined behavior in Postgres
 * so we don't care too much.
 * ----------------
 */
static void
heapgettup(HeapScanDesc scan,
		   ScanDirection dir,
		   int nkeys,
		   ScanKey key)
{
	HeapTuple	tuple = &(scan->rs_ctup);
	Snapshot	snapshot = scan->rs_snapshot;
	bool		backward = ScanDirectionIsBackward(dir);
	BlockNumber page;
	bool		finished;
	Page		dp;
	int			lines;
	OffsetNumber lineoff;
	int			linesleft;
	ItemId		lpp;

	/*
	 * calculate next starting lineoff, given scan direction
	 */
	if (ScanDirectionIsForward(dir))
	{
		if (!scan->rs_inited)
		{
			/*
			 * return null immediately if relation is empty
			 */
			if (scan->rs_nblocks == 0 || scan->rs_numblocks == 0)
			{
				Assert(!BufferIsValid(scan->rs_cbuf));
				tuple->t_data = NULL;
				return;
			}
			if (scan->rs_parallel != NULL)
			{
				page = heap_parallelscan_nextpage(scan);

				/* Other processes might have already finished the scan. */
				if (page == InvalidBlockNumber)
				{
					Assert(!BufferIsValid(scan->rs_cbuf));
					tuple->t_data = NULL;
					return;
				}
			}
			else
				page = scan->rs_startblock; /* first page */
			heapgetpage(scan, page);
			lineoff = FirstOffsetNumber;	/* first offnum */
			scan->rs_inited = true;
		}
		else
		{
			/* continue from previously returned page/tuple */
			page = scan->rs_cblock; /* current page */
			lineoff =			/* next offnum */
				OffsetNumberNext(ItemPointerGetOffsetNumber(&(tuple->t_self)));
		}

		LockBuffer(scan->rs_cbuf, BUFFER_LOCK_SHARE);

		dp = BufferGetPage(scan->rs_cbuf);
		TestForOldSnapshot(snapshot, scan->rs_rd, dp);
		lines = PageGetMaxOffsetNumber(dp);
		/* page and lineoff now reference the physically next tid */

		linesleft = lines - lineoff + 1;
	}
	else if (backward)
	{
		/* backward parallel scan not supported */
		Assert(scan->rs_parallel == NULL);

		if (!scan->rs_inited)
		{
			/*
			 * return null immediately if relation is empty
			 */
			if (scan->rs_nblocks == 0 || scan->rs_numblocks == 0)
			{
				Assert(!BufferIsValid(scan->rs_cbuf));
				tuple->t_data = NULL;
				return;
			}

			/*
			 * Disable reporting to syncscan logic in a backwards scan; it's
			 * not very likely anyone else is doing the same thing at the same
			 * time, and much more likely that we'll just bollix things for
			 * forward scanners.
			 */
			scan->rs_syncscan = false;
			/* start from last page of the scan */
			if (scan->rs_startblock > 0)
				page = scan->rs_startblock - 1;
			else
				page = scan->rs_nblocks - 1;
			heapgetpage(scan, page);
		}
		else
		{
			/* continue from previously returned page/tuple */
			page = scan->rs_cblock; /* current page */
		}

		LockBuffer(scan->rs_cbuf, BUFFER_LOCK_SHARE);

		dp = BufferGetPage(scan->rs_cbuf);
		TestForOldSnapshot(snapshot, scan->rs_rd, dp);
		lines = PageGetMaxOffsetNumber(dp);

		if (!scan->rs_inited)
		{
			lineoff = lines;	/* final offnum */
			scan->rs_inited = true;
		}
		else
		{
			lineoff =			/* previous offnum */
				OffsetNumberPrev(ItemPointerGetOffsetNumber(&(tuple->t_self)));
		}
		/* page and lineoff now reference the physically previous tid */

		linesleft = lineoff;
	}
	else
	{
		/*
		 * ``no movement'' scan direction: refetch prior tuple
		 */
		if (!scan->rs_inited)
		{
			Assert(!BufferIsValid(scan->rs_cbuf));
			tuple->t_data = NULL;
			return;
		}

		page = ItemPointerGetBlockNumber(&(tuple->t_self));
		if (page != scan->rs_cblock)
			heapgetpage(scan, page);

		/* Since the tuple was previously fetched, needn't lock page here */
		dp = BufferGetPage(scan->rs_cbuf);
		TestForOldSnapshot(snapshot, scan->rs_rd, dp);
		lineoff = ItemPointerGetOffsetNumber(&(tuple->t_self));
		lpp = PageGetItemId(dp, lineoff);
		Assert(ItemIdIsNormal(lpp));

		tuple->t_data = (HeapTupleHeader) PageGetItem((Page) dp, lpp);
		tuple->t_len = ItemIdGetLength(lpp);

		return;
	}

	/*
	 * advance the scan until we find a qualifying tuple or run out of stuff
	 * to scan
	 */
	lpp = PageGetItemId(dp, lineoff);
	for (;;)
	{
		while (linesleft > 0)
		{
			if (ItemIdIsNormal(lpp))
			{
				bool		valid;

				tuple->t_data = (HeapTupleHeader) PageGetItem((Page) dp, lpp);
				tuple->t_len = ItemIdGetLength(lpp);
				ItemPointerSet(&(tuple->t_self), page, lineoff);

				/*
				 * if current tuple qualifies, return it.
				 */
				valid = HeapTupleSatisfiesVisibility(tuple,
													 snapshot,
													 scan->rs_cbuf);

				CheckForSerializableConflictOut(valid, scan->rs_rd, tuple,
												scan->rs_cbuf, snapshot);

				if (valid && key != NULL)
					HeapKeyTest(tuple, RelationGetDescr(scan->rs_rd),
								nkeys, key, valid);

				if (valid)
				{
					LockBuffer(scan->rs_cbuf, BUFFER_LOCK_UNLOCK);
					return;
				}
			}

			/*
			 * otherwise move to the next item on the page
			 */
			--linesleft;
			if (backward)
			{
				--lpp;			/* move back in this page's ItemId array */
				--lineoff;
			}
			else
			{
				++lpp;			/* move forward in this page's ItemId array */
				++lineoff;
			}
		}

		/*
		 * if we get here, it means we've exhausted the items on this page and
		 * it's time to move to the next.
		 */
		LockBuffer(scan->rs_cbuf, BUFFER_LOCK_UNLOCK);

		/*
		 * advance to next/prior page and detect end of scan
		 */
		if (backward)
		{
			finished = (page == scan->rs_startblock) ||
				(scan->rs_numblocks != InvalidBlockNumber ? --scan->rs_numblocks == 0 : false);
			if (page == 0)
				page = scan->rs_nblocks;
			page--;
		}
		else if (scan->rs_parallel != NULL)
		{
			page = heap_parallelscan_nextpage(scan);
			finished = (page == InvalidBlockNumber);
		}
		else
		{
			page++;
			if (page >= scan->rs_nblocks)
				page = 0;
			finished = (page == scan->rs_startblock) ||
				(scan->rs_numblocks != InvalidBlockNumber ? --scan->rs_numblocks == 0 : false);

			/*
			 * Report our new scan position for synchronization purposes. We
			 * don't do that when moving backwards, however. That would just
			 * mess up any other forward-moving scanners.
			 *
			 * Note: we do this before checking for end of scan so that the
			 * final state of the position hint is back at the start of the
			 * rel.  That's not strictly necessary, but otherwise when you run
			 * the same query multiple times the starting position would shift
			 * a little bit backwards on every invocation, which is confusing.
			 * We don't guarantee any specific ordering in general, though.
			 */
			if (scan->rs_syncscan)
				ss_report_location(scan->rs_rd, page);
		}

		/*
		 * return NULL if we've exhausted all the pages
		 */
		if (finished)
		{
			if (BufferIsValid(scan->rs_cbuf))
				ReleaseBuffer(scan->rs_cbuf);
			scan->rs_cbuf = InvalidBuffer;
			scan->rs_cblock = InvalidBlockNumber;
			tuple->t_data = NULL;
			scan->rs_inited = false;
			return;
		}

		heapgetpage(scan, page);

		LockBuffer(scan->rs_cbuf, BUFFER_LOCK_SHARE);

		dp = BufferGetPage(scan->rs_cbuf);
		TestForOldSnapshot(snapshot, scan->rs_rd, dp);
		lines = PageGetMaxOffsetNumber((Page) dp);
		linesleft = lines;
		if (backward)
		{
			lineoff = lines;
			lpp = PageGetItemId(dp, lines);
		}
		else
		{
			lineoff = FirstOffsetNumber;
			lpp = PageGetItemId(dp, FirstOffsetNumber);
		}
	}
}

/* ----------------
 *		heapgettup_pagemode - fetch next heap tuple in page-at-a-time mode
 *
 *		Same API as heapgettup, but used in page-at-a-time mode
 *
 * The internal logic is much the same as heapgettup's too, but there are some
 * differences: we do not take the buffer content lock (that only needs to
 * happen inside heapgetpage), and we iterate through just the tuples listed
 * in rs_vistuples[] rather than all tuples on the page.  Notice that
 * lineindex is 0-based, where the corresponding loop variable lineoff in
 * heapgettup is 1-based.
 * ----------------
 */
static void
heapgettup_pagemode(HeapScanDesc scan,
					ScanDirection dir,
					int nkeys,
					ScanKey key)
{
	HeapTuple	tuple = &(scan->rs_ctup);
	bool		backward = ScanDirectionIsBackward(dir);
	BlockNumber page;
	bool		finished;
	Page		dp;
	int			lines;
	int			lineindex;
	OffsetNumber lineoff;
	int			linesleft;
	ItemId		lpp;

	/*
	 * calculate next starting lineindex, given scan direction
	 */
	if (ScanDirectionIsForward(dir))
	{
		if (!scan->rs_inited)
		{
			/*
			 * return null immediately if relation is empty
			 */
			if (scan->rs_nblocks == 0 || scan->rs_numblocks == 0)
			{
				Assert(!BufferIsValid(scan->rs_cbuf));
				tuple->t_data = NULL;
				return;
			}
			if (scan->rs_parallel != NULL)
			{
				page = heap_parallelscan_nextpage(scan);

				/* Other processes might have already finished the scan. */
				if (page == InvalidBlockNumber)
				{
					Assert(!BufferIsValid(scan->rs_cbuf));
					tuple->t_data = NULL;
					return;
				}
			}
			else
				page = scan->rs_startblock; /* first page */
			heapgetpage(scan, page);
			lineindex = 0;
			scan->rs_inited = true;
		}
		else
		{
			/* continue from previously returned page/tuple */
			page = scan->rs_cblock; /* current page */
			lineindex = scan->rs_cindex + 1;
		}

		dp = BufferGetPage(scan->rs_cbuf);
		TestForOldSnapshot(scan->rs_snapshot, scan->rs_rd, dp);
		lines = scan->rs_ntuples;
		/* page and lineindex now reference the next visible tid */

		linesleft = lines - lineindex;
	}
	else if (backward)
	{
		/* backward parallel scan not supported */
		Assert(scan->rs_parallel == NULL);

		if (!scan->rs_inited)
		{
			/*
			 * return null immediately if relation is empty
			 */
			if (scan->rs_nblocks == 0 || scan->rs_numblocks == 0)
			{
				Assert(!BufferIsValid(scan->rs_cbuf));
				tuple->t_data = NULL;
				return;
			}

			/*
			 * Disable reporting to syncscan logic in a backwards scan; it's
			 * not very likely anyone else is doing the same thing at the same
			 * time, and much more likely that we'll just bollix things for
			 * forward scanners.
			 */
			scan->rs_syncscan = false;
			/* start from last page of the scan */
			if (scan->rs_startblock > 0)
				page = scan->rs_startblock - 1;
			else
				page = scan->rs_nblocks - 1;
			heapgetpage(scan, page);
		}
		else
		{
			/* continue from previously returned page/tuple */
			page = scan->rs_cblock; /* current page */
		}

		dp = BufferGetPage(scan->rs_cbuf);
		TestForOldSnapshot(scan->rs_snapshot, scan->rs_rd, dp);
		lines = scan->rs_ntuples;

		if (!scan->rs_inited)
		{
			lineindex = lines - 1;
			scan->rs_inited = true;
		}
		else
		{
			lineindex = scan->rs_cindex - 1;
		}
		/* page and lineindex now reference the previous visible tid */

		linesleft = lineindex + 1;
	}
	else
	{
		/*
		 * ``no movement'' scan direction: refetch prior tuple
		 */
		if (!scan->rs_inited)
		{
			Assert(!BufferIsValid(scan->rs_cbuf));
			tuple->t_data = NULL;
			return;
		}

		page = ItemPointerGetBlockNumber(&(tuple->t_self));
		if (page != scan->rs_cblock)
			heapgetpage(scan, page);

		/* Since the tuple was previously fetched, needn't lock page here */
		dp = BufferGetPage(scan->rs_cbuf);
		TestForOldSnapshot(scan->rs_snapshot, scan->rs_rd, dp);
		lineoff = ItemPointerGetOffsetNumber(&(tuple->t_self));
		lpp = PageGetItemId(dp, lineoff);
		Assert(ItemIdIsNormal(lpp));

		tuple->t_data = (HeapTupleHeader) PageGetItem((Page) dp, lpp);
		tuple->t_len = ItemIdGetLength(lpp);

		/* check that rs_cindex is in sync */
		Assert(scan->rs_cindex < scan->rs_ntuples);
		Assert(lineoff == scan->rs_vistuples[scan->rs_cindex]);

		return;
	}

	/*
	 * advance the scan until we find a qualifying tuple or run out of stuff
	 * to scan
	 */
	for (;;)
	{
		while (linesleft > 0)
		{
			lineoff = scan->rs_vistuples[lineindex];
			lpp = PageGetItemId(dp, lineoff);
			Assert(ItemIdIsNormal(lpp));

			tuple->t_data = (HeapTupleHeader) PageGetItem((Page) dp, lpp);
			tuple->t_len = ItemIdGetLength(lpp);
			ItemPointerSet(&(tuple->t_self), page, lineoff);

			/*
			 * if current tuple qualifies, return it.
			 */
			if (key != NULL)
			{
				bool		valid;

				HeapKeyTest(tuple, RelationGetDescr(scan->rs_rd),
							nkeys, key, valid);
				if (valid)
				{
					scan->rs_cindex = lineindex;
					return;
				}
			}
			else
			{
				scan->rs_cindex = lineindex;
				return;
			}

			/*
			 * otherwise move to the next item on the page
			 */
			--linesleft;
			if (backward)
				--lineindex;
			else
				++lineindex;
		}

		/*
		 * if we get here, it means we've exhausted the items on this page and
		 * it's time to move to the next.
		 */
		if (backward)
		{
			finished = (page == scan->rs_startblock) ||
				(scan->rs_numblocks != InvalidBlockNumber ? --scan->rs_numblocks == 0 : false);
			if (page == 0)
				page = scan->rs_nblocks;
			page--;
		}
		else if (scan->rs_parallel != NULL)
		{
			page = heap_parallelscan_nextpage(scan);
			finished = (page == InvalidBlockNumber);
		}
		else
		{
			page++;
			if (page >= scan->rs_nblocks)
				page = 0;
			finished = (page == scan->rs_startblock) ||
				(scan->rs_numblocks != InvalidBlockNumber ? --scan->rs_numblocks == 0 : false);

			/*
			 * Report our new scan position for synchronization purposes. We
			 * don't do that when moving backwards, however. That would just
			 * mess up any other forward-moving scanners.
			 *
			 * Note: we do this before checking for end of scan so that the
			 * final state of the position hint is back at the start of the
			 * rel.  That's not strictly necessary, but otherwise when you run
			 * the same query multiple times the starting position would shift
			 * a little bit backwards on every invocation, which is confusing.
			 * We don't guarantee any specific ordering in general, though.
			 */
			if (scan->rs_syncscan)
				ss_report_location(scan->rs_rd, page);
		}

		/*
		 * return NULL if we've exhausted all the pages
		 */
		if (finished)
		{
			if (BufferIsValid(scan->rs_cbuf))
				ReleaseBuffer(scan->rs_cbuf);
			scan->rs_cbuf = InvalidBuffer;
			scan->rs_cblock = InvalidBlockNumber;
			tuple->t_data = NULL;
			scan->rs_inited = false;
			return;
		}

		heapgetpage(scan, page);

		dp = BufferGetPage(scan->rs_cbuf);
		TestForOldSnapshot(scan->rs_snapshot, scan->rs_rd, dp);
		lines = scan->rs_ntuples;
		linesleft = lines;
		if (backward)
			lineindex = lines - 1;
		else
			lineindex = 0;
	}
}


#if defined(DISABLE_COMPLEX_MACRO)
/*
 * This is formatted so oddly so that the correspondence to the macro
 * definition in access/htup_details.h is maintained.
 */
Datum
fastgetattr(HeapTuple tup, int attnum, TupleDesc tupleDesc,
			bool *isnull)
{
	return (
			(attnum) > 0 ?
			(
			 (*(isnull) = false),
			 HeapTupleNoNulls(tup) ?
			 (
			  (tupleDesc)->attrs[(attnum) - 1]->attcacheoff >= 0 ?
			  (
			   fetchatt((tupleDesc)->attrs[(attnum) - 1],
						(char *) (tup)->t_data + (tup)->t_data->t_hoff +
						(tupleDesc)->attrs[(attnum) - 1]->attcacheoff)
			   )
			  :
			  nocachegetattr((tup), (attnum), (tupleDesc))
			  )
			 :
			 (
			  att_isnull((attnum) - 1, (tup)->t_data->t_bits) ?
			  (
			   (*(isnull) = true),
			   (Datum) NULL
			   )
			  :
			  (
			   nocachegetattr((tup), (attnum), (tupleDesc))
			   )
			  )
			 )
			:
			(
			 (Datum) NULL
			 )
		);
}
#endif							/* defined(DISABLE_COMPLEX_MACRO) */


/* ----------------------------------------------------------------
 *					 heap access method interface
 * ----------------------------------------------------------------
 */

/* ----------------
 *		relation_open - open any relation by relation OID
 *
 *		If lockmode is not "NoLock", the specified kind of lock is
 *		obtained on the relation.  (Generally, NoLock should only be
 *		used if the caller knows it has some appropriate lock on the
 *		relation already.)
 *
 *		An error is raised if the relation does not exist.
 *
 *		NB: a "relation" is anything with a pg_class entry.  The caller is
 *		expected to check whether the relkind is something it can handle.
 * ----------------
 */
Relation
relation_open(Oid relationId, LOCKMODE lockmode)
{
	Relation	r;

	Assert(lockmode >= NoLock && lockmode < MAX_LOCKMODES);

	/* Get the lock before trying to open the relcache entry */
	if (lockmode != NoLock)
		LockRelationOid(relationId, lockmode);

	/* The relcache does all the real work... */
	r = RelationIdGetRelation(relationId);

	if (!RelationIsValid(r))
		elog(ERROR, "could not open relation with OID %u", relationId);

	/* Make note that we've accessed a temporary relation */
	if (RelationUsesLocalBuffers(r))
		MyXactFlags |= XACT_FLAGS_ACCESSEDTEMPREL;

	pgstat_initstats(r);

	return r;
}

/* ----------------
 *		try_relation_open - open any relation by relation OID
 *
 *		Same as relation_open, except return NULL instead of failing
 *		if the relation does not exist.
 * ----------------
 */
Relation
try_relation_open(Oid relationId, LOCKMODE lockmode)
{
	Relation	r;

	Assert(lockmode >= NoLock && lockmode < MAX_LOCKMODES);

	/* Get the lock first */
	if (lockmode != NoLock)
		LockRelationOid(relationId, lockmode);

	/*
	 * Now that we have the lock, probe to see if the relation really exists
	 * or not.
	 */
	if (!SearchSysCacheExists1(RELOID, ObjectIdGetDatum(relationId)))
	{
		/* Release useless lock */
		if (lockmode != NoLock)
			UnlockRelationOid(relationId, lockmode);

		return NULL;
	}

	/* Should be safe to do a relcache load */
	r = RelationIdGetRelation(relationId);

	if (!RelationIsValid(r))
		elog(ERROR, "could not open relation with OID %u", relationId);

	/* Make note that we've accessed a temporary relation */
	if (RelationUsesLocalBuffers(r))
		MyXactFlags |= XACT_FLAGS_ACCESSEDTEMPREL;

	pgstat_initstats(r);

	return r;
}

/* ----------------
 *		relation_openrv - open any relation specified by a RangeVar
 *
 *		Same as relation_open, but the relation is specified by a RangeVar.
 * ----------------
 */
Relation
relation_openrv(const RangeVar *relation, LOCKMODE lockmode)
{
	Oid			relOid;

	/*
	 * Check for shared-cache-inval messages before trying to open the
	 * relation.  This is needed even if we already hold a lock on the
	 * relation, because GRANT/REVOKE are executed without taking any lock on
	 * the target relation, and we want to be sure we see current ACL
	 * information.  We can skip this if asked for NoLock, on the assumption
	 * that such a call is not the first one in the current command, and so we
	 * should be reasonably up-to-date already.  (XXX this all could stand to
	 * be redesigned, but for the moment we'll keep doing this like it's been
	 * done historically.)
	 */
	if (lockmode != NoLock)
		AcceptInvalidationMessages();

	/* Look up and lock the appropriate relation using namespace search */
	relOid = RangeVarGetRelid(relation, lockmode, false);

	/* Let relation_open do the rest */
	return relation_open(relOid, NoLock);
}

/* ----------------
 *		relation_openrv_extended - open any relation specified by a RangeVar
 *
 *		Same as relation_openrv, but with an additional missing_ok argument
 *		allowing a NULL return rather than an error if the relation is not
 *		found.  (Note that some other causes, such as permissions problems,
 *		will still result in an ereport.)
 * ----------------
 */
Relation
relation_openrv_extended(const RangeVar *relation, LOCKMODE lockmode,
						 bool missing_ok)
{
	Oid			relOid;

	/*
	 * Check for shared-cache-inval messages before trying to open the
	 * relation.  See comments in relation_openrv().
	 */
	if (lockmode != NoLock)
		AcceptInvalidationMessages();

	/* Look up and lock the appropriate relation using namespace search */
	relOid = RangeVarGetRelid(relation, lockmode, missing_ok);

	/* Return NULL on not-found */
	if (!OidIsValid(relOid))
		return NULL;

	/* Let relation_open do the rest */
	return relation_open(relOid, NoLock);
}

/* ----------------
 *		relation_close - close any relation
 *
 *		If lockmode is not "NoLock", we then release the specified lock.
 *
 *		Note that it is often sensible to hold a lock beyond relation_close;
 *		in that case, the lock is released automatically at xact end.
 * ----------------
 */
void
relation_close(Relation relation, LOCKMODE lockmode)
{
	LockRelId	relid = relation->rd_lockInfo.lockRelId;

	Assert(lockmode >= NoLock && lockmode < MAX_LOCKMODES);

	/* The relcache does the real work... */
	RelationClose(relation);

	if (lockmode != NoLock)
		UnlockRelationId(&relid, lockmode);
}


/* ----------------
 *		heap_open - open a heap relation by relation OID
 *
 *		This is essentially relation_open plus check that the relation
 *		is not an index nor a composite type.  (The caller should also
 *		check that it's not a view or foreign table before assuming it has
 *		storage.)
 * ----------------
 */
Relation
heap_open(Oid relationId, LOCKMODE lockmode)
{
	Relation	r;

	r = relation_open(relationId, lockmode);

	if (r->rd_rel->relkind == RELKIND_INDEX)
		ereport(ERROR,
				(errcode(ERRCODE_WRONG_OBJECT_TYPE),
				 errmsg("\"%s\" is an index",
						RelationGetRelationName(r))));
	else if (r->rd_rel->relkind == RELKIND_COMPOSITE_TYPE)
		ereport(ERROR,
				(errcode(ERRCODE_WRONG_OBJECT_TYPE),
				 errmsg("\"%s\" is a composite type",
						RelationGetRelationName(r))));

	return r;
}

/* ----------------
 *		heap_openrv - open a heap relation specified
 *		by a RangeVar node
 *
 *		As above, but relation is specified by a RangeVar.
 * ----------------
 */
Relation
heap_openrv(const RangeVar *relation, LOCKMODE lockmode)
{
	Relation	r;

	r = relation_openrv(relation, lockmode);

	if (r->rd_rel->relkind == RELKIND_INDEX)
		ereport(ERROR,
				(errcode(ERRCODE_WRONG_OBJECT_TYPE),
				 errmsg("\"%s\" is an index",
						RelationGetRelationName(r))));
	else if (r->rd_rel->relkind == RELKIND_COMPOSITE_TYPE)
		ereport(ERROR,
				(errcode(ERRCODE_WRONG_OBJECT_TYPE),
				 errmsg("\"%s\" is a composite type",
						RelationGetRelationName(r))));

	return r;
}

/* ----------------
 *		heap_openrv_extended - open a heap relation specified
 *		by a RangeVar node
 *
 *		As above, but optionally return NULL instead of failing for
 *		relation-not-found.
 * ----------------
 */
Relation
heap_openrv_extended(const RangeVar *relation, LOCKMODE lockmode,
					 bool missing_ok)
{
	Relation	r;

	r = relation_openrv_extended(relation, lockmode, missing_ok);

	if (r)
	{
		if (r->rd_rel->relkind == RELKIND_INDEX)
			ereport(ERROR,
					(errcode(ERRCODE_WRONG_OBJECT_TYPE),
					 errmsg("\"%s\" is an index",
							RelationGetRelationName(r))));
		else if (r->rd_rel->relkind == RELKIND_COMPOSITE_TYPE)
			ereport(ERROR,
					(errcode(ERRCODE_WRONG_OBJECT_TYPE),
					 errmsg("\"%s\" is a composite type",
							RelationGetRelationName(r))));
	}

	return r;
}


/* ----------------
 *		heap_beginscan	- begin relation scan
 *
 * heap_beginscan is the "standard" case.
 *
 * heap_beginscan_catalog differs in setting up its own temporary snapshot.
 *
 * heap_beginscan_strat offers an extended API that lets the caller control
 * whether a nondefault buffer access strategy can be used, and whether
 * syncscan can be chosen (possibly resulting in the scan not starting from
 * block zero).  Both of these default to TRUE with plain heap_beginscan.
 *
 * heap_beginscan_bm is an alternative entry point for setting up a
 * HeapScanDesc for a bitmap heap scan.  Although that scan technology is
 * really quite unlike a standard seqscan, there is just enough commonality
 * to make it worth using the same data structure.
 *
 * heap_beginscan_sampling is an alternative entry point for setting up a
 * HeapScanDesc for a TABLESAMPLE scan.  As with bitmap scans, it's worth
 * using the same data structure although the behavior is rather different.
 * In addition to the options offered by heap_beginscan_strat, this call
 * also allows control of whether page-mode visibility checking is used.
 * ----------------
 */
HeapScanDesc
heap_beginscan(Relation relation, Snapshot snapshot,
			   int nkeys, ScanKey key)
{
	return heap_beginscan_internal(relation, snapshot, nkeys, key, NULL,
								   true, true, true, false, false, false);
}

HeapScanDesc
heap_beginscan_catalog(Relation relation, int nkeys, ScanKey key)
{
	Oid			relid = RelationGetRelid(relation);
	Snapshot	snapshot = RegisterSnapshot(GetCatalogSnapshot(relid));

	return heap_beginscan_internal(relation, snapshot, nkeys, key, NULL,
								   true, true, true, false, false, true);
}

HeapScanDesc
heap_beginscan_strat(Relation relation, Snapshot snapshot,
					 int nkeys, ScanKey key,
					 bool allow_strat, bool allow_sync)
{
	return heap_beginscan_internal(relation, snapshot, nkeys, key, NULL,
								   allow_strat, allow_sync, true,
								   false, false, false);
}

HeapScanDesc
heap_beginscan_bm(Relation relation, Snapshot snapshot,
				  int nkeys, ScanKey key)
{
	return heap_beginscan_internal(relation, snapshot, nkeys, key, NULL,
								   false, false, true, true, false, false);
}

HeapScanDesc
heap_beginscan_sampling(Relation relation, Snapshot snapshot,
						int nkeys, ScanKey key,
						bool allow_strat, bool allow_sync, bool allow_pagemode)
{
	return heap_beginscan_internal(relation, snapshot, nkeys, key, NULL,
								   allow_strat, allow_sync, allow_pagemode,
								   false, true, false);
}

static HeapScanDesc
heap_beginscan_internal(Relation relation, Snapshot snapshot,
						int nkeys, ScanKey key,
						ParallelHeapScanDesc parallel_scan,
						bool allow_strat,
						bool allow_sync,
						bool allow_pagemode,
						bool is_bitmapscan,
						bool is_samplescan,
						bool temp_snap)
{
	HeapScanDesc scan;

	/*
	 * increment relation ref count while scanning relation
	 *
	 * This is just to make really sure the relcache entry won't go away while
	 * the scan has a pointer to it.  Caller should be holding the rel open
	 * anyway, so this is redundant in all normal scenarios...
	 */
	RelationIncrementReferenceCount(relation);

	/*
	 * allocate and initialize scan descriptor
	 */
	scan = (HeapScanDesc) palloc(sizeof(HeapScanDescData));

	scan->rs_rd = relation;
	scan->rs_snapshot = snapshot;
	scan->rs_nkeys = nkeys;
	scan->rs_bitmapscan = is_bitmapscan;
	scan->rs_samplescan = is_samplescan;
	scan->rs_strategy = NULL;	/* set in initscan */
	scan->rs_allow_strat = allow_strat;
	scan->rs_allow_sync = allow_sync;
	scan->rs_temp_snap = temp_snap;
	scan->rs_parallel = parallel_scan;

	/*
	 * we can use page-at-a-time mode if it's an MVCC-safe snapshot
	 */
	scan->rs_pageatatime = allow_pagemode && IsMVCCSnapshot(snapshot);

	/*
	 * For a seqscan in a serializable transaction, acquire a predicate lock
	 * on the entire relation. This is required not only to lock all the
	 * matching tuples, but also to conflict with new insertions into the
	 * table. In an indexscan, we take page locks on the index pages covering
	 * the range specified in the scan qual, but in a heap scan there is
	 * nothing more fine-grained to lock. A bitmap scan is a different story,
	 * there we have already scanned the index and locked the index pages
	 * covering the predicate. But in that case we still have to lock any
	 * matching heap tuples.
	 */
	if (!is_bitmapscan)
		PredicateLockRelation(relation, snapshot);

	/* we only need to set this up once */
	scan->rs_ctup.t_tableOid = RelationGetRelid(relation);

	/*
	 * we do this here instead of in initscan() because heap_rescan also calls
	 * initscan() and we don't want to allocate memory again
	 */
	if (nkeys > 0)
		scan->rs_key = (ScanKey) palloc(sizeof(ScanKeyData) * nkeys);
	else
		scan->rs_key = NULL;

	initscan(scan, key, false);

	return scan;
}

/* ----------------
 *		heap_rescan		- restart a relation scan
 * ----------------
 */
void
heap_rescan(HeapScanDesc scan,
			ScanKey key)
{
	/*
	 * unpin scan buffers
	 */
	if (BufferIsValid(scan->rs_cbuf))
		ReleaseBuffer(scan->rs_cbuf);

	/*
	 * reinitialize scan descriptor
	 */
	initscan(scan, key, true);
}

/* ----------------
 *		heap_rescan_set_params	- restart a relation scan after changing params
 *
 * This call allows changing the buffer strategy, syncscan, and pagemode
 * options before starting a fresh scan.  Note that although the actual use
 * of syncscan might change (effectively, enabling or disabling reporting),
 * the previously selected startblock will be kept.
 * ----------------
 */
void
heap_rescan_set_params(HeapScanDesc scan, ScanKey key,
					   bool allow_strat, bool allow_sync, bool allow_pagemode)
{
	/* adjust parameters */
	scan->rs_allow_strat = allow_strat;
	scan->rs_allow_sync = allow_sync;
	scan->rs_pageatatime = allow_pagemode && IsMVCCSnapshot(scan->rs_snapshot);
	/* ... and rescan */
	heap_rescan(scan, key);
}

/* ----------------
 *		heap_endscan	- end relation scan
 *
 *		See how to integrate with index scans.
 *		Check handling if reldesc caching.
 * ----------------
 */
void
heap_endscan(HeapScanDesc scan)
{
	/* Note: no locking manipulations needed */

	/*
	 * unpin scan buffers
	 */
	if (BufferIsValid(scan->rs_cbuf))
		ReleaseBuffer(scan->rs_cbuf);

	/*
	 * decrement relation reference count and free scan descriptor storage
	 */
	RelationDecrementReferenceCount(scan->rs_rd);

	if (scan->rs_key)
		pfree(scan->rs_key);

	if (scan->rs_strategy != NULL)
		FreeAccessStrategy(scan->rs_strategy);

	if (scan->rs_temp_snap)
		UnregisterSnapshot(scan->rs_snapshot);

	pfree(scan);
}

/* ----------------
 *		heap_parallelscan_estimate - estimate storage for ParallelHeapScanDesc
 *
 *		Sadly, this doesn't reduce to a constant, because the size required
 *		to serialize the snapshot can vary.
 * ----------------
 */
Size
heap_parallelscan_estimate(Snapshot snapshot)
{
	return add_size(offsetof(ParallelHeapScanDescData, phs_snapshot_data),
					EstimateSnapshotSpace(snapshot));
}

/* ----------------
 *		heap_parallelscan_initialize - initialize ParallelHeapScanDesc
 *
 *		Must allow as many bytes of shared memory as returned by
 *		heap_parallelscan_estimate.  Call this just once in the leader
 *		process; then, individual workers attach via heap_beginscan_parallel.
 * ----------------
 */
void
heap_parallelscan_initialize(ParallelHeapScanDesc target, Relation relation,
							 Snapshot snapshot)
{
	target->phs_relid = RelationGetRelid(relation);
	target->phs_nblocks = RelationGetNumberOfBlocks(relation);
	/* compare phs_syncscan initialization to similar logic in initscan */
	target->phs_syncscan = synchronize_seqscans &&
		!RelationUsesLocalBuffers(relation) &&
		target->phs_nblocks > NBuffers / 4;
	SpinLockInit(&target->phs_mutex);
	target->phs_cblock = InvalidBlockNumber;
	target->phs_startblock = InvalidBlockNumber;
	SerializeSnapshot(snapshot, target->phs_snapshot_data);
}

/* ----------------
 *		heap_parallelscan_reinitialize - reset a parallel scan
 *
 *		Call this in the leader process.  Caller is responsible for
 *		making sure that all workers have finished the scan beforehand.
 * ----------------
 */
void
heap_parallelscan_reinitialize(ParallelHeapScanDesc parallel_scan)
{
	/*
	 * It shouldn't be necessary to acquire the mutex here, but we do it
	 * anyway, just to be tidy.
	 */
	SpinLockAcquire(&parallel_scan->phs_mutex);
	parallel_scan->phs_cblock = parallel_scan->phs_startblock;
	SpinLockRelease(&parallel_scan->phs_mutex);
}

/* ----------------
 *		heap_beginscan_parallel - join a parallel scan
 *
 *		Caller must hold a suitable lock on the correct relation.
 * ----------------
 */
HeapScanDesc
heap_beginscan_parallel(Relation relation, ParallelHeapScanDesc parallel_scan)
{
	Snapshot	snapshot;

	Assert(RelationGetRelid(relation) == parallel_scan->phs_relid);
	snapshot = RestoreSnapshot(parallel_scan->phs_snapshot_data);
	RegisterSnapshot(snapshot);

	return heap_beginscan_internal(relation, snapshot, 0, NULL, parallel_scan,
								   true, true, true, false, false, true);
}

/* ----------------
 *		heap_parallelscan_nextpage - get the next page to scan
 *
 *		Get the next page to scan.  Even if there are no pages left to scan,
 *		another backend could have grabbed a page to scan and not yet finished
 *		looking at it, so it doesn't follow that the scan is done when the
 *		first backend gets an InvalidBlockNumber return.
 * ----------------
 */
static BlockNumber
heap_parallelscan_nextpage(HeapScanDesc scan)
{
	BlockNumber page = InvalidBlockNumber;
	BlockNumber sync_startpage = InvalidBlockNumber;
	BlockNumber report_page = InvalidBlockNumber;
	ParallelHeapScanDesc parallel_scan;

	Assert(scan->rs_parallel);
	parallel_scan = scan->rs_parallel;

retry:
	/* Grab the spinlock. */
	SpinLockAcquire(&parallel_scan->phs_mutex);

	/*
	 * If the scan's startblock has not yet been initialized, we must do so
	 * now.  If this is not a synchronized scan, we just start at block 0, but
	 * if it is a synchronized scan, we must get the starting position from
	 * the synchronized scan machinery.  We can't hold the spinlock while
	 * doing that, though, so release the spinlock, get the information we
	 * need, and retry.  If nobody else has initialized the scan in the
	 * meantime, we'll fill in the value we fetched on the second time
	 * through.
	 */
	if (parallel_scan->phs_startblock == InvalidBlockNumber)
	{
		if (!parallel_scan->phs_syncscan)
			parallel_scan->phs_startblock = 0;
		else if (sync_startpage != InvalidBlockNumber)
			parallel_scan->phs_startblock = sync_startpage;
		else
		{
			SpinLockRelease(&parallel_scan->phs_mutex);
			sync_startpage = ss_get_location(scan->rs_rd, scan->rs_nblocks);
			goto retry;
		}
		parallel_scan->phs_cblock = parallel_scan->phs_startblock;
	}

	/*
	 * The current block number is the next one that needs to be scanned,
	 * unless it's InvalidBlockNumber already, in which case there are no more
	 * blocks to scan.  After remembering the current value, we must advance
	 * it so that the next call to this function returns the next block to be
	 * scanned.
	 */
	page = parallel_scan->phs_cblock;
	if (page != InvalidBlockNumber)
	{
		parallel_scan->phs_cblock++;
		if (parallel_scan->phs_cblock >= scan->rs_nblocks)
			parallel_scan->phs_cblock = 0;
		if (parallel_scan->phs_cblock == parallel_scan->phs_startblock)
		{
			parallel_scan->phs_cblock = InvalidBlockNumber;
			report_page = parallel_scan->phs_startblock;
		}
	}

	/* Release the lock. */
	SpinLockRelease(&parallel_scan->phs_mutex);

	/*
	 * Report scan location.  Normally, we report the current page number.
	 * When we reach the end of the scan, though, we report the starting page,
	 * not the ending page, just so the starting positions for later scans
	 * doesn't slew backwards.  We only report the position at the end of the
	 * scan once, though: subsequent callers will have report nothing, since
	 * they will have page == InvalidBlockNumber.
	 */
	if (scan->rs_syncscan)
	{
		if (report_page == InvalidBlockNumber)
			report_page = page;
		if (report_page != InvalidBlockNumber)
			ss_report_location(scan->rs_rd, report_page);
	}

	return page;
}

/* ----------------
 *		heap_update_snapshot
 *
 *		Update snapshot info in heap scan descriptor.
 * ----------------
 */
void
heap_update_snapshot(HeapScanDesc scan, Snapshot snapshot)
{
	Assert(IsMVCCSnapshot(snapshot));

	RegisterSnapshot(snapshot);
	scan->rs_snapshot = snapshot;
	scan->rs_temp_snap = true;
}

/* ----------------
 *		heap_getnext	- retrieve next tuple in scan
 *
 *		Fix to work with index relations.
 *		We don't return the buffer anymore, but you can get it from the
 *		returned HeapTuple.
 * ----------------
 */

#ifdef HEAPDEBUGALL
#define HEAPDEBUG_1 \
	elog(DEBUG2, "heap_getnext([%s,nkeys=%d],dir=%d) called", \
		 RelationGetRelationName(scan->rs_rd), scan->rs_nkeys, (int) direction)
#define HEAPDEBUG_2 \
	elog(DEBUG2, "heap_getnext returning EOS")
#define HEAPDEBUG_3 \
	elog(DEBUG2, "heap_getnext returning tuple")
#else
#define HEAPDEBUG_1
#define HEAPDEBUG_2
#define HEAPDEBUG_3
#endif							/* !defined(HEAPDEBUGALL) */


HeapTuple
heap_getnext(HeapScanDesc scan, ScanDirection direction)
{
	/* Note: no locking manipulations needed */

	HEAPDEBUG_1;				/* heap_getnext( info ) */

	if (scan->rs_pageatatime)
		heapgettup_pagemode(scan, direction,
							scan->rs_nkeys, scan->rs_key);
	else
		heapgettup(scan, direction, scan->rs_nkeys, scan->rs_key);

	if (scan->rs_ctup.t_data == NULL)
	{
		HEAPDEBUG_2;			/* heap_getnext returning EOS */
		return NULL;
	}

	/*
	 * if we get here it means we have a new current scan tuple, so point to
	 * the proper return buffer and return the tuple.
	 */
	HEAPDEBUG_3;				/* heap_getnext returning tuple */

	pgstat_count_heap_getnext(scan->rs_rd);

	return &(scan->rs_ctup);
}

/*
 *	heap_fetch		- retrieve tuple with given tid
 *
 * On entry, tuple->t_self is the TID to fetch.  We pin the buffer holding
 * the tuple, fill in the remaining fields of *tuple, and check the tuple
 * against the specified snapshot.
 *
 * If successful (tuple found and passes snapshot time qual), then *userbuf
 * is set to the buffer holding the tuple and TRUE is returned.  The caller
 * must unpin the buffer when done with the tuple.
 *
 * If the tuple is not found (ie, item number references a deleted slot),
 * then tuple->t_data is set to NULL and FALSE is returned.
 *
 * If the tuple is found but fails the time qual check, then FALSE is returned
 * but tuple->t_data is left pointing to the tuple.
 *
 * keep_buf determines what is done with the buffer in the FALSE-result cases.
 * When the caller specifies keep_buf = true, we retain the pin on the buffer
 * and return it in *userbuf (so the caller must eventually unpin it); when
 * keep_buf = false, the pin is released and *userbuf is set to InvalidBuffer.
 *
 * stats_relation is the relation to charge the heap_fetch operation against
 * for statistical purposes.  (This could be the heap rel itself, an
 * associated index, or NULL to not count the fetch at all.)
 *
 * heap_fetch does not follow HOT chains: only the exact TID requested will
 * be fetched.
 *
 * It is somewhat inconsistent that we ereport() on invalid block number but
 * return false on invalid item number.  There are a couple of reasons though.
 * One is that the caller can relatively easily check the block number for
 * validity, but cannot check the item number without reading the page
 * himself.  Another is that when we are following a t_ctid link, we can be
 * reasonably confident that the page number is valid (since VACUUM shouldn't
 * truncate off the destination page without having killed the referencing
 * tuple first), but the item number might well not be good.
 */
bool
heap_fetch(Relation relation,
		   Snapshot snapshot,
		   HeapTuple tuple,
		   Buffer *userbuf,
		   bool keep_buf,
		   Relation stats_relation)
{
	ItemPointer tid = &(tuple->t_self);
	ItemId		lp;
	Buffer		buffer;
	Page		page;
	OffsetNumber offnum;
	bool		valid;

	/*
	 * Fetch and pin the appropriate page of the relation.
	 */
	buffer = ReadBuffer(relation, ItemPointerGetBlockNumber(tid));

	/*
	 * Need share lock on buffer to examine tuple commit status.
	 */
	LockBuffer(buffer, BUFFER_LOCK_SHARE);
	page = BufferGetPage(buffer);
	TestForOldSnapshot(snapshot, relation, page);

	/*
	 * We'd better check for out-of-range offnum in case of VACUUM since the
	 * TID was obtained.
	 */
	offnum = ItemPointerGetOffsetNumber(tid);
	if (offnum < FirstOffsetNumber || offnum > PageGetMaxOffsetNumber(page))
	{
		LockBuffer(buffer, BUFFER_LOCK_UNLOCK);
		if (keep_buf)
			*userbuf = buffer;
		else
		{
			ReleaseBuffer(buffer);
			*userbuf = InvalidBuffer;
		}
		tuple->t_data = NULL;
		return false;
	}

	/*
	 * get the item line pointer corresponding to the requested tid
	 */
	lp = PageGetItemId(page, offnum);

	/*
	 * Must check for deleted tuple.
	 */
	if (!ItemIdIsNormal(lp))
	{
		LockBuffer(buffer, BUFFER_LOCK_UNLOCK);
		if (keep_buf)
			*userbuf = buffer;
		else
		{
			ReleaseBuffer(buffer);
			*userbuf = InvalidBuffer;
		}
		tuple->t_data = NULL;
		return false;
	}

	/*
	 * fill in *tuple fields
	 */
	tuple->t_data = (HeapTupleHeader) PageGetItem(page, lp);
	tuple->t_len = ItemIdGetLength(lp);
	tuple->t_tableOid = RelationGetRelid(relation);

	/*
	 * check time qualification of tuple, then release lock
	 */
	valid = HeapTupleSatisfiesVisibility(tuple, snapshot, buffer);

	if (valid)
		PredicateLockTuple(relation, tuple, snapshot);

	CheckForSerializableConflictOut(valid, relation, tuple, buffer, snapshot);

	LockBuffer(buffer, BUFFER_LOCK_UNLOCK);

	if (valid)
	{
		/*
		 * All checks passed, so return the tuple as valid. Caller is now
		 * responsible for releasing the buffer.
		 */
		*userbuf = buffer;

		/* Count the successful fetch against appropriate rel, if any */
		if (stats_relation != NULL)
			pgstat_count_heap_fetch(stats_relation);

		return true;
	}

	/* Tuple failed time qual, but maybe caller wants to see it anyway. */
	if (keep_buf)
		*userbuf = buffer;
	else
	{
		ReleaseBuffer(buffer);
		*userbuf = InvalidBuffer;
	}

	return false;
}

/*
 *	heap_hot_search_buffer	- search HOT chain for tuple satisfying snapshot
 *
 * On entry, *tid is the TID of a tuple (either a simple tuple, or the root
 * of a HOT chain), and buffer is the buffer holding this tuple.  We search
 * for the first chain member satisfying the given snapshot.  If one is
 * found, we update *tid to reference that tuple's offset number, and
 * return TRUE.  If no match, return FALSE without modifying *tid.
 *
 * heapTuple is a caller-supplied buffer.  When a match is found, we return
 * the tuple here, in addition to updating *tid.  If no match is found, the
 * contents of this buffer on return are undefined.
 *
 * If all_dead is not NULL, we check non-visible tuples to see if they are
 * globally dead; *all_dead is set TRUE if all members of the HOT chain
 * are vacuumable, FALSE if not.
 *
 * Unlike heap_fetch, the caller must already have pin and (at least) share
 * lock on the buffer; it is still pinned/locked at exit.  Also unlike
 * heap_fetch, we do not report any pgstats count; caller may do so if wanted.
 */
bool
heap_hot_search_buffer(ItemPointer tid, Relation relation, Buffer buffer,
					   Snapshot snapshot, HeapTuple heapTuple,
					   bool *all_dead, bool first_call)
{
	Page		dp = (Page) BufferGetPage(buffer);
	TransactionId prev_xmax = InvalidTransactionId;
	OffsetNumber offnum;
	bool		at_chain_start;
	bool		valid;
	bool		skip;

	/* If this is not the first call, previous call returned a (live!) tuple */
	if (all_dead)
		*all_dead = first_call;

	Assert(TransactionIdIsValid(RecentGlobalXmin));

	Assert(ItemPointerGetBlockNumber(tid) == BufferGetBlockNumber(buffer));
	offnum = ItemPointerGetOffsetNumber(tid);
	at_chain_start = first_call;
	skip = !first_call;

	heapTuple->t_self = *tid;

	/* Scan through possible multiple members of HOT-chain */
	for (;;)
	{
		ItemId		lp;

		/* check for bogus TID */
		if (offnum < FirstOffsetNumber || offnum > PageGetMaxOffsetNumber(dp))
			break;

		lp = PageGetItemId(dp, offnum);

		/* check for unused, dead, or redirected items */
		if (!ItemIdIsNormal(lp))
		{
			/* We should only see a redirect at start of chain */
			if (ItemIdIsRedirected(lp) && at_chain_start)
			{
				/* Follow the redirect */
				offnum = ItemIdGetRedirect(lp);
				at_chain_start = false;
				continue;
			}
			/* else must be end of chain */
			break;
		}

		heapTuple->t_data = (HeapTupleHeader) PageGetItem(dp, lp);
		heapTuple->t_len = ItemIdGetLength(lp);
		heapTuple->t_tableOid = RelationGetRelid(relation);
		ItemPointerSetOffsetNumber(&heapTuple->t_self, offnum);

		/*
		 * Shouldn't see a HEAP_ONLY tuple at chain start.
		 */
		if (at_chain_start && HeapTupleIsHeapOnly(heapTuple))
			break;

		/*
		 * The xmin should match the previous xmax value, else chain is
		 * broken.
		 */
		if (TransactionIdIsValid(prev_xmax) &&
			!TransactionIdEquals(prev_xmax,
								 HeapTupleHeaderGetXmin(heapTuple->t_data)))
			break;

		/*
		 * When first_call is true (and thus, skip is initially false) we'll
		 * return the first tuple we find.  But on later passes, heapTuple
		 * will initially be pointing to the tuple we returned last time.
		 * Returning it again would be incorrect (and would loop forever), so
		 * we skip it and return the next match we find.
		 */
		if (!skip)
		{
			/*
			 * For the benefit of logical decoding, have t_self point at the
			 * element of the HOT chain we're currently investigating instead
			 * of the root tuple of the HOT chain. This is important because
			 * the *Satisfies routine for historical mvcc snapshots needs the
			 * correct tid to decide about the visibility in some cases.
			 */
			ItemPointerSet(&(heapTuple->t_self), BufferGetBlockNumber(buffer), offnum);

			/* If it's visible per the snapshot, we must return it */
			valid = HeapTupleSatisfiesVisibility(heapTuple, snapshot, buffer);
			CheckForSerializableConflictOut(valid, relation, heapTuple,
											buffer, snapshot);
			/* reset to original, non-redirected, tid */
			heapTuple->t_self = *tid;

			if (valid)
			{
				ItemPointerSetOffsetNumber(tid, offnum);
				PredicateLockTuple(relation, heapTuple, snapshot);
				if (all_dead)
					*all_dead = false;
				return true;
			}
		}
		skip = false;

		/*
		 * If we can't see it, maybe no one else can either.  At caller
		 * request, check whether all chain members are dead to all
		 * transactions.
		 */
		if (all_dead && *all_dead &&
			!HeapTupleIsSurelyDead(heapTuple, RecentGlobalXmin))
			*all_dead = false;

		/*
		 * Check to see if HOT chain continues past this tuple; if so fetch
		 * the next offnum and loop around.
		 */
		if (HeapTupleIsHotUpdated(heapTuple))
		{
			Assert(ItemPointerGetBlockNumber(&heapTuple->t_data->t_ctid) ==
				   ItemPointerGetBlockNumber(tid));
			offnum = ItemPointerGetOffsetNumber(&heapTuple->t_data->t_ctid);
			at_chain_start = false;
			prev_xmax = HeapTupleHeaderGetUpdateXid(heapTuple->t_data);
		}
		else
			break;				/* end of chain */
	}

	return false;
}

/*
 *	heap_hot_search		- search HOT chain for tuple satisfying snapshot
 *
 * This has the same API as heap_hot_search_buffer, except that the caller
 * does not provide the buffer containing the page, rather we access it
 * locally.
 */
bool
heap_hot_search(ItemPointer tid, Relation relation, Snapshot snapshot,
				bool *all_dead)
{
	bool		result;
	Buffer		buffer;
	HeapTupleData heapTuple;

	buffer = ReadBuffer(relation, ItemPointerGetBlockNumber(tid));
	LockBuffer(buffer, BUFFER_LOCK_SHARE);
	result = heap_hot_search_buffer(tid, relation, buffer, snapshot,
									&heapTuple, all_dead, true);
	LockBuffer(buffer, BUFFER_LOCK_UNLOCK);
	ReleaseBuffer(buffer);
	return result;
}

/*
 *	heap_get_latest_tid -  get the latest tid of a specified tuple
 *
 * Actually, this gets the latest version that is visible according to
 * the passed snapshot.  You can pass SnapshotDirty to get the very latest,
 * possibly uncommitted version.
 *
 * *tid is both an input and an output parameter: it is updated to
 * show the latest version of the row.  Note that it will not be changed
 * if no version of the row passes the snapshot test.
 */
void
heap_get_latest_tid(Relation relation,
					Snapshot snapshot,
					ItemPointer tid)
{
	BlockNumber blk;
	ItemPointerData ctid;
	TransactionId priorXmax;

	/* this is to avoid Assert failures on bad input */
	if (!ItemPointerIsValid(tid))
		return;

	/*
	 * Since this can be called with user-supplied TID, don't trust the input
	 * too much.  (RelationGetNumberOfBlocks is an expensive check, so we
	 * don't check t_ctid links again this way.  Note that it would not do to
	 * call it just once and save the result, either.)
	 */
	blk = ItemPointerGetBlockNumber(tid);
	if (blk >= RelationGetNumberOfBlocks(relation))
		elog(ERROR, "block number %u is out of range for relation \"%s\"",
			 blk, RelationGetRelationName(relation));

	/*
	 * Loop to chase down t_ctid links.  At top of loop, ctid is the tuple we
	 * need to examine, and *tid is the TID we will return if ctid turns out
	 * to be bogus.
	 *
	 * Note that we will loop until we reach the end of the t_ctid chain.
	 * Depending on the snapshot passed, there might be at most one visible
	 * version of the row, but we don't try to optimize for that.
	 */
	ctid = *tid;
	priorXmax = InvalidTransactionId;	/* cannot check first XMIN */
	for (;;)
	{
		Buffer		buffer;
		Page		page;
		OffsetNumber offnum;
		ItemId		lp;
		HeapTupleData tp;
		bool		valid;

		/*
		 * Read, pin, and lock the page.
		 */
		buffer = ReadBuffer(relation, ItemPointerGetBlockNumber(&ctid));
		LockBuffer(buffer, BUFFER_LOCK_SHARE);
		page = BufferGetPage(buffer);
		TestForOldSnapshot(snapshot, relation, page);

		/*
		 * Check for bogus item number.  This is not treated as an error
		 * condition because it can happen while following a t_ctid link. We
		 * just assume that the prior tid is OK and return it unchanged.
		 */
		offnum = ItemPointerGetOffsetNumber(&ctid);
		if (offnum < FirstOffsetNumber || offnum > PageGetMaxOffsetNumber(page))
		{
			UnlockReleaseBuffer(buffer);
			break;
		}
		lp = PageGetItemId(page, offnum);
		if (!ItemIdIsNormal(lp))
		{
			UnlockReleaseBuffer(buffer);
			break;
		}

		/* OK to access the tuple */
		tp.t_self = ctid;
		tp.t_data = (HeapTupleHeader) PageGetItem(page, lp);
		tp.t_len = ItemIdGetLength(lp);
		tp.t_tableOid = RelationGetRelid(relation);

		/*
		 * After following a t_ctid link, we might arrive at an unrelated
		 * tuple.  Check for XMIN match.
		 */
		if (TransactionIdIsValid(priorXmax) &&
			!TransactionIdEquals(priorXmax, HeapTupleHeaderGetXmin(tp.t_data)))
		{
			UnlockReleaseBuffer(buffer);
			break;
		}

		/*
		 * Check time qualification of tuple; if visible, set it as the new
		 * result candidate.
		 */
		valid = HeapTupleSatisfiesVisibility(&tp, snapshot, buffer);
		CheckForSerializableConflictOut(valid, relation, &tp, buffer, snapshot);
		if (valid)
			*tid = ctid;

		/*
		 * If there's a valid t_ctid link, follow it, else we're done.
		 */
		if ((tp.t_data->t_infomask & HEAP_XMAX_INVALID) ||
			HeapTupleHeaderIsOnlyLocked(tp.t_data) ||
			ItemPointerEquals(&tp.t_self, &tp.t_data->t_ctid))
		{
			UnlockReleaseBuffer(buffer);
			break;
		}

		ctid = tp.t_data->t_ctid;
		priorXmax = HeapTupleHeaderGetUpdateXid(tp.t_data);
		UnlockReleaseBuffer(buffer);
	}							/* end of loop */
}


/*
 * UpdateXmaxHintBits - update tuple hint bits after xmax transaction ends
 *
 * This is called after we have waited for the XMAX transaction to terminate.
 * If the transaction aborted, we guarantee the XMAX_INVALID hint bit will
 * be set on exit.  If the transaction committed, we set the XMAX_COMMITTED
 * hint bit if possible --- but beware that that may not yet be possible,
 * if the transaction committed asynchronously.
 *
 * Note that if the transaction was a locker only, we set HEAP_XMAX_INVALID
 * even if it commits.
 *
 * Hence callers should look only at XMAX_INVALID.
 *
 * Note this is not allowed for tuples whose xmax is a multixact.
 */
static void
UpdateXmaxHintBits(HeapTupleHeader tuple, Buffer buffer, TransactionId xid)
{
	Assert(TransactionIdEquals(HeapTupleHeaderGetRawXmax(tuple), xid));
	Assert(!(tuple->t_infomask & HEAP_XMAX_IS_MULTI));

	if (!(tuple->t_infomask & (HEAP_XMAX_COMMITTED | HEAP_XMAX_INVALID)))
	{
		if (!HEAP_XMAX_IS_LOCKED_ONLY(tuple->t_infomask) &&
			TransactionIdDidCommit(xid))
			HeapTupleSetHintBits(tuple, buffer, HEAP_XMAX_COMMITTED,
								 xid);
		else
			HeapTupleSetHintBits(tuple, buffer, HEAP_XMAX_INVALID,
								 InvalidTransactionId);
	}
}


/*
 * GetBulkInsertState - prepare status object for a bulk insert
 */
BulkInsertState
GetBulkInsertState(void)
{
	BulkInsertState bistate;

	bistate = (BulkInsertState) palloc(sizeof(BulkInsertStateData));
	bistate->strategy = GetAccessStrategy(BAS_BULKWRITE);
	bistate->current_buf = InvalidBuffer;
	return bistate;
}

/*
 * FreeBulkInsertState - clean up after finishing a bulk insert
 */
void
FreeBulkInsertState(BulkInsertState bistate)
{
	if (bistate->current_buf != InvalidBuffer)
		ReleaseBuffer(bistate->current_buf);
	FreeAccessStrategy(bistate->strategy);
	pfree(bistate);
}

/*
 * ReleaseBulkInsertStatePin - release a buffer currently held in bistate
 */
void
ReleaseBulkInsertStatePin(BulkInsertState bistate)
{
	if (bistate->current_buf != InvalidBuffer)
		ReleaseBuffer(bistate->current_buf);
	bistate->current_buf = InvalidBuffer;
}


/*
 *	heap_insert		- insert tuple into a heap
 *
 * The new tuple is stamped with current transaction ID and the specified
 * command ID.
 *
 * If the HEAP_INSERT_SKIP_WAL option is specified, the new tuple is not
 * logged in WAL, even for a non-temp relation.  Safe usage of this behavior
 * requires that we arrange that all new tuples go into new pages not
 * containing any tuples from other transactions, and that the relation gets
 * fsync'd before commit.  (See also heap_sync() comments)
 *
 * The HEAP_INSERT_SKIP_FSM option is passed directly to
 * RelationGetBufferForTuple, which see for more info.
 *
 * HEAP_INSERT_FROZEN should only be specified for inserts into
 * relfilenodes created during the current subtransaction and when
 * there are no prior snapshots or pre-existing portals open.
 * This causes rows to be frozen, which is an MVCC violation and
 * requires explicit options chosen by user.
 *
 * HEAP_INSERT_IS_SPECULATIVE is used on so-called "speculative insertions",
 * which can be backed out afterwards without aborting the whole transaction.
 * Other sessions can wait for the speculative insertion to be confirmed,
 * turning it into a regular tuple, or aborted, as if it never existed.
 * Speculatively inserted tuples behave as "value locks" of short duration,
 * used to implement INSERT .. ON CONFLICT.
 *
 * Note that most of these options will be applied when inserting into the
 * heap's TOAST table, too, if the tuple requires any out-of-line data.  Only
 * HEAP_INSERT_IS_SPECULATIVE is explicitly ignored, as the toast data does
 * not partake in speculative insertion.
 *
 * The BulkInsertState object (if any; bistate can be NULL for default
 * behavior) is also just passed through to RelationGetBufferForTuple.
 *
 * The return value is the OID assigned to the tuple (either here or by the
 * caller), or InvalidOid if no OID.  The header fields of *tup are updated
 * to match the stored tuple; in particular tup->t_self receives the actual
 * TID where the tuple was stored.  But note that any toasting of fields
 * within the tuple data is NOT reflected into *tup.
 */
Oid
heap_insert(Relation relation, HeapTuple tup, CommandId cid,
			int options, BulkInsertState bistate)
{
	TransactionId xid = GetCurrentTransactionId();
	HeapTuple	heaptup;
	Buffer		buffer;
	Buffer		vmbuffer = InvalidBuffer;
	bool		all_visible_cleared = false;

	/*
	 * Fill in tuple header fields, assign an OID, and toast the tuple if
	 * necessary.
	 *
	 * Note: below this point, heaptup is the data we actually intend to store
	 * into the relation; tup is the caller's original untoasted data.
	 */
	heaptup = heap_prepare_insert(relation, tup, xid, cid, options);

	/*
	 * Find buffer to insert this tuple into.  If the page is all visible,
	 * this will also pin the requisite visibility map page.
	 */
	buffer = RelationGetBufferForTuple(relation, heaptup->t_len,
									   InvalidBuffer, options, bistate,
									   &vmbuffer, NULL);

	/*
	 * We're about to do the actual insert -- but check for conflict first, to
	 * avoid possibly having to roll back work we've just done.
	 *
	 * This is safe without a recheck as long as there is no possibility of
	 * another process scanning the page between this check and the insert
	 * being visible to the scan (i.e., an exclusive buffer content lock is
	 * continuously held from this point until the tuple insert is visible).
	 *
	 * For a heap insert, we only need to check for table-level SSI locks. Our
	 * new tuple can't possibly conflict with existing tuple locks, and heap
	 * page locks are only consolidated versions of tuple locks; they do not
	 * lock "gaps" as index page locks do.  So we don't need to specify a
	 * buffer when making the call, which makes for a faster check.
	 */
	CheckForSerializableConflictIn(relation, NULL, InvalidBuffer);

	/* NO EREPORT(ERROR) from here till changes are logged */
	START_CRIT_SECTION();

	RelationPutHeapTuple(relation, buffer, heaptup,
						 (options & HEAP_INSERT_SPECULATIVE) != 0);

	if (PageIsAllVisible(BufferGetPage(buffer)))
	{
		all_visible_cleared = true;
		PageClearAllVisible(BufferGetPage(buffer));
		visibilitymap_clear(relation,
							ItemPointerGetBlockNumber(&(heaptup->t_self)),
							vmbuffer, VISIBILITYMAP_VALID_BITS);
	}

	/*
	 * XXX Should we set PageSetPrunable on this page ?
	 *
	 * The inserting transaction may eventually abort thus making this tuple
	 * DEAD and hence available for pruning. Though we don't want to optimize
	 * for aborts, if no other tuple in this page is UPDATEd/DELETEd, the
	 * aborted tuple will never be pruned until next vacuum is triggered.
	 *
	 * If you do add PageSetPrunable here, add it in heap_xlog_insert too.
	 */

	MarkBufferDirty(buffer);

	/* XLOG stuff */
	if (!(options & HEAP_INSERT_SKIP_WAL) && RelationNeedsWAL(relation))
	{
		xl_heap_insert xlrec;
		xl_heap_header xlhdr;
		XLogRecPtr	recptr;
		Page		page = BufferGetPage(buffer);
		uint8		info = XLOG_HEAP_INSERT;
		int			bufflags = 0;

		/*
		 * If this is a catalog, we need to transmit combocids to properly
		 * decode, so log that as well.
		 */
		if (RelationIsAccessibleInLogicalDecoding(relation))
			log_heap_new_cid(relation, heaptup);

		/*
		 * If this is the single and first tuple on page, we can reinit the
		 * page instead of restoring the whole thing.  Set flag, and hide
		 * buffer references from XLogInsert.
		 */
		if (ItemPointerGetOffsetNumber(&(heaptup->t_self)) == FirstOffsetNumber &&
			PageGetMaxOffsetNumber(page) == FirstOffsetNumber)
		{
			info |= XLOG_HEAP_INIT_PAGE;
			bufflags |= REGBUF_WILL_INIT;
		}

		xlrec.offnum = ItemPointerGetOffsetNumber(&heaptup->t_self);
		xlrec.flags = 0;
		if (all_visible_cleared)
			xlrec.flags |= XLH_INSERT_ALL_VISIBLE_CLEARED;
		if (options & HEAP_INSERT_SPECULATIVE)
			xlrec.flags |= XLH_INSERT_IS_SPECULATIVE;
		Assert(ItemPointerGetBlockNumber(&heaptup->t_self) == BufferGetBlockNumber(buffer));

		/*
		 * For logical decoding, we need the tuple even if we're doing a full
		 * page write, so make sure it's included even if we take a full-page
		 * image. (XXX We could alternatively store a pointer into the FPW).
		 */
		if (RelationIsLogicallyLogged(relation))
		{
			xlrec.flags |= XLH_INSERT_CONTAINS_NEW_TUPLE;
			bufflags |= REGBUF_KEEP_DATA;
		}

		XLogBeginInsert();
		XLogRegisterData((char *) &xlrec, SizeOfHeapInsert);

		xlhdr.t_infomask2 = heaptup->t_data->t_infomask2;
		xlhdr.t_infomask = heaptup->t_data->t_infomask;
		xlhdr.t_hoff = heaptup->t_data->t_hoff;

		/*
		 * note we mark xlhdr as belonging to buffer; if XLogInsert decides to
		 * write the whole page to the xlog, we don't need to store
		 * xl_heap_header in the xlog.
		 */
		XLogRegisterBuffer(0, buffer, REGBUF_STANDARD | bufflags);
		XLogRegisterBufData(0, (char *) &xlhdr, SizeOfHeapHeader);
		/* PG73FORMAT: write bitmap [+ padding] [+ oid] + data */
		XLogRegisterBufData(0,
							(char *) heaptup->t_data + SizeofHeapTupleHeader,
							heaptup->t_len - SizeofHeapTupleHeader);

		/* filtering by origin on a row level is much more efficient */
		XLogSetRecordFlags(XLOG_INCLUDE_ORIGIN);

		recptr = XLogInsert(RM_HEAP_ID, info);

		PageSetLSN(page, recptr);
	}

	END_CRIT_SECTION();

	UnlockReleaseBuffer(buffer);
	if (vmbuffer != InvalidBuffer)
		ReleaseBuffer(vmbuffer);

	/*
	 * If tuple is cachable, mark it for invalidation from the caches in case
	 * we abort.  Note it is OK to do this after releasing the buffer, because
	 * the heaptup data structure is all in local memory, not in the shared
	 * buffer.
	 */
	CacheInvalidateHeapTuple(relation, heaptup, NULL);

	/* Note: speculative insertions are counted too, even if aborted later */
	pgstat_count_heap_insert(relation, 1);

	/*
	 * If heaptup is a private copy, release it.  Don't forget to copy t_self
	 * back to the caller's image, too.
	 */
	if (heaptup != tup)
	{
		tup->t_self = heaptup->t_self;
		heap_freetuple(heaptup);
	}

	return HeapTupleGetOid(tup);
}

/*
 * Subroutine for heap_insert(). Prepares a tuple for insertion. This sets the
 * tuple header fields, assigns an OID, and toasts the tuple if necessary.
 * Returns a toasted version of the tuple if it was toasted, or the original
 * tuple if not. Note that in any case, the header fields are also set in
 * the original tuple.
 */
static HeapTuple
heap_prepare_insert(Relation relation, HeapTuple tup, TransactionId xid,
					CommandId cid, int options)
{
	/*
	 * For now, parallel operations are required to be strictly read-only.
	 * Unlike heap_update() and heap_delete(), an insert should never create a
	 * combo CID, so it might be possible to relax this restriction, but not
	 * without more thought and testing.
	 */
	if (IsInParallelMode())
		ereport(ERROR,
				(errcode(ERRCODE_INVALID_TRANSACTION_STATE),
				 errmsg("cannot insert tuples during a parallel operation")));

	if (relation->rd_rel->relhasoids)
	{
#ifdef NOT_USED
		/* this is redundant with an Assert in HeapTupleSetOid */
		Assert(tup->t_data->t_infomask & HEAP_HASOID);
#endif

		/*
		 * If the object id of this tuple has already been assigned, trust the
		 * caller.  There are a couple of ways this can happen.  At initial db
		 * creation, the backend program sets oids for tuples. When we define
		 * an index, we set the oid.  Finally, in the future, we may allow
		 * users to set their own object ids in order to support a persistent
		 * object store (objects need to contain pointers to one another).
		 */
		if (!OidIsValid(HeapTupleGetOid(tup)))
			HeapTupleSetOid(tup, GetNewOid(relation));
	}
	else
	{
		/* check there is not space for an OID */
		Assert(!(tup->t_data->t_infomask & HEAP_HASOID));
	}

	tup->t_data->t_infomask &= ~(HEAP_XACT_MASK);
	tup->t_data->t_infomask2 &= ~(HEAP2_XACT_MASK);
	tup->t_data->t_infomask |= HEAP_XMAX_INVALID;
	HeapTupleHeaderSetXmin(tup->t_data, xid);
	if (options & HEAP_INSERT_FROZEN)
		HeapTupleHeaderSetXminFrozen(tup->t_data);

	HeapTupleHeaderSetCmin(tup->t_data, cid);
	HeapTupleHeaderSetXmax(tup->t_data, 0); /* for cleanliness */
	tup->t_tableOid = RelationGetRelid(relation);

	/*
	 * If the new tuple is too big for storage or contains already toasted
	 * out-of-line attributes from some other relation, invoke the toaster.
	 */
	if (relation->rd_rel->relkind != RELKIND_RELATION &&
		relation->rd_rel->relkind != RELKIND_MATVIEW)
	{
		/* toast table entries should never be recursively toasted */
		Assert(!HeapTupleHasExternal(tup));
		return tup;
	}
	else if (HeapTupleHasExternal(tup) || tup->t_len > TOAST_TUPLE_THRESHOLD)
		return toast_insert_or_update(relation, tup, NULL, options);
	else
		return tup;
}

/*
 *	heap_multi_insert	- insert multiple tuple into a heap
 *
 * This is like heap_insert(), but inserts multiple tuples in one operation.
 * That's faster than calling heap_insert() in a loop, because when multiple
 * tuples can be inserted on a single page, we can write just a single WAL
 * record covering all of them, and only need to lock/unlock the page once.
 *
 * Note: this leaks memory into the current memory context. You can create a
 * temporary context before calling this, if that's a problem.
 */
void
heap_multi_insert(Relation relation, HeapTuple *tuples, int ntuples,
				  CommandId cid, int options, BulkInsertState bistate)
{
	TransactionId xid = GetCurrentTransactionId();
	HeapTuple  *heaptuples;
	int			i;
	int			ndone;
	char	   *scratch = NULL;
	Page		page;
	bool		needwal;
	Size		saveFreeSpace;
	bool		need_tuple_data = RelationIsLogicallyLogged(relation);
	bool		need_cids = RelationIsAccessibleInLogicalDecoding(relation);

	needwal = !(options & HEAP_INSERT_SKIP_WAL) && RelationNeedsWAL(relation);
	saveFreeSpace = RelationGetTargetPageFreeSpace(relation,
												   HEAP_DEFAULT_FILLFACTOR);

	/* Toast and set header data in all the tuples */
	heaptuples = palloc(ntuples * sizeof(HeapTuple));
	for (i = 0; i < ntuples; i++)
		heaptuples[i] = heap_prepare_insert(relation, tuples[i],
											xid, cid, options);

	/*
	 * Allocate some memory to use for constructing the WAL record. Using
	 * palloc() within a critical section is not safe, so we allocate this
	 * beforehand.
	 */
	if (needwal)
		scratch = palloc(BLCKSZ);

	/*
	 * We're about to do the actual inserts -- but check for conflict first,
	 * to minimize the possibility of having to roll back work we've just
	 * done.
	 *
	 * A check here does not definitively prevent a serialization anomaly;
	 * that check MUST be done at least past the point of acquiring an
	 * exclusive buffer content lock on every buffer that will be affected,
	 * and MAY be done after all inserts are reflected in the buffers and
	 * those locks are released; otherwise there race condition.  Since
	 * multiple buffers can be locked and unlocked in the loop below, and it
	 * would not be feasible to identify and lock all of those buffers before
	 * the loop, we must do a final check at the end.
	 *
	 * The check here could be omitted with no loss of correctness; it is
	 * present strictly as an optimization.
	 *
	 * For heap inserts, we only need to check for table-level SSI locks. Our
	 * new tuples can't possibly conflict with existing tuple locks, and heap
	 * page locks are only consolidated versions of tuple locks; they do not
	 * lock "gaps" as index page locks do.  So we don't need to specify a
	 * buffer when making the call, which makes for a faster check.
	 */
	CheckForSerializableConflictIn(relation, NULL, InvalidBuffer);

	ndone = 0;
	while (ndone < ntuples)
	{
		Buffer		buffer;
		Buffer		vmbuffer = InvalidBuffer;
		bool		all_visible_cleared = false;
		int			nthispage;

		CHECK_FOR_INTERRUPTS();

		/*
		 * Find buffer where at least the next tuple will fit.  If the page is
		 * all-visible, this will also pin the requisite visibility map page.
		 */
		buffer = RelationGetBufferForTuple(relation, heaptuples[ndone]->t_len,
										   InvalidBuffer, options, bistate,
										   &vmbuffer, NULL);
		page = BufferGetPage(buffer);

		/* NO EREPORT(ERROR) from here till changes are logged */
		START_CRIT_SECTION();

		/*
		 * RelationGetBufferForTuple has ensured that the first tuple fits.
		 * Put that on the page, and then as many other tuples as fit.
		 */
		RelationPutHeapTuple(relation, buffer, heaptuples[ndone], false);
		for (nthispage = 1; ndone + nthispage < ntuples; nthispage++)
		{
			HeapTuple	heaptup = heaptuples[ndone + nthispage];

			if (PageGetHeapFreeSpace(page) < MAXALIGN(heaptup->t_len) + saveFreeSpace)
				break;

			RelationPutHeapTuple(relation, buffer, heaptup, false);

			/*
			 * We don't use heap_multi_insert for catalog tuples yet, but
			 * better be prepared...
			 */
			if (needwal && need_cids)
				log_heap_new_cid(relation, heaptup);
		}

		if (PageIsAllVisible(page))
		{
			all_visible_cleared = true;
			PageClearAllVisible(page);
			visibilitymap_clear(relation,
								BufferGetBlockNumber(buffer),
								vmbuffer, VISIBILITYMAP_VALID_BITS);
		}

		/*
		 * XXX Should we set PageSetPrunable on this page ? See heap_insert()
		 */

		MarkBufferDirty(buffer);

		/* XLOG stuff */
		if (needwal)
		{
			XLogRecPtr	recptr;
			xl_heap_multi_insert *xlrec;
			uint8		info = XLOG_HEAP2_MULTI_INSERT;
			char	   *tupledata;
			int			totaldatalen;
			char	   *scratchptr = scratch;
			bool		init;
			int			bufflags = 0;

			/*
			 * If the page was previously empty, we can reinit the page
			 * instead of restoring the whole thing.
			 */
			init = (ItemPointerGetOffsetNumber(&(heaptuples[ndone]->t_self)) == FirstOffsetNumber &&
					PageGetMaxOffsetNumber(page) == FirstOffsetNumber + nthispage - 1);

			/* allocate xl_heap_multi_insert struct from the scratch area */
			xlrec = (xl_heap_multi_insert *) scratchptr;
			scratchptr += SizeOfHeapMultiInsert;

			/*
			 * Allocate offsets array. Unless we're reinitializing the page,
			 * in that case the tuples are stored in order starting at
			 * FirstOffsetNumber and we don't need to store the offsets
			 * explicitly.
			 */
			if (!init)
				scratchptr += nthispage * sizeof(OffsetNumber);

			/* the rest of the scratch space is used for tuple data */
			tupledata = scratchptr;

			xlrec->flags = all_visible_cleared ? XLH_INSERT_ALL_VISIBLE_CLEARED : 0;
			xlrec->ntuples = nthispage;

			/*
			 * Write out an xl_multi_insert_tuple and the tuple data itself
			 * for each tuple.
			 */
			for (i = 0; i < nthispage; i++)
			{
				HeapTuple	heaptup = heaptuples[ndone + i];
				xl_multi_insert_tuple *tuphdr;
				int			datalen;

				if (!init)
					xlrec->offsets[i] = ItemPointerGetOffsetNumber(&heaptup->t_self);
				/* xl_multi_insert_tuple needs two-byte alignment. */
				tuphdr = (xl_multi_insert_tuple *) SHORTALIGN(scratchptr);
				scratchptr = ((char *) tuphdr) + SizeOfMultiInsertTuple;

				tuphdr->t_infomask2 = heaptup->t_data->t_infomask2;
				tuphdr->t_infomask = heaptup->t_data->t_infomask;
				tuphdr->t_hoff = heaptup->t_data->t_hoff;

				/* write bitmap [+ padding] [+ oid] + data */
				datalen = heaptup->t_len - SizeofHeapTupleHeader;
				memcpy(scratchptr,
					   (char *) heaptup->t_data + SizeofHeapTupleHeader,
					   datalen);
				tuphdr->datalen = datalen;
				scratchptr += datalen;
			}
			totaldatalen = scratchptr - tupledata;
			Assert((scratchptr - scratch) < BLCKSZ);

			if (need_tuple_data)
				xlrec->flags |= XLH_INSERT_CONTAINS_NEW_TUPLE;

			/*
			 * Signal that this is the last xl_heap_multi_insert record
			 * emitted by this call to heap_multi_insert(). Needed for logical
			 * decoding so it knows when to cleanup temporary data.
			 */
			if (ndone + nthispage == ntuples)
				xlrec->flags |= XLH_INSERT_LAST_IN_MULTI;

			if (init)
			{
				info |= XLOG_HEAP_INIT_PAGE;
				bufflags |= REGBUF_WILL_INIT;
			}

			/*
			 * If we're doing logical decoding, include the new tuple data
			 * even if we take a full-page image of the page.
			 */
			if (need_tuple_data)
				bufflags |= REGBUF_KEEP_DATA;

			XLogBeginInsert();
			XLogRegisterData((char *) xlrec, tupledata - scratch);
			XLogRegisterBuffer(0, buffer, REGBUF_STANDARD | bufflags);

			XLogRegisterBufData(0, tupledata, totaldatalen);

			/* filtering by origin on a row level is much more efficient */
			XLogSetRecordFlags(XLOG_INCLUDE_ORIGIN);

			recptr = XLogInsert(RM_HEAP2_ID, info);

			PageSetLSN(page, recptr);
		}

		END_CRIT_SECTION();

		UnlockReleaseBuffer(buffer);
		if (vmbuffer != InvalidBuffer)
			ReleaseBuffer(vmbuffer);

		ndone += nthispage;
	}

	/*
	 * We're done with the actual inserts.  Check for conflicts again, to
	 * ensure that all rw-conflicts in to these inserts are detected.  Without
	 * this final check, a sequential scan of the heap may have locked the
	 * table after the "before" check, missing one opportunity to detect the
	 * conflict, and then scanned the table before the new tuples were there,
	 * missing the other chance to detect the conflict.
	 *
	 * For heap inserts, we only need to check for table-level SSI locks. Our
	 * new tuples can't possibly conflict with existing tuple locks, and heap
	 * page locks are only consolidated versions of tuple locks; they do not
	 * lock "gaps" as index page locks do.  So we don't need to specify a
	 * buffer when making the call.
	 */
	CheckForSerializableConflictIn(relation, NULL, InvalidBuffer);

	/*
	 * If tuples are cachable, mark them for invalidation from the caches in
	 * case we abort.  Note it is OK to do this after releasing the buffer,
	 * because the heaptuples data structure is all in local memory, not in
	 * the shared buffer.
	 */
	if (IsCatalogRelation(relation))
	{
		for (i = 0; i < ntuples; i++)
			CacheInvalidateHeapTuple(relation, heaptuples[i], NULL);
	}

	/*
	 * Copy t_self fields back to the caller's original tuples. This does
	 * nothing for untoasted tuples (tuples[i] == heaptuples[i)], but it's
	 * probably faster to always copy than check.
	 */
	for (i = 0; i < ntuples; i++)
		tuples[i]->t_self = heaptuples[i]->t_self;

	pgstat_count_heap_insert(relation, ntuples);
}

/*
 *	simple_heap_insert - insert a tuple
 *
 * Currently, this routine differs from heap_insert only in supplying
 * a default command ID and not allowing access to the speedup options.
 *
 * This should be used rather than using heap_insert directly in most places
 * where we are modifying system catalogs.
 */
Oid
simple_heap_insert(Relation relation, HeapTuple tup)
{
	return heap_insert(relation, tup, GetCurrentCommandId(true), 0, NULL);
}

/*
 * Given infomask/infomask2, compute the bits that must be saved in the
 * "infobits" field of xl_heap_delete, xl_heap_update, xl_heap_lock,
 * xl_heap_lock_updated WAL records.
 *
 * See fix_infomask_from_infobits.
 */
static uint8
compute_infobits(uint16 infomask, uint16 infomask2)
{
	return
		((infomask & HEAP_XMAX_IS_MULTI) != 0 ? XLHL_XMAX_IS_MULTI : 0) |
		((infomask & HEAP_XMAX_LOCK_ONLY) != 0 ? XLHL_XMAX_LOCK_ONLY : 0) |
		((infomask & HEAP_XMAX_EXCL_LOCK) != 0 ? XLHL_XMAX_EXCL_LOCK : 0) |
	/* note we ignore HEAP_XMAX_SHR_LOCK here */
		((infomask & HEAP_XMAX_KEYSHR_LOCK) != 0 ? XLHL_XMAX_KEYSHR_LOCK : 0) |
		((infomask2 & HEAP_KEYS_UPDATED) != 0 ?
		 XLHL_KEYS_UPDATED : 0);
}

/*
 * Given two versions of the same t_infomask for a tuple, compare them and
 * return whether the relevant status for a tuple Xmax has changed.  This is
 * used after a buffer lock has been released and reacquired: we want to ensure
 * that the tuple state continues to be the same it was when we previously
 * examined it.
 *
 * Note the Xmax field itself must be compared separately.
 */
static inline bool
xmax_infomask_changed(uint16 new_infomask, uint16 old_infomask)
{
	const uint16 interesting =
	HEAP_XMAX_IS_MULTI | HEAP_XMAX_LOCK_ONLY | HEAP_LOCK_MASK;

	if ((new_infomask & interesting) != (old_infomask & interesting))
		return true;

	return false;
}

/*
 *	heap_delete - delete a tuple
 *
 * NB: do not call this directly unless you are prepared to deal with
 * concurrent-update conditions.  Use simple_heap_delete instead.
 *
 *	relation - table to be modified (caller must hold suitable lock)
 *	tid - TID of tuple to be deleted
 *	cid - delete command ID (used for visibility test, and stored into
 *		cmax if successful)
 *	crosscheck - if not InvalidSnapshot, also check tuple against this
 *	wait - true if should wait for any conflicting update to commit/abort
 *	hufd - output parameter, filled in failure cases (see below)
 *
 * Normal, successful return value is HeapTupleMayBeUpdated, which
 * actually means we did delete it.  Failure return codes are
 * HeapTupleSelfUpdated, HeapTupleUpdated, or HeapTupleBeingUpdated
 * (the last only possible if wait == false).
 *
 * In the failure cases, the routine fills *hufd with the tuple's t_ctid,
 * t_xmax (resolving a possible MultiXact, if necessary), and t_cmax
 * (the last only for HeapTupleSelfUpdated, since we
 * cannot obtain cmax from a combocid generated by another transaction).
 * See comments for struct HeapUpdateFailureData for additional info.
 */
HTSU_Result
heap_delete(Relation relation, ItemPointer tid,
			CommandId cid, Snapshot crosscheck, bool wait,
			HeapUpdateFailureData *hufd)
{
	HTSU_Result result;
	TransactionId xid = GetCurrentTransactionId();
	ItemId		lp;
	HeapTupleData tp;
	Page		page;
	BlockNumber block;
	Buffer		buffer;
	Buffer		vmbuffer = InvalidBuffer;
	TransactionId new_xmax;
	uint16		new_infomask,
				new_infomask2;
	bool		have_tuple_lock = false;
	bool		iscombo;
	bool		all_visible_cleared = false;
	HeapTuple	old_key_tuple = NULL;	/* replica identity of the tuple */
	bool		old_key_copied = false;

	Assert(ItemPointerIsValid(tid));

	/*
	 * Forbid this during a parallel operation, lest it allocate a combocid.
	 * Other workers might need that combocid for visibility checks, and we
	 * have no provision for broadcasting it to them.
	 */
	if (IsInParallelMode())
		ereport(ERROR,
				(errcode(ERRCODE_INVALID_TRANSACTION_STATE),
				 errmsg("cannot delete tuples during a parallel operation")));

	block = ItemPointerGetBlockNumber(tid);
	buffer = ReadBuffer(relation, block);
	page = BufferGetPage(buffer);

	/*
	 * Before locking the buffer, pin the visibility map page if it appears to
	 * be necessary.  Since we haven't got the lock yet, someone else might be
	 * in the middle of changing this, so we'll need to recheck after we have
	 * the lock.
	 */
	if (PageIsAllVisible(page))
		visibilitymap_pin(relation, block, &vmbuffer);

	LockBuffer(buffer, BUFFER_LOCK_EXCLUSIVE);

	/*
	 * If we didn't pin the visibility map page and the page has become all
	 * visible while we were busy locking the buffer, we'll have to unlock and
	 * re-lock, to avoid holding the buffer lock across an I/O.  That's a bit
	 * unfortunate, but hopefully shouldn't happen often.
	 */
	if (vmbuffer == InvalidBuffer && PageIsAllVisible(page))
	{
		LockBuffer(buffer, BUFFER_LOCK_UNLOCK);
		visibilitymap_pin(relation, block, &vmbuffer);
		LockBuffer(buffer, BUFFER_LOCK_EXCLUSIVE);
	}

	lp = PageGetItemId(page, ItemPointerGetOffsetNumber(tid));
	Assert(ItemIdIsNormal(lp));

	tp.t_tableOid = RelationGetRelid(relation);
	tp.t_data = (HeapTupleHeader) PageGetItem(page, lp);
	tp.t_len = ItemIdGetLength(lp);
	tp.t_self = *tid;

l1:
	result = HeapTupleSatisfiesUpdate(&tp, cid, buffer);

	if (result == HeapTupleInvisible)
	{
		UnlockReleaseBuffer(buffer);
		ereport(ERROR,
				(errcode(ERRCODE_OBJECT_NOT_IN_PREREQUISITE_STATE),
				 errmsg("attempted to delete invisible tuple")));
	}
	else if (result == HeapTupleBeingUpdated && wait)
	{
		TransactionId xwait;
		uint16		infomask;

		/* must copy state data before unlocking buffer */
		xwait = HeapTupleHeaderGetRawXmax(tp.t_data);
		infomask = tp.t_data->t_infomask;

		/*
		 * Sleep until concurrent transaction ends -- except when there's a
		 * single locker and it's our own transaction.  Note we don't care
		 * which lock mode the locker has, because we need the strongest one.
		 *
		 * Before sleeping, we need to acquire tuple lock to establish our
		 * priority for the tuple (see heap_lock_tuple).  LockTuple will
		 * release us when we are next-in-line for the tuple.
		 *
		 * If we are forced to "start over" below, we keep the tuple lock;
		 * this arranges that we stay at the head of the line while rechecking
		 * tuple state.
		 */
		if (infomask & HEAP_XMAX_IS_MULTI)
		{
			/* wait for multixact */
			if (DoesMultiXactIdConflict((MultiXactId) xwait, infomask,
										LockTupleExclusive))
			{
				LockBuffer(buffer, BUFFER_LOCK_UNLOCK);

				/* acquire tuple lock, if necessary */
				heap_acquire_tuplock(relation, &(tp.t_self), LockTupleExclusive,
									 LockWaitBlock, &have_tuple_lock);

				/* wait for multixact */
				MultiXactIdWait((MultiXactId) xwait, MultiXactStatusUpdate, infomask,
								relation, &(tp.t_self), XLTW_Delete,
								NULL);
				LockBuffer(buffer, BUFFER_LOCK_EXCLUSIVE);

				/*
				 * If xwait had just locked the tuple then some other xact
				 * could update this tuple before we get to this point.  Check
				 * for xmax change, and start over if so.
				 */
				if (xmax_infomask_changed(tp.t_data->t_infomask, infomask) ||
					!TransactionIdEquals(HeapTupleHeaderGetRawXmax(tp.t_data),
										 xwait))
					goto l1;
			}

			/*
			 * You might think the multixact is necessarily done here, but not
			 * so: it could have surviving members, namely our own xact or
			 * other subxacts of this backend.  It is legal for us to delete
			 * the tuple in either case, however (the latter case is
			 * essentially a situation of upgrading our former shared lock to
			 * exclusive).  We don't bother changing the on-disk hint bits
			 * since we are about to overwrite the xmax altogether.
			 */
		}
		else if (!TransactionIdIsCurrentTransactionId(xwait))
		{
			/*
			 * Wait for regular transaction to end; but first, acquire tuple
			 * lock.
			 */
			LockBuffer(buffer, BUFFER_LOCK_UNLOCK);
			heap_acquire_tuplock(relation, &(tp.t_self), LockTupleExclusive,
								 LockWaitBlock, &have_tuple_lock);
			XactLockTableWait(xwait, relation, &(tp.t_self), XLTW_Delete);
			LockBuffer(buffer, BUFFER_LOCK_EXCLUSIVE);

			/*
			 * xwait is done, but if xwait had just locked the tuple then some
			 * other xact could update this tuple before we get to this point.
			 * Check for xmax change, and start over if so.
			 */
			if (xmax_infomask_changed(tp.t_data->t_infomask, infomask) ||
				!TransactionIdEquals(HeapTupleHeaderGetRawXmax(tp.t_data),
									 xwait))
				goto l1;

			/* Otherwise check if it committed or aborted */
			UpdateXmaxHintBits(tp.t_data, buffer, xwait);
		}

		/*
		 * We may overwrite if previous xmax aborted, or if it committed but
		 * only locked the tuple without updating it.
		 */
		if ((tp.t_data->t_infomask & HEAP_XMAX_INVALID) ||
			HEAP_XMAX_IS_LOCKED_ONLY(tp.t_data->t_infomask) ||
			HeapTupleHeaderIsOnlyLocked(tp.t_data))
			result = HeapTupleMayBeUpdated;
		else
			result = HeapTupleUpdated;
	}

	if (crosscheck != InvalidSnapshot && result == HeapTupleMayBeUpdated)
	{
		/* Perform additional check for transaction-snapshot mode RI updates */
		if (!HeapTupleSatisfiesVisibility(&tp, crosscheck, buffer))
			result = HeapTupleUpdated;
	}

	if (result != HeapTupleMayBeUpdated)
	{
		Assert(result == HeapTupleSelfUpdated ||
			   result == HeapTupleUpdated ||
			   result == HeapTupleBeingUpdated);
		Assert(!(tp.t_data->t_infomask & HEAP_XMAX_INVALID));
		hufd->ctid = tp.t_data->t_ctid;
		hufd->xmax = HeapTupleHeaderGetUpdateXid(tp.t_data);
		if (result == HeapTupleSelfUpdated)
			hufd->cmax = HeapTupleHeaderGetCmax(tp.t_data);
		else
			hufd->cmax = InvalidCommandId;
		UnlockReleaseBuffer(buffer);
		if (have_tuple_lock)
			UnlockTupleTuplock(relation, &(tp.t_self), LockTupleExclusive);
		if (vmbuffer != InvalidBuffer)
			ReleaseBuffer(vmbuffer);
		return result;
	}

	/*
	 * We're about to do the actual delete -- check for conflict first, to
	 * avoid possibly having to roll back work we've just done.
	 *
	 * This is safe without a recheck as long as there is no possibility of
	 * another process scanning the page between this check and the delete
	 * being visible to the scan (i.e., an exclusive buffer content lock is
	 * continuously held from this point until the tuple delete is visible).
	 */
	CheckForSerializableConflictIn(relation, &tp, buffer);

	/* replace cid with a combo cid if necessary */
	HeapTupleHeaderAdjustCmax(tp.t_data, &cid, &iscombo);

	/*
	 * Compute replica identity tuple before entering the critical section so
	 * we don't PANIC upon a memory allocation failure.
	 */
	old_key_tuple = ExtractReplicaIdentity(relation, &tp, true, &old_key_copied);

	/*
	 * If this is the first possibly-multixact-able operation in the current
	 * transaction, set my per-backend OldestMemberMXactId setting. We can be
	 * certain that the transaction will never become a member of any older
	 * MultiXactIds than that.  (We have to do this even if we end up just
	 * using our own TransactionId below, since some other backend could
	 * incorporate our XID into a MultiXact immediately afterwards.)
	 */
	MultiXactIdSetOldestMember();

	compute_new_xmax_infomask(HeapTupleHeaderGetRawXmax(tp.t_data),
							  tp.t_data->t_infomask, tp.t_data->t_infomask2,
							  xid, LockTupleExclusive, true,
							  &new_xmax, &new_infomask, &new_infomask2);

	START_CRIT_SECTION();

	/*
	 * If this transaction commits, the tuple will become DEAD sooner or
	 * later.  Set flag that this page is a candidate for pruning once our xid
	 * falls below the OldestXmin horizon.  If the transaction finally aborts,
	 * the subsequent page pruning will be a no-op and the hint will be
	 * cleared.
	 */
	PageSetPrunable(page, xid);

	if (PageIsAllVisible(page))
	{
		all_visible_cleared = true;
		PageClearAllVisible(page);
		visibilitymap_clear(relation, BufferGetBlockNumber(buffer),
							vmbuffer, VISIBILITYMAP_VALID_BITS);
	}

	/* store transaction information of xact deleting the tuple */
	tp.t_data->t_infomask &= ~(HEAP_XMAX_BITS | HEAP_MOVED);
	tp.t_data->t_infomask2 &= ~HEAP_KEYS_UPDATED;
	tp.t_data->t_infomask |= new_infomask;
	tp.t_data->t_infomask2 |= new_infomask2;
	HeapTupleHeaderClearHotUpdated(tp.t_data);
	HeapTupleHeaderSetXmax(tp.t_data, new_xmax);
	HeapTupleHeaderSetCmax(tp.t_data, cid, iscombo);
	/* Make sure there is no forward chain link in t_ctid */
	tp.t_data->t_ctid = tp.t_self;

	MarkBufferDirty(buffer);

	/*
	 * XLOG stuff
	 *
	 * NB: heap_abort_speculative() uses the same xlog record and replay
	 * routines.
	 */
	if (RelationNeedsWAL(relation))
	{
		xl_heap_delete xlrec;
		XLogRecPtr	recptr;

		/* For logical decode we need combocids to properly decode the catalog */
		if (RelationIsAccessibleInLogicalDecoding(relation))
			log_heap_new_cid(relation, &tp);

		xlrec.flags = all_visible_cleared ? XLH_DELETE_ALL_VISIBLE_CLEARED : 0;
		xlrec.infobits_set = compute_infobits(tp.t_data->t_infomask,
											  tp.t_data->t_infomask2);
		xlrec.offnum = ItemPointerGetOffsetNumber(&tp.t_self);
		xlrec.xmax = new_xmax;

		if (old_key_tuple != NULL)
		{
			if (relation->rd_rel->relreplident == REPLICA_IDENTITY_FULL)
				xlrec.flags |= XLH_DELETE_CONTAINS_OLD_TUPLE;
			else
				xlrec.flags |= XLH_DELETE_CONTAINS_OLD_KEY;
		}

		XLogBeginInsert();
		XLogRegisterData((char *) &xlrec, SizeOfHeapDelete);

		XLogRegisterBuffer(0, buffer, REGBUF_STANDARD);

		/*
		 * Log replica identity of the deleted tuple if there is one
		 */
		if (old_key_tuple != NULL)
		{
			xl_heap_header xlhdr;

			xlhdr.t_infomask2 = old_key_tuple->t_data->t_infomask2;
			xlhdr.t_infomask = old_key_tuple->t_data->t_infomask;
			xlhdr.t_hoff = old_key_tuple->t_data->t_hoff;

			XLogRegisterData((char *) &xlhdr, SizeOfHeapHeader);
			XLogRegisterData((char *) old_key_tuple->t_data
							 + SizeofHeapTupleHeader,
							 old_key_tuple->t_len
							 - SizeofHeapTupleHeader);
		}

		/* filtering by origin on a row level is much more efficient */
		XLogSetRecordFlags(XLOG_INCLUDE_ORIGIN);

		recptr = XLogInsert(RM_HEAP_ID, XLOG_HEAP_DELETE);

		PageSetLSN(page, recptr);
	}

	END_CRIT_SECTION();

	LockBuffer(buffer, BUFFER_LOCK_UNLOCK);

	if (vmbuffer != InvalidBuffer)
		ReleaseBuffer(vmbuffer);

	/*
	 * If the tuple has toasted out-of-line attributes, we need to delete
	 * those items too.  We have to do this before releasing the buffer
	 * because we need to look at the contents of the tuple, but it's OK to
	 * release the content lock on the buffer first.
	 */
	if (relation->rd_rel->relkind != RELKIND_RELATION &&
		relation->rd_rel->relkind != RELKIND_MATVIEW)
	{
		/* toast table entries should never be recursively toasted */
		Assert(!HeapTupleHasExternal(&tp));
	}
	else if (HeapTupleHasExternal(&tp))
		toast_delete(relation, &tp, false);

	/*
	 * Mark tuple for invalidation from system caches at next command
	 * boundary. We have to do this before releasing the buffer because we
	 * need to look at the contents of the tuple.
	 */
	CacheInvalidateHeapTuple(relation, &tp, NULL);

	/* Now we can release the buffer */
	ReleaseBuffer(buffer);

	/*
	 * Release the lmgr tuple lock, if we had it.
	 */
	if (have_tuple_lock)
		UnlockTupleTuplock(relation, &(tp.t_self), LockTupleExclusive);

	pgstat_count_heap_delete(relation);

	if (old_key_tuple != NULL && old_key_copied)
		heap_freetuple(old_key_tuple);

	return HeapTupleMayBeUpdated;
}

/*
 *	simple_heap_delete - delete a tuple
 *
 * This routine may be used to delete a tuple when concurrent updates of
 * the target tuple are not expected (for example, because we have a lock
 * on the relation associated with the tuple).  Any failure is reported
 * via ereport().
 */
void
simple_heap_delete(Relation relation, ItemPointer tid)
{
	HTSU_Result result;
	HeapUpdateFailureData hufd;

	result = heap_delete(relation, tid,
						 GetCurrentCommandId(true), InvalidSnapshot,
						 true /* wait for commit */ ,
						 &hufd);
	switch (result)
	{
		case HeapTupleSelfUpdated:
			/* Tuple was already updated in current command? */
			elog(ERROR, "tuple already updated by self");
			break;

		case HeapTupleMayBeUpdated:
			/* done successfully */
			break;

		case HeapTupleUpdated:
			elog(ERROR, "tuple concurrently updated");
			break;

		default:
			elog(ERROR, "unrecognized heap_delete status: %u", result);
			break;
	}
}

/*
 *	heap_update - replace a tuple
 *
 * NB: do not call this directly unless you are prepared to deal with
 * concurrent-update conditions.  Use simple_heap_update instead.
 *
 *	relation - table to be modified (caller must hold suitable lock)
 *	otid - TID of old tuple to be replaced
 *	newtup - newly constructed tuple data to store
 *	cid - update command ID (used for visibility test, and stored into
 *		cmax/cmin if successful)
 *	crosscheck - if not InvalidSnapshot, also check old tuple against this
 *	wait - true if should wait for any conflicting update to commit/abort
 *	hufd - output parameter, filled in failure cases (see below)
 *	lockmode - output parameter, filled with lock mode acquired on tuple
 *
 * Normal, successful return value is HeapTupleMayBeUpdated, which
 * actually means we *did* update it.  Failure return codes are
 * HeapTupleSelfUpdated, HeapTupleUpdated, or HeapTupleBeingUpdated
 * (the last only possible if wait == false).
 *
 * On success, the header fields of *newtup are updated to match the new
 * stored tuple; in particular, newtup->t_self is set to the TID where the
 * new tuple was inserted, and its HEAP_ONLY_TUPLE flag is set iff a HOT
 * update was done.  However, any TOAST changes in the new tuple's
 * data are not reflected into *newtup.
 *
 * In the failure cases, the routine fills *hufd with the tuple's t_ctid,
 * t_xmax (resolving a possible MultiXact, if necessary), and t_cmax
 * (the last only for HeapTupleSelfUpdated, since we
 * cannot obtain cmax from a combocid generated by another transaction).
 * See comments for struct HeapUpdateFailureData for additional info.
 */
HTSU_Result
heap_update(Relation relation, ItemPointer otid, HeapTuple newtup,
			CommandId cid, Snapshot crosscheck, bool wait,
			HeapUpdateFailureData *hufd, LockTupleMode *lockmode)
{
	HTSU_Result result;
	TransactionId xid = GetCurrentTransactionId();
	Bitmapset  *hot_attrs;
	Bitmapset  *key_attrs;
	Bitmapset  *id_attrs;
	Bitmapset  *interesting_attrs;
	Bitmapset  *modified_attrs;
	ItemId		lp;
	HeapTupleData oldtup;
	HeapTuple	heaptup;
	HeapTuple	old_key_tuple = NULL;
	bool		old_key_copied = false;
	Page		page;
	BlockNumber block;
	MultiXactStatus mxact_status;
	Buffer		buffer,
				newbuf,
				vmbuffer = InvalidBuffer,
				vmbuffer_new = InvalidBuffer;
	bool		need_toast;
	Size		newtupsize,
				pagefree;
	bool		have_tuple_lock = false;
	bool		iscombo;
	bool		use_hot_update = false;
	bool		hot_attrs_checked = false;
	bool		key_intact;
	bool		all_visible_cleared = false;
	bool		all_visible_cleared_new = false;
	bool		checked_lockers;
	bool		locker_remains;
	TransactionId xmax_new_tuple,
				xmax_old_tuple;
	uint16		infomask_old_tuple,
				infomask2_old_tuple,
				infomask_new_tuple,
				infomask2_new_tuple;

	Assert(ItemPointerIsValid(otid));

	/*
	 * Forbid this during a parallel operation, lest it allocate a combocid.
	 * Other workers might need that combocid for visibility checks, and we
	 * have no provision for broadcasting it to them.
	 */
	if (IsInParallelMode())
		ereport(ERROR,
				(errcode(ERRCODE_INVALID_TRANSACTION_STATE),
				 errmsg("cannot update tuples during a parallel operation")));

	/*
	 * Fetch the list of attributes to be checked for various operations.
	 *
	 * For HOT considerations, this is wasted effort if we fail to update or
	 * have to put the new tuple on a different page.  But we must compute the
	 * list before obtaining buffer lock --- in the worst case, if we are
	 * doing an update on one of the relevant system catalogs, we could
	 * deadlock if we try to fetch the list later.  In any case, the relcache
	 * caches the data so this is usually pretty cheap.
	 *
	 * We also need columns used by the replica identity and columns that are
	 * considered the "key" of rows in the table.
	 *
	 * Note that we get copies of each bitmap, so we need not worry about
	 * relcache flush happening midway through.
	 */
	hot_attrs = RelationGetIndexAttrBitmap(relation, INDEX_ATTR_BITMAP_ALL);
	key_attrs = RelationGetIndexAttrBitmap(relation, INDEX_ATTR_BITMAP_KEY);
	id_attrs = RelationGetIndexAttrBitmap(relation,
										  INDEX_ATTR_BITMAP_IDENTITY_KEY);


	block = ItemPointerGetBlockNumber(otid);
	buffer = ReadBuffer(relation, block);
	page = BufferGetPage(buffer);

	interesting_attrs = NULL;

	/*
	 * If the page is already full, there is hardly any chance of doing a HOT
	 * update on this page. It might be wasteful effort to look for index
	 * column updates only to later reject HOT updates for lack of space in
	 * the same page. So we be conservative and only fetch hot_attrs if the
	 * page is not already full. Since we are already holding a pin on the
	 * buffer, there is no chance that the buffer can get cleaned up
	 * concurrently and even if that was possible, in the worst case we lose a
	 * chance to do a HOT update.
	 */
	if (!PageIsFull(page))
	{
		interesting_attrs = bms_add_members(interesting_attrs, hot_attrs);
		hot_attrs_checked = true;
	}
	interesting_attrs = bms_add_members(interesting_attrs, key_attrs);
	interesting_attrs = bms_add_members(interesting_attrs, id_attrs);

	/*
	 * Before locking the buffer, pin the visibility map page if it appears to
	 * be necessary.  Since we haven't got the lock yet, someone else might be
	 * in the middle of changing this, so we'll need to recheck after we have
	 * the lock.
	 */
	if (PageIsAllVisible(page))
		visibilitymap_pin(relation, block, &vmbuffer);

	LockBuffer(buffer, BUFFER_LOCK_EXCLUSIVE);

	lp = PageGetItemId(page, ItemPointerGetOffsetNumber(otid));
	Assert(ItemIdIsNormal(lp));

	/*
	 * Fill in enough data in oldtup for HeapDetermineModifiedColumns to work
	 * properly.
	 */
	oldtup.t_tableOid = RelationGetRelid(relation);
	oldtup.t_data = (HeapTupleHeader) PageGetItem(page, lp);
	oldtup.t_len = ItemIdGetLength(lp);
	oldtup.t_self = *otid;

	/* the new tuple is ready, except for this: */
	newtup->t_tableOid = RelationGetRelid(relation);

	/* Fill in OID for newtup */
	if (relation->rd_rel->relhasoids)
	{
#ifdef NOT_USED
		/* this is redundant with an Assert in HeapTupleSetOid */
		Assert(newtup->t_data->t_infomask & HEAP_HASOID);
#endif
		HeapTupleSetOid(newtup, HeapTupleGetOid(&oldtup));
	}
	else
	{
		/* check there is not space for an OID */
		Assert(!(newtup->t_data->t_infomask & HEAP_HASOID));
	}

	/* Determine columns modified by the update. */
	modified_attrs = HeapDetermineModifiedColumns(relation, interesting_attrs,
												  &oldtup, newtup);

	/*
	 * If we're not updating any "key" column, we can grab a weaker lock type.
	 * This allows for more concurrency when we are running simultaneously
	 * with foreign key checks.
	 *
	 * Note that if a column gets detoasted while executing the update, but
	 * the value ends up being the same, this test will fail and we will use
	 * the stronger lock.  This is acceptable; the important case to optimize
	 * is updates that don't manipulate key columns, not those that
	 * serendipitiously arrive at the same key values.
	 */
	if (!bms_overlap(modified_attrs, key_attrs))
	{
		*lockmode = LockTupleNoKeyExclusive;
		mxact_status = MultiXactStatusNoKeyUpdate;
		key_intact = true;

		/*
		 * If this is the first possibly-multixact-able operation in the
		 * current transaction, set my per-backend OldestMemberMXactId
		 * setting. We can be certain that the transaction will never become a
		 * member of any older MultiXactIds than that.  (We have to do this
		 * even if we end up just using our own TransactionId below, since
		 * some other backend could incorporate our XID into a MultiXact
		 * immediately afterwards.)
		 */
		MultiXactIdSetOldestMember();
	}
	else
	{
		*lockmode = LockTupleExclusive;
		mxact_status = MultiXactStatusUpdate;
		key_intact = false;
	}

	/*
	 * Note: beyond this point, use oldtup not otid to refer to old tuple.
	 * otid may very well point at newtup->t_self, which we will overwrite
	 * with the new tuple's location, so there's great risk of confusion if we
	 * use otid anymore.
	 */

l2:
	checked_lockers = false;
	locker_remains = false;
	result = HeapTupleSatisfiesUpdate(&oldtup, cid, buffer);

	/* see below about the "no wait" case */
	Assert(result != HeapTupleBeingUpdated || wait);

	if (result == HeapTupleInvisible)
	{
		UnlockReleaseBuffer(buffer);
		ereport(ERROR,
				(errcode(ERRCODE_OBJECT_NOT_IN_PREREQUISITE_STATE),
				 errmsg("attempted to update invisible tuple")));
	}
	else if (result == HeapTupleBeingUpdated && wait)
	{
		TransactionId xwait;
		uint16		infomask;
		bool		can_continue = false;

		/*
		 * XXX note that we don't consider the "no wait" case here.  This
		 * isn't a problem currently because no caller uses that case, but it
		 * should be fixed if such a caller is introduced.  It wasn't a
		 * problem previously because this code would always wait, but now
		 * that some tuple locks do not conflict with one of the lock modes we
		 * use, it is possible that this case is interesting to handle
		 * specially.
		 *
		 * This may cause failures with third-party code that calls
		 * heap_update directly.
		 */

		/* must copy state data before unlocking buffer */
		xwait = HeapTupleHeaderGetRawXmax(oldtup.t_data);
		infomask = oldtup.t_data->t_infomask;

		/*
		 * Now we have to do something about the existing locker.  If it's a
		 * multi, sleep on it; we might be awakened before it is completely
		 * gone (or even not sleep at all in some cases); we need to preserve
		 * it as locker, unless it is gone completely.
		 *
		 * If it's not a multi, we need to check for sleeping conditions
		 * before actually going to sleep.  If the update doesn't conflict
		 * with the locks, we just continue without sleeping (but making sure
		 * it is preserved).
		 *
		 * Before sleeping, we need to acquire tuple lock to establish our
		 * priority for the tuple (see heap_lock_tuple).  LockTuple will
		 * release us when we are next-in-line for the tuple.  Note we must
		 * not acquire the tuple lock until we're sure we're going to sleep;
		 * otherwise we're open for race conditions with other transactions
		 * holding the tuple lock which sleep on us.
		 *
		 * If we are forced to "start over" below, we keep the tuple lock;
		 * this arranges that we stay at the head of the line while rechecking
		 * tuple state.
		 */
		if (infomask & HEAP_XMAX_IS_MULTI)
		{
			TransactionId update_xact;
			int			remain;

			if (DoesMultiXactIdConflict((MultiXactId) xwait, infomask,
										*lockmode))
			{
				LockBuffer(buffer, BUFFER_LOCK_UNLOCK);

				/* acquire tuple lock, if necessary */
				heap_acquire_tuplock(relation, &(oldtup.t_self), *lockmode,
									 LockWaitBlock, &have_tuple_lock);

				/* wait for multixact */
				MultiXactIdWait((MultiXactId) xwait, mxact_status, infomask,
								relation, &oldtup.t_self, XLTW_Update,
								&remain);
				checked_lockers = true;
				locker_remains = remain != 0;
				LockBuffer(buffer, BUFFER_LOCK_EXCLUSIVE);

				/*
				 * If xwait had just locked the tuple then some other xact
				 * could update this tuple before we get to this point.  Check
				 * for xmax change, and start over if so.
				 */
				if (xmax_infomask_changed(oldtup.t_data->t_infomask,
										  infomask) ||
					!TransactionIdEquals(HeapTupleHeaderGetRawXmax(oldtup.t_data),
										 xwait))
					goto l2;
			}

			/*
			 * Note that the multixact may not be done by now.  It could have
			 * surviving members; our own xact or other subxacts of this
			 * backend, and also any other concurrent transaction that locked
			 * the tuple with KeyShare if we only got TupleLockUpdate.  If
			 * this is the case, we have to be careful to mark the updated
			 * tuple with the surviving members in Xmax.
			 *
			 * Note that there could have been another update in the
			 * MultiXact. In that case, we need to check whether it committed
			 * or aborted. If it aborted we are safe to update it again;
			 * otherwise there is an update conflict, and we have to return
			 * HeapTupleUpdated below.
			 *
			 * In the LockTupleExclusive case, we still need to preserve the
			 * surviving members: those would include the tuple locks we had
			 * before this one, which are important to keep in case this
			 * subxact aborts.
			 */
			if (!HEAP_XMAX_IS_LOCKED_ONLY(oldtup.t_data->t_infomask))
				update_xact = HeapTupleGetUpdateXid(oldtup.t_data);
			else
				update_xact = InvalidTransactionId;

			/*
			 * There was no UPDATE in the MultiXact; or it aborted. No
			 * TransactionIdIsInProgress() call needed here, since we called
			 * MultiXactIdWait() above.
			 */
			if (!TransactionIdIsValid(update_xact) ||
				TransactionIdDidAbort(update_xact))
				can_continue = true;
		}
		else if (TransactionIdIsCurrentTransactionId(xwait))
		{
			/*
			 * The only locker is ourselves; we can avoid grabbing the tuple
			 * lock here, but must preserve our locking information.
			 */
			checked_lockers = true;
			locker_remains = true;
			can_continue = true;
		}
		else if (HEAP_XMAX_IS_KEYSHR_LOCKED(infomask) && key_intact)
		{
			/*
			 * If it's just a key-share locker, and we're not changing the key
			 * columns, we don't need to wait for it to end; but we need to
			 * preserve it as locker.
			 */
			checked_lockers = true;
			locker_remains = true;
			can_continue = true;
		}
		else
		{
			/*
			 * Wait for regular transaction to end; but first, acquire tuple
			 * lock.
			 */
			LockBuffer(buffer, BUFFER_LOCK_UNLOCK);
			heap_acquire_tuplock(relation, &(oldtup.t_self), *lockmode,
								 LockWaitBlock, &have_tuple_lock);
			XactLockTableWait(xwait, relation, &oldtup.t_self,
							  XLTW_Update);
			checked_lockers = true;
			LockBuffer(buffer, BUFFER_LOCK_EXCLUSIVE);

			/*
			 * xwait is done, but if xwait had just locked the tuple then some
			 * other xact could update this tuple before we get to this point.
			 * Check for xmax change, and start over if so.
			 */
			if (xmax_infomask_changed(oldtup.t_data->t_infomask, infomask) ||
				!TransactionIdEquals(xwait,
									 HeapTupleHeaderGetRawXmax(oldtup.t_data)))
				goto l2;

			/* Otherwise check if it committed or aborted */
			UpdateXmaxHintBits(oldtup.t_data, buffer, xwait);
			if (oldtup.t_data->t_infomask & HEAP_XMAX_INVALID)
				can_continue = true;
		}

		result = can_continue ? HeapTupleMayBeUpdated : HeapTupleUpdated;
	}

	if (crosscheck != InvalidSnapshot && result == HeapTupleMayBeUpdated)
	{
		/* Perform additional check for transaction-snapshot mode RI updates */
		if (!HeapTupleSatisfiesVisibility(&oldtup, crosscheck, buffer))
			result = HeapTupleUpdated;
	}

	if (result != HeapTupleMayBeUpdated)
	{
		Assert(result == HeapTupleSelfUpdated ||
			   result == HeapTupleUpdated ||
			   result == HeapTupleBeingUpdated);
		Assert(!(oldtup.t_data->t_infomask & HEAP_XMAX_INVALID));
		hufd->ctid = oldtup.t_data->t_ctid;
		hufd->xmax = HeapTupleHeaderGetUpdateXid(oldtup.t_data);
		if (result == HeapTupleSelfUpdated)
			hufd->cmax = HeapTupleHeaderGetCmax(oldtup.t_data);
		else
			hufd->cmax = InvalidCommandId;
		UnlockReleaseBuffer(buffer);
		if (have_tuple_lock)
			UnlockTupleTuplock(relation, &(oldtup.t_self), *lockmode);
		if (vmbuffer != InvalidBuffer)
			ReleaseBuffer(vmbuffer);
		bms_free(hot_attrs);
		bms_free(key_attrs);
		bms_free(id_attrs);
<<<<<<< HEAD
=======
		bms_free(modified_attrs);
		bms_free(interesting_attrs);
>>>>>>> fdf521d6
		return result;
	}

	/*
	 * If we didn't pin the visibility map page and the page has become all
	 * visible while we were busy locking the buffer, or during some
	 * subsequent window during which we had it unlocked, we'll have to unlock
	 * and re-lock, to avoid holding the buffer lock across an I/O.  That's a
	 * bit unfortunate, especially since we'll now have to recheck whether the
	 * tuple has been locked or updated under us, but hopefully it won't
	 * happen very often.
	 */
	if (vmbuffer == InvalidBuffer && PageIsAllVisible(page))
	{
		LockBuffer(buffer, BUFFER_LOCK_UNLOCK);
		visibilitymap_pin(relation, block, &vmbuffer);
		LockBuffer(buffer, BUFFER_LOCK_EXCLUSIVE);
		goto l2;
	}

	/* Fill in transaction status data */

	/*
	 * If the tuple we're updating is locked, we need to preserve the locking
	 * info in the old tuple's Xmax.  Prepare a new Xmax value for this.
	 */
	compute_new_xmax_infomask(HeapTupleHeaderGetRawXmax(oldtup.t_data),
							  oldtup.t_data->t_infomask,
							  oldtup.t_data->t_infomask2,
							  xid, *lockmode, true,
							  &xmax_old_tuple, &infomask_old_tuple,
							  &infomask2_old_tuple);

	/*
	 * And also prepare an Xmax value for the new copy of the tuple.  If there
	 * was no xmax previously, or there was one but all lockers are now gone,
	 * then use InvalidXid; otherwise, get the xmax from the old tuple.  (In
	 * rare cases that might also be InvalidXid and yet not have the
	 * HEAP_XMAX_INVALID bit set; that's fine.)
	 */
	if ((oldtup.t_data->t_infomask & HEAP_XMAX_INVALID) ||
		HEAP_LOCKED_UPGRADED(oldtup.t_data->t_infomask) ||
		(checked_lockers && !locker_remains))
		xmax_new_tuple = InvalidTransactionId;
	else
		xmax_new_tuple = HeapTupleHeaderGetRawXmax(oldtup.t_data);

	if (!TransactionIdIsValid(xmax_new_tuple))
	{
		infomask_new_tuple = HEAP_XMAX_INVALID;
		infomask2_new_tuple = 0;
	}
	else
	{
		/*
		 * If we found a valid Xmax for the new tuple, then the infomask bits
		 * to use on the new tuple depend on what was there on the old one.
		 * Note that since we're doing an update, the only possibility is that
		 * the lockers had FOR KEY SHARE lock.
		 */
		if (oldtup.t_data->t_infomask & HEAP_XMAX_IS_MULTI)
		{
			GetMultiXactIdHintBits(xmax_new_tuple, &infomask_new_tuple,
								   &infomask2_new_tuple);
		}
		else
		{
			infomask_new_tuple = HEAP_XMAX_KEYSHR_LOCK | HEAP_XMAX_LOCK_ONLY;
			infomask2_new_tuple = 0;
		}
	}

	/*
	 * Prepare the new tuple with the appropriate initial values of Xmin and
	 * Xmax, as well as initial infomask bits as computed above.
	 */
	newtup->t_data->t_infomask &= ~(HEAP_XACT_MASK);
	newtup->t_data->t_infomask2 &= ~(HEAP2_XACT_MASK);
	HeapTupleHeaderSetXmin(newtup->t_data, xid);
	HeapTupleHeaderSetCmin(newtup->t_data, cid);
	newtup->t_data->t_infomask |= HEAP_UPDATED | infomask_new_tuple;
	newtup->t_data->t_infomask2 |= infomask2_new_tuple;
	HeapTupleHeaderSetXmax(newtup->t_data, xmax_new_tuple);

	/*
	 * Replace cid with a combo cid if necessary.  Note that we already put
	 * the plain cid into the new tuple.
	 */
	HeapTupleHeaderAdjustCmax(oldtup.t_data, &cid, &iscombo);

	/*
	 * If the toaster needs to be activated, OR if the new tuple will not fit
	 * on the same page as the old, then we need to release the content lock
	 * (but not the pin!) on the old tuple's buffer while we are off doing
	 * TOAST and/or table-file-extension work.  We must mark the old tuple to
	 * show that it's locked, else other processes may try to update it
	 * themselves.
	 *
	 * We need to invoke the toaster if there are already any out-of-line
	 * toasted values present, or if the new tuple is over-threshold.
	 */
	if (relation->rd_rel->relkind != RELKIND_RELATION &&
		relation->rd_rel->relkind != RELKIND_MATVIEW)
	{
		/* toast table entries should never be recursively toasted */
		Assert(!HeapTupleHasExternal(&oldtup));
		Assert(!HeapTupleHasExternal(newtup));
		need_toast = false;
	}
	else
		need_toast = (HeapTupleHasExternal(&oldtup) ||
					  HeapTupleHasExternal(newtup) ||
					  newtup->t_len > TOAST_TUPLE_THRESHOLD);

	pagefree = PageGetHeapFreeSpace(page);

	newtupsize = MAXALIGN(newtup->t_len);

	if (need_toast || newtupsize > pagefree)
	{
		TransactionId xmax_lock_old_tuple;
		uint16		infomask_lock_old_tuple,
					infomask2_lock_old_tuple;
		bool		cleared_all_frozen = false;

		/*
		 * To prevent concurrent sessions from updating the tuple, we have to
		 * temporarily mark it locked, while we release the page-level lock.
		 *
		 * To satisfy the rule that any xid potentially appearing in a buffer
		 * written out to disk, we unfortunately have to WAL log this
		 * temporary modification.  We can reuse xl_heap_lock for this
		 * purpose.  If we crash/error before following through with the
		 * actual update, xmax will be of an aborted transaction, allowing
		 * other sessions to proceed.
		 */

		/*
		 * Compute xmax / infomask appropriate for locking the tuple. This has
		 * to be done separately from the combo that's going to be used for
		 * updating, because the potentially created multixact would otherwise
		 * be wrong.
		 */
		compute_new_xmax_infomask(HeapTupleHeaderGetRawXmax(oldtup.t_data),
								  oldtup.t_data->t_infomask,
								  oldtup.t_data->t_infomask2,
								  xid, *lockmode, false,
								  &xmax_lock_old_tuple, &infomask_lock_old_tuple,
								  &infomask2_lock_old_tuple);

		Assert(HEAP_XMAX_IS_LOCKED_ONLY(infomask_lock_old_tuple));

		START_CRIT_SECTION();

		/* Clear obsolete visibility flags ... */
		oldtup.t_data->t_infomask &= ~(HEAP_XMAX_BITS | HEAP_MOVED);
		oldtup.t_data->t_infomask2 &= ~HEAP_KEYS_UPDATED;
		HeapTupleClearHotUpdated(&oldtup);
		/* ... and store info about transaction updating this tuple */
		Assert(TransactionIdIsValid(xmax_lock_old_tuple));
		HeapTupleHeaderSetXmax(oldtup.t_data, xmax_lock_old_tuple);
		oldtup.t_data->t_infomask |= infomask_lock_old_tuple;
		oldtup.t_data->t_infomask2 |= infomask2_lock_old_tuple;
		HeapTupleHeaderSetCmax(oldtup.t_data, cid, iscombo);

		/* temporarily make it look not-updated, but locked */
		oldtup.t_data->t_ctid = oldtup.t_self;

		/*
		 * Clear all-frozen bit on visibility map if needed. We could
		 * immediately reset ALL_VISIBLE, but given that the WAL logging
		 * overhead would be unchanged, that doesn't seem necessarily
		 * worthwhile.
		 */
		if (PageIsAllVisible(BufferGetPage(buffer)) &&
			visibilitymap_clear(relation, block, vmbuffer,
								VISIBILITYMAP_ALL_FROZEN))
			cleared_all_frozen = true;

		MarkBufferDirty(buffer);

		if (RelationNeedsWAL(relation))
		{
			xl_heap_lock xlrec;
			XLogRecPtr	recptr;

			XLogBeginInsert();
			XLogRegisterBuffer(0, buffer, REGBUF_STANDARD);

			xlrec.offnum = ItemPointerGetOffsetNumber(&oldtup.t_self);
			xlrec.locking_xid = xmax_lock_old_tuple;
			xlrec.infobits_set = compute_infobits(oldtup.t_data->t_infomask,
												  oldtup.t_data->t_infomask2);
			xlrec.flags =
				cleared_all_frozen ? XLH_LOCK_ALL_FROZEN_CLEARED : 0;
			XLogRegisterData((char *) &xlrec, SizeOfHeapLock);
			recptr = XLogInsert(RM_HEAP_ID, XLOG_HEAP_LOCK);
			PageSetLSN(page, recptr);
		}

		END_CRIT_SECTION();

		LockBuffer(buffer, BUFFER_LOCK_UNLOCK);

		/*
		 * Let the toaster do its thing, if needed.
		 *
		 * Note: below this point, heaptup is the data we actually intend to
		 * store into the relation; newtup is the caller's original untoasted
		 * data.
		 */
		if (need_toast)
		{
			/* Note we always use WAL and FSM during updates */
			heaptup = toast_insert_or_update(relation, newtup, &oldtup, 0);
			newtupsize = MAXALIGN(heaptup->t_len);
		}
		else
			heaptup = newtup;

		/*
		 * Now, do we need a new page for the tuple, or not?  This is a bit
		 * tricky since someone else could have added tuples to the page while
		 * we weren't looking.  We have to recheck the available space after
		 * reacquiring the buffer lock.  But don't bother to do that if the
		 * former amount of free space is still not enough; it's unlikely
		 * there's more free now than before.
		 *
		 * What's more, if we need to get a new page, we will need to acquire
		 * buffer locks on both old and new pages.  To avoid deadlock against
		 * some other backend trying to get the same two locks in the other
		 * order, we must be consistent about the order we get the locks in.
		 * We use the rule "lock the lower-numbered page of the relation
		 * first".  To implement this, we must do RelationGetBufferForTuple
		 * while not holding the lock on the old page, and we must rely on it
		 * to get the locks on both pages in the correct order.
		 */
		if (newtupsize > pagefree)
		{
			/* Assume there's no chance to put heaptup on same page. */
			newbuf = RelationGetBufferForTuple(relation, heaptup->t_len,
											   buffer, 0, NULL,
											   &vmbuffer_new, &vmbuffer);
		}
		else
		{
			/* Re-acquire the lock on the old tuple's page. */
			LockBuffer(buffer, BUFFER_LOCK_EXCLUSIVE);
			/* Re-check using the up-to-date free space */
			pagefree = PageGetHeapFreeSpace(page);
			if (newtupsize > pagefree)
			{
				/*
				 * Rats, it doesn't fit anymore.  We must now unlock and
				 * relock to avoid deadlock.  Fortunately, this path should
				 * seldom be taken.
				 */
				LockBuffer(buffer, BUFFER_LOCK_UNLOCK);
				newbuf = RelationGetBufferForTuple(relation, heaptup->t_len,
												   buffer, 0, NULL,
												   &vmbuffer_new, &vmbuffer);
			}
			else
			{
				/* OK, it fits here, so we're done. */
				newbuf = buffer;
			}
		}
	}
	else
	{
		/* No TOAST work needed, and it'll fit on same page */
		newbuf = buffer;
		heaptup = newtup;
	}

	/*
	 * We're about to do the actual update -- check for conflict first, to
	 * avoid possibly having to roll back work we've just done.
	 *
	 * This is safe without a recheck as long as there is no possibility of
	 * another process scanning the pages between this check and the update
	 * being visible to the scan (i.e., exclusive buffer content lock(s) are
	 * continuously held from this point until the tuple update is visible).
	 *
	 * For the new tuple the only check needed is at the relation level, but
	 * since both tuples are in the same relation and the check for oldtup
	 * will include checking the relation level, there is no benefit to a
	 * separate check for the new tuple.
	 */
	CheckForSerializableConflictIn(relation, &oldtup, buffer);

	/*
	 * At this point newbuf and buffer are both pinned and locked, and newbuf
	 * has enough space for the new tuple.  If they are the same buffer, only
	 * one pin is held.
	 */

	if (newbuf == buffer)
	{
		/*
		 * Since the new tuple is going into the same page, we might be able
		 * to do a HOT update.  Check if any of the index columns have been
		 * changed. If the page was already full, we may have skipped checking
		 * for index columns. If so, HOT update is possible.
		 */
		if (hot_attrs_checked && !bms_overlap(modified_attrs, hot_attrs))
			use_hot_update = true;
	}
	else
	{
		/* Set a hint that the old page could use prune/defrag */
		PageSetFull(page);
	}

	/*
	 * Compute replica identity tuple before entering the critical section so
	 * we don't PANIC upon a memory allocation failure.
	 * ExtractReplicaIdentity() will return NULL if nothing needs to be
	 * logged.
	 */
	old_key_tuple = ExtractReplicaIdentity(relation, &oldtup,
										   bms_overlap(modified_attrs, id_attrs),
										   &old_key_copied);

	/* NO EREPORT(ERROR) from here till changes are logged */
	START_CRIT_SECTION();

	/*
	 * If this transaction commits, the old tuple will become DEAD sooner or
	 * later.  Set flag that this page is a candidate for pruning once our xid
	 * falls below the OldestXmin horizon.  If the transaction finally aborts,
	 * the subsequent page pruning will be a no-op and the hint will be
	 * cleared.
	 *
	 * XXX Should we set hint on newbuf as well?  If the transaction aborts,
	 * there would be a prunable tuple in the newbuf; but for now we choose
	 * not to optimize for aborts.  Note that heap_xlog_update must be kept in
	 * sync if this decision changes.
	 */
	PageSetPrunable(page, xid);

	if (use_hot_update)
	{
		/* Mark the old tuple as HOT-updated */
		HeapTupleSetHotUpdated(&oldtup);
		/* And mark the new tuple as heap-only */
		HeapTupleSetHeapOnly(heaptup);
		/* Mark the caller's copy too, in case different from heaptup */
		HeapTupleSetHeapOnly(newtup);
	}
	else
	{
		/* Make sure tuples are correctly marked as not-HOT */
		HeapTupleClearHotUpdated(&oldtup);
		HeapTupleClearHeapOnly(heaptup);
		HeapTupleClearHeapOnly(newtup);
	}

	RelationPutHeapTuple(relation, newbuf, heaptup, false); /* insert new tuple */


	/* Clear obsolete visibility flags, possibly set by ourselves above... */
	oldtup.t_data->t_infomask &= ~(HEAP_XMAX_BITS | HEAP_MOVED);
	oldtup.t_data->t_infomask2 &= ~HEAP_KEYS_UPDATED;
	/* ... and store info about transaction updating this tuple */
	Assert(TransactionIdIsValid(xmax_old_tuple));
	HeapTupleHeaderSetXmax(oldtup.t_data, xmax_old_tuple);
	oldtup.t_data->t_infomask |= infomask_old_tuple;
	oldtup.t_data->t_infomask2 |= infomask2_old_tuple;
	HeapTupleHeaderSetCmax(oldtup.t_data, cid, iscombo);

	/* record address of new tuple in t_ctid of old one */
	oldtup.t_data->t_ctid = heaptup->t_self;

	/* clear PD_ALL_VISIBLE flags, reset all visibilitymap bits */
	if (PageIsAllVisible(BufferGetPage(buffer)))
	{
		all_visible_cleared = true;
		PageClearAllVisible(BufferGetPage(buffer));
		visibilitymap_clear(relation, BufferGetBlockNumber(buffer),
							vmbuffer, VISIBILITYMAP_VALID_BITS);
	}
	if (newbuf != buffer && PageIsAllVisible(BufferGetPage(newbuf)))
	{
		all_visible_cleared_new = true;
		PageClearAllVisible(BufferGetPage(newbuf));
		visibilitymap_clear(relation, BufferGetBlockNumber(newbuf),
							vmbuffer_new, VISIBILITYMAP_VALID_BITS);
	}

	if (newbuf != buffer)
		MarkBufferDirty(newbuf);
	MarkBufferDirty(buffer);

	/* XLOG stuff */
	if (RelationNeedsWAL(relation))
	{
		XLogRecPtr	recptr;

		/*
		 * For logical decoding we need combocids to properly decode the
		 * catalog.
		 */
		if (RelationIsAccessibleInLogicalDecoding(relation))
		{
			log_heap_new_cid(relation, &oldtup);
			log_heap_new_cid(relation, heaptup);
		}

		recptr = log_heap_update(relation, buffer,
								 newbuf, &oldtup, heaptup,
								 old_key_tuple,
								 all_visible_cleared,
								 all_visible_cleared_new);
		if (newbuf != buffer)
		{
			PageSetLSN(BufferGetPage(newbuf), recptr);
		}
		PageSetLSN(BufferGetPage(buffer), recptr);
	}

	END_CRIT_SECTION();

	if (newbuf != buffer)
		LockBuffer(newbuf, BUFFER_LOCK_UNLOCK);
	LockBuffer(buffer, BUFFER_LOCK_UNLOCK);

	/*
	 * Mark old tuple for invalidation from system caches at next command
	 * boundary, and mark the new tuple for invalidation in case we abort. We
	 * have to do this before releasing the buffer because oldtup is in the
	 * buffer.  (heaptup is all in local memory, but it's necessary to process
	 * both tuple versions in one call to inval.c so we can avoid redundant
	 * sinval messages.)
	 */
	CacheInvalidateHeapTuple(relation, &oldtup, heaptup);

	/* Now we can release the buffer(s) */
	if (newbuf != buffer)
		ReleaseBuffer(newbuf);
	ReleaseBuffer(buffer);
	if (BufferIsValid(vmbuffer_new))
		ReleaseBuffer(vmbuffer_new);
	if (BufferIsValid(vmbuffer))
		ReleaseBuffer(vmbuffer);

	/*
	 * Release the lmgr tuple lock, if we had it.
	 */
	if (have_tuple_lock)
		UnlockTupleTuplock(relation, &(oldtup.t_self), *lockmode);

	pgstat_count_heap_update(relation, use_hot_update);

	/*
	 * If heaptup is a private copy, release it.  Don't forget to copy t_self
	 * back to the caller's image, too.
	 */
	if (heaptup != newtup)
	{
		newtup->t_self = heaptup->t_self;
		heap_freetuple(heaptup);
	}

	if (old_key_tuple != NULL && old_key_copied)
		heap_freetuple(old_key_tuple);

	bms_free(hot_attrs);
	bms_free(key_attrs);
	bms_free(id_attrs);
<<<<<<< HEAD
=======
	bms_free(modified_attrs);
	bms_free(interesting_attrs);
>>>>>>> fdf521d6

	return HeapTupleMayBeUpdated;
}

/*
 * Check if the specified attribute's value is same in both given tuples.
 * Subroutine for HeapDetermineModifiedColumns.
 */
static bool
heap_tuple_attr_equals(TupleDesc tupdesc, int attrnum,
					   HeapTuple tup1, HeapTuple tup2)
{
	Datum		value1,
				value2;
	bool		isnull1,
				isnull2;
	Form_pg_attribute att;

	/*
	 * If it's a whole-tuple reference, say "not equal".  It's not really
	 * worth supporting this case, since it could only succeed after a no-op
	 * update, which is hardly a case worth optimizing for.
	 */
	if (attrnum == 0)
		return false;

	/*
	 * Likewise, automatically say "not equal" for any system attribute other
	 * than OID and tableOID; we cannot expect these to be consistent in a HOT
	 * chain, or even to be set correctly yet in the new tuple.
	 */
	if (attrnum < 0)
	{
		if (attrnum != ObjectIdAttributeNumber &&
			attrnum != TableOidAttributeNumber)
			return false;
	}

	/*
	 * Extract the corresponding values.  XXX this is pretty inefficient if
	 * there are many indexed columns.  Should HeapDetermineModifiedColumns do
	 * a single heap_deform_tuple call on each tuple, instead?	But that
	 * doesn't work for system columns ...
	 */
	value1 = heap_getattr(tup1, attrnum, tupdesc, &isnull1);
	value2 = heap_getattr(tup2, attrnum, tupdesc, &isnull2);

	/*
	 * If one value is NULL and other is not, then they are certainly not
	 * equal
	 */
	if (isnull1 != isnull2)
		return false;

	/*
	 * If both are NULL, they can be considered equal.
	 */
	if (isnull1)
		return true;

	/*
	 * We do simple binary comparison of the two datums.  This may be overly
	 * strict because there can be multiple binary representations for the
	 * same logical value.  But we should be OK as long as there are no false
	 * positives.  Using a type-specific equality operator is messy because
	 * there could be multiple notions of equality in different operator
	 * classes; furthermore, we cannot safely invoke user-defined functions
	 * while holding exclusive buffer lock.
	 */
	if (attrnum <= 0)
	{
		/* The only allowed system columns are OIDs, so do this */
		return (DatumGetObjectId(value1) == DatumGetObjectId(value2));
	}
	else
	{
		Assert(attrnum <= tupdesc->natts);
		att = tupdesc->attrs[attrnum - 1];
		return datumIsEqual(value1, value2, att->attbyval, att->attlen);
	}
}

/*
 * Check which columns are being updated.
 *
 * Given an updated tuple, determine (and return into the output bitmapset),
 * from those listed as interesting, the set of columns that changed.
 *
 * The input bitmapset is destructively modified; that is OK since this is
 * invoked at most once in heap_update.
 */
static Bitmapset *
HeapDetermineModifiedColumns(Relation relation, Bitmapset *interesting_cols,
							 HeapTuple oldtup, HeapTuple newtup)
{
	int			attnum;
	Bitmapset  *modified = NULL;

	while ((attnum = bms_first_member(interesting_cols)) >= 0)
	{
		attnum += FirstLowInvalidHeapAttributeNumber;

		if (!heap_tuple_attr_equals(RelationGetDescr(relation),
									attnum, oldtup, newtup))
			modified = bms_add_member(modified,
									  attnum - FirstLowInvalidHeapAttributeNumber);
	}

	return modified;
}

/*
 *	simple_heap_update - replace a tuple
 *
 * This routine may be used to update a tuple when concurrent updates of
 * the target tuple are not expected (for example, because we have a lock
 * on the relation associated with the tuple).  Any failure is reported
 * via ereport().
 */
void
simple_heap_update(Relation relation, ItemPointer otid, HeapTuple tup)
{
	HTSU_Result result;
	HeapUpdateFailureData hufd;
	LockTupleMode lockmode;

	result = heap_update(relation, otid, tup,
						 GetCurrentCommandId(true), InvalidSnapshot,
						 true /* wait for commit */ ,
						 &hufd, &lockmode);
	switch (result)
	{
		case HeapTupleSelfUpdated:
			/* Tuple was already updated in current command? */
			elog(ERROR, "tuple already updated by self");
			break;

		case HeapTupleMayBeUpdated:
			/* done successfully */
			break;

		case HeapTupleUpdated:
			elog(ERROR, "tuple concurrently updated");
			break;

		default:
			elog(ERROR, "unrecognized heap_update status: %u", result);
			break;
	}
}


/*
 * Return the MultiXactStatus corresponding to the given tuple lock mode.
 */
static MultiXactStatus
get_mxact_status_for_lock(LockTupleMode mode, bool is_update)
{
	int			retval;

	if (is_update)
		retval = tupleLockExtraInfo[mode].updstatus;
	else
		retval = tupleLockExtraInfo[mode].lockstatus;

	if (retval == -1)
		elog(ERROR, "invalid lock tuple mode %d/%s", mode,
			 is_update ? "true" : "false");

	return (MultiXactStatus) retval;
}

/*
 *	heap_lock_tuple - lock a tuple in shared or exclusive mode
 *
 * Note that this acquires a buffer pin, which the caller must release.
 *
 * Input parameters:
 *	relation: relation containing tuple (caller must hold suitable lock)
 *	tuple->t_self: TID of tuple to lock (rest of struct need not be valid)
 *	cid: current command ID (used for visibility test, and stored into
 *		tuple's cmax if lock is successful)
 *	mode: indicates if shared or exclusive tuple lock is desired
 *	wait_policy: what to do if tuple lock is not available
 *	follow_updates: if true, follow the update chain to also lock descendant
 *		tuples.
 *
 * Output parameters:
 *	*tuple: all fields filled in
 *	*buffer: set to buffer holding tuple (pinned but not locked at exit)
 *	*hufd: filled in failure cases (see below)
 *
 * Function result may be:
 *	HeapTupleMayBeUpdated: lock was successfully acquired
 *	HeapTupleInvisible: lock failed because tuple was never visible to us
 *	HeapTupleSelfUpdated: lock failed because tuple updated by self
 *	HeapTupleUpdated: lock failed because tuple updated by other xact
 *	HeapTupleWouldBlock: lock couldn't be acquired and wait_policy is skip
 *
 * In the failure cases other than HeapTupleInvisible, the routine fills
 * *hufd with the tuple's t_ctid, t_xmax (resolving a possible MultiXact,
 * if necessary), and t_cmax (the last only for HeapTupleSelfUpdated,
 * since we cannot obtain cmax from a combocid generated by another
 * transaction).
 * See comments for struct HeapUpdateFailureData for additional info.
 *
 * See README.tuplock for a thorough explanation of this mechanism.
 */
HTSU_Result
heap_lock_tuple(Relation relation, HeapTuple tuple,
				CommandId cid, LockTupleMode mode, LockWaitPolicy wait_policy,
				bool follow_updates,
				Buffer *buffer, HeapUpdateFailureData *hufd)
{
	HTSU_Result result;
	ItemPointer tid = &(tuple->t_self);
	ItemId		lp;
	Page		page;
	Buffer		vmbuffer = InvalidBuffer;
	BlockNumber block;
	TransactionId xid,
				xmax;
	uint16		old_infomask,
				new_infomask,
				new_infomask2;
	bool		first_time = true;
	bool		have_tuple_lock = false;
	bool		cleared_all_frozen = false;

	*buffer = ReadBuffer(relation, ItemPointerGetBlockNumber(tid));
	block = ItemPointerGetBlockNumber(tid);

	/*
	 * Before locking the buffer, pin the visibility map page if it appears to
	 * be necessary.  Since we haven't got the lock yet, someone else might be
	 * in the middle of changing this, so we'll need to recheck after we have
	 * the lock.
	 */
	if (PageIsAllVisible(BufferGetPage(*buffer)))
		visibilitymap_pin(relation, block, &vmbuffer);

	LockBuffer(*buffer, BUFFER_LOCK_EXCLUSIVE);

	page = BufferGetPage(*buffer);
	lp = PageGetItemId(page, ItemPointerGetOffsetNumber(tid));
	Assert(ItemIdIsNormal(lp));

	tuple->t_data = (HeapTupleHeader) PageGetItem(page, lp);
	tuple->t_len = ItemIdGetLength(lp);
	tuple->t_tableOid = RelationGetRelid(relation);

l3:
	result = HeapTupleSatisfiesUpdate(tuple, cid, *buffer);

	if (result == HeapTupleInvisible)
	{
		/*
		 * This is possible, but only when locking a tuple for ON CONFLICT
		 * UPDATE.  We return this value here rather than throwing an error in
		 * order to give that case the opportunity to throw a more specific
		 * error.
		 */
		result = HeapTupleInvisible;
		goto out_locked;
	}
	else if (result == HeapTupleBeingUpdated || result == HeapTupleUpdated)
	{
		TransactionId xwait;
		uint16		infomask;
		uint16		infomask2;
		bool		require_sleep;
		ItemPointerData t_ctid;

		/* must copy state data before unlocking buffer */
		xwait = HeapTupleHeaderGetRawXmax(tuple->t_data);
		infomask = tuple->t_data->t_infomask;
		infomask2 = tuple->t_data->t_infomask2;
		ItemPointerCopy(&tuple->t_data->t_ctid, &t_ctid);

		LockBuffer(*buffer, BUFFER_LOCK_UNLOCK);

		/*
		 * If any subtransaction of the current top transaction already holds
		 * a lock as strong as or stronger than what we're requesting, we
		 * effectively hold the desired lock already.  We *must* succeed
		 * without trying to take the tuple lock, else we will deadlock
		 * against anyone wanting to acquire a stronger lock.
		 *
		 * Note we only do this the first time we loop on the HTSU result;
		 * there is no point in testing in subsequent passes, because
		 * evidently our own transaction cannot have acquired a new lock after
		 * the first time we checked.
		 */
		if (first_time)
		{
			first_time = false;

			if (infomask & HEAP_XMAX_IS_MULTI)
			{
				int			i;
				int			nmembers;
				MultiXactMember *members;

				/*
				 * We don't need to allow old multixacts here; if that had
				 * been the case, HeapTupleSatisfiesUpdate would have returned
				 * MayBeUpdated and we wouldn't be here.
				 */
				nmembers =
					GetMultiXactIdMembers(xwait, &members, false,
										  HEAP_XMAX_IS_LOCKED_ONLY(infomask));

				for (i = 0; i < nmembers; i++)
				{
					/* only consider members of our own transaction */
					if (!TransactionIdIsCurrentTransactionId(members[i].xid))
						continue;

					if (TUPLOCK_from_mxstatus(members[i].status) >= mode)
					{
						pfree(members);
						result = HeapTupleMayBeUpdated;
						goto out_unlocked;
					}
				}

				if (members)
					pfree(members);
			}
			else if (TransactionIdIsCurrentTransactionId(xwait))
			{
				switch (mode)
				{
					case LockTupleKeyShare:
						Assert(HEAP_XMAX_IS_KEYSHR_LOCKED(infomask) ||
							   HEAP_XMAX_IS_SHR_LOCKED(infomask) ||
							   HEAP_XMAX_IS_EXCL_LOCKED(infomask));
						result = HeapTupleMayBeUpdated;
						goto out_unlocked;
					case LockTupleShare:
						if (HEAP_XMAX_IS_SHR_LOCKED(infomask) ||
							HEAP_XMAX_IS_EXCL_LOCKED(infomask))
						{
							result = HeapTupleMayBeUpdated;
							goto out_unlocked;
						}
						break;
					case LockTupleNoKeyExclusive:
						if (HEAP_XMAX_IS_EXCL_LOCKED(infomask))
						{
							result = HeapTupleMayBeUpdated;
							goto out_unlocked;
						}
						break;
					case LockTupleExclusive:
						if (HEAP_XMAX_IS_EXCL_LOCKED(infomask) &&
							infomask2 & HEAP_KEYS_UPDATED)
						{
							result = HeapTupleMayBeUpdated;
							goto out_unlocked;
						}
						break;
				}
			}
		}

		/*
		 * Initially assume that we will have to wait for the locking
		 * transaction(s) to finish.  We check various cases below in which
		 * this can be turned off.
		 */
		require_sleep = true;
		if (mode == LockTupleKeyShare)
		{
			/*
			 * If we're requesting KeyShare, and there's no update present, we
			 * don't need to wait.  Even if there is an update, we can still
			 * continue if the key hasn't been modified.
			 *
			 * However, if there are updates, we need to walk the update chain
			 * to mark future versions of the row as locked, too.  That way,
			 * if somebody deletes that future version, we're protected
			 * against the key going away.  This locking of future versions
			 * could block momentarily, if a concurrent transaction is
			 * deleting a key; or it could return a value to the effect that
			 * the transaction deleting the key has already committed.  So we
			 * do this before re-locking the buffer; otherwise this would be
			 * prone to deadlocks.
			 *
			 * Note that the TID we're locking was grabbed before we unlocked
			 * the buffer.  For it to change while we're not looking, the
			 * other properties we're testing for below after re-locking the
			 * buffer would also change, in which case we would restart this
			 * loop above.
			 */
			if (!(infomask2 & HEAP_KEYS_UPDATED))
			{
				bool		updated;

				updated = !HEAP_XMAX_IS_LOCKED_ONLY(infomask);

				/*
				 * If there are updates, follow the update chain; bail out if
				 * that cannot be done.
				 */
				if (follow_updates && updated)
				{
					HTSU_Result res;

					res = heap_lock_updated_tuple(relation, tuple, &t_ctid,
												  GetCurrentTransactionId(),
												  mode);
					if (res != HeapTupleMayBeUpdated)
					{
						result = res;
						/* recovery code expects to have buffer lock held */
						LockBuffer(*buffer, BUFFER_LOCK_EXCLUSIVE);
						goto failed;
					}
				}

				LockBuffer(*buffer, BUFFER_LOCK_EXCLUSIVE);

				/*
				 * Make sure it's still an appropriate lock, else start over.
				 * Also, if it wasn't updated before we released the lock, but
				 * is updated now, we start over too; the reason is that we
				 * now need to follow the update chain to lock the new
				 * versions.
				 */
				if (!HeapTupleHeaderIsOnlyLocked(tuple->t_data) &&
					((tuple->t_data->t_infomask2 & HEAP_KEYS_UPDATED) ||
					 !updated))
					goto l3;

				/* Things look okay, so we can skip sleeping */
				require_sleep = false;

				/*
				 * Note we allow Xmax to change here; other updaters/lockers
				 * could have modified it before we grabbed the buffer lock.
				 * However, this is not a problem, because with the recheck we
				 * just did we ensure that they still don't conflict with the
				 * lock we want.
				 */
			}
		}
		else if (mode == LockTupleShare)
		{
			/*
			 * If we're requesting Share, we can similarly avoid sleeping if
			 * there's no update and no exclusive lock present.
			 */
			if (HEAP_XMAX_IS_LOCKED_ONLY(infomask) &&
				!HEAP_XMAX_IS_EXCL_LOCKED(infomask))
			{
				LockBuffer(*buffer, BUFFER_LOCK_EXCLUSIVE);

				/*
				 * Make sure it's still an appropriate lock, else start over.
				 * See above about allowing xmax to change.
				 */
				if (!HEAP_XMAX_IS_LOCKED_ONLY(tuple->t_data->t_infomask) ||
					HEAP_XMAX_IS_EXCL_LOCKED(tuple->t_data->t_infomask))
					goto l3;
				require_sleep = false;
			}
		}
		else if (mode == LockTupleNoKeyExclusive)
		{
			/*
			 * If we're requesting NoKeyExclusive, we might also be able to
			 * avoid sleeping; just ensure that there no conflicting lock
			 * already acquired.
			 */
			if (infomask & HEAP_XMAX_IS_MULTI)
			{
				if (!DoesMultiXactIdConflict((MultiXactId) xwait, infomask,
											 mode))
				{
					/*
					 * No conflict, but if the xmax changed under us in the
					 * meantime, start over.
					 */
					LockBuffer(*buffer, BUFFER_LOCK_EXCLUSIVE);
					if (xmax_infomask_changed(tuple->t_data->t_infomask, infomask) ||
						!TransactionIdEquals(HeapTupleHeaderGetRawXmax(tuple->t_data),
											 xwait))
						goto l3;

					/* otherwise, we're good */
					require_sleep = false;
				}
			}
			else if (HEAP_XMAX_IS_KEYSHR_LOCKED(infomask))
			{
				LockBuffer(*buffer, BUFFER_LOCK_EXCLUSIVE);

				/* if the xmax changed in the meantime, start over */
				if (xmax_infomask_changed(tuple->t_data->t_infomask, infomask) ||
					!TransactionIdEquals(
										 HeapTupleHeaderGetRawXmax(tuple->t_data),
										 xwait))
					goto l3;
				/* otherwise, we're good */
				require_sleep = false;
			}
		}

		/*
		 * As a check independent from those above, we can also avoid sleeping
		 * if the current transaction is the sole locker of the tuple.  Note
		 * that the strength of the lock already held is irrelevant; this is
		 * not about recording the lock in Xmax (which will be done regardless
		 * of this optimization, below).  Also, note that the cases where we
		 * hold a lock stronger than we are requesting are already handled
		 * above by not doing anything.
		 *
		 * Note we only deal with the non-multixact case here; MultiXactIdWait
		 * is well equipped to deal with this situation on its own.
		 */
		if (require_sleep && !(infomask & HEAP_XMAX_IS_MULTI) &&
			TransactionIdIsCurrentTransactionId(xwait))
		{
			/* ... but if the xmax changed in the meantime, start over */
			LockBuffer(*buffer, BUFFER_LOCK_EXCLUSIVE);
			if (xmax_infomask_changed(tuple->t_data->t_infomask, infomask) ||
				!TransactionIdEquals(HeapTupleHeaderGetRawXmax(tuple->t_data),
									 xwait))
				goto l3;
			Assert(HEAP_XMAX_IS_LOCKED_ONLY(tuple->t_data->t_infomask));
			require_sleep = false;
		}

		/*
		 * Time to sleep on the other transaction/multixact, if necessary.
		 *
		 * If the other transaction is an update that's already committed,
		 * then sleeping cannot possibly do any good: if we're required to
		 * sleep, get out to raise an error instead.
		 *
		 * By here, we either have already acquired the buffer exclusive lock,
		 * or we must wait for the locking transaction or multixact; so below
		 * we ensure that we grab buffer lock after the sleep.
		 */
		if (require_sleep && result == HeapTupleUpdated)
		{
			LockBuffer(*buffer, BUFFER_LOCK_EXCLUSIVE);
			goto failed;
		}
		else if (require_sleep)
		{
			/*
			 * Acquire tuple lock to establish our priority for the tuple, or
			 * die trying.  LockTuple will release us when we are next-in-line
			 * for the tuple.  We must do this even if we are share-locking.
			 *
			 * If we are forced to "start over" below, we keep the tuple lock;
			 * this arranges that we stay at the head of the line while
			 * rechecking tuple state.
			 */
			if (!heap_acquire_tuplock(relation, tid, mode, wait_policy,
									  &have_tuple_lock))
			{
				/*
				 * This can only happen if wait_policy is Skip and the lock
				 * couldn't be obtained.
				 */
				result = HeapTupleWouldBlock;
				/* recovery code expects to have buffer lock held */
				LockBuffer(*buffer, BUFFER_LOCK_EXCLUSIVE);
				goto failed;
			}

			if (infomask & HEAP_XMAX_IS_MULTI)
			{
				MultiXactStatus status = get_mxact_status_for_lock(mode, false);

				/* We only ever lock tuples, never update them */
				if (status >= MultiXactStatusNoKeyUpdate)
					elog(ERROR, "invalid lock mode in heap_lock_tuple");

				/* wait for multixact to end, or die trying  */
				switch (wait_policy)
				{
					case LockWaitBlock:
						MultiXactIdWait((MultiXactId) xwait, status, infomask,
										relation, &tuple->t_self, XLTW_Lock, NULL);
						break;
					case LockWaitSkip:
						if (!ConditionalMultiXactIdWait((MultiXactId) xwait,
														status, infomask, relation,
														NULL))
						{
							result = HeapTupleWouldBlock;
							/* recovery code expects to have buffer lock held */
							LockBuffer(*buffer, BUFFER_LOCK_EXCLUSIVE);
							goto failed;
						}
						break;
					case LockWaitError:
						if (!ConditionalMultiXactIdWait((MultiXactId) xwait,
														status, infomask, relation,
														NULL))
							ereport(ERROR,
									(errcode(ERRCODE_LOCK_NOT_AVAILABLE),
									 errmsg("could not obtain lock on row in relation \"%s\"",
											RelationGetRelationName(relation))));

						break;
				}

				/*
				 * Of course, the multixact might not be done here: if we're
				 * requesting a light lock mode, other transactions with light
				 * locks could still be alive, as well as locks owned by our
				 * own xact or other subxacts of this backend.  We need to
				 * preserve the surviving MultiXact members.  Note that it
				 * isn't absolutely necessary in the latter case, but doing so
				 * is simpler.
				 */
			}
			else
			{
				/* wait for regular transaction to end, or die trying */
				switch (wait_policy)
				{
					case LockWaitBlock:
						XactLockTableWait(xwait, relation, &tuple->t_self,
										  XLTW_Lock);
						break;
					case LockWaitSkip:
						if (!ConditionalXactLockTableWait(xwait))
						{
							result = HeapTupleWouldBlock;
							/* recovery code expects to have buffer lock held */
							LockBuffer(*buffer, BUFFER_LOCK_EXCLUSIVE);
							goto failed;
						}
						break;
					case LockWaitError:
						if (!ConditionalXactLockTableWait(xwait))
							ereport(ERROR,
									(errcode(ERRCODE_LOCK_NOT_AVAILABLE),
									 errmsg("could not obtain lock on row in relation \"%s\"",
											RelationGetRelationName(relation))));
						break;
				}
			}

			/* if there are updates, follow the update chain */
			if (follow_updates && !HEAP_XMAX_IS_LOCKED_ONLY(infomask))
			{
				HTSU_Result res;

				res = heap_lock_updated_tuple(relation, tuple, &t_ctid,
											  GetCurrentTransactionId(),
											  mode);
				if (res != HeapTupleMayBeUpdated)
				{
					result = res;
					/* recovery code expects to have buffer lock held */
					LockBuffer(*buffer, BUFFER_LOCK_EXCLUSIVE);
					goto failed;
				}
			}

			LockBuffer(*buffer, BUFFER_LOCK_EXCLUSIVE);

			/*
			 * xwait is done, but if xwait had just locked the tuple then some
			 * other xact could update this tuple before we get to this point.
			 * Check for xmax change, and start over if so.
			 */
			if (xmax_infomask_changed(tuple->t_data->t_infomask, infomask) ||
				!TransactionIdEquals(HeapTupleHeaderGetRawXmax(tuple->t_data),
									 xwait))
				goto l3;

			if (!(infomask & HEAP_XMAX_IS_MULTI))
			{
				/*
				 * Otherwise check if it committed or aborted.  Note we cannot
				 * be here if the tuple was only locked by somebody who didn't
				 * conflict with us; that would have been handled above.  So
				 * that transaction must necessarily be gone by now.  But
				 * don't check for this in the multixact case, because some
				 * locker transactions might still be running.
				 */
				UpdateXmaxHintBits(tuple->t_data, *buffer, xwait);
			}
		}

		/* By here, we're certain that we hold buffer exclusive lock again */

		/*
		 * We may lock if previous xmax aborted, or if it committed but only
		 * locked the tuple without updating it; or if we didn't have to wait
		 * at all for whatever reason.
		 */
		if (!require_sleep ||
			(tuple->t_data->t_infomask & HEAP_XMAX_INVALID) ||
			HEAP_XMAX_IS_LOCKED_ONLY(tuple->t_data->t_infomask) ||
			HeapTupleHeaderIsOnlyLocked(tuple->t_data))
			result = HeapTupleMayBeUpdated;
		else
			result = HeapTupleUpdated;
	}

failed:
	if (result != HeapTupleMayBeUpdated)
	{
		Assert(result == HeapTupleSelfUpdated || result == HeapTupleUpdated ||
			   result == HeapTupleWouldBlock);
		Assert(!(tuple->t_data->t_infomask & HEAP_XMAX_INVALID));
		hufd->ctid = tuple->t_data->t_ctid;
		hufd->xmax = HeapTupleHeaderGetUpdateXid(tuple->t_data);
		if (result == HeapTupleSelfUpdated)
			hufd->cmax = HeapTupleHeaderGetCmax(tuple->t_data);
		else
			hufd->cmax = InvalidCommandId;
		goto out_locked;
	}

	/*
	 * If we didn't pin the visibility map page and the page has become all
	 * visible while we were busy locking the buffer, or during some
	 * subsequent window during which we had it unlocked, we'll have to unlock
	 * and re-lock, to avoid holding the buffer lock across I/O.  That's a bit
	 * unfortunate, especially since we'll now have to recheck whether the
	 * tuple has been locked or updated under us, but hopefully it won't
	 * happen very often.
	 */
	if (vmbuffer == InvalidBuffer && PageIsAllVisible(page))
	{
		LockBuffer(*buffer, BUFFER_LOCK_UNLOCK);
		visibilitymap_pin(relation, block, &vmbuffer);
		LockBuffer(*buffer, BUFFER_LOCK_EXCLUSIVE);
		goto l3;
	}

	xmax = HeapTupleHeaderGetRawXmax(tuple->t_data);
	old_infomask = tuple->t_data->t_infomask;

	/*
	 * If this is the first possibly-multixact-able operation in the current
	 * transaction, set my per-backend OldestMemberMXactId setting. We can be
	 * certain that the transaction will never become a member of any older
	 * MultiXactIds than that.  (We have to do this even if we end up just
	 * using our own TransactionId below, since some other backend could
	 * incorporate our XID into a MultiXact immediately afterwards.)
	 */
	MultiXactIdSetOldestMember();

	/*
	 * Compute the new xmax and infomask to store into the tuple.  Note we do
	 * not modify the tuple just yet, because that would leave it in the wrong
	 * state if multixact.c elogs.
	 */
	compute_new_xmax_infomask(xmax, old_infomask, tuple->t_data->t_infomask2,
							  GetCurrentTransactionId(), mode, false,
							  &xid, &new_infomask, &new_infomask2);

	START_CRIT_SECTION();

	/*
	 * Store transaction information of xact locking the tuple.
	 *
	 * Note: Cmax is meaningless in this context, so don't set it; this avoids
	 * possibly generating a useless combo CID.  Moreover, if we're locking a
	 * previously updated tuple, it's important to preserve the Cmax.
	 *
	 * Also reset the HOT UPDATE bit, but only if there's no update; otherwise
	 * we would break the HOT chain.
	 */
	tuple->t_data->t_infomask &= ~HEAP_XMAX_BITS;
	tuple->t_data->t_infomask2 &= ~HEAP_KEYS_UPDATED;
	tuple->t_data->t_infomask |= new_infomask;
	tuple->t_data->t_infomask2 |= new_infomask2;
	if (HEAP_XMAX_IS_LOCKED_ONLY(new_infomask))
		HeapTupleHeaderClearHotUpdated(tuple->t_data);
	HeapTupleHeaderSetXmax(tuple->t_data, xid);

	/*
	 * Make sure there is no forward chain link in t_ctid.  Note that in the
	 * cases where the tuple has been updated, we must not overwrite t_ctid,
	 * because it was set by the updater.  Moreover, if the tuple has been
	 * updated, we need to follow the update chain to lock the new versions of
	 * the tuple as well.
	 */
	if (HEAP_XMAX_IS_LOCKED_ONLY(new_infomask))
		tuple->t_data->t_ctid = *tid;

	/* Clear only the all-frozen bit on visibility map if needed */
	if (PageIsAllVisible(page) &&
		visibilitymap_clear(relation, block, vmbuffer,
							VISIBILITYMAP_ALL_FROZEN))
		cleared_all_frozen = true;


	MarkBufferDirty(*buffer);

	/*
	 * XLOG stuff.  You might think that we don't need an XLOG record because
	 * there is no state change worth restoring after a crash.  You would be
	 * wrong however: we have just written either a TransactionId or a
	 * MultiXactId that may never have been seen on disk before, and we need
	 * to make sure that there are XLOG entries covering those ID numbers.
	 * Else the same IDs might be re-used after a crash, which would be
	 * disastrous if this page made it to disk before the crash.  Essentially
	 * we have to enforce the WAL log-before-data rule even in this case.
	 * (Also, in a PITR log-shipping or 2PC environment, we have to have XLOG
	 * entries for everything anyway.)
	 */
	if (RelationNeedsWAL(relation))
	{
		xl_heap_lock xlrec;
		XLogRecPtr	recptr;

		XLogBeginInsert();
		XLogRegisterBuffer(0, *buffer, REGBUF_STANDARD);

		xlrec.offnum = ItemPointerGetOffsetNumber(&tuple->t_self);
		xlrec.locking_xid = xid;
		xlrec.infobits_set = compute_infobits(new_infomask,
											  tuple->t_data->t_infomask2);
		xlrec.flags = cleared_all_frozen ? XLH_LOCK_ALL_FROZEN_CLEARED : 0;
		XLogRegisterData((char *) &xlrec, SizeOfHeapLock);

		/* we don't decode row locks atm, so no need to log the origin */

		recptr = XLogInsert(RM_HEAP_ID, XLOG_HEAP_LOCK);

		PageSetLSN(page, recptr);
	}

	END_CRIT_SECTION();

	result = HeapTupleMayBeUpdated;

out_locked:
	LockBuffer(*buffer, BUFFER_LOCK_UNLOCK);

out_unlocked:
	if (BufferIsValid(vmbuffer))
		ReleaseBuffer(vmbuffer);

	/*
	 * Don't update the visibility map here. Locking a tuple doesn't change
	 * visibility info.
	 */

	/*
	 * Now that we have successfully marked the tuple as locked, we can
	 * release the lmgr tuple lock, if we had it.
	 */
	if (have_tuple_lock)
		UnlockTupleTuplock(relation, tid, mode);

	return result;
}

/*
 * Acquire heavyweight lock on the given tuple, in preparation for acquiring
 * its normal, Xmax-based tuple lock.
 *
 * have_tuple_lock is an input and output parameter: on input, it indicates
 * whether the lock has previously been acquired (and this function does
 * nothing in that case).  If this function returns success, have_tuple_lock
 * has been flipped to true.
 *
 * Returns false if it was unable to obtain the lock; this can only happen if
 * wait_policy is Skip.
 */
static bool
heap_acquire_tuplock(Relation relation, ItemPointer tid, LockTupleMode mode,
					 LockWaitPolicy wait_policy, bool *have_tuple_lock)
{
	if (*have_tuple_lock)
		return true;

	switch (wait_policy)
	{
		case LockWaitBlock:
			LockTupleTuplock(relation, tid, mode);
			break;

		case LockWaitSkip:
			if (!ConditionalLockTupleTuplock(relation, tid, mode))
				return false;
			break;

		case LockWaitError:
			if (!ConditionalLockTupleTuplock(relation, tid, mode))
				ereport(ERROR,
						(errcode(ERRCODE_LOCK_NOT_AVAILABLE),
						 errmsg("could not obtain lock on row in relation \"%s\"",
								RelationGetRelationName(relation))));
			break;
	}
	*have_tuple_lock = true;

	return true;
}

/*
 * Given an original set of Xmax and infomask, and a transaction (identified by
 * add_to_xmax) acquiring a new lock of some mode, compute the new Xmax and
 * corresponding infomasks to use on the tuple.
 *
 * Note that this might have side effects such as creating a new MultiXactId.
 *
 * Most callers will have called HeapTupleSatisfiesUpdate before this function;
 * that will have set the HEAP_XMAX_INVALID bit if the xmax was a MultiXactId
 * but it was not running anymore. There is a race condition, which is that the
 * MultiXactId may have finished since then, but that uncommon case is handled
 * either here, or within MultiXactIdExpand.
 *
 * There is a similar race condition possible when the old xmax was a regular
 * TransactionId.  We test TransactionIdIsInProgress again just to narrow the
 * window, but it's still possible to end up creating an unnecessary
 * MultiXactId.  Fortunately this is harmless.
 */
static void
compute_new_xmax_infomask(TransactionId xmax, uint16 old_infomask,
						  uint16 old_infomask2, TransactionId add_to_xmax,
						  LockTupleMode mode, bool is_update,
						  TransactionId *result_xmax, uint16 *result_infomask,
						  uint16 *result_infomask2)
{
	TransactionId new_xmax;
	uint16		new_infomask,
				new_infomask2;

	Assert(TransactionIdIsCurrentTransactionId(add_to_xmax));

l5:
	new_infomask = 0;
	new_infomask2 = 0;
	if (old_infomask & HEAP_XMAX_INVALID)
	{
		/*
		 * No previous locker; we just insert our own TransactionId.
		 *
		 * Note that it's critical that this case be the first one checked,
		 * because there are several blocks below that come back to this one
		 * to implement certain optimizations; old_infomask might contain
		 * other dirty bits in those cases, but we don't really care.
		 */
		if (is_update)
		{
			new_xmax = add_to_xmax;
			if (mode == LockTupleExclusive)
				new_infomask2 |= HEAP_KEYS_UPDATED;
		}
		else
		{
			new_infomask |= HEAP_XMAX_LOCK_ONLY;
			switch (mode)
			{
				case LockTupleKeyShare:
					new_xmax = add_to_xmax;
					new_infomask |= HEAP_XMAX_KEYSHR_LOCK;
					break;
				case LockTupleShare:
					new_xmax = add_to_xmax;
					new_infomask |= HEAP_XMAX_SHR_LOCK;
					break;
				case LockTupleNoKeyExclusive:
					new_xmax = add_to_xmax;
					new_infomask |= HEAP_XMAX_EXCL_LOCK;
					break;
				case LockTupleExclusive:
					new_xmax = add_to_xmax;
					new_infomask |= HEAP_XMAX_EXCL_LOCK;
					new_infomask2 |= HEAP_KEYS_UPDATED;
					break;
				default:
					new_xmax = InvalidTransactionId;	/* silence compiler */
					elog(ERROR, "invalid lock mode");
			}
		}
	}
	else if (old_infomask & HEAP_XMAX_IS_MULTI)
	{
		MultiXactStatus new_status;

		/*
		 * Currently we don't allow XMAX_COMMITTED to be set for multis, so
		 * cross-check.
		 */
		Assert(!(old_infomask & HEAP_XMAX_COMMITTED));

		/*
		 * A multixact together with LOCK_ONLY set but neither lock bit set
		 * (i.e. a pg_upgraded share locked tuple) cannot possibly be running
		 * anymore.  This check is critical for databases upgraded by
		 * pg_upgrade; both MultiXactIdIsRunning and MultiXactIdExpand assume
		 * that such multis are never passed.
		 */
		if (HEAP_LOCKED_UPGRADED(old_infomask))
		{
			old_infomask &= ~HEAP_XMAX_IS_MULTI;
			old_infomask |= HEAP_XMAX_INVALID;
			goto l5;
		}

		/*
		 * If the XMAX is already a MultiXactId, then we need to expand it to
		 * include add_to_xmax; but if all the members were lockers and are
		 * all gone, we can do away with the IS_MULTI bit and just set
		 * add_to_xmax as the only locker/updater.  If all lockers are gone
		 * and we have an updater that aborted, we can also do without a
		 * multi.
		 *
		 * The cost of doing GetMultiXactIdMembers would be paid by
		 * MultiXactIdExpand if we weren't to do this, so this check is not
		 * incurring extra work anyhow.
		 */
		if (!MultiXactIdIsRunning(xmax, HEAP_XMAX_IS_LOCKED_ONLY(old_infomask)))
		{
			if (HEAP_XMAX_IS_LOCKED_ONLY(old_infomask) ||
				!TransactionIdDidCommit(MultiXactIdGetUpdateXid(xmax,
																old_infomask)))
			{
				/*
				 * Reset these bits and restart; otherwise fall through to
				 * create a new multi below.
				 */
				old_infomask &= ~HEAP_XMAX_IS_MULTI;
				old_infomask |= HEAP_XMAX_INVALID;
				goto l5;
			}
		}

		new_status = get_mxact_status_for_lock(mode, is_update);

		new_xmax = MultiXactIdExpand((MultiXactId) xmax, add_to_xmax,
									 new_status);
		GetMultiXactIdHintBits(new_xmax, &new_infomask, &new_infomask2);
	}
	else if (old_infomask & HEAP_XMAX_COMMITTED)
	{
		/*
		 * It's a committed update, so we need to preserve him as updater of
		 * the tuple.
		 */
		MultiXactStatus status;
		MultiXactStatus new_status;

		if (old_infomask2 & HEAP_KEYS_UPDATED)
			status = MultiXactStatusUpdate;
		else
			status = MultiXactStatusNoKeyUpdate;

		new_status = get_mxact_status_for_lock(mode, is_update);

		/*
		 * since it's not running, it's obviously impossible for the old
		 * updater to be identical to the current one, so we need not check
		 * for that case as we do in the block above.
		 */
		new_xmax = MultiXactIdCreate(xmax, status, add_to_xmax, new_status);
		GetMultiXactIdHintBits(new_xmax, &new_infomask, &new_infomask2);
	}
	else if (TransactionIdIsInProgress(xmax))
	{
		/*
		 * If the XMAX is a valid, in-progress TransactionId, then we need to
		 * create a new MultiXactId that includes both the old locker or
		 * updater and our own TransactionId.
		 */
		MultiXactStatus new_status;
		MultiXactStatus old_status;
		LockTupleMode old_mode;

		if (HEAP_XMAX_IS_LOCKED_ONLY(old_infomask))
		{
			if (HEAP_XMAX_IS_KEYSHR_LOCKED(old_infomask))
				old_status = MultiXactStatusForKeyShare;
			else if (HEAP_XMAX_IS_SHR_LOCKED(old_infomask))
				old_status = MultiXactStatusForShare;
			else if (HEAP_XMAX_IS_EXCL_LOCKED(old_infomask))
			{
				if (old_infomask2 & HEAP_KEYS_UPDATED)
					old_status = MultiXactStatusForUpdate;
				else
					old_status = MultiXactStatusForNoKeyUpdate;
			}
			else
			{
				/*
				 * LOCK_ONLY can be present alone only when a page has been
				 * upgraded by pg_upgrade.  But in that case,
				 * TransactionIdIsInProgress() should have returned false.  We
				 * assume it's no longer locked in this case.
				 */
				elog(WARNING, "LOCK_ONLY found for Xid in progress %u", xmax);
				old_infomask |= HEAP_XMAX_INVALID;
				old_infomask &= ~HEAP_XMAX_LOCK_ONLY;
				goto l5;
			}
		}
		else
		{
			/* it's an update, but which kind? */
			if (old_infomask2 & HEAP_KEYS_UPDATED)
				old_status = MultiXactStatusUpdate;
			else
				old_status = MultiXactStatusNoKeyUpdate;
		}

		old_mode = TUPLOCK_from_mxstatus(old_status);

		/*
		 * If the lock to be acquired is for the same TransactionId as the
		 * existing lock, there's an optimization possible: consider only the
		 * strongest of both locks as the only one present, and restart.
		 */
		if (xmax == add_to_xmax)
		{
			/*
			 * Note that it's not possible for the original tuple to be
			 * updated: we wouldn't be here because the tuple would have been
			 * invisible and we wouldn't try to update it.  As a subtlety,
			 * this code can also run when traversing an update chain to lock
			 * future versions of a tuple.  But we wouldn't be here either,
			 * because the add_to_xmax would be different from the original
			 * updater.
			 */
			Assert(HEAP_XMAX_IS_LOCKED_ONLY(old_infomask));

			/* acquire the strongest of both */
			if (mode < old_mode)
				mode = old_mode;
			/* mustn't touch is_update */

			old_infomask |= HEAP_XMAX_INVALID;
			goto l5;
		}

		/* otherwise, just fall back to creating a new multixact */
		new_status = get_mxact_status_for_lock(mode, is_update);
		new_xmax = MultiXactIdCreate(xmax, old_status,
									 add_to_xmax, new_status);
		GetMultiXactIdHintBits(new_xmax, &new_infomask, &new_infomask2);
	}
	else if (!HEAP_XMAX_IS_LOCKED_ONLY(old_infomask) &&
			 TransactionIdDidCommit(xmax))
	{
		/*
		 * It's a committed update, so we gotta preserve him as updater of the
		 * tuple.
		 */
		MultiXactStatus status;
		MultiXactStatus new_status;

		if (old_infomask2 & HEAP_KEYS_UPDATED)
			status = MultiXactStatusUpdate;
		else
			status = MultiXactStatusNoKeyUpdate;

		new_status = get_mxact_status_for_lock(mode, is_update);

		/*
		 * since it's not running, it's obviously impossible for the old
		 * updater to be identical to the current one, so we need not check
		 * for that case as we do in the block above.
		 */
		new_xmax = MultiXactIdCreate(xmax, status, add_to_xmax, new_status);
		GetMultiXactIdHintBits(new_xmax, &new_infomask, &new_infomask2);
	}
	else
	{
		/*
		 * Can get here iff the locking/updating transaction was running when
		 * the infomask was extracted from the tuple, but finished before
		 * TransactionIdIsInProgress got to run.  Deal with it as if there was
		 * no locker at all in the first place.
		 */
		old_infomask |= HEAP_XMAX_INVALID;
		goto l5;
	}

	*result_infomask = new_infomask;
	*result_infomask2 = new_infomask2;
	*result_xmax = new_xmax;
}

/*
 * Subroutine for heap_lock_updated_tuple_rec.
 *
 * Given a hypothetical multixact status held by the transaction identified
 * with the given xid, does the current transaction need to wait, fail, or can
 * it continue if it wanted to acquire a lock of the given mode?  "needwait"
 * is set to true if waiting is necessary; if it can continue, then
 * HeapTupleMayBeUpdated is returned.  If the lock is already held by the
 * current transaction, return HeapTupleSelfUpdated.  In case of a conflict
 * with another transaction, a different HeapTupleSatisfiesUpdate return code
 * is returned.
 *
 * The held status is said to be hypothetical because it might correspond to a
 * lock held by a single Xid, i.e. not a real MultiXactId; we express it this
 * way for simplicity of API.
 */
static HTSU_Result
test_lockmode_for_conflict(MultiXactStatus status, TransactionId xid,
						   LockTupleMode mode, bool *needwait)
{
	MultiXactStatus wantedstatus;

	*needwait = false;
	wantedstatus = get_mxact_status_for_lock(mode, false);

	/*
	 * Note: we *must* check TransactionIdIsInProgress before
	 * TransactionIdDidAbort/Commit; see comment at top of tqual.c for an
	 * explanation.
	 */
	if (TransactionIdIsCurrentTransactionId(xid))
	{
		/*
		 * The tuple has already been locked by our own transaction.  This is
		 * very rare but can happen if multiple transactions are trying to
		 * lock an ancient version of the same tuple.
		 */
		return HeapTupleSelfUpdated;
	}
	else if (TransactionIdIsInProgress(xid))
	{
		/*
		 * If the locking transaction is running, what we do depends on
		 * whether the lock modes conflict: if they do, then we must wait for
		 * it to finish; otherwise we can fall through to lock this tuple
		 * version without waiting.
		 */
		if (DoLockModesConflict(LOCKMODE_from_mxstatus(status),
								LOCKMODE_from_mxstatus(wantedstatus)))
		{
			*needwait = true;
		}

		/*
		 * If we set needwait above, then this value doesn't matter;
		 * otherwise, this value signals to caller that it's okay to proceed.
		 */
		return HeapTupleMayBeUpdated;
	}
	else if (TransactionIdDidAbort(xid))
		return HeapTupleMayBeUpdated;
	else if (TransactionIdDidCommit(xid))
	{
		/*
		 * The other transaction committed.  If it was only a locker, then the
		 * lock is completely gone now and we can return success; but if it
		 * was an update, then what we do depends on whether the two lock
		 * modes conflict.  If they conflict, then we must report error to
		 * caller. But if they don't, we can fall through to allow the current
		 * transaction to lock the tuple.
		 *
		 * Note: the reason we worry about ISUPDATE here is because as soon as
		 * a transaction ends, all its locks are gone and meaningless, and
		 * thus we can ignore them; whereas its updates persist.  In the
		 * TransactionIdIsInProgress case, above, we don't need to check
		 * because we know the lock is still "alive" and thus a conflict needs
		 * always be checked.
		 */
		if (!ISUPDATE_from_mxstatus(status))
			return HeapTupleMayBeUpdated;

		if (DoLockModesConflict(LOCKMODE_from_mxstatus(status),
								LOCKMODE_from_mxstatus(wantedstatus)))
			/* bummer */
			return HeapTupleUpdated;

		return HeapTupleMayBeUpdated;
	}

	/* Not in progress, not aborted, not committed -- must have crashed */
	return HeapTupleMayBeUpdated;
}


/*
 * Recursive part of heap_lock_updated_tuple
 *
 * Fetch the tuple pointed to by tid in rel, and mark it as locked by the given
 * xid with the given mode; if this tuple is updated, recurse to lock the new
 * version as well.
 */
static HTSU_Result
heap_lock_updated_tuple_rec(Relation rel, ItemPointer tid, TransactionId xid,
							LockTupleMode mode)
{
	HTSU_Result result;
	ItemPointerData tupid;
	HeapTupleData mytup;
	Buffer		buf;
	uint16		new_infomask,
				new_infomask2,
				old_infomask,
				old_infomask2;
	TransactionId xmax,
				new_xmax;
	TransactionId priorXmax = InvalidTransactionId;
	bool		cleared_all_frozen = false;
	Buffer		vmbuffer = InvalidBuffer;
	BlockNumber block;

	ItemPointerCopy(tid, &tupid);

	for (;;)
	{
		new_infomask = 0;
		new_xmax = InvalidTransactionId;
		block = ItemPointerGetBlockNumber(&tupid);
		ItemPointerCopy(&tupid, &(mytup.t_self));

		if (!heap_fetch(rel, SnapshotAny, &mytup, &buf, false, NULL))
		{
			/*
			 * if we fail to find the updated version of the tuple, it's
			 * because it was vacuumed/pruned away after its creator
			 * transaction aborted.  So behave as if we got to the end of the
			 * chain, and there's no further tuple to lock: return success to
			 * caller.
			 */
			return HeapTupleMayBeUpdated;
		}

l4:
		CHECK_FOR_INTERRUPTS();

		/*
		 * Before locking the buffer, pin the visibility map page if it
		 * appears to be necessary.  Since we haven't got the lock yet,
		 * someone else might be in the middle of changing this, so we'll need
		 * to recheck after we have the lock.
		 */
		if (PageIsAllVisible(BufferGetPage(buf)))
			visibilitymap_pin(rel, block, &vmbuffer);
		else
			vmbuffer = InvalidBuffer;

		LockBuffer(buf, BUFFER_LOCK_EXCLUSIVE);

		/*
		 * If we didn't pin the visibility map page and the page has become
		 * all visible while we were busy locking the buffer, we'll have to
		 * unlock and re-lock, to avoid holding the buffer lock across I/O.
		 * That's a bit unfortunate, but hopefully shouldn't happen often.
		 */
		if (vmbuffer == InvalidBuffer && PageIsAllVisible(BufferGetPage(buf)))
		{
			LockBuffer(buf, BUFFER_LOCK_UNLOCK);
			visibilitymap_pin(rel, block, &vmbuffer);
			LockBuffer(buf, BUFFER_LOCK_EXCLUSIVE);
		}

		/*
		 * Check the tuple XMIN against prior XMAX, if any.  If we reached the
		 * end of the chain, we're done, so return success.
		 */
		if (TransactionIdIsValid(priorXmax) &&
			!TransactionIdEquals(HeapTupleHeaderGetXmin(mytup.t_data),
								 priorXmax))
		{
			result = HeapTupleMayBeUpdated;
			goto out_locked;
		}

		/*
		 * Also check Xmin: if this tuple was created by an aborted
		 * (sub)transaction, then we already locked the last live one in the
		 * chain, thus we're done, so return success.
		 */
		if (TransactionIdDidAbort(HeapTupleHeaderGetXmin(mytup.t_data)))
		{
			UnlockReleaseBuffer(buf);
			return HeapTupleMayBeUpdated;
		}

		old_infomask = mytup.t_data->t_infomask;
		old_infomask2 = mytup.t_data->t_infomask2;
		xmax = HeapTupleHeaderGetRawXmax(mytup.t_data);

		/*
		 * If this tuple version has been updated or locked by some concurrent
		 * transaction(s), what we do depends on whether our lock mode
		 * conflicts with what those other transactions hold, and also on the
		 * status of them.
		 */
		if (!(old_infomask & HEAP_XMAX_INVALID))
		{
			TransactionId rawxmax;
			bool		needwait;

			rawxmax = HeapTupleHeaderGetRawXmax(mytup.t_data);
			if (old_infomask & HEAP_XMAX_IS_MULTI)
			{
				int			nmembers;
				int			i;
				MultiXactMember *members;

				/*
				 * We don't need a test for pg_upgrade'd tuples: this is only
				 * applied to tuples after the first in an update chain.  Said
				 * first tuple in the chain may well be locked-in-9.2-and-
				 * pg_upgraded, but that one was already locked by our caller,
				 * not us; and any subsequent ones cannot be because our
				 * caller must necessarily have obtained a snapshot later than
				 * the pg_upgrade itself.
				 */
				Assert(!HEAP_LOCKED_UPGRADED(mytup.t_data->t_infomask));

				nmembers = GetMultiXactIdMembers(rawxmax, &members, false,
												 HEAP_XMAX_IS_LOCKED_ONLY(old_infomask));
				for (i = 0; i < nmembers; i++)
				{
					result = test_lockmode_for_conflict(members[i].status,
														members[i].xid,
														mode, &needwait);

					/*
					 * If the tuple was already locked by ourselves in a
					 * previous iteration of this (say heap_lock_tuple was
					 * forced to restart the locking loop because of a change
					 * in xmax), then we hold the lock already on this tuple
					 * version and we don't need to do anything; and this is
					 * not an error condition either.  We just need to skip
					 * this tuple and continue locking the next version in the
					 * update chain.
					 */
					if (result == HeapTupleSelfUpdated)
					{
						pfree(members);
						goto next;
					}

					if (needwait)
					{
						LockBuffer(buf, BUFFER_LOCK_UNLOCK);
						XactLockTableWait(members[i].xid, rel,
										  &mytup.t_self,
										  XLTW_LockUpdated);
						pfree(members);
						goto l4;
					}
					if (result != HeapTupleMayBeUpdated)
					{
						pfree(members);
						goto out_locked;
					}
				}
				if (members)
					pfree(members);
			}
			else
			{
				MultiXactStatus status;

				/*
				 * For a non-multi Xmax, we first need to compute the
				 * corresponding MultiXactStatus by using the infomask bits.
				 */
				if (HEAP_XMAX_IS_LOCKED_ONLY(old_infomask))
				{
					if (HEAP_XMAX_IS_KEYSHR_LOCKED(old_infomask))
						status = MultiXactStatusForKeyShare;
					else if (HEAP_XMAX_IS_SHR_LOCKED(old_infomask))
						status = MultiXactStatusForShare;
					else if (HEAP_XMAX_IS_EXCL_LOCKED(old_infomask))
					{
						if (old_infomask2 & HEAP_KEYS_UPDATED)
							status = MultiXactStatusForUpdate;
						else
							status = MultiXactStatusForNoKeyUpdate;
					}
					else
					{
						/*
						 * LOCK_ONLY present alone (a pg_upgraded tuple marked
						 * as share-locked in the old cluster) shouldn't be
						 * seen in the middle of an update chain.
						 */
						elog(ERROR, "invalid lock status in tuple");
					}
				}
				else
				{
					/* it's an update, but which kind? */
					if (old_infomask2 & HEAP_KEYS_UPDATED)
						status = MultiXactStatusUpdate;
					else
						status = MultiXactStatusNoKeyUpdate;
				}

				result = test_lockmode_for_conflict(status, rawxmax, mode,
													&needwait);

				/*
				 * If the tuple was already locked by ourselves in a previous
				 * iteration of this (say heap_lock_tuple was forced to
				 * restart the locking loop because of a change in xmax), then
				 * we hold the lock already on this tuple version and we don't
				 * need to do anything; and this is not an error condition
				 * either.  We just need to skip this tuple and continue
				 * locking the next version in the update chain.
				 */
				if (result == HeapTupleSelfUpdated)
					goto next;

				if (needwait)
				{
					LockBuffer(buf, BUFFER_LOCK_UNLOCK);
					XactLockTableWait(rawxmax, rel, &mytup.t_self,
									  XLTW_LockUpdated);
					goto l4;
				}
				if (result != HeapTupleMayBeUpdated)
				{
					goto out_locked;
				}
			}
		}

		/* compute the new Xmax and infomask values for the tuple ... */
		compute_new_xmax_infomask(xmax, old_infomask, mytup.t_data->t_infomask2,
								  xid, mode, false,
								  &new_xmax, &new_infomask, &new_infomask2);

		if (PageIsAllVisible(BufferGetPage(buf)) &&
			visibilitymap_clear(rel, block, vmbuffer,
								VISIBILITYMAP_ALL_FROZEN))
			cleared_all_frozen = true;

		START_CRIT_SECTION();

		/* ... and set them */
		HeapTupleHeaderSetXmax(mytup.t_data, new_xmax);
		mytup.t_data->t_infomask &= ~HEAP_XMAX_BITS;
		mytup.t_data->t_infomask2 &= ~HEAP_KEYS_UPDATED;
		mytup.t_data->t_infomask |= new_infomask;
		mytup.t_data->t_infomask2 |= new_infomask2;

		MarkBufferDirty(buf);

		/* XLOG stuff */
		if (RelationNeedsWAL(rel))
		{
			xl_heap_lock_updated xlrec;
			XLogRecPtr	recptr;
			Page		page = BufferGetPage(buf);

			XLogBeginInsert();
			XLogRegisterBuffer(0, buf, REGBUF_STANDARD);

			xlrec.offnum = ItemPointerGetOffsetNumber(&mytup.t_self);
			xlrec.xmax = new_xmax;
			xlrec.infobits_set = compute_infobits(new_infomask, new_infomask2);
			xlrec.flags =
				cleared_all_frozen ? XLH_LOCK_ALL_FROZEN_CLEARED : 0;

			XLogRegisterData((char *) &xlrec, SizeOfHeapLockUpdated);

			recptr = XLogInsert(RM_HEAP2_ID, XLOG_HEAP2_LOCK_UPDATED);

			PageSetLSN(page, recptr);
		}

		END_CRIT_SECTION();

next:
		/* if we find the end of update chain, we're done. */
		if (mytup.t_data->t_infomask & HEAP_XMAX_INVALID ||
			ItemPointerEquals(&mytup.t_self, &mytup.t_data->t_ctid) ||
			HeapTupleHeaderIsOnlyLocked(mytup.t_data))
		{
			result = HeapTupleMayBeUpdated;
			goto out_locked;
		}

		/* tail recursion */
		priorXmax = HeapTupleHeaderGetUpdateXid(mytup.t_data);
		ItemPointerCopy(&(mytup.t_data->t_ctid), &tupid);
		UnlockReleaseBuffer(buf);
		if (vmbuffer != InvalidBuffer)
			ReleaseBuffer(vmbuffer);
	}

	result = HeapTupleMayBeUpdated;

out_locked:
	UnlockReleaseBuffer(buf);

	if (vmbuffer != InvalidBuffer)
		ReleaseBuffer(vmbuffer);

	return result;

}

/*
 * heap_lock_updated_tuple
 *		Follow update chain when locking an updated tuple, acquiring locks (row
 *		marks) on the updated versions.
 *
 * The initial tuple is assumed to be already locked.
 *
 * This function doesn't check visibility, it just unconditionally marks the
 * tuple(s) as locked.  If any tuple in the updated chain is being deleted
 * concurrently (or updated with the key being modified), sleep until the
 * transaction doing it is finished.
 *
 * Note that we don't acquire heavyweight tuple locks on the tuples we walk
 * when we have to wait for other transactions to release them, as opposed to
 * what heap_lock_tuple does.  The reason is that having more than one
 * transaction walking the chain is probably uncommon enough that risk of
 * starvation is not likely: one of the preconditions for being here is that
 * the snapshot in use predates the update that created this tuple (because we
 * started at an earlier version of the tuple), but at the same time such a
 * transaction cannot be using repeatable read or serializable isolation
 * levels, because that would lead to a serializability failure.
 */
static HTSU_Result
heap_lock_updated_tuple(Relation rel, HeapTuple tuple, ItemPointer ctid,
						TransactionId xid, LockTupleMode mode)
{
	if (!ItemPointerEquals(&tuple->t_self, ctid))
	{
		/*
		 * If this is the first possibly-multixact-able operation in the
		 * current transaction, set my per-backend OldestMemberMXactId
		 * setting. We can be certain that the transaction will never become a
		 * member of any older MultiXactIds than that.  (We have to do this
		 * even if we end up just using our own TransactionId below, since
		 * some other backend could incorporate our XID into a MultiXact
		 * immediately afterwards.)
		 */
		MultiXactIdSetOldestMember();

		return heap_lock_updated_tuple_rec(rel, ctid, xid, mode);
	}

	/* nothing to lock */
	return HeapTupleMayBeUpdated;
}

/*
 *	heap_finish_speculative - mark speculative insertion as successful
 *
 * To successfully finish a speculative insertion we have to clear speculative
 * token from tuple.  To do so the t_ctid field, which will contain a
 * speculative token value, is modified in place to point to the tuple itself,
 * which is characteristic of a newly inserted ordinary tuple.
 *
 * NB: It is not ok to commit without either finishing or aborting a
 * speculative insertion.  We could treat speculative tuples of committed
 * transactions implicitly as completed, but then we would have to be prepared
 * to deal with speculative tokens on committed tuples.  That wouldn't be
 * difficult - no-one looks at the ctid field of a tuple with invalid xmax -
 * but clearing the token at completion isn't very expensive either.
 * An explicit confirmation WAL record also makes logical decoding simpler.
 */
void
heap_finish_speculative(Relation relation, HeapTuple tuple)
{
	Buffer		buffer;
	Page		page;
	OffsetNumber offnum;
	ItemId		lp = NULL;
	HeapTupleHeader htup;

	buffer = ReadBuffer(relation, ItemPointerGetBlockNumber(&(tuple->t_self)));
	LockBuffer(buffer, BUFFER_LOCK_EXCLUSIVE);
	page = (Page) BufferGetPage(buffer);

	offnum = ItemPointerGetOffsetNumber(&(tuple->t_self));
	if (PageGetMaxOffsetNumber(page) >= offnum)
		lp = PageGetItemId(page, offnum);

	if (PageGetMaxOffsetNumber(page) < offnum || !ItemIdIsNormal(lp))
		elog(ERROR, "invalid lp");

	htup = (HeapTupleHeader) PageGetItem(page, lp);

	/* SpecTokenOffsetNumber should be distinguishable from any real offset */
	StaticAssertStmt(MaxOffsetNumber < SpecTokenOffsetNumber,
					 "invalid speculative token constant");

	/* NO EREPORT(ERROR) from here till changes are logged */
	START_CRIT_SECTION();

	Assert(HeapTupleHeaderIsSpeculative(tuple->t_data));

	MarkBufferDirty(buffer);

	/*
	 * Replace the speculative insertion token with a real t_ctid, pointing to
	 * itself like it does on regular tuples.
	 */
	htup->t_ctid = tuple->t_self;

	/* XLOG stuff */
	if (RelationNeedsWAL(relation))
	{
		xl_heap_confirm xlrec;
		XLogRecPtr	recptr;

		xlrec.offnum = ItemPointerGetOffsetNumber(&tuple->t_self);

		XLogBeginInsert();

		/* We want the same filtering on this as on a plain insert */
		XLogSetRecordFlags(XLOG_INCLUDE_ORIGIN);

		XLogRegisterData((char *) &xlrec, SizeOfHeapConfirm);
		XLogRegisterBuffer(0, buffer, REGBUF_STANDARD);

		recptr = XLogInsert(RM_HEAP_ID, XLOG_HEAP_CONFIRM);

		PageSetLSN(page, recptr);
	}

	END_CRIT_SECTION();

	UnlockReleaseBuffer(buffer);
}

/*
 *	heap_abort_speculative - kill a speculatively inserted tuple
 *
 * Marks a tuple that was speculatively inserted in the same command as dead,
 * by setting its xmin as invalid.  That makes it immediately appear as dead
 * to all transactions, including our own.  In particular, it makes
 * HeapTupleSatisfiesDirty() regard the tuple as dead, so that another backend
 * inserting a duplicate key value won't unnecessarily wait for our whole
 * transaction to finish (it'll just wait for our speculative insertion to
 * finish).
 *
 * Killing the tuple prevents "unprincipled deadlocks", which are deadlocks
 * that arise due to a mutual dependency that is not user visible.  By
 * definition, unprincipled deadlocks cannot be prevented by the user
 * reordering lock acquisition in client code, because the implementation level
 * lock acquisitions are not under the user's direct control.  If speculative
 * inserters did not take this precaution, then under high concurrency they
 * could deadlock with each other, which would not be acceptable.
 *
 * This is somewhat redundant with heap_delete, but we prefer to have a
 * dedicated routine with stripped down requirements.  Note that this is also
 * used to delete the TOAST tuples created during speculative insertion.
 *
 * This routine does not affect logical decoding as it only looks at
 * confirmation records.
 */
void
heap_abort_speculative(Relation relation, HeapTuple tuple)
{
	TransactionId xid = GetCurrentTransactionId();
	ItemPointer tid = &(tuple->t_self);
	ItemId		lp;
	HeapTupleData tp;
	Page		page;
	BlockNumber block;
	Buffer		buffer;

	Assert(ItemPointerIsValid(tid));

	block = ItemPointerGetBlockNumber(tid);
	buffer = ReadBuffer(relation, block);
	page = BufferGetPage(buffer);

	LockBuffer(buffer, BUFFER_LOCK_EXCLUSIVE);

	/*
	 * Page can't be all visible, we just inserted into it, and are still
	 * running.
	 */
	Assert(!PageIsAllVisible(page));

	lp = PageGetItemId(page, ItemPointerGetOffsetNumber(tid));
	Assert(ItemIdIsNormal(lp));

	tp.t_tableOid = RelationGetRelid(relation);
	tp.t_data = (HeapTupleHeader) PageGetItem(page, lp);
	tp.t_len = ItemIdGetLength(lp);
	tp.t_self = *tid;

	/*
	 * Sanity check that the tuple really is a speculatively inserted tuple,
	 * inserted by us.
	 */
	if (tp.t_data->t_choice.t_heap.t_xmin != xid)
		elog(ERROR, "attempted to kill a tuple inserted by another transaction");
	if (!(IsToastRelation(relation) || HeapTupleHeaderIsSpeculative(tp.t_data)))
		elog(ERROR, "attempted to kill a non-speculative tuple");
	Assert(!HeapTupleHeaderIsHeapOnly(tp.t_data));

	/*
	 * No need to check for serializable conflicts here.  There is never a
	 * need for a combocid, either.  No need to extract replica identity, or
	 * do anything special with infomask bits.
	 */

	START_CRIT_SECTION();

	/*
	 * The tuple will become DEAD immediately.  Flag that this page
	 * immediately is a candidate for pruning by setting xmin to
	 * RecentGlobalXmin.  That's not pretty, but it doesn't seem worth
	 * inventing a nicer API for this.
	 */
	Assert(TransactionIdIsValid(RecentGlobalXmin));
	PageSetPrunable(page, RecentGlobalXmin);

	/* store transaction information of xact deleting the tuple */
	tp.t_data->t_infomask &= ~(HEAP_XMAX_BITS | HEAP_MOVED);
	tp.t_data->t_infomask2 &= ~HEAP_KEYS_UPDATED;

	/*
	 * Set the tuple header xmin to InvalidTransactionId.  This makes the
	 * tuple immediately invisible everyone.  (In particular, to any
	 * transactions waiting on the speculative token, woken up later.)
	 */
	HeapTupleHeaderSetXmin(tp.t_data, InvalidTransactionId);

	/* Clear the speculative insertion token too */
	tp.t_data->t_ctid = tp.t_self;

	MarkBufferDirty(buffer);

	/*
	 * XLOG stuff
	 *
	 * The WAL records generated here match heap_delete().  The same recovery
	 * routines are used.
	 */
	if (RelationNeedsWAL(relation))
	{
		xl_heap_delete xlrec;
		XLogRecPtr	recptr;

		xlrec.flags = XLH_DELETE_IS_SUPER;
		xlrec.infobits_set = compute_infobits(tp.t_data->t_infomask,
											  tp.t_data->t_infomask2);
		xlrec.offnum = ItemPointerGetOffsetNumber(&tp.t_self);
		xlrec.xmax = xid;

		XLogBeginInsert();
		XLogRegisterData((char *) &xlrec, SizeOfHeapDelete);
		XLogRegisterBuffer(0, buffer, REGBUF_STANDARD);

		/* No replica identity & replication origin logged */

		recptr = XLogInsert(RM_HEAP_ID, XLOG_HEAP_DELETE);

		PageSetLSN(page, recptr);
	}

	END_CRIT_SECTION();

	LockBuffer(buffer, BUFFER_LOCK_UNLOCK);

	if (HeapTupleHasExternal(&tp))
	{
		Assert(!IsToastRelation(relation));
		toast_delete(relation, &tp, true);
	}

	/*
	 * Never need to mark tuple for invalidation, since catalogs don't support
	 * speculative insertion
	 */

	/* Now we can release the buffer */
	ReleaseBuffer(buffer);

	/* count deletion, as we counted the insertion too */
	pgstat_count_heap_delete(relation);
}

/*
 * heap_inplace_update - update a tuple "in place" (ie, overwrite it)
 *
 * Overwriting violates both MVCC and transactional safety, so the uses
 * of this function in Postgres are extremely limited.  Nonetheless we
 * find some places to use it.
 *
 * The tuple cannot change size, and therefore it's reasonable to assume
 * that its null bitmap (if any) doesn't change either.  So we just
 * overwrite the data portion of the tuple without touching the null
 * bitmap or any of the header fields.
 *
 * tuple is an in-memory tuple structure containing the data to be written
 * over the target tuple.  Also, tuple->t_self identifies the target tuple.
 */
void
heap_inplace_update(Relation relation, HeapTuple tuple)
{
	Buffer		buffer;
	Page		page;
	OffsetNumber offnum;
	ItemId		lp = NULL;
	HeapTupleHeader htup;
	uint32		oldlen;
	uint32		newlen;

	/*
	 * For now, parallel operations are required to be strictly read-only.
	 * Unlike a regular update, this should never create a combo CID, so it
	 * might be possible to relax this restriction, but not without more
	 * thought and testing.  It's not clear that it would be useful, anyway.
	 */
	if (IsInParallelMode())
		ereport(ERROR,
				(errcode(ERRCODE_INVALID_TRANSACTION_STATE),
				 errmsg("cannot update tuples during a parallel operation")));

	buffer = ReadBuffer(relation, ItemPointerGetBlockNumber(&(tuple->t_self)));
	LockBuffer(buffer, BUFFER_LOCK_EXCLUSIVE);
	page = (Page) BufferGetPage(buffer);

	offnum = ItemPointerGetOffsetNumber(&(tuple->t_self));
	if (PageGetMaxOffsetNumber(page) >= offnum)
		lp = PageGetItemId(page, offnum);

	if (PageGetMaxOffsetNumber(page) < offnum || !ItemIdIsNormal(lp))
		elog(ERROR, "invalid lp");

	htup = (HeapTupleHeader) PageGetItem(page, lp);

	oldlen = ItemIdGetLength(lp) - htup->t_hoff;
	newlen = tuple->t_len - tuple->t_data->t_hoff;
	if (oldlen != newlen || htup->t_hoff != tuple->t_data->t_hoff)
		elog(ERROR, "wrong tuple length");

	/* NO EREPORT(ERROR) from here till changes are logged */
	START_CRIT_SECTION();

	memcpy((char *) htup + htup->t_hoff,
		   (char *) tuple->t_data + tuple->t_data->t_hoff,
		   newlen);

	MarkBufferDirty(buffer);

	/* XLOG stuff */
	if (RelationNeedsWAL(relation))
	{
		xl_heap_inplace xlrec;
		XLogRecPtr	recptr;

		xlrec.offnum = ItemPointerGetOffsetNumber(&tuple->t_self);

		XLogBeginInsert();
		XLogRegisterData((char *) &xlrec, SizeOfHeapInplace);

		XLogRegisterBuffer(0, buffer, REGBUF_STANDARD);
		XLogRegisterBufData(0, (char *) htup + htup->t_hoff, newlen);

		/* inplace updates aren't decoded atm, don't log the origin */

		recptr = XLogInsert(RM_HEAP_ID, XLOG_HEAP_INPLACE);

		PageSetLSN(page, recptr);
	}

	END_CRIT_SECTION();

	UnlockReleaseBuffer(buffer);

	/*
	 * Send out shared cache inval if necessary.  Note that because we only
	 * pass the new version of the tuple, this mustn't be used for any
	 * operations that could change catcache lookup keys.  But we aren't
	 * bothering with index updates either, so that's true a fortiori.
	 */
	if (!IsBootstrapProcessingMode())
		CacheInvalidateHeapTuple(relation, tuple, NULL);
}

#define		FRM_NOOP				0x0001
#define		FRM_INVALIDATE_XMAX		0x0002
#define		FRM_RETURN_IS_XID		0x0004
#define		FRM_RETURN_IS_MULTI		0x0008
#define		FRM_MARK_COMMITTED		0x0010

/*
 * FreezeMultiXactId
 *		Determine what to do during freezing when a tuple is marked by a
 *		MultiXactId.
 *
 * NB -- this might have the side-effect of creating a new MultiXactId!
 *
 * "flags" is an output value; it's used to tell caller what to do on return.
 * Possible flags are:
 * FRM_NOOP
 *		don't do anything -- keep existing Xmax
 * FRM_INVALIDATE_XMAX
 *		mark Xmax as InvalidTransactionId and set XMAX_INVALID flag.
 * FRM_RETURN_IS_XID
 *		The Xid return value is a single update Xid to set as xmax.
 * FRM_MARK_COMMITTED
 *		Xmax can be marked as HEAP_XMAX_COMMITTED
 * FRM_RETURN_IS_MULTI
 *		The return value is a new MultiXactId to set as new Xmax.
 *		(caller must obtain proper infomask bits using GetMultiXactIdHintBits)
 */
static TransactionId
FreezeMultiXactId(MultiXactId multi, uint16 t_infomask,
				  TransactionId relfrozenxid, TransactionId relminmxid,
				  TransactionId cutoff_xid, MultiXactId cutoff_multi,
				  uint16 *flags)
{
	TransactionId xid = InvalidTransactionId;
	int			i;
	MultiXactMember *members;
	int			nmembers;
	bool		need_replace;
	int			nnewmembers;
	MultiXactMember *newmembers;
	bool		has_lockers;
	TransactionId update_xid;
	bool		update_committed;

	*flags = 0;

	/* We should only be called in Multis */
	Assert(t_infomask & HEAP_XMAX_IS_MULTI);

	if (!MultiXactIdIsValid(multi) ||
		HEAP_LOCKED_UPGRADED(t_infomask))
	{
		/* Ensure infomask bits are appropriately set/reset */
		*flags |= FRM_INVALIDATE_XMAX;
		return InvalidTransactionId;
	}
	else if (MultiXactIdPrecedes(multi, relminmxid))
		ereport(ERROR,
				(errcode(ERRCODE_DATA_CORRUPTED),
				 errmsg_internal("found multixact %u from before relminmxid %u",
								 multi, relminmxid)));
	else if (MultiXactIdPrecedes(multi, cutoff_multi))
	{
		/*
		 * This old multi cannot possibly have members still running, but
		 * verify just in case.  If it was a locker only, it can be removed
		 * without any further consideration; but if it contained an update, we
		 * might need to preserve it.
		 */
		if (MultiXactIdIsRunning(multi,
								 HEAP_XMAX_IS_LOCKED_ONLY(t_infomask)))
			ereport(ERROR,
					(errcode(ERRCODE_DATA_CORRUPTED),
					 errmsg_internal("multixact %u from before cutoff %u found to be still running",
									 multi, cutoff_multi)));

		if (HEAP_XMAX_IS_LOCKED_ONLY(t_infomask))
		{
			*flags |= FRM_INVALIDATE_XMAX;
			xid = InvalidTransactionId; /* not strictly necessary */
		}
		else
		{
			/* replace multi by update xid */
			xid = MultiXactIdGetUpdateXid(multi, t_infomask);

			/* wasn't only a lock, xid needs to be valid */
			Assert(TransactionIdIsValid(xid));

			if (TransactionIdPrecedes(xid, relfrozenxid))
				ereport(ERROR,
						(errcode(ERRCODE_DATA_CORRUPTED),
						 errmsg_internal("found update xid %u from before relfrozenxid %u",
										 xid, relfrozenxid)));

			/*
			 * If the xid is older than the cutoff, it has to have aborted,
			 * otherwise the tuple would have gotten pruned away.
			 */
			if (TransactionIdPrecedes(xid, cutoff_xid))
			{
				if (TransactionIdDidCommit(xid))
					ereport(ERROR,
							(errcode(ERRCODE_DATA_CORRUPTED),
							 errmsg_internal("cannot freeze committed update xid %u", xid)));
				*flags |= FRM_INVALIDATE_XMAX;
				xid = InvalidTransactionId; /* not strictly necessary */
			}
			else
			{
				*flags |= FRM_RETURN_IS_XID;
			}
		}

		return xid;
	}

	/*
	 * This multixact might have or might not have members still running, but
	 * we know it's valid and is newer than the cutoff point for multis.
	 * However, some member(s) of it may be below the cutoff for Xids, so we
	 * need to walk the whole members array to figure out what to do, if
	 * anything.
	 */

	nmembers =
		GetMultiXactIdMembers(multi, &members, false,
							  HEAP_XMAX_IS_LOCKED_ONLY(t_infomask));
	if (nmembers <= 0)
	{
		/* Nothing worth keeping */
		*flags |= FRM_INVALIDATE_XMAX;
		return InvalidTransactionId;
	}

	/* is there anything older than the cutoff? */
	need_replace = false;
	for (i = 0; i < nmembers; i++)
	{
		if (TransactionIdPrecedes(members[i].xid, cutoff_xid))
		{
			need_replace = true;
			break;
		}
	}

	/*
	 * In the simplest case, there is no member older than the cutoff; we can
	 * keep the existing MultiXactId as is.
	 */
	if (!need_replace)
	{
		*flags |= FRM_NOOP;
		pfree(members);
		return InvalidTransactionId;
	}

	/*
	 * If the multi needs to be updated, figure out which members do we need
	 * to keep.
	 */
	nnewmembers = 0;
	newmembers = palloc(sizeof(MultiXactMember) * nmembers);
	has_lockers = false;
	update_xid = InvalidTransactionId;
	update_committed = false;

	for (i = 0; i < nmembers; i++)
	{
		/*
		 * Determine whether to keep this member or ignore it.
		 */
		if (ISUPDATE_from_mxstatus(members[i].status))
		{
			TransactionId xid = members[i].xid;

			Assert(TransactionIdIsValid(xid));
			if (TransactionIdPrecedes(xid, relfrozenxid))
				ereport(ERROR,
						(errcode(ERRCODE_DATA_CORRUPTED),
						 errmsg_internal("found update xid %u from before relfrozenxid %u",
										 xid, relfrozenxid)));

			/*
			 * It's an update; should we keep it?  If the transaction is known
			 * aborted or crashed then it's okay to ignore it, otherwise not.
			 * Note that an updater older than cutoff_xid cannot possibly be
			 * committed, because HeapTupleSatisfiesVacuum would have returned
			 * HEAPTUPLE_DEAD and we would not be trying to freeze the tuple.
			 *
			 * As with all tuple visibility routines, it's critical to test
			 * TransactionIdIsInProgress before TransactionIdDidCommit,
			 * because of race conditions explained in detail in tqual.c.
			 */
			if (TransactionIdIsCurrentTransactionId(xid) ||
				TransactionIdIsInProgress(xid))
			{
				Assert(!TransactionIdIsValid(update_xid));
				update_xid = xid;
			}
			else if (TransactionIdDidCommit(xid))
			{
				/*
				 * The transaction committed, so we can tell caller to set
				 * HEAP_XMAX_COMMITTED.  (We can only do this because we know
				 * the transaction is not running.)
				 */
				Assert(!TransactionIdIsValid(update_xid));
				update_committed = true;
				update_xid = xid;
			}
			else
			{
				/*
				 * Not in progress, not committed -- must be aborted or crashed;
				 * we can ignore it.
				 */
			}

			/*
			 * Since the tuple wasn't marked HEAPTUPLE_DEAD by vacuum, the
			 * update Xid cannot possibly be older than the xid cutoff. The
			 * presence of such a tuple would cause corruption, so be paranoid
			 * and check.
			 */
			if (TransactionIdIsValid(update_xid) &&
				TransactionIdPrecedes(update_xid, cutoff_xid))
				ereport(ERROR,
						(errcode(ERRCODE_DATA_CORRUPTED),
						 errmsg_internal("found update xid %u from before xid cutoff %u",
										 update_xid, cutoff_xid)));

			/*
			 * If we determined that it's an Xid corresponding to an update
			 * that must be retained, additionally add it to the list of
			 * members of the new Multi, in case we end up using that.  (We
			 * might still decide to use only an update Xid and not a multi,
			 * but it's easier to maintain the list as we walk the old members
			 * list.)
			 */
			if (TransactionIdIsValid(update_xid))
				newmembers[nnewmembers++] = members[i];
		}
		else
		{
			/* We only keep lockers if they are still running */
			if (TransactionIdIsCurrentTransactionId(members[i].xid) ||
				TransactionIdIsInProgress(members[i].xid))
			{
				/* running locker cannot possibly be older than the cutoff */
				Assert(!TransactionIdPrecedes(members[i].xid, cutoff_xid));
				newmembers[nnewmembers++] = members[i];
				has_lockers = true;
			}
		}
	}

	pfree(members);

	if (nnewmembers == 0)
	{
		/* nothing worth keeping!? Tell caller to remove the whole thing */
		*flags |= FRM_INVALIDATE_XMAX;
		xid = InvalidTransactionId;
	}
	else if (TransactionIdIsValid(update_xid) && !has_lockers)
	{
		/*
		 * If there's a single member and it's an update, pass it back alone
		 * without creating a new Multi.  (XXX we could do this when there's a
		 * single remaining locker, too, but that would complicate the API too
		 * much; moreover, the case with the single updater is more
		 * interesting, because those are longer-lived.)
		 */
		Assert(nnewmembers == 1);
		*flags |= FRM_RETURN_IS_XID;
		if (update_committed)
			*flags |= FRM_MARK_COMMITTED;
		xid = update_xid;
	}
	else
	{
		/*
		 * Create a new multixact with the surviving members of the previous
		 * one, to set as new Xmax in the tuple.
		 */
		xid = MultiXactIdCreateFromMembers(nnewmembers, newmembers);
		*flags |= FRM_RETURN_IS_MULTI;
	}

	pfree(newmembers);

	return xid;
}

/*
 * heap_prepare_freeze_tuple
 *
 * Check to see whether any of the XID fields of a tuple (xmin, xmax, xvac)
 * are older than the specified cutoff XID and cutoff MultiXactId.  If so,
 * setup enough state (in the *frz output argument) to later execute and
 * WAL-log what we would need to do, and return TRUE.  Return FALSE if nothing
 * is to be changed.  In addition, set *totally_frozen_p to true if the tuple
 * will be totally frozen after these operations are performed and false if
 * more freezing will eventually be required.
 *
 * Caller is responsible for setting the offset field, if appropriate.
 *
 * It is assumed that the caller has checked the tuple with
 * HeapTupleSatisfiesVacuum() and determined that it is not HEAPTUPLE_DEAD
 * (else we should be removing the tuple, not freezing it).
 *
 * NB: cutoff_xid *must* be <= the current global xmin, to ensure that any
 * XID older than it could neither be running nor seen as running by any
 * open transaction.  This ensures that the replacement will not change
 * anyone's idea of the tuple state.
 * Similarly, cutoff_multi must be less than or equal to the smallest
 * MultiXactId used by any transaction currently open.
 *
 * If the tuple is in a shared buffer, caller must hold an exclusive lock on
 * that buffer.
 *
 * NB: It is not enough to set hint bits to indicate something is
 * committed/invalid -- they might not be set on a standby, or after crash
 * recovery.  We really need to remove old xids.
 */
bool
heap_prepare_freeze_tuple(HeapTupleHeader tuple,
						  TransactionId relfrozenxid, TransactionId relminmxid,
						  TransactionId cutoff_xid, TransactionId cutoff_multi,
						  xl_heap_freeze_tuple *frz, bool *totally_frozen_p)
{
	bool		changed = false;
	bool		freeze_xmax = false;
	TransactionId xid;
	bool		totally_frozen = true;

	frz->frzflags = 0;
	frz->t_infomask2 = tuple->t_infomask2;
	frz->t_infomask = tuple->t_infomask;
	frz->xmax = HeapTupleHeaderGetRawXmax(tuple);

	/* Process xmin */
	xid = HeapTupleHeaderGetXmin(tuple);
	if (TransactionIdIsNormal(xid))
	{
		if (TransactionIdPrecedes(xid, relfrozenxid))
			ereport(ERROR,
					(errcode(ERRCODE_DATA_CORRUPTED),
					 errmsg_internal("found xmin %u from before relfrozenxid %u",
									 xid, relfrozenxid)));

		if (TransactionIdPrecedes(xid, cutoff_xid))
		{
			if (!TransactionIdDidCommit(xid))
				ereport(ERROR,
						(errcode(ERRCODE_DATA_CORRUPTED),
						 errmsg_internal("uncommitted xmin %u from before xid cutoff %u needs to be frozen",
										 xid, cutoff_xid)));

			frz->t_infomask |= HEAP_XMIN_FROZEN;
			changed = true;
		}
		else
			totally_frozen = false;
	}

	/*
	 * Process xmax.  To thoroughly examine the current Xmax value we need to
	 * resolve a MultiXactId to its member Xids, in case some of them are
	 * below the given cutoff for Xids.  In that case, those values might need
	 * freezing, too.  Also, if a multi needs freezing, we cannot simply take
	 * it out --- if there's a live updater Xid, it needs to be kept.
	 *
	 * Make sure to keep heap_tuple_needs_freeze in sync with this.
	 */
	xid = HeapTupleHeaderGetRawXmax(tuple);

	if (tuple->t_infomask & HEAP_XMAX_IS_MULTI)
	{
		TransactionId newxmax;
		uint16		flags;

		newxmax = FreezeMultiXactId(xid, tuple->t_infomask,
									relfrozenxid, relminmxid,
									cutoff_xid, cutoff_multi, &flags);

		if (flags & FRM_INVALIDATE_XMAX)
			freeze_xmax = true;
		else if (flags & FRM_RETURN_IS_XID)
		{
			/*
			 * NB -- some of these transformations are only valid because we
			 * know the return Xid is a tuple updater (i.e. not merely a
			 * locker.) Also note that the only reason we don't explicitly
			 * worry about HEAP_KEYS_UPDATED is because it lives in
			 * t_infomask2 rather than t_infomask.
			 */
			frz->t_infomask &= ~HEAP_XMAX_BITS;
			frz->xmax = newxmax;
			if (flags & FRM_MARK_COMMITTED)
				frz->t_infomask |= HEAP_XMAX_COMMITTED;
			changed = true;
			totally_frozen = false;
		}
		else if (flags & FRM_RETURN_IS_MULTI)
		{
			uint16		newbits;
			uint16		newbits2;

			/*
			 * We can't use GetMultiXactIdHintBits directly on the new multi
			 * here; that routine initializes the masks to all zeroes, which
			 * would lose other bits we need.  Doing it this way ensures all
			 * unrelated bits remain untouched.
			 */
			frz->t_infomask &= ~HEAP_XMAX_BITS;
			frz->t_infomask2 &= ~HEAP_KEYS_UPDATED;
			GetMultiXactIdHintBits(newxmax, &newbits, &newbits2);
			frz->t_infomask |= newbits;
			frz->t_infomask2 |= newbits2;

			frz->xmax = newxmax;

			changed = true;
			totally_frozen = false;
		}
		else
		{
			Assert(flags & FRM_NOOP);
		}
	}
	else if (TransactionIdIsNormal(xid))
	{
		if (TransactionIdPrecedes(xid, relfrozenxid))
			ereport(ERROR,
					(errcode(ERRCODE_DATA_CORRUPTED),
					 errmsg_internal("found xmax %u from before relfrozenxid %u",
									 xid, relfrozenxid)));

		if (TransactionIdPrecedes(xid, cutoff_xid))
		{
			/*
			 * If we freeze xmax, make absolutely sure that it's not an XID
			 * that is important.  (Note, a lock-only xmax can be removed
			 * independent of committedness, since a committed lock holder has
			 * released the lock).
			 */
			if (!(tuple->t_infomask & HEAP_XMAX_LOCK_ONLY) &&
				TransactionIdDidCommit(xid))
				ereport(ERROR,
						(errcode(ERRCODE_DATA_CORRUPTED),
						 errmsg_internal("cannot freeze committed xmax %u",
										 xid)));
			freeze_xmax = true;
		}
		else
			totally_frozen = false;
	}

	if (freeze_xmax)
	{
		frz->xmax = InvalidTransactionId;

		/*
		 * The tuple might be marked either XMAX_INVALID or XMAX_COMMITTED +
		 * LOCKED.  Normalize to INVALID just to be sure no one gets confused.
		 * Also get rid of the HEAP_KEYS_UPDATED bit.
		 */
		frz->t_infomask &= ~HEAP_XMAX_BITS;
		frz->t_infomask |= HEAP_XMAX_INVALID;
		frz->t_infomask2 &= ~HEAP_HOT_UPDATED;
		frz->t_infomask2 &= ~HEAP_KEYS_UPDATED;
		changed = true;
	}

	/*
	 * Old-style VACUUM FULL is gone, but we have to keep this code as long as
	 * we support having MOVED_OFF/MOVED_IN tuples in the database.
	 */
	if (tuple->t_infomask & HEAP_MOVED)
	{
		xid = HeapTupleHeaderGetXvac(tuple);

		/*
		 * For Xvac, we ignore the cutoff_xid and just always perform the
		 * freeze operation.  The oldest release in which such a value can
		 * actually be set is PostgreSQL 8.4, because old-style VACUUM FULL
		 * was removed in PostgreSQL 9.0.  Note that if we were to respect
		 * cutoff_xid here, we'd need to make surely to clear totally_frozen
		 * when we skipped freezing on that basis.
		 */
		if (TransactionIdIsNormal(xid))
		{
			/*
			 * If a MOVED_OFF tuple is not dead, the xvac transaction must
			 * have failed; whereas a non-dead MOVED_IN tuple must mean the
			 * xvac transaction succeeded.
			 */
			if (tuple->t_infomask & HEAP_MOVED_OFF)
				frz->frzflags |= XLH_INVALID_XVAC;
			else
				frz->frzflags |= XLH_FREEZE_XVAC;

			/*
			 * Might as well fix the hint bits too; usually XMIN_COMMITTED
			 * will already be set here, but there's a small chance not.
			 */
			Assert(!(tuple->t_infomask & HEAP_XMIN_INVALID));
			frz->t_infomask |= HEAP_XMIN_COMMITTED;
			changed = true;
		}
	}

	*totally_frozen_p = totally_frozen;
	return changed;
}

/*
 * heap_execute_freeze_tuple
 *		Execute the prepared freezing of a tuple.
 *
 * Caller is responsible for ensuring that no other backend can access the
 * storage underlying this tuple, either by holding an exclusive lock on the
 * buffer containing it (which is what lazy VACUUM does), or by having it be
 * in private storage (which is what CLUSTER and friends do).
 *
 * Note: it might seem we could make the changes without exclusive lock, since
 * TransactionId read/write is assumed atomic anyway.  However there is a race
 * condition: someone who just fetched an old XID that we overwrite here could
 * conceivably not finish checking the XID against pg_xact before we finish
 * the VACUUM and perhaps truncate off the part of pg_xact he needs.  Getting
 * exclusive lock ensures no other backend is in process of checking the
 * tuple status.  Also, getting exclusive lock makes it safe to adjust the
 * infomask bits.
 *
 * NB: All code in here must be safe to execute during crash recovery!
 */
void
heap_execute_freeze_tuple(HeapTupleHeader tuple, xl_heap_freeze_tuple *frz)
{
	HeapTupleHeaderSetXmax(tuple, frz->xmax);

	if (frz->frzflags & XLH_FREEZE_XVAC)
		HeapTupleHeaderSetXvac(tuple, FrozenTransactionId);

	if (frz->frzflags & XLH_INVALID_XVAC)
		HeapTupleHeaderSetXvac(tuple, InvalidTransactionId);

	tuple->t_infomask = frz->t_infomask;
	tuple->t_infomask2 = frz->t_infomask2;
}

/*
 * heap_freeze_tuple
 *		Freeze tuple in place, without WAL logging.
 *
 * Useful for callers like CLUSTER that perform their own WAL logging.
 */
bool
heap_freeze_tuple(HeapTupleHeader tuple,
				  TransactionId relfrozenxid, TransactionId relminmxid,
				  TransactionId cutoff_xid, TransactionId cutoff_multi)
{
	xl_heap_freeze_tuple frz;
	bool		do_freeze;
	bool		tuple_totally_frozen;

	do_freeze = heap_prepare_freeze_tuple(tuple,
										  relfrozenxid, relminmxid,
										  cutoff_xid, cutoff_multi,
										  &frz, &tuple_totally_frozen);

	/*
	 * Note that because this is not a WAL-logged operation, we don't need to
	 * fill in the offset in the freeze record.
	 */

	if (do_freeze)
		heap_execute_freeze_tuple(tuple, &frz);
	return do_freeze;
}

/*
 * For a given MultiXactId, return the hint bits that should be set in the
 * tuple's infomask.
 *
 * Normally this should be called for a multixact that was just created, and
 * so is on our local cache, so the GetMembers call is fast.
 */
static void
GetMultiXactIdHintBits(MultiXactId multi, uint16 *new_infomask,
					   uint16 *new_infomask2)
{
	int			nmembers;
	MultiXactMember *members;
	int			i;
	uint16		bits = HEAP_XMAX_IS_MULTI;
	uint16		bits2 = 0;
	bool		has_update = false;
	LockTupleMode strongest = LockTupleKeyShare;

	/*
	 * We only use this in multis we just created, so they cannot be values
	 * pre-pg_upgrade.
	 */
	nmembers = GetMultiXactIdMembers(multi, &members, false, false);

	for (i = 0; i < nmembers; i++)
	{
		LockTupleMode mode;

		/*
		 * Remember the strongest lock mode held by any member of the
		 * multixact.
		 */
		mode = TUPLOCK_from_mxstatus(members[i].status);
		if (mode > strongest)
			strongest = mode;

		/* See what other bits we need */
		switch (members[i].status)
		{
			case MultiXactStatusForKeyShare:
			case MultiXactStatusForShare:
			case MultiXactStatusForNoKeyUpdate:
				break;

			case MultiXactStatusForUpdate:
				bits2 |= HEAP_KEYS_UPDATED;
				break;

			case MultiXactStatusNoKeyUpdate:
				has_update = true;
				break;

			case MultiXactStatusUpdate:
				bits2 |= HEAP_KEYS_UPDATED;
				has_update = true;
				break;
		}
	}

	if (strongest == LockTupleExclusive ||
		strongest == LockTupleNoKeyExclusive)
		bits |= HEAP_XMAX_EXCL_LOCK;
	else if (strongest == LockTupleShare)
		bits |= HEAP_XMAX_SHR_LOCK;
	else if (strongest == LockTupleKeyShare)
		bits |= HEAP_XMAX_KEYSHR_LOCK;

	if (!has_update)
		bits |= HEAP_XMAX_LOCK_ONLY;

	if (nmembers > 0)
		pfree(members);

	*new_infomask = bits;
	*new_infomask2 = bits2;
}

/*
 * MultiXactIdGetUpdateXid
 *
 * Given a multixact Xmax and corresponding infomask, which does not have the
 * HEAP_XMAX_LOCK_ONLY bit set, obtain and return the Xid of the updating
 * transaction.
 *
 * Caller is expected to check the status of the updating transaction, if
 * necessary.
 */
static TransactionId
MultiXactIdGetUpdateXid(TransactionId xmax, uint16 t_infomask)
{
	TransactionId update_xact = InvalidTransactionId;
	MultiXactMember *members;
	int			nmembers;

	Assert(!(t_infomask & HEAP_XMAX_LOCK_ONLY));
	Assert(t_infomask & HEAP_XMAX_IS_MULTI);

	/*
	 * Since we know the LOCK_ONLY bit is not set, this cannot be a multi from
	 * pre-pg_upgrade.
	 */
	nmembers = GetMultiXactIdMembers(xmax, &members, false, false);

	if (nmembers > 0)
	{
		int			i;

		for (i = 0; i < nmembers; i++)
		{
			/* Ignore lockers */
			if (!ISUPDATE_from_mxstatus(members[i].status))
				continue;

			/* there can be at most one updater */
			Assert(update_xact == InvalidTransactionId);
			update_xact = members[i].xid;
#ifndef USE_ASSERT_CHECKING

			/*
			 * in an assert-enabled build, walk the whole array to ensure
			 * there's no other updater.
			 */
			break;
#endif
		}

		pfree(members);
	}

	return update_xact;
}

/*
 * HeapTupleGetUpdateXid
 *		As above, but use a HeapTupleHeader
 *
 * See also HeapTupleHeaderGetUpdateXid, which can be used without previously
 * checking the hint bits.
 */
TransactionId
HeapTupleGetUpdateXid(HeapTupleHeader tuple)
{
	return MultiXactIdGetUpdateXid(HeapTupleHeaderGetRawXmax(tuple),
								   tuple->t_infomask);
}

/*
 * Does the given multixact conflict with the current transaction grabbing a
 * tuple lock of the given strength?
 *
 * The passed infomask pairs up with the given multixact in the tuple header.
 */
static bool
DoesMultiXactIdConflict(MultiXactId multi, uint16 infomask,
						LockTupleMode lockmode)
{
	int			nmembers;
	MultiXactMember *members;
	bool		result = false;
	LOCKMODE	wanted = tupleLockExtraInfo[lockmode].hwlock;

	if (HEAP_LOCKED_UPGRADED(infomask))
		return false;

	nmembers = GetMultiXactIdMembers(multi, &members, false,
									 HEAP_XMAX_IS_LOCKED_ONLY(infomask));
	if (nmembers >= 0)
	{
		int			i;

		for (i = 0; i < nmembers; i++)
		{
			TransactionId memxid;
			LOCKMODE	memlockmode;

			memlockmode = LOCKMODE_from_mxstatus(members[i].status);

			/* ignore members that don't conflict with the lock we want */
			if (!DoLockModesConflict(memlockmode, wanted))
				continue;

			/* ignore members from current xact */
			memxid = members[i].xid;
			if (TransactionIdIsCurrentTransactionId(memxid))
				continue;

			if (ISUPDATE_from_mxstatus(members[i].status))
			{
				/* ignore aborted updaters */
				if (TransactionIdDidAbort(memxid))
					continue;
			}
			else
			{
				/* ignore lockers-only that are no longer in progress */
				if (!TransactionIdIsInProgress(memxid))
					continue;
			}

			/*
			 * Whatever remains are either live lockers that conflict with our
			 * wanted lock, and updaters that are not aborted.  Those conflict
			 * with what we want, so return true.
			 */
			result = true;
			break;
		}
		pfree(members);
	}

	return result;
}

/*
 * Do_MultiXactIdWait
 *		Actual implementation for the two functions below.
 *
 * 'multi', 'status' and 'infomask' indicate what to sleep on (the status is
 * needed to ensure we only sleep on conflicting members, and the infomask is
 * used to optimize multixact access in case it's a lock-only multi); 'nowait'
 * indicates whether to use conditional lock acquisition, to allow callers to
 * fail if lock is unavailable.  'rel', 'ctid' and 'oper' are used to set up
 * context information for error messages.  'remaining', if not NULL, receives
 * the number of members that are still running, including any (non-aborted)
 * subtransactions of our own transaction.
 *
 * We do this by sleeping on each member using XactLockTableWait.  Any
 * members that belong to the current backend are *not* waited for, however;
 * this would not merely be useless but would lead to Assert failure inside
 * XactLockTableWait.  By the time this returns, it is certain that all
 * transactions *of other backends* that were members of the MultiXactId
 * that conflict with the requested status are dead (and no new ones can have
 * been added, since it is not legal to add members to an existing
 * MultiXactId).
 *
 * But by the time we finish sleeping, someone else may have changed the Xmax
 * of the containing tuple, so the caller needs to iterate on us somehow.
 *
 * Note that in case we return false, the number of remaining members is
 * not to be trusted.
 */
static bool
Do_MultiXactIdWait(MultiXactId multi, MultiXactStatus status,
				   uint16 infomask, bool nowait,
				   Relation rel, ItemPointer ctid, XLTW_Oper oper,
				   int *remaining)
{
	bool		result = true;
	MultiXactMember *members;
	int			nmembers;
	int			remain = 0;

	/* for pre-pg_upgrade tuples, no need to sleep at all */
	nmembers = HEAP_LOCKED_UPGRADED(infomask) ? -1 :
		GetMultiXactIdMembers(multi, &members, false,
							  HEAP_XMAX_IS_LOCKED_ONLY(infomask));

	if (nmembers >= 0)
	{
		int			i;

		for (i = 0; i < nmembers; i++)
		{
			TransactionId memxid = members[i].xid;
			MultiXactStatus memstatus = members[i].status;

			if (TransactionIdIsCurrentTransactionId(memxid))
			{
				remain++;
				continue;
			}

			if (!DoLockModesConflict(LOCKMODE_from_mxstatus(memstatus),
									 LOCKMODE_from_mxstatus(status)))
			{
				if (remaining && TransactionIdIsInProgress(memxid))
					remain++;
				continue;
			}

			/*
			 * This member conflicts with our multi, so we have to sleep (or
			 * return failure, if asked to avoid waiting.)
			 *
			 * Note that we don't set up an error context callback ourselves,
			 * but instead we pass the info down to XactLockTableWait.  This
			 * might seem a bit wasteful because the context is set up and
			 * tore down for each member of the multixact, but in reality it
			 * should be barely noticeable, and it avoids duplicate code.
			 */
			if (nowait)
			{
				result = ConditionalXactLockTableWait(memxid);
				if (!result)
					break;
			}
			else
				XactLockTableWait(memxid, rel, ctid, oper);
		}

		pfree(members);
	}

	if (remaining)
		*remaining = remain;

	return result;
}

/*
 * MultiXactIdWait
 *		Sleep on a MultiXactId.
 *
 * By the time we finish sleeping, someone else may have changed the Xmax
 * of the containing tuple, so the caller needs to iterate on us somehow.
 *
 * We return (in *remaining, if not NULL) the number of members that are still
 * running, including any (non-aborted) subtransactions of our own transaction.
 */
static void
MultiXactIdWait(MultiXactId multi, MultiXactStatus status, uint16 infomask,
				Relation rel, ItemPointer ctid, XLTW_Oper oper,
				int *remaining)
{
	(void) Do_MultiXactIdWait(multi, status, infomask, false,
							  rel, ctid, oper, remaining);
}

/*
 * ConditionalMultiXactIdWait
 *		As above, but only lock if we can get the lock without blocking.
 *
 * By the time we finish sleeping, someone else may have changed the Xmax
 * of the containing tuple, so the caller needs to iterate on us somehow.
 *
 * If the multixact is now all gone, return true.  Returns false if some
 * transactions might still be running.
 *
 * We return (in *remaining, if not NULL) the number of members that are still
 * running, including any (non-aborted) subtransactions of our own transaction.
 */
static bool
ConditionalMultiXactIdWait(MultiXactId multi, MultiXactStatus status,
						   uint16 infomask, Relation rel, int *remaining)
{
	return Do_MultiXactIdWait(multi, status, infomask, true,
							  rel, NULL, XLTW_None, remaining);
}

/*
 * heap_tuple_needs_eventual_freeze
 *
 * Check to see whether any of the XID fields of a tuple (xmin, xmax, xvac)
 * will eventually require freezing.  Similar to heap_tuple_needs_freeze,
 * but there's no cutoff, since we're trying to figure out whether freezing
 * will ever be needed, not whether it's needed now.
 */
bool
heap_tuple_needs_eventual_freeze(HeapTupleHeader tuple)
{
	TransactionId xid;

	/*
	 * If xmin is a normal transaction ID, this tuple is definitely not
	 * frozen.
	 */
	xid = HeapTupleHeaderGetXmin(tuple);
	if (TransactionIdIsNormal(xid))
		return true;

	/*
	 * If xmax is a valid xact or multixact, this tuple is also not frozen.
	 */
	if (tuple->t_infomask & HEAP_XMAX_IS_MULTI)
	{
		MultiXactId multi;

		multi = HeapTupleHeaderGetRawXmax(tuple);
		if (MultiXactIdIsValid(multi))
			return true;
	}
	else
	{
		xid = HeapTupleHeaderGetRawXmax(tuple);
		if (TransactionIdIsNormal(xid))
			return true;
	}

	if (tuple->t_infomask & HEAP_MOVED)
	{
		xid = HeapTupleHeaderGetXvac(tuple);
		if (TransactionIdIsNormal(xid))
			return true;
	}

	return false;
}

/*
 * heap_tuple_needs_freeze
 *
 * Check to see whether any of the XID fields of a tuple (xmin, xmax, xvac)
 * are older than the specified cutoff XID or MultiXactId.  If so, return TRUE.
 *
 * It doesn't matter whether the tuple is alive or dead, we are checking
 * to see if a tuple needs to be removed or frozen to avoid wraparound.
 *
 * NB: Cannot rely on hint bits here, they might not be set after a crash or
 * on a standby.
 */
bool
heap_tuple_needs_freeze(HeapTupleHeader tuple, TransactionId cutoff_xid,
						MultiXactId cutoff_multi, Buffer buf)
{
	TransactionId xid;

	xid = HeapTupleHeaderGetXmin(tuple);
	if (TransactionIdIsNormal(xid) &&
		TransactionIdPrecedes(xid, cutoff_xid))
		return true;

	/*
	 * The considerations for multixacts are complicated; look at
	 * heap_prepare_freeze_tuple for justifications.  This routine had better
	 * be in sync with that one!
	 */
	if (tuple->t_infomask & HEAP_XMAX_IS_MULTI)
	{
		MultiXactId multi;

		multi = HeapTupleHeaderGetRawXmax(tuple);
		if (!MultiXactIdIsValid(multi))
		{
			/* no xmax set, ignore */
			;
		}
		else if (HEAP_LOCKED_UPGRADED(tuple->t_infomask))
			return true;
		else if (MultiXactIdPrecedes(multi, cutoff_multi))
			return true;
		else
		{
			MultiXactMember *members;
			int			nmembers;
			int			i;

			/* need to check whether any member of the mxact is too old */

			nmembers = GetMultiXactIdMembers(multi, &members, false,
											 HEAP_XMAX_IS_LOCKED_ONLY(tuple->t_infomask));

			for (i = 0; i < nmembers; i++)
			{
				if (TransactionIdPrecedes(members[i].xid, cutoff_xid))
				{
					pfree(members);
					return true;
				}
			}
			if (nmembers > 0)
				pfree(members);
		}
	}
	else
	{
		xid = HeapTupleHeaderGetRawXmax(tuple);
		if (TransactionIdIsNormal(xid) &&
			TransactionIdPrecedes(xid, cutoff_xid))
			return true;
	}

	if (tuple->t_infomask & HEAP_MOVED)
	{
		xid = HeapTupleHeaderGetXvac(tuple);
		if (TransactionIdIsNormal(xid) &&
			TransactionIdPrecedes(xid, cutoff_xid))
			return true;
	}

	return false;
}

/*
 * If 'tuple' contains any visible XID greater than latestRemovedXid,
 * ratchet forwards latestRemovedXid to the greatest one found.
 * This is used as the basis for generating Hot Standby conflicts, so
 * if a tuple was never visible then removing it should not conflict
 * with queries.
 */
void
HeapTupleHeaderAdvanceLatestRemovedXid(HeapTupleHeader tuple,
									   TransactionId *latestRemovedXid)
{
	TransactionId xmin = HeapTupleHeaderGetXmin(tuple);
	TransactionId xmax = HeapTupleHeaderGetUpdateXid(tuple);
	TransactionId xvac = HeapTupleHeaderGetXvac(tuple);

	if (tuple->t_infomask & HEAP_MOVED)
	{
		if (TransactionIdPrecedes(*latestRemovedXid, xvac))
			*latestRemovedXid = xvac;
	}

	/*
	 * Ignore tuples inserted by an aborted transaction or if the tuple was
	 * updated/deleted by the inserting transaction.
	 *
	 * Look for a committed hint bit, or if no xmin bit is set, check clog.
	 * This needs to work on both master and standby, where it is used to
	 * assess btree delete records.
	 */
	if (HeapTupleHeaderXminCommitted(tuple) ||
		(!HeapTupleHeaderXminInvalid(tuple) && TransactionIdDidCommit(xmin)))
	{
		if (xmax != xmin &&
			TransactionIdFollows(xmax, *latestRemovedXid))
			*latestRemovedXid = xmax;
	}

	/* *latestRemovedXid may still be invalid at end */
}

/*
 * Perform XLogInsert to register a heap cleanup info message. These
 * messages are sent once per VACUUM and are required because
 * of the phasing of removal operations during a lazy VACUUM.
 * see comments for vacuum_log_cleanup_info().
 */
XLogRecPtr
log_heap_cleanup_info(RelFileNode rnode, TransactionId latestRemovedXid)
{
	xl_heap_cleanup_info xlrec;
	XLogRecPtr	recptr;

	xlrec.node = rnode;
	xlrec.latestRemovedXid = latestRemovedXid;

	XLogBeginInsert();
	XLogRegisterData((char *) &xlrec, SizeOfHeapCleanupInfo);

	recptr = XLogInsert(RM_HEAP2_ID, XLOG_HEAP2_CLEANUP_INFO);

	return recptr;
}

/*
 * Perform XLogInsert for a heap-clean operation.  Caller must already
 * have modified the buffer and marked it dirty.
 *
 * Note: prior to Postgres 8.3, the entries in the nowunused[] array were
 * zero-based tuple indexes.  Now they are one-based like other uses
 * of OffsetNumber.
 *
 * We also include latestRemovedXid, which is the greatest XID present in
 * the removed tuples. That allows recovery processing to cancel or wait
 * for long standby queries that can still see these tuples.
 */
XLogRecPtr
log_heap_clean(Relation reln, Buffer buffer,
			   OffsetNumber *redirected, int nredirected,
			   OffsetNumber *nowdead, int ndead,
			   OffsetNumber *nowunused, int nunused,
			   TransactionId latestRemovedXid)
{
	xl_heap_clean xlrec;
	XLogRecPtr	recptr;

	/* Caller should not call me on a non-WAL-logged relation */
	Assert(RelationNeedsWAL(reln));

	xlrec.latestRemovedXid = latestRemovedXid;
	xlrec.nredirected = nredirected;
	xlrec.ndead = ndead;

	XLogBeginInsert();
	XLogRegisterData((char *) &xlrec, SizeOfHeapClean);

	XLogRegisterBuffer(0, buffer, REGBUF_STANDARD);

	/*
	 * The OffsetNumber arrays are not actually in the buffer, but we pretend
	 * that they are.  When XLogInsert stores the whole buffer, the offset
	 * arrays need not be stored too.  Note that even if all three arrays are
	 * empty, we want to expose the buffer as a candidate for whole-page
	 * storage, since this record type implies a defragmentation operation
	 * even if no item pointers changed state.
	 */
	if (nredirected > 0)
		XLogRegisterBufData(0, (char *) redirected,
							nredirected * sizeof(OffsetNumber) * 2);

	if (ndead > 0)
		XLogRegisterBufData(0, (char *) nowdead,
							ndead * sizeof(OffsetNumber));

	if (nunused > 0)
		XLogRegisterBufData(0, (char *) nowunused,
							nunused * sizeof(OffsetNumber));

	recptr = XLogInsert(RM_HEAP2_ID, XLOG_HEAP2_CLEAN);

	return recptr;
}

/*
 * Perform XLogInsert for a heap-freeze operation.  Caller must have already
 * modified the buffer and marked it dirty.
 */
XLogRecPtr
log_heap_freeze(Relation reln, Buffer buffer, TransactionId cutoff_xid,
				xl_heap_freeze_tuple *tuples, int ntuples)
{
	xl_heap_freeze_page xlrec;
	XLogRecPtr	recptr;

	/* Caller should not call me on a non-WAL-logged relation */
	Assert(RelationNeedsWAL(reln));
	/* nor when there are no tuples to freeze */
	Assert(ntuples > 0);

	xlrec.cutoff_xid = cutoff_xid;
	xlrec.ntuples = ntuples;

	XLogBeginInsert();
	XLogRegisterData((char *) &xlrec, SizeOfHeapFreezePage);

	/*
	 * The freeze plan array is not actually in the buffer, but pretend that
	 * it is.  When XLogInsert stores the whole buffer, the freeze plan need
	 * not be stored too.
	 */
	XLogRegisterBuffer(0, buffer, REGBUF_STANDARD);
	XLogRegisterBufData(0, (char *) tuples,
						ntuples * sizeof(xl_heap_freeze_tuple));

	recptr = XLogInsert(RM_HEAP2_ID, XLOG_HEAP2_FREEZE_PAGE);

	return recptr;
}

/*
 * Perform XLogInsert for a heap-visible operation.  'block' is the block
 * being marked all-visible, and vm_buffer is the buffer containing the
 * corresponding visibility map block.  Both should have already been modified
 * and dirtied.
 *
 * If checksums are enabled, we also generate a full-page image of
 * heap_buffer, if necessary.
 */
XLogRecPtr
log_heap_visible(RelFileNode rnode, Buffer heap_buffer, Buffer vm_buffer,
				 TransactionId cutoff_xid, uint8 vmflags)
{
	xl_heap_visible xlrec;
	XLogRecPtr	recptr;
	uint8		flags;

	Assert(BufferIsValid(heap_buffer));
	Assert(BufferIsValid(vm_buffer));

	xlrec.cutoff_xid = cutoff_xid;
	xlrec.flags = vmflags;
	XLogBeginInsert();
	XLogRegisterData((char *) &xlrec, SizeOfHeapVisible);

	XLogRegisterBuffer(0, vm_buffer, 0);

	flags = REGBUF_STANDARD;
	if (!XLogHintBitIsNeeded())
		flags |= REGBUF_NO_IMAGE;
	XLogRegisterBuffer(1, heap_buffer, flags);

	recptr = XLogInsert(RM_HEAP2_ID, XLOG_HEAP2_VISIBLE);

	return recptr;
}

/*
 * Perform XLogInsert for a heap-update operation.  Caller must already
 * have modified the buffer(s) and marked them dirty.
 */
static XLogRecPtr
log_heap_update(Relation reln, Buffer oldbuf,
				Buffer newbuf, HeapTuple oldtup, HeapTuple newtup,
				HeapTuple old_key_tuple,
				bool all_visible_cleared, bool new_all_visible_cleared)
{
	xl_heap_update xlrec;
	xl_heap_header xlhdr;
	xl_heap_header xlhdr_idx;
	uint8		info;
	uint16		prefix_suffix[2];
	uint16		prefixlen = 0,
				suffixlen = 0;
	XLogRecPtr	recptr;
	Page		page = BufferGetPage(newbuf);
	bool		need_tuple_data = RelationIsLogicallyLogged(reln);
	bool		init;
	int			bufflags;

	/* Caller should not call me on a non-WAL-logged relation */
	Assert(RelationNeedsWAL(reln));

	XLogBeginInsert();

	if (HeapTupleIsHeapOnly(newtup))
		info = XLOG_HEAP_HOT_UPDATE;
	else
		info = XLOG_HEAP_UPDATE;

	/*
	 * If the old and new tuple are on the same page, we only need to log the
	 * parts of the new tuple that were changed.  That saves on the amount of
	 * WAL we need to write.  Currently, we just count any unchanged bytes in
	 * the beginning and end of the tuple.  That's quick to check, and
	 * perfectly covers the common case that only one field is updated.
	 *
	 * We could do this even if the old and new tuple are on different pages,
	 * but only if we don't make a full-page image of the old page, which is
	 * difficult to know in advance.  Also, if the old tuple is corrupt for
	 * some reason, it would allow the corruption to propagate the new page,
	 * so it seems best to avoid.  Under the general assumption that most
	 * updates tend to create the new tuple version on the same page, there
	 * isn't much to be gained by doing this across pages anyway.
	 *
	 * Skip this if we're taking a full-page image of the new page, as we
	 * don't include the new tuple in the WAL record in that case.  Also
	 * disable if wal_level='logical', as logical decoding needs to be able to
	 * read the new tuple in whole from the WAL record alone.
	 */
	if (oldbuf == newbuf && !need_tuple_data &&
		!XLogCheckBufferNeedsBackup(newbuf))
	{
		char	   *oldp = (char *) oldtup->t_data + oldtup->t_data->t_hoff;
		char	   *newp = (char *) newtup->t_data + newtup->t_data->t_hoff;
		int			oldlen = oldtup->t_len - oldtup->t_data->t_hoff;
		int			newlen = newtup->t_len - newtup->t_data->t_hoff;

		/* Check for common prefix between old and new tuple */
		for (prefixlen = 0; prefixlen < Min(oldlen, newlen); prefixlen++)
		{
			if (newp[prefixlen] != oldp[prefixlen])
				break;
		}

		/*
		 * Storing the length of the prefix takes 2 bytes, so we need to save
		 * at least 3 bytes or there's no point.
		 */
		if (prefixlen < 3)
			prefixlen = 0;

		/* Same for suffix */
		for (suffixlen = 0; suffixlen < Min(oldlen, newlen) - prefixlen; suffixlen++)
		{
			if (newp[newlen - suffixlen - 1] != oldp[oldlen - suffixlen - 1])
				break;
		}
		if (suffixlen < 3)
			suffixlen = 0;
	}

	/* Prepare main WAL data chain */
	xlrec.flags = 0;
	if (all_visible_cleared)
		xlrec.flags |= XLH_UPDATE_OLD_ALL_VISIBLE_CLEARED;
	if (new_all_visible_cleared)
		xlrec.flags |= XLH_UPDATE_NEW_ALL_VISIBLE_CLEARED;
	if (prefixlen > 0)
		xlrec.flags |= XLH_UPDATE_PREFIX_FROM_OLD;
	if (suffixlen > 0)
		xlrec.flags |= XLH_UPDATE_SUFFIX_FROM_OLD;
	if (need_tuple_data)
	{
		xlrec.flags |= XLH_UPDATE_CONTAINS_NEW_TUPLE;
		if (old_key_tuple)
		{
			if (reln->rd_rel->relreplident == REPLICA_IDENTITY_FULL)
				xlrec.flags |= XLH_UPDATE_CONTAINS_OLD_TUPLE;
			else
				xlrec.flags |= XLH_UPDATE_CONTAINS_OLD_KEY;
		}
	}

	/* If new tuple is the single and first tuple on page... */
	if (ItemPointerGetOffsetNumber(&(newtup->t_self)) == FirstOffsetNumber &&
		PageGetMaxOffsetNumber(page) == FirstOffsetNumber)
	{
		info |= XLOG_HEAP_INIT_PAGE;
		init = true;
	}
	else
		init = false;

	/* Prepare WAL data for the old page */
	xlrec.old_offnum = ItemPointerGetOffsetNumber(&oldtup->t_self);
	xlrec.old_xmax = HeapTupleHeaderGetRawXmax(oldtup->t_data);
	xlrec.old_infobits_set = compute_infobits(oldtup->t_data->t_infomask,
											  oldtup->t_data->t_infomask2);

	/* Prepare WAL data for the new page */
	xlrec.new_offnum = ItemPointerGetOffsetNumber(&newtup->t_self);
	xlrec.new_xmax = HeapTupleHeaderGetRawXmax(newtup->t_data);

	bufflags = REGBUF_STANDARD;
	if (init)
		bufflags |= REGBUF_WILL_INIT;
	if (need_tuple_data)
		bufflags |= REGBUF_KEEP_DATA;

	XLogRegisterBuffer(0, newbuf, bufflags);
	if (oldbuf != newbuf)
		XLogRegisterBuffer(1, oldbuf, REGBUF_STANDARD);

	XLogRegisterData((char *) &xlrec, SizeOfHeapUpdate);

	/*
	 * Prepare WAL data for the new tuple.
	 */
	if (prefixlen > 0 || suffixlen > 0)
	{
		if (prefixlen > 0 && suffixlen > 0)
		{
			prefix_suffix[0] = prefixlen;
			prefix_suffix[1] = suffixlen;
			XLogRegisterBufData(0, (char *) &prefix_suffix, sizeof(uint16) * 2);
		}
		else if (prefixlen > 0)
		{
			XLogRegisterBufData(0, (char *) &prefixlen, sizeof(uint16));
		}
		else
		{
			XLogRegisterBufData(0, (char *) &suffixlen, sizeof(uint16));
		}
	}

	xlhdr.t_infomask2 = newtup->t_data->t_infomask2;
	xlhdr.t_infomask = newtup->t_data->t_infomask;
	xlhdr.t_hoff = newtup->t_data->t_hoff;
	Assert(SizeofHeapTupleHeader + prefixlen + suffixlen <= newtup->t_len);

	/*
	 * PG73FORMAT: write bitmap [+ padding] [+ oid] + data
	 *
	 * The 'data' doesn't include the common prefix or suffix.
	 */
	XLogRegisterBufData(0, (char *) &xlhdr, SizeOfHeapHeader);
	if (prefixlen == 0)
	{
		XLogRegisterBufData(0,
							((char *) newtup->t_data) + SizeofHeapTupleHeader,
							newtup->t_len - SizeofHeapTupleHeader - suffixlen);
	}
	else
	{
		/*
		 * Have to write the null bitmap and data after the common prefix as
		 * two separate rdata entries.
		 */
		/* bitmap [+ padding] [+ oid] */
		if (newtup->t_data->t_hoff - SizeofHeapTupleHeader > 0)
		{
			XLogRegisterBufData(0,
								((char *) newtup->t_data) + SizeofHeapTupleHeader,
								newtup->t_data->t_hoff - SizeofHeapTupleHeader);
		}

		/* data after common prefix */
		XLogRegisterBufData(0,
							((char *) newtup->t_data) + newtup->t_data->t_hoff + prefixlen,
							newtup->t_len - newtup->t_data->t_hoff - prefixlen - suffixlen);
	}

	/* We need to log a tuple identity */
	if (need_tuple_data && old_key_tuple)
	{
		/* don't really need this, but its more comfy to decode */
		xlhdr_idx.t_infomask2 = old_key_tuple->t_data->t_infomask2;
		xlhdr_idx.t_infomask = old_key_tuple->t_data->t_infomask;
		xlhdr_idx.t_hoff = old_key_tuple->t_data->t_hoff;

		XLogRegisterData((char *) &xlhdr_idx, SizeOfHeapHeader);

		/* PG73FORMAT: write bitmap [+ padding] [+ oid] + data */
		XLogRegisterData((char *) old_key_tuple->t_data + SizeofHeapTupleHeader,
						 old_key_tuple->t_len - SizeofHeapTupleHeader);
	}

	/* filtering by origin on a row level is much more efficient */
	XLogSetRecordFlags(XLOG_INCLUDE_ORIGIN);

	recptr = XLogInsert(RM_HEAP_ID, info);

	return recptr;
}

/*
 * Perform XLogInsert of an XLOG_HEAP2_NEW_CID record
 *
 * This is only used in wal_level >= WAL_LEVEL_LOGICAL, and only for catalog
 * tuples.
 */
static XLogRecPtr
log_heap_new_cid(Relation relation, HeapTuple tup)
{
	xl_heap_new_cid xlrec;

	XLogRecPtr	recptr;
	HeapTupleHeader hdr = tup->t_data;

	Assert(ItemPointerIsValid(&tup->t_self));
	Assert(tup->t_tableOid != InvalidOid);

	xlrec.top_xid = GetTopTransactionId();
	xlrec.target_node = relation->rd_node;
	xlrec.target_tid = tup->t_self;

	/*
	 * If the tuple got inserted & deleted in the same TX we definitely have a
	 * combocid, set cmin and cmax.
	 */
	if (hdr->t_infomask & HEAP_COMBOCID)
	{
		Assert(!(hdr->t_infomask & HEAP_XMAX_INVALID));
		Assert(!HeapTupleHeaderXminInvalid(hdr));
		xlrec.cmin = HeapTupleHeaderGetCmin(hdr);
		xlrec.cmax = HeapTupleHeaderGetCmax(hdr);
		xlrec.combocid = HeapTupleHeaderGetRawCommandId(hdr);
	}
	/* No combocid, so only cmin or cmax can be set by this TX */
	else
	{
		/*
		 * Tuple inserted.
		 *
		 * We need to check for LOCK ONLY because multixacts might be
		 * transferred to the new tuple in case of FOR KEY SHARE updates in
		 * which case there will be an xmax, although the tuple just got
		 * inserted.
		 */
		if (hdr->t_infomask & HEAP_XMAX_INVALID ||
			HEAP_XMAX_IS_LOCKED_ONLY(hdr->t_infomask))
		{
			xlrec.cmin = HeapTupleHeaderGetRawCommandId(hdr);
			xlrec.cmax = InvalidCommandId;
		}
		/* Tuple from a different tx updated or deleted. */
		else
		{
			xlrec.cmin = InvalidCommandId;
			xlrec.cmax = HeapTupleHeaderGetRawCommandId(hdr);

		}
		xlrec.combocid = InvalidCommandId;
	}

	/*
	 * Note that we don't need to register the buffer here, because this
	 * operation does not modify the page. The insert/update/delete that
	 * called us certainly did, but that's WAL-logged separately.
	 */
	XLogBeginInsert();
	XLogRegisterData((char *) &xlrec, SizeOfHeapNewCid);

	/* will be looked at irrespective of origin */

	recptr = XLogInsert(RM_HEAP2_ID, XLOG_HEAP2_NEW_CID);

	return recptr;
}

/*
 * Build a heap tuple representing the configured REPLICA IDENTITY to represent
 * the old tuple in a UPDATE or DELETE.
 *
 * Returns NULL if there's no need to log an identity or if there's no suitable
 * key in the Relation relation.
 */
static HeapTuple
ExtractReplicaIdentity(Relation relation, HeapTuple tp, bool key_changed, bool *copy)
{
	TupleDesc	desc = RelationGetDescr(relation);
	Oid			replidindex;
	Relation	idx_rel;
	TupleDesc	idx_desc;
	char		replident = relation->rd_rel->relreplident;
	HeapTuple	key_tuple = NULL;
	bool		nulls[MaxHeapAttributeNumber];
	Datum		values[MaxHeapAttributeNumber];
	int			natt;

	*copy = false;

	if (!RelationIsLogicallyLogged(relation))
		return NULL;

	if (replident == REPLICA_IDENTITY_NOTHING)
		return NULL;

	if (replident == REPLICA_IDENTITY_FULL)
	{
		/*
		 * When logging the entire old tuple, it very well could contain
		 * toasted columns. If so, force them to be inlined.
		 */
		if (HeapTupleHasExternal(tp))
		{
			*copy = true;
			tp = toast_flatten_tuple(tp, RelationGetDescr(relation));
		}
		return tp;
	}

	/* if the key hasn't changed and we're only logging the key, we're done */
	if (!key_changed)
		return NULL;

	/* find the replica identity index */
	replidindex = RelationGetReplicaIndex(relation);
	if (!OidIsValid(replidindex))
	{
		elog(DEBUG4, "could not find configured replica identity for table \"%s\"",
			 RelationGetRelationName(relation));
		return NULL;
	}

	idx_rel = RelationIdGetRelation(replidindex);
	idx_desc = RelationGetDescr(idx_rel);

	/* deform tuple, so we have fast access to columns */
	heap_deform_tuple(tp, desc, values, nulls);

	/* set all columns to NULL, regardless of whether they actually are */
	memset(nulls, 1, sizeof(nulls));

	/*
	 * Now set all columns contained in the index to NOT NULL, they cannot
	 * currently be NULL.
	 */
	for (natt = 0; natt < idx_desc->natts; natt++)
	{
		int			attno = idx_rel->rd_index->indkey.values[natt];

		if (attno < 0)
		{
			/*
			 * The OID column can appear in an index definition, but that's
			 * OK, because we always copy the OID if present (see below).
			 * Other system columns may not.
			 */
			if (attno == ObjectIdAttributeNumber)
				continue;
			elog(ERROR, "system column in index");
		}
		nulls[attno - 1] = false;
	}

	key_tuple = heap_form_tuple(desc, values, nulls);
	*copy = true;
	RelationClose(idx_rel);

	/*
	 * Always copy oids if the table has them, even if not included in the
	 * index. The space in the logged tuple is used anyway, so there's little
	 * point in not including the information.
	 */
	if (relation->rd_rel->relhasoids)
		HeapTupleSetOid(key_tuple, HeapTupleGetOid(tp));

	/*
	 * If the tuple, which by here only contains indexed columns, still has
	 * toasted columns, force them to be inlined. This is somewhat unlikely
	 * since there's limits on the size of indexed columns, so we don't
	 * duplicate toast_flatten_tuple()s functionality in the above loop over
	 * the indexed columns, even if it would be more efficient.
	 */
	if (HeapTupleHasExternal(key_tuple))
	{
		HeapTuple	oldtup = key_tuple;

		key_tuple = toast_flatten_tuple(oldtup, RelationGetDescr(relation));
		heap_freetuple(oldtup);
	}

	return key_tuple;
}

/*
 * Handles CLEANUP_INFO
 */
static void
heap_xlog_cleanup_info(XLogReaderState *record)
{
	xl_heap_cleanup_info *xlrec = (xl_heap_cleanup_info *) XLogRecGetData(record);

	if (InHotStandby)
		ResolveRecoveryConflictWithSnapshot(xlrec->latestRemovedXid, xlrec->node);

	/*
	 * Actual operation is a no-op. Record type exists to provide a means for
	 * conflict processing to occur before we begin index vacuum actions. see
	 * vacuumlazy.c and also comments in btvacuumpage()
	 */

	/* Backup blocks are not used in cleanup_info records */
	Assert(!XLogRecHasAnyBlockRefs(record));
}

/*
 * Handles HEAP2_CLEAN record type
 */
static void
heap_xlog_clean(XLogReaderState *record)
{
	XLogRecPtr	lsn = record->EndRecPtr;
	xl_heap_clean *xlrec = (xl_heap_clean *) XLogRecGetData(record);
	Buffer		buffer;
	Size		freespace = 0;
	RelFileNode rnode;
	BlockNumber blkno;
	XLogRedoAction action;

	XLogRecGetBlockTag(record, 0, &rnode, NULL, &blkno);

	/*
	 * We're about to remove tuples. In Hot Standby mode, ensure that there's
	 * no queries running for which the removed tuples are still visible.
	 *
	 * Not all HEAP2_CLEAN records remove tuples with xids, so we only want to
	 * conflict on the records that cause MVCC failures for user queries. If
	 * latestRemovedXid is invalid, skip conflict processing.
	 */
	if (InHotStandby && TransactionIdIsValid(xlrec->latestRemovedXid))
		ResolveRecoveryConflictWithSnapshot(xlrec->latestRemovedXid, rnode);

	/*
	 * If we have a full-page image, restore it (using a cleanup lock) and
	 * we're done.
	 */
	action = XLogReadBufferForRedoExtended(record, 0, RBM_NORMAL, true,
										   &buffer);
	if (action == BLK_NEEDS_REDO)
	{
		Page		page = (Page) BufferGetPage(buffer);
		OffsetNumber *end;
		OffsetNumber *redirected;
		OffsetNumber *nowdead;
		OffsetNumber *nowunused;
		int			nredirected;
		int			ndead;
		int			nunused;
		Size		datalen;

		redirected = (OffsetNumber *) XLogRecGetBlockData(record, 0, &datalen);

		nredirected = xlrec->nredirected;
		ndead = xlrec->ndead;
		end = (OffsetNumber *) ((char *) redirected + datalen);
		nowdead = redirected + (nredirected * 2);
		nowunused = nowdead + ndead;
		nunused = (end - nowunused);
		Assert(nunused >= 0);

		/* Update all item pointers per the record, and repair fragmentation */
		heap_page_prune_execute(buffer,
								redirected, nredirected,
								nowdead, ndead,
								nowunused, nunused);

		freespace = PageGetHeapFreeSpace(page); /* needed to update FSM below */

		/*
		 * Note: we don't worry about updating the page's prunability hints.
		 * At worst this will cause an extra prune cycle to occur soon.
		 */

		PageSetLSN(page, lsn);
		MarkBufferDirty(buffer);
	}
	if (BufferIsValid(buffer))
		UnlockReleaseBuffer(buffer);

	/*
	 * Update the FSM as well.
	 *
	 * XXX: Don't do this if the page was restored from full page image. We
	 * don't bother to update the FSM in that case, it doesn't need to be
	 * totally accurate anyway.
	 */
	if (action == BLK_NEEDS_REDO)
		XLogRecordPageWithFreeSpace(rnode, blkno, freespace);
}

/*
 * Replay XLOG_HEAP2_VISIBLE record.
 *
 * The critical integrity requirement here is that we must never end up with
 * a situation where the visibility map bit is set, and the page-level
 * PD_ALL_VISIBLE bit is clear.  If that were to occur, then a subsequent
 * page modification would fail to clear the visibility map bit.
 */
static void
heap_xlog_visible(XLogReaderState *record)
{
	XLogRecPtr	lsn = record->EndRecPtr;
	xl_heap_visible *xlrec = (xl_heap_visible *) XLogRecGetData(record);
	Buffer		vmbuffer = InvalidBuffer;
	Buffer		buffer;
	Page		page;
	RelFileNode rnode;
	BlockNumber blkno;
	XLogRedoAction action;

	XLogRecGetBlockTag(record, 1, &rnode, NULL, &blkno);

	/*
	 * If there are any Hot Standby transactions running that have an xmin
	 * horizon old enough that this page isn't all-visible for them, they
	 * might incorrectly decide that an index-only scan can skip a heap fetch.
	 *
	 * NB: It might be better to throw some kind of "soft" conflict here that
	 * forces any index-only scan that is in flight to perform heap fetches,
	 * rather than killing the transaction outright.
	 */
	if (InHotStandby)
		ResolveRecoveryConflictWithSnapshot(xlrec->cutoff_xid, rnode);

	/*
	 * Read the heap page, if it still exists. If the heap file has dropped or
	 * truncated later in recovery, we don't need to update the page, but we'd
	 * better still update the visibility map.
	 */
	action = XLogReadBufferForRedo(record, 1, &buffer);
	if (action == BLK_NEEDS_REDO)
	{
		/*
		 * We don't bump the LSN of the heap page when setting the visibility
		 * map bit (unless checksums or wal_hint_bits is enabled, in which
		 * case we must), because that would generate an unworkable volume of
		 * full-page writes.  This exposes us to torn page hazards, but since
		 * we're not inspecting the existing page contents in any way, we
		 * don't care.
		 *
		 * However, all operations that clear the visibility map bit *do* bump
		 * the LSN, and those operations will only be replayed if the XLOG LSN
		 * follows the page LSN.  Thus, if the page LSN has advanced past our
		 * XLOG record's LSN, we mustn't mark the page all-visible, because
		 * the subsequent update won't be replayed to clear the flag.
		 */
		page = BufferGetPage(buffer);

		PageSetAllVisible(page);

		MarkBufferDirty(buffer);
	}
	else if (action == BLK_RESTORED)
	{
		/*
		 * If heap block was backed up, we already restored it and there's
		 * nothing more to do. (This can only happen with checksums or
		 * wal_log_hints enabled.)
		 */
	}
	if (BufferIsValid(buffer))
		UnlockReleaseBuffer(buffer);

	/*
	 * Even if we skipped the heap page update due to the LSN interlock, it's
	 * still safe to update the visibility map.  Any WAL record that clears
	 * the visibility map bit does so before checking the page LSN, so any
	 * bits that need to be cleared will still be cleared.
	 */
	if (XLogReadBufferForRedoExtended(record, 0, RBM_ZERO_ON_ERROR, false,
									  &vmbuffer) == BLK_NEEDS_REDO)
	{
		Page		vmpage = BufferGetPage(vmbuffer);
		Relation	reln;

		/* initialize the page if it was read as zeros */
		if (PageIsNew(vmpage))
			PageInit(vmpage, BLCKSZ, 0);

		/*
		 * XLogReadBufferForRedoExtended locked the buffer. But
		 * visibilitymap_set will handle locking itself.
		 */
		LockBuffer(vmbuffer, BUFFER_LOCK_UNLOCK);

		reln = CreateFakeRelcacheEntry(rnode);
		visibilitymap_pin(reln, blkno, &vmbuffer);

		/*
		 * Don't set the bit if replay has already passed this point.
		 *
		 * It might be safe to do this unconditionally; if replay has passed
		 * this point, we'll replay at least as far this time as we did
		 * before, and if this bit needs to be cleared, the record responsible
		 * for doing so should be again replayed, and clear it.  For right
		 * now, out of an abundance of conservatism, we use the same test here
		 * we did for the heap page.  If this results in a dropped bit, no
		 * real harm is done; and the next VACUUM will fix it.
		 */
		if (lsn > PageGetLSN(vmpage))
			visibilitymap_set(reln, blkno, InvalidBuffer, lsn, vmbuffer,
							  xlrec->cutoff_xid, xlrec->flags);

		ReleaseBuffer(vmbuffer);
		FreeFakeRelcacheEntry(reln);
	}
	else if (BufferIsValid(vmbuffer))
		UnlockReleaseBuffer(vmbuffer);
}

/*
 * Replay XLOG_HEAP2_FREEZE_PAGE records
 */
static void
heap_xlog_freeze_page(XLogReaderState *record)
{
	XLogRecPtr	lsn = record->EndRecPtr;
	xl_heap_freeze_page *xlrec = (xl_heap_freeze_page *) XLogRecGetData(record);
	TransactionId cutoff_xid = xlrec->cutoff_xid;
	Buffer		buffer;
	int			ntup;

	/*
	 * In Hot Standby mode, ensure that there's no queries running which still
	 * consider the frozen xids as running.
	 */
	if (InHotStandby)
	{
		RelFileNode rnode;
		TransactionId latestRemovedXid = cutoff_xid;

		TransactionIdRetreat(latestRemovedXid);

		XLogRecGetBlockTag(record, 0, &rnode, NULL, NULL);
		ResolveRecoveryConflictWithSnapshot(latestRemovedXid, rnode);
	}

	if (XLogReadBufferForRedo(record, 0, &buffer) == BLK_NEEDS_REDO)
	{
		Page		page = BufferGetPage(buffer);
		xl_heap_freeze_tuple *tuples;

		tuples = (xl_heap_freeze_tuple *) XLogRecGetBlockData(record, 0, NULL);

		/* now execute freeze plan for each frozen tuple */
		for (ntup = 0; ntup < xlrec->ntuples; ntup++)
		{
			xl_heap_freeze_tuple *xlrec_tp;
			ItemId		lp;
			HeapTupleHeader tuple;

			xlrec_tp = &tuples[ntup];
			lp = PageGetItemId(page, xlrec_tp->offset); /* offsets are one-based */
			tuple = (HeapTupleHeader) PageGetItem(page, lp);

			heap_execute_freeze_tuple(tuple, xlrec_tp);
		}

		PageSetLSN(page, lsn);
		MarkBufferDirty(buffer);
	}
	if (BufferIsValid(buffer))
		UnlockReleaseBuffer(buffer);
}

/*
 * Given an "infobits" field from an XLog record, set the correct bits in the
 * given infomask and infomask2 for the tuple touched by the record.
 *
 * (This is the reverse of compute_infobits).
 */
static void
fix_infomask_from_infobits(uint8 infobits, uint16 *infomask, uint16 *infomask2)
{
	*infomask &= ~(HEAP_XMAX_IS_MULTI | HEAP_XMAX_LOCK_ONLY |
				   HEAP_XMAX_KEYSHR_LOCK | HEAP_XMAX_EXCL_LOCK);
	*infomask2 &= ~HEAP_KEYS_UPDATED;

	if (infobits & XLHL_XMAX_IS_MULTI)
		*infomask |= HEAP_XMAX_IS_MULTI;
	if (infobits & XLHL_XMAX_LOCK_ONLY)
		*infomask |= HEAP_XMAX_LOCK_ONLY;
	if (infobits & XLHL_XMAX_EXCL_LOCK)
		*infomask |= HEAP_XMAX_EXCL_LOCK;
	/* note HEAP_XMAX_SHR_LOCK isn't considered here */
	if (infobits & XLHL_XMAX_KEYSHR_LOCK)
		*infomask |= HEAP_XMAX_KEYSHR_LOCK;

	if (infobits & XLHL_KEYS_UPDATED)
		*infomask2 |= HEAP_KEYS_UPDATED;
}

static void
heap_xlog_delete(XLogReaderState *record)
{
	XLogRecPtr	lsn = record->EndRecPtr;
	xl_heap_delete *xlrec = (xl_heap_delete *) XLogRecGetData(record);
	Buffer		buffer;
	Page		page;
	ItemId		lp = NULL;
	HeapTupleHeader htup;
	BlockNumber blkno;
	RelFileNode target_node;
	ItemPointerData target_tid;

	XLogRecGetBlockTag(record, 0, &target_node, NULL, &blkno);
	ItemPointerSetBlockNumber(&target_tid, blkno);
	ItemPointerSetOffsetNumber(&target_tid, xlrec->offnum);

	/*
	 * The visibility map may need to be fixed even if the heap page is
	 * already up-to-date.
	 */
	if (xlrec->flags & XLH_DELETE_ALL_VISIBLE_CLEARED)
	{
		Relation	reln = CreateFakeRelcacheEntry(target_node);
		Buffer		vmbuffer = InvalidBuffer;

		visibilitymap_pin(reln, blkno, &vmbuffer);
		visibilitymap_clear(reln, blkno, vmbuffer, VISIBILITYMAP_VALID_BITS);
		ReleaseBuffer(vmbuffer);
		FreeFakeRelcacheEntry(reln);
	}

	if (XLogReadBufferForRedo(record, 0, &buffer) == BLK_NEEDS_REDO)
	{
		page = BufferGetPage(buffer);

		if (PageGetMaxOffsetNumber(page) >= xlrec->offnum)
			lp = PageGetItemId(page, xlrec->offnum);

		if (PageGetMaxOffsetNumber(page) < xlrec->offnum || !ItemIdIsNormal(lp))
			elog(PANIC, "invalid lp");

		htup = (HeapTupleHeader) PageGetItem(page, lp);

		htup->t_infomask &= ~(HEAP_XMAX_BITS | HEAP_MOVED);
		htup->t_infomask2 &= ~HEAP_KEYS_UPDATED;
		HeapTupleHeaderClearHotUpdated(htup);
		fix_infomask_from_infobits(xlrec->infobits_set,
								   &htup->t_infomask, &htup->t_infomask2);
		if (!(xlrec->flags & XLH_DELETE_IS_SUPER))
			HeapTupleHeaderSetXmax(htup, xlrec->xmax);
		else
			HeapTupleHeaderSetXmin(htup, InvalidTransactionId);
		HeapTupleHeaderSetCmax(htup, FirstCommandId, false);

		/* Mark the page as a candidate for pruning */
		PageSetPrunable(page, XLogRecGetXid(record));

		if (xlrec->flags & XLH_DELETE_ALL_VISIBLE_CLEARED)
			PageClearAllVisible(page);

		/* Make sure there is no forward chain link in t_ctid */
		htup->t_ctid = target_tid;
		PageSetLSN(page, lsn);
		MarkBufferDirty(buffer);
	}
	if (BufferIsValid(buffer))
		UnlockReleaseBuffer(buffer);
}

static void
heap_xlog_insert(XLogReaderState *record)
{
	XLogRecPtr	lsn = record->EndRecPtr;
	xl_heap_insert *xlrec = (xl_heap_insert *) XLogRecGetData(record);
	Buffer		buffer;
	Page		page;
	union
	{
		HeapTupleHeaderData hdr;
		char		data[MaxHeapTupleSize];
	}			tbuf;
	HeapTupleHeader htup;
	xl_heap_header xlhdr;
	uint32		newlen;
	Size		freespace = 0;
	RelFileNode target_node;
	BlockNumber blkno;
	ItemPointerData target_tid;
	XLogRedoAction action;

	XLogRecGetBlockTag(record, 0, &target_node, NULL, &blkno);
	ItemPointerSetBlockNumber(&target_tid, blkno);
	ItemPointerSetOffsetNumber(&target_tid, xlrec->offnum);

	/*
	 * The visibility map may need to be fixed even if the heap page is
	 * already up-to-date.
	 */
	if (xlrec->flags & XLH_INSERT_ALL_VISIBLE_CLEARED)
	{
		Relation	reln = CreateFakeRelcacheEntry(target_node);
		Buffer		vmbuffer = InvalidBuffer;

		visibilitymap_pin(reln, blkno, &vmbuffer);
		visibilitymap_clear(reln, blkno, vmbuffer, VISIBILITYMAP_VALID_BITS);
		ReleaseBuffer(vmbuffer);
		FreeFakeRelcacheEntry(reln);
	}

	/*
	 * If we inserted the first and only tuple on the page, re-initialize the
	 * page from scratch.
	 */
	if (XLogRecGetInfo(record) & XLOG_HEAP_INIT_PAGE)
	{
		buffer = XLogInitBufferForRedo(record, 0);
		page = BufferGetPage(buffer);
		PageInit(page, BufferGetPageSize(buffer), 0);
		action = BLK_NEEDS_REDO;
	}
	else
		action = XLogReadBufferForRedo(record, 0, &buffer);
	if (action == BLK_NEEDS_REDO)
	{
		Size		datalen;
		char	   *data;

		page = BufferGetPage(buffer);

		if (PageGetMaxOffsetNumber(page) + 1 < xlrec->offnum)
			elog(PANIC, "invalid max offset number");

		data = XLogRecGetBlockData(record, 0, &datalen);

		newlen = datalen - SizeOfHeapHeader;
		Assert(datalen > SizeOfHeapHeader && newlen <= MaxHeapTupleSize);
		memcpy((char *) &xlhdr, data, SizeOfHeapHeader);
		data += SizeOfHeapHeader;

		htup = &tbuf.hdr;
		MemSet((char *) htup, 0, SizeofHeapTupleHeader);
		/* PG73FORMAT: get bitmap [+ padding] [+ oid] + data */
		memcpy((char *) htup + SizeofHeapTupleHeader,
			   data,
			   newlen);
		newlen += SizeofHeapTupleHeader;
		htup->t_infomask2 = xlhdr.t_infomask2;
		htup->t_infomask = xlhdr.t_infomask;
		htup->t_hoff = xlhdr.t_hoff;
		HeapTupleHeaderSetXmin(htup, XLogRecGetXid(record));
		HeapTupleHeaderSetCmin(htup, FirstCommandId);
		htup->t_ctid = target_tid;

		if (PageAddItem(page, (Item) htup, newlen, xlrec->offnum,
						true, true) == InvalidOffsetNumber)
			elog(PANIC, "failed to add tuple");

		freespace = PageGetHeapFreeSpace(page); /* needed to update FSM below */

		PageSetLSN(page, lsn);

		if (xlrec->flags & XLH_INSERT_ALL_VISIBLE_CLEARED)
			PageClearAllVisible(page);

		MarkBufferDirty(buffer);
	}
	if (BufferIsValid(buffer))
		UnlockReleaseBuffer(buffer);

	/*
	 * If the page is running low on free space, update the FSM as well.
	 * Arbitrarily, our definition of "low" is less than 20%. We can't do much
	 * better than that without knowing the fill-factor for the table.
	 *
	 * XXX: Don't do this if the page was restored from full page image. We
	 * don't bother to update the FSM in that case, it doesn't need to be
	 * totally accurate anyway.
	 */
	if (action == BLK_NEEDS_REDO && freespace < BLCKSZ / 5)
		XLogRecordPageWithFreeSpace(target_node, blkno, freespace);
}

/*
 * Handles MULTI_INSERT record type.
 */
static void
heap_xlog_multi_insert(XLogReaderState *record)
{
	XLogRecPtr	lsn = record->EndRecPtr;
	xl_heap_multi_insert *xlrec;
	RelFileNode rnode;
	BlockNumber blkno;
	Buffer		buffer;
	Page		page;
	union
	{
		HeapTupleHeaderData hdr;
		char		data[MaxHeapTupleSize];
	}			tbuf;
	HeapTupleHeader htup;
	uint32		newlen;
	Size		freespace = 0;
	int			i;
	bool		isinit = (XLogRecGetInfo(record) & XLOG_HEAP_INIT_PAGE) != 0;
	XLogRedoAction action;

	/*
	 * Insertion doesn't overwrite MVCC data, so no conflict processing is
	 * required.
	 */
	xlrec = (xl_heap_multi_insert *) XLogRecGetData(record);

	XLogRecGetBlockTag(record, 0, &rnode, NULL, &blkno);

	/*
	 * The visibility map may need to be fixed even if the heap page is
	 * already up-to-date.
	 */
	if (xlrec->flags & XLH_INSERT_ALL_VISIBLE_CLEARED)
	{
		Relation	reln = CreateFakeRelcacheEntry(rnode);
		Buffer		vmbuffer = InvalidBuffer;

		visibilitymap_pin(reln, blkno, &vmbuffer);
		visibilitymap_clear(reln, blkno, vmbuffer, VISIBILITYMAP_VALID_BITS);
		ReleaseBuffer(vmbuffer);
		FreeFakeRelcacheEntry(reln);
	}

	if (isinit)
	{
		buffer = XLogInitBufferForRedo(record, 0);
		page = BufferGetPage(buffer);
		PageInit(page, BufferGetPageSize(buffer), 0);
		action = BLK_NEEDS_REDO;
	}
	else
		action = XLogReadBufferForRedo(record, 0, &buffer);
	if (action == BLK_NEEDS_REDO)
	{
		char	   *tupdata;
		char	   *endptr;
		Size		len;

		/* Tuples are stored as block data */
		tupdata = XLogRecGetBlockData(record, 0, &len);
		endptr = tupdata + len;

		page = (Page) BufferGetPage(buffer);

		for (i = 0; i < xlrec->ntuples; i++)
		{
			OffsetNumber offnum;
			xl_multi_insert_tuple *xlhdr;

			/*
			 * If we're reinitializing the page, the tuples are stored in
			 * order from FirstOffsetNumber. Otherwise there's an array of
			 * offsets in the WAL record, and the tuples come after that.
			 */
			if (isinit)
				offnum = FirstOffsetNumber + i;
			else
				offnum = xlrec->offsets[i];
			if (PageGetMaxOffsetNumber(page) + 1 < offnum)
				elog(PANIC, "invalid max offset number");

			xlhdr = (xl_multi_insert_tuple *) SHORTALIGN(tupdata);
			tupdata = ((char *) xlhdr) + SizeOfMultiInsertTuple;

			newlen = xlhdr->datalen;
			Assert(newlen <= MaxHeapTupleSize);
			htup = &tbuf.hdr;
			MemSet((char *) htup, 0, SizeofHeapTupleHeader);
			/* PG73FORMAT: get bitmap [+ padding] [+ oid] + data */
			memcpy((char *) htup + SizeofHeapTupleHeader,
				   (char *) tupdata,
				   newlen);
			tupdata += newlen;

			newlen += SizeofHeapTupleHeader;
			htup->t_infomask2 = xlhdr->t_infomask2;
			htup->t_infomask = xlhdr->t_infomask;
			htup->t_hoff = xlhdr->t_hoff;
			HeapTupleHeaderSetXmin(htup, XLogRecGetXid(record));
			HeapTupleHeaderSetCmin(htup, FirstCommandId);
			ItemPointerSetBlockNumber(&htup->t_ctid, blkno);
			ItemPointerSetOffsetNumber(&htup->t_ctid, offnum);

			offnum = PageAddItem(page, (Item) htup, newlen, offnum, true, true);
			if (offnum == InvalidOffsetNumber)
				elog(PANIC, "failed to add tuple");
		}
		if (tupdata != endptr)
			elog(PANIC, "total tuple length mismatch");

		freespace = PageGetHeapFreeSpace(page); /* needed to update FSM below */

		PageSetLSN(page, lsn);

		if (xlrec->flags & XLH_INSERT_ALL_VISIBLE_CLEARED)
			PageClearAllVisible(page);

		MarkBufferDirty(buffer);
	}
	if (BufferIsValid(buffer))
		UnlockReleaseBuffer(buffer);

	/*
	 * If the page is running low on free space, update the FSM as well.
	 * Arbitrarily, our definition of "low" is less than 20%. We can't do much
	 * better than that without knowing the fill-factor for the table.
	 *
	 * XXX: Don't do this if the page was restored from full page image. We
	 * don't bother to update the FSM in that case, it doesn't need to be
	 * totally accurate anyway.
	 */
	if (action == BLK_NEEDS_REDO && freespace < BLCKSZ / 5)
		XLogRecordPageWithFreeSpace(rnode, blkno, freespace);
}

/*
 * Handles UPDATE and HOT_UPDATE
 */
static void
heap_xlog_update(XLogReaderState *record, bool hot_update)
{
	XLogRecPtr	lsn = record->EndRecPtr;
	xl_heap_update *xlrec = (xl_heap_update *) XLogRecGetData(record);
	RelFileNode rnode;
	BlockNumber oldblk;
	BlockNumber newblk;
	ItemPointerData newtid;
	Buffer		obuffer,
				nbuffer;
	Page		page;
	OffsetNumber offnum;
	ItemId		lp = NULL;
	HeapTupleData oldtup;
	HeapTupleHeader htup;
	uint16		prefixlen = 0,
				suffixlen = 0;
	char	   *newp;
	union
	{
		HeapTupleHeaderData hdr;
		char		data[MaxHeapTupleSize];
	}			tbuf;
	xl_heap_header xlhdr;
	uint32		newlen;
	Size		freespace = 0;
	XLogRedoAction oldaction;
	XLogRedoAction newaction;

	/* initialize to keep the compiler quiet */
	oldtup.t_data = NULL;
	oldtup.t_len = 0;

	XLogRecGetBlockTag(record, 0, &rnode, NULL, &newblk);
	if (XLogRecGetBlockTag(record, 1, NULL, NULL, &oldblk))
	{
		/* HOT updates are never done across pages */
		Assert(!hot_update);
	}
	else
		oldblk = newblk;

	ItemPointerSet(&newtid, newblk, xlrec->new_offnum);

	/*
	 * The visibility map may need to be fixed even if the heap page is
	 * already up-to-date.
	 */
	if (xlrec->flags & XLH_UPDATE_OLD_ALL_VISIBLE_CLEARED)
	{
		Relation	reln = CreateFakeRelcacheEntry(rnode);
		Buffer		vmbuffer = InvalidBuffer;

		visibilitymap_pin(reln, oldblk, &vmbuffer);
		visibilitymap_clear(reln, oldblk, vmbuffer, VISIBILITYMAP_VALID_BITS);
		ReleaseBuffer(vmbuffer);
		FreeFakeRelcacheEntry(reln);
	}

	/*
	 * In normal operation, it is important to lock the two pages in
	 * page-number order, to avoid possible deadlocks against other update
	 * operations going the other way.  However, during WAL replay there can
	 * be no other update happening, so we don't need to worry about that. But
	 * we *do* need to worry that we don't expose an inconsistent state to Hot
	 * Standby queries --- so the original page can't be unlocked before we've
	 * added the new tuple to the new page.
	 */

	/* Deal with old tuple version */
	oldaction = XLogReadBufferForRedo(record, (oldblk == newblk) ? 0 : 1,
									  &obuffer);
	if (oldaction == BLK_NEEDS_REDO)
	{
		page = BufferGetPage(obuffer);
		offnum = xlrec->old_offnum;
		if (PageGetMaxOffsetNumber(page) >= offnum)
			lp = PageGetItemId(page, offnum);

		if (PageGetMaxOffsetNumber(page) < offnum || !ItemIdIsNormal(lp))
			elog(PANIC, "invalid lp");

		htup = (HeapTupleHeader) PageGetItem(page, lp);

		oldtup.t_data = htup;
		oldtup.t_len = ItemIdGetLength(lp);

		htup->t_infomask &= ~(HEAP_XMAX_BITS | HEAP_MOVED);
		htup->t_infomask2 &= ~HEAP_KEYS_UPDATED;
		if (hot_update)
			HeapTupleHeaderSetHotUpdated(htup);
		else
			HeapTupleHeaderClearHotUpdated(htup);
		fix_infomask_from_infobits(xlrec->old_infobits_set, &htup->t_infomask,
								   &htup->t_infomask2);
		HeapTupleHeaderSetXmax(htup, xlrec->old_xmax);
		HeapTupleHeaderSetCmax(htup, FirstCommandId, false);
		/* Set forward chain link in t_ctid */
		htup->t_ctid = newtid;

		/* Mark the page as a candidate for pruning */
		PageSetPrunable(page, XLogRecGetXid(record));

		if (xlrec->flags & XLH_UPDATE_OLD_ALL_VISIBLE_CLEARED)
			PageClearAllVisible(page);

		PageSetLSN(page, lsn);
		MarkBufferDirty(obuffer);
	}

	/*
	 * Read the page the new tuple goes into, if different from old.
	 */
	if (oldblk == newblk)
	{
		nbuffer = obuffer;
		newaction = oldaction;
	}
	else if (XLogRecGetInfo(record) & XLOG_HEAP_INIT_PAGE)
	{
		nbuffer = XLogInitBufferForRedo(record, 0);
		page = (Page) BufferGetPage(nbuffer);
		PageInit(page, BufferGetPageSize(nbuffer), 0);
		newaction = BLK_NEEDS_REDO;
	}
	else
		newaction = XLogReadBufferForRedo(record, 0, &nbuffer);

	/*
	 * The visibility map may need to be fixed even if the heap page is
	 * already up-to-date.
	 */
	if (xlrec->flags & XLH_UPDATE_NEW_ALL_VISIBLE_CLEARED)
	{
		Relation	reln = CreateFakeRelcacheEntry(rnode);
		Buffer		vmbuffer = InvalidBuffer;

		visibilitymap_pin(reln, newblk, &vmbuffer);
		visibilitymap_clear(reln, newblk, vmbuffer, VISIBILITYMAP_VALID_BITS);
		ReleaseBuffer(vmbuffer);
		FreeFakeRelcacheEntry(reln);
	}

	/* Deal with new tuple */
	if (newaction == BLK_NEEDS_REDO)
	{
		char	   *recdata;
		char	   *recdata_end;
		Size		datalen;
		Size		tuplen;

		recdata = XLogRecGetBlockData(record, 0, &datalen);
		recdata_end = recdata + datalen;

		page = BufferGetPage(nbuffer);

		offnum = xlrec->new_offnum;
		if (PageGetMaxOffsetNumber(page) + 1 < offnum)
			elog(PANIC, "invalid max offset number");

		if (xlrec->flags & XLH_UPDATE_PREFIX_FROM_OLD)
		{
			Assert(newblk == oldblk);
			memcpy(&prefixlen, recdata, sizeof(uint16));
			recdata += sizeof(uint16);
		}
		if (xlrec->flags & XLH_UPDATE_SUFFIX_FROM_OLD)
		{
			Assert(newblk == oldblk);
			memcpy(&suffixlen, recdata, sizeof(uint16));
			recdata += sizeof(uint16);
		}

		memcpy((char *) &xlhdr, recdata, SizeOfHeapHeader);
		recdata += SizeOfHeapHeader;

		tuplen = recdata_end - recdata;
		Assert(tuplen <= MaxHeapTupleSize);

		htup = &tbuf.hdr;
		MemSet((char *) htup, 0, SizeofHeapTupleHeader);

		/*
		 * Reconstruct the new tuple using the prefix and/or suffix from the
		 * old tuple, and the data stored in the WAL record.
		 */
		newp = (char *) htup + SizeofHeapTupleHeader;
		if (prefixlen > 0)
		{
			int			len;

			/* copy bitmap [+ padding] [+ oid] from WAL record */
			len = xlhdr.t_hoff - SizeofHeapTupleHeader;
			memcpy(newp, recdata, len);
			recdata += len;
			newp += len;

			/* copy prefix from old tuple */
			memcpy(newp, (char *) oldtup.t_data + oldtup.t_data->t_hoff, prefixlen);
			newp += prefixlen;

			/* copy new tuple data from WAL record */
			len = tuplen - (xlhdr.t_hoff - SizeofHeapTupleHeader);
			memcpy(newp, recdata, len);
			recdata += len;
			newp += len;
		}
		else
		{
			/*
			 * copy bitmap [+ padding] [+ oid] + data from record, all in one
			 * go
			 */
			memcpy(newp, recdata, tuplen);
			recdata += tuplen;
			newp += tuplen;
		}
		Assert(recdata == recdata_end);

		/* copy suffix from old tuple */
		if (suffixlen > 0)
			memcpy(newp, (char *) oldtup.t_data + oldtup.t_len - suffixlen, suffixlen);

		newlen = SizeofHeapTupleHeader + tuplen + prefixlen + suffixlen;
		htup->t_infomask2 = xlhdr.t_infomask2;
		htup->t_infomask = xlhdr.t_infomask;
		htup->t_hoff = xlhdr.t_hoff;

		HeapTupleHeaderSetXmin(htup, XLogRecGetXid(record));
		HeapTupleHeaderSetCmin(htup, FirstCommandId);
		HeapTupleHeaderSetXmax(htup, xlrec->new_xmax);
		/* Make sure there is no forward chain link in t_ctid */
		htup->t_ctid = newtid;

		offnum = PageAddItem(page, (Item) htup, newlen, offnum, true, true);
		if (offnum == InvalidOffsetNumber)
			elog(PANIC, "failed to add tuple");

		if (xlrec->flags & XLH_UPDATE_NEW_ALL_VISIBLE_CLEARED)
			PageClearAllVisible(page);

		freespace = PageGetHeapFreeSpace(page); /* needed to update FSM below */

		PageSetLSN(page, lsn);
		MarkBufferDirty(nbuffer);
	}

	if (BufferIsValid(nbuffer) && nbuffer != obuffer)
		UnlockReleaseBuffer(nbuffer);
	if (BufferIsValid(obuffer))
		UnlockReleaseBuffer(obuffer);

	/*
	 * If the new page is running low on free space, update the FSM as well.
	 * Arbitrarily, our definition of "low" is less than 20%. We can't do much
	 * better than that without knowing the fill-factor for the table.
	 *
	 * However, don't update the FSM on HOT updates, because after crash
	 * recovery, either the old or the new tuple will certainly be dead and
	 * prunable. After pruning, the page will have roughly as much free space
	 * as it did before the update, assuming the new tuple is about the same
	 * size as the old one.
	 *
	 * XXX: Don't do this if the page was restored from full page image. We
	 * don't bother to update the FSM in that case, it doesn't need to be
	 * totally accurate anyway.
	 */
	if (newaction == BLK_NEEDS_REDO && !hot_update && freespace < BLCKSZ / 5)
		XLogRecordPageWithFreeSpace(rnode, newblk, freespace);
}

static void
heap_xlog_confirm(XLogReaderState *record)
{
	XLogRecPtr	lsn = record->EndRecPtr;
	xl_heap_confirm *xlrec = (xl_heap_confirm *) XLogRecGetData(record);
	Buffer		buffer;
	Page		page;
	OffsetNumber offnum;
	ItemId		lp = NULL;
	HeapTupleHeader htup;

	if (XLogReadBufferForRedo(record, 0, &buffer) == BLK_NEEDS_REDO)
	{
		page = BufferGetPage(buffer);

		offnum = xlrec->offnum;
		if (PageGetMaxOffsetNumber(page) >= offnum)
			lp = PageGetItemId(page, offnum);

		if (PageGetMaxOffsetNumber(page) < offnum || !ItemIdIsNormal(lp))
			elog(PANIC, "invalid lp");

		htup = (HeapTupleHeader) PageGetItem(page, lp);

		/*
		 * Confirm tuple as actually inserted
		 */
		ItemPointerSet(&htup->t_ctid, BufferGetBlockNumber(buffer), offnum);

		PageSetLSN(page, lsn);
		MarkBufferDirty(buffer);
	}
	if (BufferIsValid(buffer))
		UnlockReleaseBuffer(buffer);
}

static void
heap_xlog_lock(XLogReaderState *record)
{
	XLogRecPtr	lsn = record->EndRecPtr;
	xl_heap_lock *xlrec = (xl_heap_lock *) XLogRecGetData(record);
	Buffer		buffer;
	Page		page;
	OffsetNumber offnum;
	ItemId		lp = NULL;
	HeapTupleHeader htup;

	/*
	 * The visibility map may need to be fixed even if the heap page is
	 * already up-to-date.
	 */
	if (xlrec->flags & XLH_LOCK_ALL_FROZEN_CLEARED)
	{
		RelFileNode rnode;
		Buffer		vmbuffer = InvalidBuffer;
		BlockNumber block;
		Relation	reln;

		XLogRecGetBlockTag(record, 0, &rnode, NULL, &block);
		reln = CreateFakeRelcacheEntry(rnode);

		visibilitymap_pin(reln, block, &vmbuffer);
		visibilitymap_clear(reln, block, vmbuffer, VISIBILITYMAP_ALL_FROZEN);

		ReleaseBuffer(vmbuffer);
		FreeFakeRelcacheEntry(reln);
	}

	if (XLogReadBufferForRedo(record, 0, &buffer) == BLK_NEEDS_REDO)
	{
		page = (Page) BufferGetPage(buffer);

		offnum = xlrec->offnum;
		if (PageGetMaxOffsetNumber(page) >= offnum)
			lp = PageGetItemId(page, offnum);

		if (PageGetMaxOffsetNumber(page) < offnum || !ItemIdIsNormal(lp))
			elog(PANIC, "invalid lp");

		htup = (HeapTupleHeader) PageGetItem(page, lp);

		htup->t_infomask &= ~(HEAP_XMAX_BITS | HEAP_MOVED);
		htup->t_infomask2 &= ~HEAP_KEYS_UPDATED;
		fix_infomask_from_infobits(xlrec->infobits_set, &htup->t_infomask,
								   &htup->t_infomask2);

		/*
		 * Clear relevant update flags, but only if the modified infomask says
		 * there's no update.
		 */
		if (HEAP_XMAX_IS_LOCKED_ONLY(htup->t_infomask))
		{
			HeapTupleHeaderClearHotUpdated(htup);
			/* Make sure there is no forward chain link in t_ctid */
			ItemPointerSet(&htup->t_ctid,
						   BufferGetBlockNumber(buffer),
						   offnum);
		}
		HeapTupleHeaderSetXmax(htup, xlrec->locking_xid);
		HeapTupleHeaderSetCmax(htup, FirstCommandId, false);
		PageSetLSN(page, lsn);
		MarkBufferDirty(buffer);
	}
	if (BufferIsValid(buffer))
		UnlockReleaseBuffer(buffer);
}

static void
heap_xlog_lock_updated(XLogReaderState *record)
{
	XLogRecPtr	lsn = record->EndRecPtr;
	xl_heap_lock_updated *xlrec;
	Buffer		buffer;
	Page		page;
	OffsetNumber offnum;
	ItemId		lp = NULL;
	HeapTupleHeader htup;

	xlrec = (xl_heap_lock_updated *) XLogRecGetData(record);

	/*
	 * The visibility map may need to be fixed even if the heap page is
	 * already up-to-date.
	 */
	if (xlrec->flags & XLH_LOCK_ALL_FROZEN_CLEARED)
	{
		RelFileNode rnode;
		Buffer		vmbuffer = InvalidBuffer;
		BlockNumber block;
		Relation	reln;

		XLogRecGetBlockTag(record, 0, &rnode, NULL, &block);
		reln = CreateFakeRelcacheEntry(rnode);

		visibilitymap_pin(reln, block, &vmbuffer);
		visibilitymap_clear(reln, block, vmbuffer, VISIBILITYMAP_ALL_FROZEN);

		ReleaseBuffer(vmbuffer);
		FreeFakeRelcacheEntry(reln);
	}

	if (XLogReadBufferForRedo(record, 0, &buffer) == BLK_NEEDS_REDO)
	{
		page = BufferGetPage(buffer);

		offnum = xlrec->offnum;
		if (PageGetMaxOffsetNumber(page) >= offnum)
			lp = PageGetItemId(page, offnum);

		if (PageGetMaxOffsetNumber(page) < offnum || !ItemIdIsNormal(lp))
			elog(PANIC, "invalid lp");

		htup = (HeapTupleHeader) PageGetItem(page, lp);

		htup->t_infomask &= ~(HEAP_XMAX_BITS | HEAP_MOVED);
		htup->t_infomask2 &= ~HEAP_KEYS_UPDATED;
		fix_infomask_from_infobits(xlrec->infobits_set, &htup->t_infomask,
								   &htup->t_infomask2);
		HeapTupleHeaderSetXmax(htup, xlrec->xmax);

		PageSetLSN(page, lsn);
		MarkBufferDirty(buffer);
	}
	if (BufferIsValid(buffer))
		UnlockReleaseBuffer(buffer);
}

static void
heap_xlog_inplace(XLogReaderState *record)
{
	XLogRecPtr	lsn = record->EndRecPtr;
	xl_heap_inplace *xlrec = (xl_heap_inplace *) XLogRecGetData(record);
	Buffer		buffer;
	Page		page;
	OffsetNumber offnum;
	ItemId		lp = NULL;
	HeapTupleHeader htup;
	uint32		oldlen;
	Size		newlen;

	if (XLogReadBufferForRedo(record, 0, &buffer) == BLK_NEEDS_REDO)
	{
		char	   *newtup = XLogRecGetBlockData(record, 0, &newlen);

		page = BufferGetPage(buffer);

		offnum = xlrec->offnum;
		if (PageGetMaxOffsetNumber(page) >= offnum)
			lp = PageGetItemId(page, offnum);

		if (PageGetMaxOffsetNumber(page) < offnum || !ItemIdIsNormal(lp))
			elog(PANIC, "invalid lp");

		htup = (HeapTupleHeader) PageGetItem(page, lp);

		oldlen = ItemIdGetLength(lp) - htup->t_hoff;
		if (oldlen != newlen)
			elog(PANIC, "wrong tuple length");

		memcpy((char *) htup + htup->t_hoff, newtup, newlen);

		PageSetLSN(page, lsn);
		MarkBufferDirty(buffer);
	}
	if (BufferIsValid(buffer))
		UnlockReleaseBuffer(buffer);
}

void
heap_redo(XLogReaderState *record)
{
	uint8		info = XLogRecGetInfo(record) & ~XLR_INFO_MASK;

	/*
	 * These operations don't overwrite MVCC data so no conflict processing is
	 * required. The ones in heap2 rmgr do.
	 */

	switch (info & XLOG_HEAP_OPMASK)
	{
		case XLOG_HEAP_INSERT:
			heap_xlog_insert(record);
			break;
		case XLOG_HEAP_DELETE:
			heap_xlog_delete(record);
			break;
		case XLOG_HEAP_UPDATE:
			heap_xlog_update(record, false);
			break;
		case XLOG_HEAP_HOT_UPDATE:
			heap_xlog_update(record, true);
			break;
		case XLOG_HEAP_CONFIRM:
			heap_xlog_confirm(record);
			break;
		case XLOG_HEAP_LOCK:
			heap_xlog_lock(record);
			break;
		case XLOG_HEAP_INPLACE:
			heap_xlog_inplace(record);
			break;
		default:
			elog(PANIC, "heap_redo: unknown op code %u", info);
	}
}

void
heap2_redo(XLogReaderState *record)
{
	uint8		info = XLogRecGetInfo(record) & ~XLR_INFO_MASK;

	switch (info & XLOG_HEAP_OPMASK)
	{
		case XLOG_HEAP2_CLEAN:
			heap_xlog_clean(record);
			break;
		case XLOG_HEAP2_FREEZE_PAGE:
			heap_xlog_freeze_page(record);
			break;
		case XLOG_HEAP2_CLEANUP_INFO:
			heap_xlog_cleanup_info(record);
			break;
		case XLOG_HEAP2_VISIBLE:
			heap_xlog_visible(record);
			break;
		case XLOG_HEAP2_MULTI_INSERT:
			heap_xlog_multi_insert(record);
			break;
		case XLOG_HEAP2_LOCK_UPDATED:
			heap_xlog_lock_updated(record);
			break;
		case XLOG_HEAP2_NEW_CID:

			/*
			 * Nothing to do on a real replay, only used during logical
			 * decoding.
			 */
			break;
		case XLOG_HEAP2_REWRITE:
			heap_xlog_logical_rewrite(record);
			break;
		default:
			elog(PANIC, "heap2_redo: unknown op code %u", info);
	}
}

/*
 *	heap_sync		- sync a heap, for use when no WAL has been written
 *
 * This forces the heap contents (including TOAST heap if any) down to disk.
 * If we skipped using WAL, and WAL is otherwise needed, we must force the
 * relation down to disk before it's safe to commit the transaction.  This
 * requires writing out any dirty buffers and then doing a forced fsync.
 *
 * Indexes are not touched.  (Currently, index operations associated with
 * the commands that use this are WAL-logged and so do not need fsync.
 * That behavior might change someday, but in any case it's likely that
 * any fsync decisions required would be per-index and hence not appropriate
 * to be done here.)
 */
void
heap_sync(Relation rel)
{
	/* non-WAL-logged tables never need fsync */
	if (!RelationNeedsWAL(rel))
		return;

	/* main heap */
	FlushRelationBuffers(rel);
	/* FlushRelationBuffers will have opened rd_smgr */
	smgrimmedsync(rel->rd_smgr, MAIN_FORKNUM);

	/* FSM is not critical, don't bother syncing it */

	/* toast heap, if any */
	if (OidIsValid(rel->rd_rel->reltoastrelid))
	{
		Relation	toastrel;

		toastrel = heap_open(rel->rd_rel->reltoastrelid, AccessShareLock);
		FlushRelationBuffers(toastrel);
		smgrimmedsync(toastrel->rd_smgr, MAIN_FORKNUM);
		heap_close(toastrel, AccessShareLock);
	}
}

/*
 * Mask a heap page before performing consistency checks on it.
 */
void
heap_mask(char *pagedata, BlockNumber blkno)
{
	Page		page = (Page) pagedata;
	OffsetNumber off;

	mask_page_lsn_and_checksum(page);

	mask_page_hint_bits(page);
	mask_unused_space(page);

	for (off = 1; off <= PageGetMaxOffsetNumber(page); off++)
	{
		ItemId		iid = PageGetItemId(page, off);
		char	   *page_item;

		page_item = (char *) (page + ItemIdGetOffset(iid));

		if (ItemIdIsNormal(iid))
		{
			HeapTupleHeader page_htup = (HeapTupleHeader) page_item;

			/*
			 * If xmin of a tuple is not yet frozen, we should ignore
			 * differences in hint bits, since they can be set without
			 * emitting WAL.
			 */
			if (!HeapTupleHeaderXminFrozen(page_htup))
				page_htup->t_infomask &= ~HEAP_XACT_MASK;
			else
			{
				/* Still we need to mask xmax hint bits. */
				page_htup->t_infomask &= ~HEAP_XMAX_INVALID;
				page_htup->t_infomask &= ~HEAP_XMAX_COMMITTED;
			}

			/*
			 * During replay, we set Command Id to FirstCommandId. Hence, mask
			 * it. See heap_xlog_insert() for details.
			 */
			page_htup->t_choice.t_heap.t_field3.t_cid = MASK_MARKER;

			/*
			 * For a speculative tuple, heap_insert() does not set ctid in the
			 * caller-passed heap tuple itself, leaving the ctid field to
			 * contain a speculative token value - a per-backend monotonically
			 * increasing identifier. Besides, it does not WAL-log ctid under
			 * any circumstances.
			 *
			 * During redo, heap_xlog_insert() sets t_ctid to current block
			 * number and self offset number. It doesn't care about any
			 * speculative insertions in master. Hence, we set t_ctid to
			 * current block number and self offset number to ignore any
			 * inconsistency.
			 */
			if (HeapTupleHeaderIsSpeculative(page_htup))
				ItemPointerSet(&page_htup->t_ctid, blkno, off);
		}

		/*
		 * Ignore any padding bytes after the tuple, when the length of the
		 * item is not MAXALIGNed.
		 */
		if (ItemIdHasStorage(iid))
		{
			int			len = ItemIdGetLength(iid);
			int			padlen = MAXALIGN(len) - len;

			if (padlen > 0)
				memset(page_item + len, MASK_MARKER, padlen);
		}
	}
}<|MERGE_RESOLUTION|>--- conflicted
+++ resolved
@@ -3854,11 +3854,8 @@
 		bms_free(hot_attrs);
 		bms_free(key_attrs);
 		bms_free(id_attrs);
-<<<<<<< HEAD
-=======
 		bms_free(modified_attrs);
 		bms_free(interesting_attrs);
->>>>>>> fdf521d6
 		return result;
 	}
 
@@ -4330,11 +4327,8 @@
 	bms_free(hot_attrs);
 	bms_free(key_attrs);
 	bms_free(id_attrs);
-<<<<<<< HEAD
-=======
 	bms_free(modified_attrs);
 	bms_free(interesting_attrs);
->>>>>>> fdf521d6
 
 	return HeapTupleMayBeUpdated;
 }
