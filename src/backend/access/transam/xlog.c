/*-------------------------------------------------------------------------
 *
 * xlog.c
 *		PostgreSQL write-ahead log manager
 *
 *
 * Portions Copyright (c) 1996-2017, PostgreSQL Global Development Group
 * Portions Copyright (c) 1994, Regents of the University of California
 *
 * src/backend/access/transam/xlog.c
 *
 *-------------------------------------------------------------------------
 */

#include "postgres.h"

#include <ctype.h>
#include <math.h>
#include <time.h>
#include <fcntl.h>
#include <sys/stat.h>
#include <sys/time.h>
#include <unistd.h>

#include "access/clog.h"
#include "access/commit_ts.h"
#include "access/multixact.h"
#include "access/rewriteheap.h"
#include "access/subtrans.h"
#include "access/timeline.h"
#include "access/transam.h"
#include "access/tuptoaster.h"
#include "access/twophase.h"
#include "access/xact.h"
#include "access/xlog_internal.h"
#include "access/xloginsert.h"
#include "access/xlogreader.h"
#include "access/xlogutils.h"
#include "catalog/catversion.h"
#include "catalog/pg_control.h"
#include "catalog/pg_database.h"
#include "commands/tablespace.h"
#include "miscadmin.h"
#include "pgstat.h"
#include "port/atomics.h"
#include "postmaster/bgwriter.h"
#include "postmaster/walwriter.h"
#include "postmaster/startup.h"
#include "replication/basebackup.h"
#include "replication/logical.h"
#include "replication/slot.h"
#include "replication/origin.h"
#include "replication/snapbuild.h"
#include "replication/walreceiver.h"
#include "replication/walsender.h"
#include "storage/bufmgr.h"
#include "storage/fd.h"
#include "storage/ipc.h"
#include "storage/large_object.h"
#include "storage/latch.h"
#include "storage/pmsignal.h"
#include "storage/predicate.h"
#include "storage/proc.h"
#include "storage/procarray.h"
#include "storage/reinit.h"
#include "storage/smgr.h"
#include "storage/spin.h"
#include "utils/backend_random.h"
#include "utils/builtins.h"
#include "utils/guc.h"
#include "utils/memutils.h"
#include "utils/pg_lsn.h"
#include "utils/ps_status.h"
#include "utils/relmapper.h"
#include "utils/snapmgr.h"
#include "utils/timestamp.h"
#include "pg_trace.h"

extern uint32 bootstrap_data_checksum_version;

/* File path names (all relative to $PGDATA) */
#define RECOVERY_COMMAND_FILE	"recovery.conf"
#define RECOVERY_COMMAND_DONE	"recovery.done"
#define PROMOTE_SIGNAL_FILE		"promote"
#define FALLBACK_PROMOTE_SIGNAL_FILE "fallback_promote"


/* User-settable parameters */
int			max_wal_size_mb = 1024; /* 1 GB */
int			min_wal_size_mb = 80;	/* 80 MB */
int			wal_keep_segments = 0;
int			XLOGbuffers = -1;
int			XLogArchiveTimeout = 0;
int			XLogArchiveMode = ARCHIVE_MODE_OFF;
char	   *XLogArchiveCommand = NULL;
bool		EnableHotStandby = false;
bool		fullPageWrites = true;
bool		wal_log_hints = false;
bool		wal_compression = false;
char	   *wal_consistency_checking_string = NULL;
bool	   *wal_consistency_checking = NULL;
bool		log_checkpoints = false;
int			sync_method = DEFAULT_SYNC_METHOD;
int			wal_level = WAL_LEVEL_MINIMAL;
int			CommitDelay = 0;	/* precommit delay in microseconds */
int			CommitSiblings = 5; /* # concurrent xacts needed to sleep */
int			wal_retrieve_retry_interval = 5000;

#ifdef WAL_DEBUG
bool		XLOG_DEBUG = false;
#endif

/*
 * Number of WAL insertion locks to use. A higher value allows more insertions
 * to happen concurrently, but adds some CPU overhead to flushing the WAL,
 * which needs to iterate all the locks.
 */
#define NUM_XLOGINSERT_LOCKS  8

/*
 * Max distance from last checkpoint, before triggering a new xlog-based
 * checkpoint.
 */
int			CheckPointSegments;

/* Estimated distance between checkpoints, in bytes */
static double CheckPointDistanceEstimate = 0;
static double PrevCheckPointDistance = 0;

/*
 * GUC support
 */
const struct config_enum_entry sync_method_options[] = {
	{"fsync", SYNC_METHOD_FSYNC, false},
#ifdef HAVE_FSYNC_WRITETHROUGH
	{"fsync_writethrough", SYNC_METHOD_FSYNC_WRITETHROUGH, false},
#endif
#ifdef HAVE_FDATASYNC
	{"fdatasync", SYNC_METHOD_FDATASYNC, false},
#endif
#ifdef OPEN_SYNC_FLAG
	{"open_sync", SYNC_METHOD_OPEN, false},
#endif
#ifdef OPEN_DATASYNC_FLAG
	{"open_datasync", SYNC_METHOD_OPEN_DSYNC, false},
#endif
	{NULL, 0, false}
};


/*
 * Although only "on", "off", and "always" are documented,
 * we accept all the likely variants of "on" and "off".
 */
const struct config_enum_entry archive_mode_options[] = {
	{"always", ARCHIVE_MODE_ALWAYS, false},
	{"on", ARCHIVE_MODE_ON, false},
	{"off", ARCHIVE_MODE_OFF, false},
	{"true", ARCHIVE_MODE_ON, true},
	{"false", ARCHIVE_MODE_OFF, true},
	{"yes", ARCHIVE_MODE_ON, true},
	{"no", ARCHIVE_MODE_OFF, true},
	{"1", ARCHIVE_MODE_ON, true},
	{"0", ARCHIVE_MODE_OFF, true},
	{NULL, 0, false}
};

/*
 * Statistics for current checkpoint are collected in this global struct.
 * Because only the checkpointer or a stand-alone backend can perform
 * checkpoints, this will be unused in normal backends.
 */
CheckpointStatsData CheckpointStats;

/*
 * ThisTimeLineID will be same in all backends --- it identifies current
 * WAL timeline for the database system.
 */
TimeLineID	ThisTimeLineID = 0;

/*
 * Are we doing recovery from XLOG?
 *
 * This is only ever true in the startup process; it should be read as meaning
 * "this process is replaying WAL records", rather than "the system is in
 * recovery mode".  It should be examined primarily by functions that need
 * to act differently when called from a WAL redo function (e.g., to skip WAL
 * logging).  To check whether the system is in recovery regardless of which
 * process you're running in, use RecoveryInProgress() but only after shared
 * memory startup and lock initialization.
 */
bool		InRecovery = false;

/* Are we in Hot Standby mode? Only valid in startup process, see xlog.h */
HotStandbyState standbyState = STANDBY_DISABLED;

static XLogRecPtr LastRec;

/* Local copy of WalRcv->receivedUpto */
static XLogRecPtr receivedUpto = 0;
static TimeLineID receiveTLI = 0;

/*
 * During recovery, lastFullPageWrites keeps track of full_page_writes that
 * the replayed WAL records indicate. It's initialized with full_page_writes
 * that the recovery starting checkpoint record indicates, and then updated
 * each time XLOG_FPW_CHANGE record is replayed.
 */
static bool lastFullPageWrites;

/*
 * Local copy of SharedRecoveryInProgress variable. True actually means "not
 * known, need to check the shared state".
 */
static bool LocalRecoveryInProgress = true;

/*
 * Local copy of SharedHotStandbyActive variable. False actually means "not
 * known, need to check the shared state".
 */
static bool LocalHotStandbyActive = false;

/*
 * Local state for XLogInsertAllowed():
 *		1: unconditionally allowed to insert XLOG
 *		0: unconditionally not allowed to insert XLOG
 *		-1: must check RecoveryInProgress(); disallow until it is false
 * Most processes start with -1 and transition to 1 after seeing that recovery
 * is not in progress.  But we can also force the value for special cases.
 * The coding in XLogInsertAllowed() depends on the first two of these states
 * being numerically the same as bool true and false.
 */
static int	LocalXLogInsertAllowed = -1;

/*
 * When ArchiveRecoveryRequested is set, archive recovery was requested,
 * ie. recovery.conf file was present. When InArchiveRecovery is set, we are
 * currently recovering using offline XLOG archives. These variables are only
 * valid in the startup process.
 *
 * When ArchiveRecoveryRequested is true, but InArchiveRecovery is false, we're
 * currently performing crash recovery using only XLOG files in pg_wal, but
 * will switch to using offline XLOG archives as soon as we reach the end of
 * WAL in pg_wal.
*/
bool		ArchiveRecoveryRequested = false;
bool		InArchiveRecovery = false;

/* Was the last xlog file restored from archive, or local? */
static bool restoredFromArchive = false;

/* Buffers dedicated to consistency checks of size BLCKSZ */
static char *replay_image_masked = NULL;
static char *master_image_masked = NULL;

/* options taken from recovery.conf for archive recovery */
char	   *recoveryRestoreCommand = NULL;
static char *recoveryEndCommand = NULL;
static char *archiveCleanupCommand = NULL;
static RecoveryTargetType recoveryTarget = RECOVERY_TARGET_UNSET;
static bool recoveryTargetInclusive = true;
static RecoveryTargetAction recoveryTargetAction = RECOVERY_TARGET_ACTION_PAUSE;
static TransactionId recoveryTargetXid;
static TimestampTz recoveryTargetTime;
static char *recoveryTargetName;
static XLogRecPtr recoveryTargetLSN;
static int	recovery_min_apply_delay = 0;
static TimestampTz recoveryDelayUntilTime;

/* options taken from recovery.conf for XLOG streaming */
static bool StandbyModeRequested = false;
static char *PrimaryConnInfo = NULL;
static char *PrimarySlotName = NULL;
static char *TriggerFile = NULL;

/* are we currently in standby mode? */
bool		StandbyMode = false;

/* whether request for fast promotion has been made yet */
static bool fast_promote = false;

/*
 * if recoveryStopsBefore/After returns true, it saves information of the stop
 * point here
 */
static TransactionId recoveryStopXid;
static TimestampTz recoveryStopTime;
static XLogRecPtr recoveryStopLSN;
static char recoveryStopName[MAXFNAMELEN];
static bool recoveryStopAfter;

/*
 * During normal operation, the only timeline we care about is ThisTimeLineID.
 * During recovery, however, things are more complicated.  To simplify life
 * for rmgr code, we keep ThisTimeLineID set to the "current" timeline as we
 * scan through the WAL history (that is, it is the line that was active when
 * the currently-scanned WAL record was generated).  We also need these
 * timeline values:
 *
 * recoveryTargetTLI: the desired timeline that we want to end in.
 *
 * recoveryTargetIsLatest: was the requested target timeline 'latest'?
 *
 * expectedTLEs: a list of TimeLineHistoryEntries for recoveryTargetTLI and the timelines of
 * its known parents, newest first (so recoveryTargetTLI is always the
 * first list member).  Only these TLIs are expected to be seen in the WAL
 * segments we read, and indeed only these TLIs will be considered as
 * candidate WAL files to open at all.
 *
 * curFileTLI: the TLI appearing in the name of the current input WAL file.
 * (This is not necessarily the same as ThisTimeLineID, because we could
 * be scanning data that was copied from an ancestor timeline when the current
 * file was created.)  During a sequential scan we do not allow this value
 * to decrease.
 */
static TimeLineID recoveryTargetTLI;
static bool recoveryTargetIsLatest = false;
static List *expectedTLEs;
static TimeLineID curFileTLI;

/*
 * ProcLastRecPtr points to the start of the last XLOG record inserted by the
 * current backend.  It is updated for all inserts.  XactLastRecEnd points to
 * end+1 of the last record, and is reset when we end a top-level transaction,
 * or start a new one; so it can be used to tell if the current transaction has
 * created any XLOG records.
 *
 * While in parallel mode, this may not be fully up to date.  When committing,
 * a transaction can assume this covers all xlog records written either by the
 * user backend or by any parallel worker which was present at any point during
 * the transaction.  But when aborting, or when still in parallel mode, other
 * parallel backends may have written WAL records at later LSNs than the value
 * stored here.  The parallel leader advances its own copy, when necessary,
 * in WaitForParallelWorkersToFinish.
 */
XLogRecPtr	ProcLastRecPtr = InvalidXLogRecPtr;
XLogRecPtr	XactLastRecEnd = InvalidXLogRecPtr;
XLogRecPtr	XactLastCommitEnd = InvalidXLogRecPtr;

/*
 * RedoRecPtr is this backend's local copy of the REDO record pointer
 * (which is almost but not quite the same as a pointer to the most recent
 * CHECKPOINT record).  We update this from the shared-memory copy,
 * XLogCtl->Insert.RedoRecPtr, whenever we can safely do so (ie, when we
 * hold an insertion lock).  See XLogInsertRecord for details.  We are also
 * allowed to update from XLogCtl->RedoRecPtr if we hold the info_lck;
 * see GetRedoRecPtr.  A freshly spawned backend obtains the value during
 * InitXLOGAccess.
 */
static XLogRecPtr RedoRecPtr;

/*
 * doPageWrites is this backend's local copy of (forcePageWrites ||
 * fullPageWrites).  It is used together with RedoRecPtr to decide whether
 * a full-page image of a page need to be taken.
 */
static bool doPageWrites;

/* Has the recovery code requested a walreceiver wakeup? */
static bool doRequestWalReceiverReply;

/*
 * RedoStartLSN points to the checkpoint's REDO location which is specified
 * in a backup label file, backup history file or control file. In standby
 * mode, XLOG streaming usually starts from the position where an invalid
 * record was found. But if we fail to read even the initial checkpoint
 * record, we use the REDO location instead of the checkpoint location as
 * the start position of XLOG streaming. Otherwise we would have to jump
 * backwards to the REDO location after reading the checkpoint record,
 * because the REDO record can precede the checkpoint record.
 */
static XLogRecPtr RedoStartLSN = InvalidXLogRecPtr;

/*----------
 * Shared-memory data structures for XLOG control
 *
 * LogwrtRqst indicates a byte position that we need to write and/or fsync
 * the log up to (all records before that point must be written or fsynced).
 * LogwrtResult indicates the byte positions we have already written/fsynced.
 * These structs are identical but are declared separately to indicate their
 * slightly different functions.
 *
 * To read XLogCtl->LogwrtResult, you must hold either info_lck or
 * WALWriteLock.  To update it, you need to hold both locks.  The point of
 * this arrangement is that the value can be examined by code that already
 * holds WALWriteLock without needing to grab info_lck as well.  In addition
 * to the shared variable, each backend has a private copy of LogwrtResult,
 * which is updated when convenient.
 *
 * The request bookkeeping is simpler: there is a shared XLogCtl->LogwrtRqst
 * (protected by info_lck), but we don't need to cache any copies of it.
 *
 * info_lck is only held long enough to read/update the protected variables,
 * so it's a plain spinlock.  The other locks are held longer (potentially
 * over I/O operations), so we use LWLocks for them.  These locks are:
 *
 * WALBufMappingLock: must be held to replace a page in the WAL buffer cache.
 * It is only held while initializing and changing the mapping.  If the
 * contents of the buffer being replaced haven't been written yet, the mapping
 * lock is released while the write is done, and reacquired afterwards.
 *
 * WALWriteLock: must be held to write WAL buffers to disk (XLogWrite or
 * XLogFlush).
 *
 * ControlFileLock: must be held to read/update control file or create
 * new log file.
 *
 * CheckpointLock: must be held to do a checkpoint or restartpoint (ensures
 * only one checkpointer at a time; currently, with all checkpoints done by
 * the checkpointer, this is just pro forma).
 *
 *----------
 */

typedef struct XLogwrtRqst
{
	XLogRecPtr	Write;			/* last byte + 1 to write out */
	XLogRecPtr	Flush;			/* last byte + 1 to flush */
} XLogwrtRqst;

typedef struct XLogwrtResult
{
	XLogRecPtr	Write;			/* last byte + 1 written out */
	XLogRecPtr	Flush;			/* last byte + 1 flushed */
} XLogwrtResult;

/*
 * Inserting to WAL is protected by a small fixed number of WAL insertion
 * locks. To insert to the WAL, you must hold one of the locks - it doesn't
 * matter which one. To lock out other concurrent insertions, you must hold
 * of them. Each WAL insertion lock consists of a lightweight lock, plus an
 * indicator of how far the insertion has progressed (insertingAt).
 *
 * The insertingAt values are read when a process wants to flush WAL from
 * the in-memory buffers to disk, to check that all the insertions to the
 * region the process is about to write out have finished. You could simply
 * wait for all currently in-progress insertions to finish, but the
 * insertingAt indicator allows you to ignore insertions to later in the WAL,
 * so that you only wait for the insertions that are modifying the buffers
 * you're about to write out.
 *
 * This isn't just an optimization. If all the WAL buffers are dirty, an
 * inserter that's holding a WAL insert lock might need to evict an old WAL
 * buffer, which requires flushing the WAL. If it's possible for an inserter
 * to block on another inserter unnecessarily, deadlock can arise when two
 * inserters holding a WAL insert lock wait for each other to finish their
 * insertion.
 *
 * Small WAL records that don't cross a page boundary never update the value,
 * the WAL record is just copied to the page and the lock is released. But
 * to avoid the deadlock-scenario explained above, the indicator is always
 * updated before sleeping while holding an insertion lock.
 *
 * lastImportantAt contains the LSN of the last important WAL record inserted
 * using a given lock. This value is used to detect if there has been
 * important WAL activity since the last time some action, like a checkpoint,
 * was performed - allowing to not repeat the action if not. The LSN is
 * updated for all insertions, unless the XLOG_MARK_UNIMPORTANT flag was
 * set. lastImportantAt is never cleared, only overwritten by the LSN of newer
 * records.  Tracking the WAL activity directly in WALInsertLock has the
 * advantage of not needing any additional locks to update the value.
 */
typedef struct
{
	LWLock		lock;
	XLogRecPtr	insertingAt;
	XLogRecPtr	lastImportantAt;
} WALInsertLock;

/*
 * All the WAL insertion locks are allocated as an array in shared memory. We
 * force the array stride to be a power of 2, which saves a few cycles in
 * indexing, but more importantly also ensures that individual slots don't
 * cross cache line boundaries. (Of course, we have to also ensure that the
 * array start address is suitably aligned.)
 */
typedef union WALInsertLockPadded
{
	WALInsertLock l;
	char		pad[PG_CACHE_LINE_SIZE];
} WALInsertLockPadded;

/*
 * State of an exclusive backup, necessary to control concurrent activities
 * across sessions when working on exclusive backups.
 *
 * EXCLUSIVE_BACKUP_NONE means that there is no exclusive backup actually
 * running, to be more precise pg_start_backup() is not being executed for
 * an exclusive backup and there is no exclusive backup in progress.
 * EXCLUSIVE_BACKUP_STARTING means that pg_start_backup() is starting an
 * exclusive backup.
 * EXCLUSIVE_BACKUP_IN_PROGRESS means that pg_start_backup() has finished
 * running and an exclusive backup is in progress. pg_stop_backup() is
 * needed to finish it.
 * EXCLUSIVE_BACKUP_STOPPING means that pg_stop_backup() is stopping an
 * exclusive backup.
 */
typedef enum ExclusiveBackupState
{
	EXCLUSIVE_BACKUP_NONE = 0,
	EXCLUSIVE_BACKUP_STARTING,
	EXCLUSIVE_BACKUP_IN_PROGRESS,
	EXCLUSIVE_BACKUP_STOPPING
} ExclusiveBackupState;

/*
<<<<<<< HEAD
=======
 * Session status of running backup, used for sanity checks in SQL-callable
 * functions to start and stop backups.
 */
static SessionBackupState sessionBackupState = SESSION_BACKUP_NONE;

/*
>>>>>>> fdf521d6
 * Shared state data for WAL insertion.
 */
typedef struct XLogCtlInsert
{
	slock_t		insertpos_lck;	/* protects CurrBytePos and PrevBytePos */

	/*
	 * CurrBytePos is the end of reserved WAL. The next record will be
	 * inserted at that position. PrevBytePos is the start position of the
	 * previously inserted (or rather, reserved) record - it is copied to the
	 * prev-link of the next record. These are stored as "usable byte
	 * positions" rather than XLogRecPtrs (see XLogBytePosToRecPtr()).
	 */
	uint64		CurrBytePos;
	uint64		PrevBytePos;

	/*
	 * Make sure the above heavily-contended spinlock and byte positions are
	 * on their own cache line. In particular, the RedoRecPtr and full page
	 * write variables below should be on a different cache line. They are
	 * read on every WAL insertion, but updated rarely, and we don't want
	 * those reads to steal the cache line containing Curr/PrevBytePos.
	 */
	char		pad[PG_CACHE_LINE_SIZE];

	/*
	 * fullPageWrites is the master copy used by all backends to determine
	 * whether to write full-page to WAL, instead of using process-local one.
	 * This is required because, when full_page_writes is changed by SIGHUP,
	 * we must WAL-log it before it actually affects WAL-logging by backends.
	 * Checkpointer sets at startup or after SIGHUP.
	 *
	 * To read these fields, you must hold an insertion lock. To modify them,
	 * you must hold ALL the locks.
	 */
	XLogRecPtr	RedoRecPtr;		/* current redo point for insertions */
	bool		forcePageWrites;	/* forcing full-page writes for PITR? */
	bool		fullPageWrites;

	/*
<<<<<<< HEAD
	 * exclusiveBackupState indicates the state of an exclusive backup
	 * (see comments of ExclusiveBackupState for more details).
	 * nonExclusiveBackups is a counter indicating the number of streaming
	 * base backups currently in progress. forcePageWrites is set to true
	 * when either of these is non-zero. lastBackupStart is the latest
	 * checkpoint redo location used as a starting point for an online
	 * backup.
=======
	 * exclusiveBackupState indicates the state of an exclusive backup (see
	 * comments of ExclusiveBackupState for more details). nonExclusiveBackups
	 * is a counter indicating the number of streaming base backups currently
	 * in progress. forcePageWrites is set to true when either of these is
	 * non-zero. lastBackupStart is the latest checkpoint redo location used
	 * as a starting point for an online backup.
>>>>>>> fdf521d6
	 */
	ExclusiveBackupState exclusiveBackupState;
	int			nonExclusiveBackups;
	XLogRecPtr	lastBackupStart;

	/*
	 * WAL insertion locks.
	 */
	WALInsertLockPadded *WALInsertLocks;
} XLogCtlInsert;

/*
 * Total shared-memory state for XLOG.
 */
typedef struct XLogCtlData
{
	XLogCtlInsert Insert;

	/* Protected by info_lck: */
	XLogwrtRqst LogwrtRqst;
	XLogRecPtr	RedoRecPtr;		/* a recent copy of Insert->RedoRecPtr */
	uint32		ckptXidEpoch;	/* nextXID & epoch of latest checkpoint */
	TransactionId ckptXid;
	XLogRecPtr	asyncXactLSN;	/* LSN of newest async commit/abort */
	XLogRecPtr	replicationSlotMinLSN;	/* oldest LSN needed by any slot */

	XLogSegNo	lastRemovedSegNo;	/* latest removed/recycled XLOG segment */

	/* Fake LSN counter, for unlogged relations. Protected by ulsn_lck. */
	XLogRecPtr	unloggedLSN;
	slock_t		ulsn_lck;

	/* Time and LSN of last xlog segment switch. Protected by WALWriteLock. */
	pg_time_t	lastSegSwitchTime;
	XLogRecPtr	lastSegSwitchLSN;

	/*
	 * Protected by info_lck and WALWriteLock (you must hold either lock to
	 * read it, but both to update)
	 */
	XLogwrtResult LogwrtResult;

	/*
	 * Latest initialized page in the cache (last byte position + 1).
	 *
	 * To change the identity of a buffer (and InitializedUpTo), you need to
	 * hold WALBufMappingLock.  To change the identity of a buffer that's
	 * still dirty, the old page needs to be written out first, and for that
	 * you need WALWriteLock, and you need to ensure that there are no
	 * in-progress insertions to the page by calling
	 * WaitXLogInsertionsToFinish().
	 */
	XLogRecPtr	InitializedUpTo;

	/*
	 * These values do not change after startup, although the pointed-to pages
	 * and xlblocks values certainly do.  xlblock values are protected by
	 * WALBufMappingLock.
	 */
	char	   *pages;			/* buffers for unwritten XLOG pages */
	XLogRecPtr *xlblocks;		/* 1st byte ptr-s + XLOG_BLCKSZ */
	int			XLogCacheBlck;	/* highest allocated xlog buffer index */

	/*
	 * Shared copy of ThisTimeLineID. Does not change after end-of-recovery.
	 * If we created a new timeline when the system was started up,
	 * PrevTimeLineID is the old timeline's ID that we forked off from.
	 * Otherwise it's equal to ThisTimeLineID.
	 */
	TimeLineID	ThisTimeLineID;
	TimeLineID	PrevTimeLineID;

	/*
	 * archiveCleanupCommand is read from recovery.conf but needs to be in
	 * shared memory so that the checkpointer process can access it.
	 */
	char		archiveCleanupCommand[MAXPGPATH];

	/*
	 * SharedRecoveryInProgress indicates if we're still in crash or archive
	 * recovery.  Protected by info_lck.
	 */
	bool		SharedRecoveryInProgress;

	/*
	 * SharedHotStandbyActive indicates if we're still in crash or archive
	 * recovery.  Protected by info_lck.
	 */
	bool		SharedHotStandbyActive;

	/*
	 * WalWriterSleeping indicates whether the WAL writer is currently in
	 * low-power mode (and hence should be nudged if an async commit occurs).
	 * Protected by info_lck.
	 */
	bool		WalWriterSleeping;

	/*
	 * recoveryWakeupLatch is used to wake up the startup process to continue
	 * WAL replay, if it is waiting for WAL to arrive or failover trigger file
	 * to appear.
	 */
	Latch		recoveryWakeupLatch;

	/*
	 * During recovery, we keep a copy of the latest checkpoint record here.
	 * lastCheckPointRecPtr points to start of checkpoint record and
	 * lastCheckPointEndPtr points to end+1 of checkpoint record.  Used by the
<<<<<<< HEAD
	 * background writer when it wants to create a restartpoint.
=======
	 * checkpointer when it wants to create a restartpoint.
>>>>>>> fdf521d6
	 *
	 * Protected by info_lck.
	 */
	XLogRecPtr	lastCheckPointRecPtr;
	XLogRecPtr	lastCheckPointEndPtr;
	CheckPoint	lastCheckPoint;

	/*
	 * lastReplayedEndRecPtr points to end+1 of the last record successfully
	 * replayed. When we're currently replaying a record, ie. in a redo
	 * function, replayEndRecPtr points to the end+1 of the record being
	 * replayed, otherwise it's equal to lastReplayedEndRecPtr.
	 */
	XLogRecPtr	lastReplayedEndRecPtr;
	TimeLineID	lastReplayedTLI;
	XLogRecPtr	replayEndRecPtr;
	TimeLineID	replayEndTLI;
	/* timestamp of last COMMIT/ABORT record replayed (or being replayed) */
	TimestampTz recoveryLastXTime;

	/*
	 * timestamp of when we started replaying the current chunk of WAL data,
	 * only relevant for replication or archive recovery
	 */
	TimestampTz currentChunkStartTime;
	/* Are we requested to pause recovery? */
	bool		recoveryPause;

	/*
	 * lastFpwDisableRecPtr points to the start of the last replayed
	 * XLOG_FPW_CHANGE record that instructs full_page_writes is disabled.
	 */
	XLogRecPtr	lastFpwDisableRecPtr;

	slock_t		info_lck;		/* locks shared variables shown above */
} XLogCtlData;

static XLogCtlData *XLogCtl = NULL;

/* a private copy of XLogCtl->Insert.WALInsertLocks, for convenience */
static WALInsertLockPadded *WALInsertLocks = NULL;

/*
 * We maintain an image of pg_control in shared memory.
 */
static ControlFileData *ControlFile = NULL;

/*
 * Calculate the amount of space left on the page after 'endptr'. Beware
 * multiple evaluation!
 */
#define INSERT_FREESPACE(endptr)	\
	(((endptr) % XLOG_BLCKSZ == 0) ? 0 : (XLOG_BLCKSZ - (endptr) % XLOG_BLCKSZ))

/* Macro to advance to next buffer index. */
#define NextBufIdx(idx)		\
		(((idx) == XLogCtl->XLogCacheBlck) ? 0 : ((idx) + 1))

/*
 * XLogRecPtrToBufIdx returns the index of the WAL buffer that holds, or
 * would hold if it was in cache, the page containing 'recptr'.
 */
#define XLogRecPtrToBufIdx(recptr)	\
	(((recptr) / XLOG_BLCKSZ) % (XLogCtl->XLogCacheBlck + 1))

/*
 * These are the number of bytes in a WAL page and segment usable for WAL data.
 */
#define UsableBytesInPage (XLOG_BLCKSZ - SizeOfXLogShortPHD)
#define UsableBytesInSegment ((XLOG_SEG_SIZE / XLOG_BLCKSZ) * UsableBytesInPage - (SizeOfXLogLongPHD - SizeOfXLogShortPHD))

/* Convert min_wal_size_mb and max wal_size_mb to equivalent segment count */
#define ConvertToXSegs(x)	\
	(x / (XLOG_SEG_SIZE / (1024 * 1024)))

/*
 * Private, possibly out-of-date copy of shared LogwrtResult.
 * See discussion above.
 */
static XLogwrtResult LogwrtResult = {0, 0};

/*
 * Codes indicating where we got a WAL file from during recovery, or where
 * to attempt to get one.
 */
typedef enum
{
	XLOG_FROM_ANY = 0,			/* request to read WAL from any source */
	XLOG_FROM_ARCHIVE,			/* restored using restore_command */
	XLOG_FROM_PG_WAL,			/* existing file in pg_wal */
	XLOG_FROM_STREAM			/* streamed from master */
} XLogSource;

/* human-readable names for XLogSources, for debugging output */
static const char *xlogSourceNames[] = {"any", "archive", "pg_wal", "stream"};

/*
 * openLogFile is -1 or a kernel FD for an open log file segment.
 * When it's open, openLogOff is the current seek offset in the file.
 * openLogSegNo identifies the segment.  These variables are only
 * used to write the XLOG, and so will normally refer to the active segment.
 */
static int	openLogFile = -1;
static XLogSegNo openLogSegNo = 0;
static uint32 openLogOff = 0;

/*
 * These variables are used similarly to the ones above, but for reading
 * the XLOG.  Note, however, that readOff generally represents the offset
 * of the page just read, not the seek position of the FD itself, which
 * will be just past that page. readLen indicates how much of the current
 * page has been read into readBuf, and readSource indicates where we got
 * the currently open file from.
 */
static int	readFile = -1;
static XLogSegNo readSegNo = 0;
static uint32 readOff = 0;
static uint32 readLen = 0;
static XLogSource readSource = 0;	/* XLOG_FROM_* code */

/*
 * Keeps track of which source we're currently reading from. This is
 * different from readSource in that this is always set, even when we don't
 * currently have a WAL file open. If lastSourceFailed is set, our last
 * attempt to read from currentSource failed, and we should try another source
 * next.
 */
static XLogSource currentSource = 0;	/* XLOG_FROM_* code */
static bool lastSourceFailed = false;

typedef struct XLogPageReadPrivate
{
	int			emode;
	bool		fetching_ckpt;	/* are we fetching a checkpoint record? */
	bool		randAccess;
} XLogPageReadPrivate;

/*
 * These variables track when we last obtained some WAL data to process,
 * and where we got it from.  (XLogReceiptSource is initially the same as
 * readSource, but readSource gets reset to zero when we don't have data
 * to process right now.  It is also different from currentSource, which
 * also changes when we try to read from a source and fail, while
 * XLogReceiptSource tracks where we last successfully read some WAL.)
 */
static TimestampTz XLogReceiptTime = 0;
static XLogSource XLogReceiptSource = 0;	/* XLOG_FROM_* code */

/* State information for XLOG reading */
static XLogRecPtr ReadRecPtr;	/* start of last record read */
static XLogRecPtr EndRecPtr;	/* end+1 of last record read */

static XLogRecPtr minRecoveryPoint; /* local copy of
									 * ControlFile->minRecoveryPoint */
static TimeLineID minRecoveryPointTLI;
static bool updateMinRecoveryPoint = true;

/*
 * Have we reached a consistent database state? In crash recovery, we have
 * to replay all the WAL, so reachedConsistency is never set. During archive
 * recovery, the database is consistent once minRecoveryPoint is reached.
 */
bool		reachedConsistency = false;

static bool InRedo = false;

/* Have we launched bgwriter during recovery? */
static bool bgwriterLaunched = false;

/* For WALInsertLockAcquire/Release functions */
static int	MyLockNo = 0;
static bool holdingAllLocks = false;

#ifdef WAL_DEBUG
static MemoryContext walDebugCxt = NULL;
#endif

static void readRecoveryCommandFile(void);
static void exitArchiveRecovery(TimeLineID endTLI, XLogRecPtr endOfLog);
static bool recoveryStopsBefore(XLogReaderState *record);
static bool recoveryStopsAfter(XLogReaderState *record);
static void recoveryPausesHere(void);
static bool recoveryApplyDelay(XLogReaderState *record);
static void SetLatestXTime(TimestampTz xtime);
static void SetCurrentChunkStartTime(TimestampTz xtime);
static void CheckRequiredParameterValues(void);
static void XLogReportParameters(void);
static void checkTimeLineSwitch(XLogRecPtr lsn, TimeLineID newTLI,
					TimeLineID prevTLI);
static void LocalSetXLogInsertAllowed(void);
static void CreateEndOfRecoveryRecord(void);
static void CheckPointGuts(XLogRecPtr checkPointRedo, int flags);
static void KeepLogSeg(XLogRecPtr recptr, XLogSegNo *logSegNo);
static XLogRecPtr XLogGetReplicationSlotMinimumLSN(void);

static void AdvanceXLInsertBuffer(XLogRecPtr upto, bool opportunistic);
static bool XLogCheckpointNeeded(XLogSegNo new_segno);
static void XLogWrite(XLogwrtRqst WriteRqst, bool flexible);
static bool InstallXLogFileSegment(XLogSegNo *segno, char *tmppath,
					   bool find_free, XLogSegNo max_segno,
					   bool use_lock);
static int XLogFileRead(XLogSegNo segno, int emode, TimeLineID tli,
			 int source, bool notfoundOk);
static int	XLogFileReadAnyTLI(XLogSegNo segno, int emode, int source);
static int XLogPageRead(XLogReaderState *xlogreader, XLogRecPtr targetPagePtr,
			 int reqLen, XLogRecPtr targetRecPtr, char *readBuf,
			 TimeLineID *readTLI);
static bool WaitForWALToBecomeAvailable(XLogRecPtr RecPtr, bool randAccess,
							bool fetching_ckpt, XLogRecPtr tliRecPtr);
static int	emode_for_corrupt_record(int emode, XLogRecPtr RecPtr);
static void XLogFileClose(void);
static void PreallocXlogFiles(XLogRecPtr endptr);
static void RemoveOldXlogFiles(XLogSegNo segno, XLogRecPtr PriorRedoPtr, XLogRecPtr endptr);
static void RemoveXlogFile(const char *segname, XLogRecPtr PriorRedoPtr, XLogRecPtr endptr);
static void UpdateLastRemovedPtr(char *filename);
static void ValidateXLOGDirectoryStructure(void);
static void CleanupBackupHistory(void);
static void UpdateMinRecoveryPoint(XLogRecPtr lsn, bool force);
static XLogRecord *ReadRecord(XLogReaderState *xlogreader, XLogRecPtr RecPtr,
		   int emode, bool fetching_ckpt);
static void CheckRecoveryConsistency(void);
static XLogRecord *ReadCheckpointRecord(XLogReaderState *xlogreader,
					 XLogRecPtr RecPtr, int whichChkpti, bool report);
static bool rescanLatestTimeLine(void);
static void WriteControlFile(void);
static void ReadControlFile(void);
static char *str_time(pg_time_t tnow);
static bool CheckForStandbyTrigger(void);

#ifdef WAL_DEBUG
static void xlog_outrec(StringInfo buf, XLogReaderState *record);
#endif
static void xlog_outdesc(StringInfo buf, XLogReaderState *record);
static void pg_start_backup_callback(int code, Datum arg);
static void pg_stop_backup_callback(int code, Datum arg);
static bool read_backup_label(XLogRecPtr *checkPointLoc,
				  bool *backupEndRequired, bool *backupFromStandby);
static bool read_tablespace_map(List **tablespaces);

static void rm_redo_error_callback(void *arg);
static int	get_sync_bit(int method);

static void CopyXLogRecordToWAL(int write_len, bool isLogSwitch,
					XLogRecData *rdata,
					XLogRecPtr StartPos, XLogRecPtr EndPos);
static void ReserveXLogInsertLocation(int size, XLogRecPtr *StartPos,
						  XLogRecPtr *EndPos, XLogRecPtr *PrevPtr);
static bool ReserveXLogSwitch(XLogRecPtr *StartPos, XLogRecPtr *EndPos,
				  XLogRecPtr *PrevPtr);
static XLogRecPtr WaitXLogInsertionsToFinish(XLogRecPtr upto);
static char *GetXLogBuffer(XLogRecPtr ptr);
static XLogRecPtr XLogBytePosToRecPtr(uint64 bytepos);
static XLogRecPtr XLogBytePosToEndRecPtr(uint64 bytepos);
static uint64 XLogRecPtrToBytePos(XLogRecPtr ptr);
static void checkXLogConsistency(XLogReaderState *record);

static void WALInsertLockAcquire(void);
static void WALInsertLockAcquireExclusive(void);
static void WALInsertLockRelease(void);
static void WALInsertLockUpdateInsertingAt(XLogRecPtr insertingAt);

/*
 * Insert an XLOG record represented by an already-constructed chain of data
 * chunks.  This is a low-level routine; to construct the WAL record header
 * and data, use the higher-level routines in xloginsert.c.
 *
 * If 'fpw_lsn' is valid, it is the oldest LSN among the pages that this
 * WAL record applies to, that were not included in the record as full page
 * images.  If fpw_lsn >= RedoRecPtr, the function does not perform the
 * insertion and returns InvalidXLogRecPtr.  The caller can then recalculate
 * which pages need a full-page image, and retry.  If fpw_lsn is invalid, the
 * record is always inserted.
 *
 * 'flags' gives more in-depth control on the record being inserted. See
 * XLogSetRecordFlags() for details.
 *
 * The first XLogRecData in the chain must be for the record header, and its
 * data must be MAXALIGNed.  XLogInsertRecord fills in the xl_prev and
 * xl_crc fields in the header, the rest of the header must already be filled
 * by the caller.
 *
 * Returns XLOG pointer to end of record (beginning of next record).
 * This can be used as LSN for data pages affected by the logged action.
 * (LSN is the XLOG point up to which the XLOG must be flushed to disk
 * before the data page can be written out.  This implements the basic
 * WAL rule "write the log before the data".)
 */
XLogRecPtr
XLogInsertRecord(XLogRecData *rdata,
				 XLogRecPtr fpw_lsn,
				 uint8 flags)
{
	XLogCtlInsert *Insert = &XLogCtl->Insert;
	pg_crc32c	rdata_crc;
	bool		inserted;
	XLogRecord *rechdr = (XLogRecord *) rdata->data;
	uint8		info = rechdr->xl_info & ~XLR_INFO_MASK;
	bool		isLogSwitch = (rechdr->xl_rmid == RM_XLOG_ID &&
							   info == XLOG_SWITCH);
	XLogRecPtr	StartPos;
	XLogRecPtr	EndPos;

	/* we assume that all of the record header is in the first chunk */
	Assert(rdata->len >= SizeOfXLogRecord);

	/* cross-check on whether we should be here or not */
	if (!XLogInsertAllowed())
		elog(ERROR, "cannot make new WAL entries during recovery");

	/*----------
	 *
	 * We have now done all the preparatory work we can without holding a
	 * lock or modifying shared state. From here on, inserting the new WAL
	 * record to the shared WAL buffer cache is a two-step process:
	 *
	 * 1. Reserve the right amount of space from the WAL. The current head of
	 *	  reserved space is kept in Insert->CurrBytePos, and is protected by
	 *	  insertpos_lck.
	 *
	 * 2. Copy the record to the reserved WAL space. This involves finding the
	 *	  correct WAL buffer containing the reserved space, and copying the
	 *	  record in place. This can be done concurrently in multiple processes.
	 *
	 * To keep track of which insertions are still in-progress, each concurrent
	 * inserter acquires an insertion lock. In addition to just indicating that
	 * an insertion is in progress, the lock tells others how far the inserter
	 * has progressed. There is a small fixed number of insertion locks,
	 * determined by NUM_XLOGINSERT_LOCKS. When an inserter crosses a page
	 * boundary, it updates the value stored in the lock to the how far it has
	 * inserted, to allow the previous buffer to be flushed.
	 *
	 * Holding onto an insertion lock also protects RedoRecPtr and
	 * fullPageWrites from changing until the insertion is finished.
	 *
	 * Step 2 can usually be done completely in parallel. If the required WAL
	 * page is not initialized yet, you have to grab WALBufMappingLock to
	 * initialize it, but the WAL writer tries to do that ahead of insertions
	 * to avoid that from happening in the critical path.
	 *
	 *----------
	 */
	START_CRIT_SECTION();
	if (isLogSwitch)
		WALInsertLockAcquireExclusive();
	else
		WALInsertLockAcquire();

	/*
	 * Check to see if my copy of RedoRecPtr or doPageWrites is out of date.
	 * If so, may have to go back and have the caller recompute everything.
	 * This can only happen just after a checkpoint, so it's better to be slow
	 * in this case and fast otherwise.
	 *
	 * If we aren't doing full-page writes then RedoRecPtr doesn't actually
	 * affect the contents of the XLOG record, so we'll update our local copy
	 * but not force a recomputation.  (If doPageWrites was just turned off,
	 * we could recompute the record without full pages, but we choose not to
	 * bother.)
	 */
	if (RedoRecPtr != Insert->RedoRecPtr)
	{
		Assert(RedoRecPtr < Insert->RedoRecPtr);
		RedoRecPtr = Insert->RedoRecPtr;
	}
	doPageWrites = (Insert->fullPageWrites || Insert->forcePageWrites);

	if (fpw_lsn != InvalidXLogRecPtr && fpw_lsn <= RedoRecPtr && doPageWrites)
	{
		/*
		 * Oops, some buffer now needs to be backed up that the caller didn't
		 * back up.  Start over.
		 */
		WALInsertLockRelease();
		END_CRIT_SECTION();
		return InvalidXLogRecPtr;
	}

	/*
	 * Reserve space for the record in the WAL. This also sets the xl_prev
	 * pointer.
	 */
	if (isLogSwitch)
		inserted = ReserveXLogSwitch(&StartPos, &EndPos, &rechdr->xl_prev);
	else
	{
		ReserveXLogInsertLocation(rechdr->xl_tot_len, &StartPos, &EndPos,
								  &rechdr->xl_prev);
		inserted = true;
	}

	if (inserted)
	{
		/*
		 * Now that xl_prev has been filled in, calculate CRC of the record
		 * header.
		 */
		rdata_crc = rechdr->xl_crc;
		COMP_CRC32C(rdata_crc, rechdr, offsetof(XLogRecord, xl_crc));
		FIN_CRC32C(rdata_crc);
		rechdr->xl_crc = rdata_crc;

		/*
		 * All the record data, including the header, is now ready to be
		 * inserted. Copy the record in the space reserved.
		 */
		CopyXLogRecordToWAL(rechdr->xl_tot_len, isLogSwitch, rdata,
							StartPos, EndPos);

		/*
		 * Unless record is flagged as not important, update LSN of last
		 * important record in the current slot. When holding all locks, just
		 * update the first one.
		 */
		if ((flags & XLOG_MARK_UNIMPORTANT) == 0)
		{
			int			lockno = holdingAllLocks ? 0 : MyLockNo;

			WALInsertLocks[lockno].l.lastImportantAt = StartPos;
		}
	}
	else
	{
		/*
		 * This was an xlog-switch record, but the current insert location was
		 * already exactly at the beginning of a segment, so there was no need
		 * to do anything.
		 */
	}

	/*
	 * Done! Let others know that we're finished.
	 */
	WALInsertLockRelease();

	MarkCurrentTransactionIdLoggedIfAny();

	END_CRIT_SECTION();

	/*
	 * Update shared LogwrtRqst.Write, if we crossed page boundary.
	 */
	if (StartPos / XLOG_BLCKSZ != EndPos / XLOG_BLCKSZ)
	{
		SpinLockAcquire(&XLogCtl->info_lck);
		/* advance global request to include new block(s) */
		if (XLogCtl->LogwrtRqst.Write < EndPos)
			XLogCtl->LogwrtRqst.Write = EndPos;
		/* update local result copy while I have the chance */
		LogwrtResult = XLogCtl->LogwrtResult;
		SpinLockRelease(&XLogCtl->info_lck);
	}

	/*
	 * If this was an XLOG_SWITCH record, flush the record and the empty
	 * padding space that fills the rest of the segment, and perform
	 * end-of-segment actions (eg, notifying archiver).
	 */
	if (isLogSwitch)
	{
		TRACE_POSTGRESQL_WAL_SWITCH();
		XLogFlush(EndPos);

		/*
		 * Even though we reserved the rest of the segment for us, which is
		 * reflected in EndPos, we return a pointer to just the end of the
		 * xlog-switch record.
		 */
		if (inserted)
		{
			EndPos = StartPos + SizeOfXLogRecord;
			if (StartPos / XLOG_BLCKSZ != EndPos / XLOG_BLCKSZ)
			{
				if (EndPos % XLOG_SEG_SIZE == EndPos % XLOG_BLCKSZ)
					EndPos += SizeOfXLogLongPHD;
				else
					EndPos += SizeOfXLogShortPHD;
			}
		}
	}

#ifdef WAL_DEBUG
	if (XLOG_DEBUG)
	{
		static XLogReaderState *debug_reader = NULL;
		StringInfoData buf;
		StringInfoData recordBuf;
		char	   *errormsg = NULL;
		MemoryContext oldCxt;

		oldCxt = MemoryContextSwitchTo(walDebugCxt);

		initStringInfo(&buf);
		appendStringInfo(&buf, "INSERT @ %X/%X: ",
						 (uint32) (EndPos >> 32), (uint32) EndPos);

		/*
		 * We have to piece together the WAL record data from the XLogRecData
		 * entries, so that we can pass it to the rm_desc function as one
		 * contiguous chunk.
		 */
		initStringInfo(&recordBuf);
		for (; rdata != NULL; rdata = rdata->next)
			appendBinaryStringInfo(&recordBuf, rdata->data, rdata->len);

		if (!debug_reader)
			debug_reader = XLogReaderAllocate(NULL, NULL);

		if (!debug_reader)
		{
			appendStringInfoString(&buf, "error decoding record: out of memory");
		}
		else if (!DecodeXLogRecord(debug_reader, (XLogRecord *) recordBuf.data,
								   &errormsg))
		{
			appendStringInfo(&buf, "error decoding record: %s",
							 errormsg ? errormsg : "no error message");
		}
		else
		{
			appendStringInfoString(&buf, " - ");
			xlog_outdesc(&buf, debug_reader);
		}
		elog(LOG, "%s", buf.data);

		pfree(buf.data);
		pfree(recordBuf.data);
		MemoryContextSwitchTo(oldCxt);
	}
#endif

	/*
	 * Update our global variables
	 */
	ProcLastRecPtr = StartPos;
	XactLastRecEnd = EndPos;

	return EndPos;
}

/*
 * Reserves the right amount of space for a record of given size from the WAL.
 * *StartPos is set to the beginning of the reserved section, *EndPos to
 * its end+1. *PrevPtr is set to the beginning of the previous record; it is
 * used to set the xl_prev of this record.
 *
 * This is the performance critical part of XLogInsert that must be serialized
 * across backends. The rest can happen mostly in parallel. Try to keep this
 * section as short as possible, insertpos_lck can be heavily contended on a
 * busy system.
 *
 * NB: The space calculation here must match the code in CopyXLogRecordToWAL,
 * where we actually copy the record to the reserved space.
 */
static void
ReserveXLogInsertLocation(int size, XLogRecPtr *StartPos, XLogRecPtr *EndPos,
						  XLogRecPtr *PrevPtr)
{
	XLogCtlInsert *Insert = &XLogCtl->Insert;
	uint64		startbytepos;
	uint64		endbytepos;
	uint64		prevbytepos;

	size = MAXALIGN(size);

	/* All (non xlog-switch) records should contain data. */
	Assert(size > SizeOfXLogRecord);

	/*
	 * The duration the spinlock needs to be held is minimized by minimizing
	 * the calculations that have to be done while holding the lock. The
	 * current tip of reserved WAL is kept in CurrBytePos, as a byte position
	 * that only counts "usable" bytes in WAL, that is, it excludes all WAL
	 * page headers. The mapping between "usable" byte positions and physical
	 * positions (XLogRecPtrs) can be done outside the locked region, and
	 * because the usable byte position doesn't include any headers, reserving
	 * X bytes from WAL is almost as simple as "CurrBytePos += X".
	 */
	SpinLockAcquire(&Insert->insertpos_lck);

	startbytepos = Insert->CurrBytePos;
	endbytepos = startbytepos + size;
	prevbytepos = Insert->PrevBytePos;
	Insert->CurrBytePos = endbytepos;
	Insert->PrevBytePos = startbytepos;

	SpinLockRelease(&Insert->insertpos_lck);

	*StartPos = XLogBytePosToRecPtr(startbytepos);
	*EndPos = XLogBytePosToEndRecPtr(endbytepos);
	*PrevPtr = XLogBytePosToRecPtr(prevbytepos);

	/*
	 * Check that the conversions between "usable byte positions" and
	 * XLogRecPtrs work consistently in both directions.
	 */
	Assert(XLogRecPtrToBytePos(*StartPos) == startbytepos);
	Assert(XLogRecPtrToBytePos(*EndPos) == endbytepos);
	Assert(XLogRecPtrToBytePos(*PrevPtr) == prevbytepos);
}

/*
 * Like ReserveXLogInsertLocation(), but for an xlog-switch record.
 *
 * A log-switch record is handled slightly differently. The rest of the
 * segment will be reserved for this insertion, as indicated by the returned
 * *EndPos value. However, if we are already at the beginning of the current
 * segment, *StartPos and *EndPos are set to the current location without
 * reserving any space, and the function returns false.
*/
static bool
ReserveXLogSwitch(XLogRecPtr *StartPos, XLogRecPtr *EndPos, XLogRecPtr *PrevPtr)
{
	XLogCtlInsert *Insert = &XLogCtl->Insert;
	uint64		startbytepos;
	uint64		endbytepos;
	uint64		prevbytepos;
	uint32		size = MAXALIGN(SizeOfXLogRecord);
	XLogRecPtr	ptr;
	uint32		segleft;

	/*
	 * These calculations are a bit heavy-weight to be done while holding a
	 * spinlock, but since we're holding all the WAL insertion locks, there
	 * are no other inserters competing for it. GetXLogInsertRecPtr() does
	 * compete for it, but that's not called very frequently.
	 */
	SpinLockAcquire(&Insert->insertpos_lck);

	startbytepos = Insert->CurrBytePos;

	ptr = XLogBytePosToEndRecPtr(startbytepos);
	if (ptr % XLOG_SEG_SIZE == 0)
	{
		SpinLockRelease(&Insert->insertpos_lck);
		*EndPos = *StartPos = ptr;
		return false;
	}

	endbytepos = startbytepos + size;
	prevbytepos = Insert->PrevBytePos;

	*StartPos = XLogBytePosToRecPtr(startbytepos);
	*EndPos = XLogBytePosToEndRecPtr(endbytepos);

	segleft = XLOG_SEG_SIZE - ((*EndPos) % XLOG_SEG_SIZE);
	if (segleft != XLOG_SEG_SIZE)
	{
		/* consume the rest of the segment */
		*EndPos += segleft;
		endbytepos = XLogRecPtrToBytePos(*EndPos);
	}
	Insert->CurrBytePos = endbytepos;
	Insert->PrevBytePos = startbytepos;

	SpinLockRelease(&Insert->insertpos_lck);

	*PrevPtr = XLogBytePosToRecPtr(prevbytepos);

	Assert((*EndPos) % XLOG_SEG_SIZE == 0);
	Assert(XLogRecPtrToBytePos(*EndPos) == endbytepos);
	Assert(XLogRecPtrToBytePos(*StartPos) == startbytepos);
	Assert(XLogRecPtrToBytePos(*PrevPtr) == prevbytepos);

	return true;
}

/*
 * Checks whether the current buffer page and backup page stored in the
 * WAL record are consistent or not. Before comparing the two pages, a
 * masking can be applied to the pages to ignore certain areas like hint bits,
 * unused space between pd_lower and pd_upper among other things. This
 * function should be called once WAL replay has been completed for a
 * given record.
 */
static void
checkXLogConsistency(XLogReaderState *record)
{
	RmgrId		rmid = XLogRecGetRmid(record);
	RelFileNode rnode;
	ForkNumber	forknum;
	BlockNumber blkno;
	int			block_id;

	/* Records with no backup blocks have no need for consistency checks. */
	if (!XLogRecHasAnyBlockRefs(record))
		return;

	Assert((XLogRecGetInfo(record) & XLR_CHECK_CONSISTENCY) != 0);

	for (block_id = 0; block_id <= record->max_block_id; block_id++)
	{
		Buffer		buf;
		Page		page;

		if (!XLogRecGetBlockTag(record, block_id, &rnode, &forknum, &blkno))
		{
			/*
			 * WAL record doesn't contain a block reference with the given id.
			 * Do nothing.
			 */
			continue;
		}

		Assert(XLogRecHasBlockImage(record, block_id));

		if (XLogRecBlockImageApply(record, block_id))
		{
			/*
			 * WAL record has already applied the page, so bypass the
			 * consistency check as that would result in comparing the full
			 * page stored in the record with itself.
			 */
			continue;
		}

		/*
		 * Read the contents from the current buffer and store it in a
		 * temporary page.
		 */
		buf = XLogReadBufferExtended(rnode, forknum, blkno,
									 RBM_NORMAL_NO_LOG);
		if (!BufferIsValid(buf))
			continue;

		LockBuffer(buf, BUFFER_LOCK_EXCLUSIVE);
		page = BufferGetPage(buf);

		/*
		 * Take a copy of the local page where WAL has been applied to have a
		 * comparison base before masking it...
		 */
		memcpy(replay_image_masked, page, BLCKSZ);

		/* No need for this page anymore now that a copy is in. */
		UnlockReleaseBuffer(buf);

		/*
		 * If the block LSN is already ahead of this WAL record, we can't
		 * expect contents to match.  This can happen if recovery is
		 * restarted.
		 */
		if (PageGetLSN(replay_image_masked) > record->EndRecPtr)
			continue;

		/*
		 * Read the contents from the backup copy, stored in WAL record and
		 * store it in a temporary page. There is no need to allocate a new
		 * page here, a local buffer is fine to hold its contents and a mask
		 * can be directly applied on it.
		 */
		if (!RestoreBlockImage(record, block_id, master_image_masked))
			elog(ERROR, "failed to restore block image");

		/*
		 * If masking function is defined, mask both the master and replay
		 * images
		 */
		if (RmgrTable[rmid].rm_mask != NULL)
		{
			RmgrTable[rmid].rm_mask(replay_image_masked, blkno);
			RmgrTable[rmid].rm_mask(master_image_masked, blkno);
		}

		/* Time to compare the master and replay images. */
		if (memcmp(replay_image_masked, master_image_masked, BLCKSZ) != 0)
		{
			elog(FATAL,
				 "inconsistent page found, rel %u/%u/%u, forknum %u, blkno %u",
				 rnode.spcNode, rnode.dbNode, rnode.relNode,
				 forknum, blkno);
		}
	}
}

/*
 * Subroutine of XLogInsertRecord.  Copies a WAL record to an already-reserved
 * area in the WAL.
 */
static void
CopyXLogRecordToWAL(int write_len, bool isLogSwitch, XLogRecData *rdata,
					XLogRecPtr StartPos, XLogRecPtr EndPos)
{
	char	   *currpos;
	int			freespace;
	int			written;
	XLogRecPtr	CurrPos;
	XLogPageHeader pagehdr;

	/*
	 * Get a pointer to the right place in the right WAL buffer to start
	 * inserting to.
	 */
	CurrPos = StartPos;
	currpos = GetXLogBuffer(CurrPos);
	freespace = INSERT_FREESPACE(CurrPos);

	/*
	 * there should be enough space for at least the first field (xl_tot_len)
	 * on this page.
	 */
	Assert(freespace >= sizeof(uint32));

	/* Copy record data */
	written = 0;
	while (rdata != NULL)
	{
		char	   *rdata_data = rdata->data;
		int			rdata_len = rdata->len;

		while (rdata_len > freespace)
		{
			/*
			 * Write what fits on this page, and continue on the next page.
			 */
			Assert(CurrPos % XLOG_BLCKSZ >= SizeOfXLogShortPHD || freespace == 0);
			memcpy(currpos, rdata_data, freespace);
			rdata_data += freespace;
			rdata_len -= freespace;
			written += freespace;
			CurrPos += freespace;

			/*
			 * Get pointer to beginning of next page, and set the xlp_rem_len
			 * in the page header. Set XLP_FIRST_IS_CONTRECORD.
			 *
			 * It's safe to set the contrecord flag and xlp_rem_len without a
			 * lock on the page. All the other flags were already set when the
			 * page was initialized, in AdvanceXLInsertBuffer, and we're the
			 * only backend that needs to set the contrecord flag.
			 */
			currpos = GetXLogBuffer(CurrPos);
			pagehdr = (XLogPageHeader) currpos;
			pagehdr->xlp_rem_len = write_len - written;
			pagehdr->xlp_info |= XLP_FIRST_IS_CONTRECORD;

			/* skip over the page header */
			if (CurrPos % XLogSegSize == 0)
			{
				CurrPos += SizeOfXLogLongPHD;
				currpos += SizeOfXLogLongPHD;
			}
			else
			{
				CurrPos += SizeOfXLogShortPHD;
				currpos += SizeOfXLogShortPHD;
			}
			freespace = INSERT_FREESPACE(CurrPos);
		}

		Assert(CurrPos % XLOG_BLCKSZ >= SizeOfXLogShortPHD || rdata_len == 0);
		memcpy(currpos, rdata_data, rdata_len);
		currpos += rdata_len;
		CurrPos += rdata_len;
		freespace -= rdata_len;
		written += rdata_len;

		rdata = rdata->next;
	}
	Assert(written == write_len);

	/*
	 * If this was an xlog-switch, it's not enough to write the switch record,
	 * we also have to consume all the remaining space in the WAL segment. We
	 * have already reserved it for us, but we still need to make sure it's
	 * allocated and zeroed in the WAL buffers so that when the caller (or
	 * someone else) does XLogWrite(), it can really write out all the zeros.
	 */
	if (isLogSwitch && CurrPos % XLOG_SEG_SIZE != 0)
	{
		/* An xlog-switch record doesn't contain any data besides the header */
		Assert(write_len == SizeOfXLogRecord);

		/*
		 * We do this one page at a time, to make sure we don't deadlock
		 * against ourselves if wal_buffers < XLOG_SEG_SIZE.
		 */
		Assert(EndPos % XLogSegSize == 0);

		/* Use up all the remaining space on the first page */
		CurrPos += freespace;

		while (CurrPos < EndPos)
		{
			/* initialize the next page (if not initialized already) */
			WALInsertLockUpdateInsertingAt(CurrPos);
			AdvanceXLInsertBuffer(CurrPos, false);
			CurrPos += XLOG_BLCKSZ;
		}
	}
	else
	{
		/* Align the end position, so that the next record starts aligned */
		CurrPos = MAXALIGN64(CurrPos);
	}

	if (CurrPos != EndPos)
		elog(PANIC, "space reserved for WAL record does not match what was written");
}

/*
 * Acquire a WAL insertion lock, for inserting to WAL.
 */
static void
WALInsertLockAcquire(void)
{
	bool		immed;

	/*
	 * It doesn't matter which of the WAL insertion locks we acquire, so try
	 * the one we used last time.  If the system isn't particularly busy, it's
	 * a good bet that it's still available, and it's good to have some
	 * affinity to a particular lock so that you don't unnecessarily bounce
	 * cache lines between processes when there's no contention.
	 *
	 * If this is the first time through in this backend, pick a lock
	 * (semi-)randomly.  This allows the locks to be used evenly if you have a
	 * lot of very short connections.
	 */
	static int	lockToTry = -1;

	if (lockToTry == -1)
		lockToTry = MyProc->pgprocno % NUM_XLOGINSERT_LOCKS;
	MyLockNo = lockToTry;

	/*
	 * The insertingAt value is initially set to 0, as we don't know our
	 * insert location yet.
	 */
	immed = LWLockAcquire(&WALInsertLocks[MyLockNo].l.lock, LW_EXCLUSIVE);
	if (!immed)
	{
		/*
		 * If we couldn't get the lock immediately, try another lock next
		 * time.  On a system with more insertion locks than concurrent
		 * inserters, this causes all the inserters to eventually migrate to a
		 * lock that no-one else is using.  On a system with more inserters
		 * than locks, it still helps to distribute the inserters evenly
		 * across the locks.
		 */
		lockToTry = (lockToTry + 1) % NUM_XLOGINSERT_LOCKS;
	}
}

/*
 * Acquire all WAL insertion locks, to prevent other backends from inserting
 * to WAL.
 */
static void
WALInsertLockAcquireExclusive(void)
{
	int			i;

	/*
	 * When holding all the locks, all but the last lock's insertingAt
	 * indicator is set to 0xFFFFFFFFFFFFFFFF, which is higher than any real
	 * XLogRecPtr value, to make sure that no-one blocks waiting on those.
	 */
	for (i = 0; i < NUM_XLOGINSERT_LOCKS - 1; i++)
	{
		LWLockAcquire(&WALInsertLocks[i].l.lock, LW_EXCLUSIVE);
		LWLockUpdateVar(&WALInsertLocks[i].l.lock,
						&WALInsertLocks[i].l.insertingAt,
						PG_UINT64_MAX);
	}
	/* Variable value reset to 0 at release */
	LWLockAcquire(&WALInsertLocks[i].l.lock, LW_EXCLUSIVE);

	holdingAllLocks = true;
}

/*
 * Release our insertion lock (or locks, if we're holding them all).
 *
 * NB: Reset all variables to 0, so they cause LWLockWaitForVar to block the
 * next time the lock is acquired.
 */
static void
WALInsertLockRelease(void)
{
	if (holdingAllLocks)
	{
		int			i;

		for (i = 0; i < NUM_XLOGINSERT_LOCKS; i++)
			LWLockReleaseClearVar(&WALInsertLocks[i].l.lock,
								  &WALInsertLocks[i].l.insertingAt,
								  0);

		holdingAllLocks = false;
	}
	else
	{
		LWLockReleaseClearVar(&WALInsertLocks[MyLockNo].l.lock,
							  &WALInsertLocks[MyLockNo].l.insertingAt,
							  0);
	}
}

/*
 * Update our insertingAt value, to let others know that we've finished
 * inserting up to that point.
 */
static void
WALInsertLockUpdateInsertingAt(XLogRecPtr insertingAt)
{
	if (holdingAllLocks)
	{
		/*
		 * We use the last lock to mark our actual position, see comments in
		 * WALInsertLockAcquireExclusive.
		 */
		LWLockUpdateVar(&WALInsertLocks[NUM_XLOGINSERT_LOCKS - 1].l.lock,
						&WALInsertLocks[NUM_XLOGINSERT_LOCKS - 1].l.insertingAt,
						insertingAt);
	}
	else
		LWLockUpdateVar(&WALInsertLocks[MyLockNo].l.lock,
						&WALInsertLocks[MyLockNo].l.insertingAt,
						insertingAt);
}

/*
 * Wait for any WAL insertions < upto to finish.
 *
 * Returns the location of the oldest insertion that is still in-progress.
 * Any WAL prior to that point has been fully copied into WAL buffers, and
 * can be flushed out to disk. Because this waits for any insertions older
 * than 'upto' to finish, the return value is always >= 'upto'.
 *
 * Note: When you are about to write out WAL, you must call this function
 * *before* acquiring WALWriteLock, to avoid deadlocks. This function might
 * need to wait for an insertion to finish (or at least advance to next
 * uninitialized page), and the inserter might need to evict an old WAL buffer
 * to make room for a new one, which in turn requires WALWriteLock.
 */
static XLogRecPtr
WaitXLogInsertionsToFinish(XLogRecPtr upto)
{
	uint64		bytepos;
	XLogRecPtr	reservedUpto;
	XLogRecPtr	finishedUpto;
	XLogCtlInsert *Insert = &XLogCtl->Insert;
	int			i;

	if (MyProc == NULL)
		elog(PANIC, "cannot wait without a PGPROC structure");

	/* Read the current insert position */
	SpinLockAcquire(&Insert->insertpos_lck);
	bytepos = Insert->CurrBytePos;
	SpinLockRelease(&Insert->insertpos_lck);
	reservedUpto = XLogBytePosToEndRecPtr(bytepos);

	/*
	 * No-one should request to flush a piece of WAL that hasn't even been
	 * reserved yet. However, it can happen if there is a block with a bogus
	 * LSN on disk, for example. XLogFlush checks for that situation and
	 * complains, but only after the flush. Here we just assume that to mean
	 * that all WAL that has been reserved needs to be finished. In this
	 * corner-case, the return value can be smaller than 'upto' argument.
	 */
	if (upto > reservedUpto)
	{
		elog(LOG, "request to flush past end of generated WAL; request %X/%X, currpos %X/%X",
			 (uint32) (upto >> 32), (uint32) upto,
			 (uint32) (reservedUpto >> 32), (uint32) reservedUpto);
		upto = reservedUpto;
	}

	/*
	 * Loop through all the locks, sleeping on any in-progress insert older
	 * than 'upto'.
	 *
	 * finishedUpto is our return value, indicating the point upto which all
	 * the WAL insertions have been finished. Initialize it to the head of
	 * reserved WAL, and as we iterate through the insertion locks, back it
	 * out for any insertion that's still in progress.
	 */
	finishedUpto = reservedUpto;
	for (i = 0; i < NUM_XLOGINSERT_LOCKS; i++)
	{
		XLogRecPtr	insertingat = InvalidXLogRecPtr;

		do
		{
			/*
			 * See if this insertion is in progress. LWLockWait will wait for
			 * the lock to be released, or for the 'value' to be set by a
			 * LWLockUpdateVar call.  When a lock is initially acquired, its
			 * value is 0 (InvalidXLogRecPtr), which means that we don't know
			 * where it's inserting yet.  We will have to wait for it.  If
			 * it's a small insertion, the record will most likely fit on the
			 * same page and the inserter will release the lock without ever
			 * calling LWLockUpdateVar.  But if it has to sleep, it will
			 * advertise the insertion point with LWLockUpdateVar before
			 * sleeping.
			 */
			if (LWLockWaitForVar(&WALInsertLocks[i].l.lock,
								 &WALInsertLocks[i].l.insertingAt,
								 insertingat, &insertingat))
			{
				/* the lock was free, so no insertion in progress */
				insertingat = InvalidXLogRecPtr;
				break;
			}

			/*
			 * This insertion is still in progress. Have to wait, unless the
			 * inserter has proceeded past 'upto'.
			 */
		} while (insertingat < upto);

		if (insertingat != InvalidXLogRecPtr && insertingat < finishedUpto)
			finishedUpto = insertingat;
	}
	return finishedUpto;
}

/*
 * Get a pointer to the right location in the WAL buffer containing the
 * given XLogRecPtr.
 *
 * If the page is not initialized yet, it is initialized. That might require
 * evicting an old dirty buffer from the buffer cache, which means I/O.
 *
 * The caller must ensure that the page containing the requested location
 * isn't evicted yet, and won't be evicted. The way to ensure that is to
 * hold onto a WAL insertion lock with the insertingAt position set to
 * something <= ptr. GetXLogBuffer() will update insertingAt if it needs
 * to evict an old page from the buffer. (This means that once you call
 * GetXLogBuffer() with a given 'ptr', you must not access anything before
 * that point anymore, and must not call GetXLogBuffer() with an older 'ptr'
 * later, because older buffers might be recycled already)
 */
static char *
GetXLogBuffer(XLogRecPtr ptr)
{
	int			idx;
	XLogRecPtr	endptr;
	static uint64 cachedPage = 0;
	static char *cachedPos = NULL;
	XLogRecPtr	expectedEndPtr;

	/*
	 * Fast path for the common case that we need to access again the same
	 * page as last time.
	 */
	if (ptr / XLOG_BLCKSZ == cachedPage)
	{
		Assert(((XLogPageHeader) cachedPos)->xlp_magic == XLOG_PAGE_MAGIC);
		Assert(((XLogPageHeader) cachedPos)->xlp_pageaddr == ptr - (ptr % XLOG_BLCKSZ));
		return cachedPos + ptr % XLOG_BLCKSZ;
	}

	/*
	 * The XLog buffer cache is organized so that a page is always loaded to a
	 * particular buffer.  That way we can easily calculate the buffer a given
	 * page must be loaded into, from the XLogRecPtr alone.
	 */
	idx = XLogRecPtrToBufIdx(ptr);

	/*
	 * See what page is loaded in the buffer at the moment. It could be the
	 * page we're looking for, or something older. It can't be anything newer
	 * - that would imply the page we're looking for has already been written
	 * out to disk and evicted, and the caller is responsible for making sure
	 * that doesn't happen.
	 *
	 * However, we don't hold a lock while we read the value. If someone has
	 * just initialized the page, it's possible that we get a "torn read" of
	 * the XLogRecPtr if 64-bit fetches are not atomic on this platform. In
	 * that case we will see a bogus value. That's ok, we'll grab the mapping
	 * lock (in AdvanceXLInsertBuffer) and retry if we see anything else than
	 * the page we're looking for. But it means that when we do this unlocked
	 * read, we might see a value that appears to be ahead of the page we're
	 * looking for. Don't PANIC on that, until we've verified the value while
	 * holding the lock.
	 */
	expectedEndPtr = ptr;
	expectedEndPtr += XLOG_BLCKSZ - ptr % XLOG_BLCKSZ;

	endptr = XLogCtl->xlblocks[idx];
	if (expectedEndPtr != endptr)
	{
		XLogRecPtr	initializedUpto;

		/*
		 * Before calling AdvanceXLInsertBuffer(), which can block, let others
		 * know how far we're finished with inserting the record.
		 *
		 * NB: If 'ptr' points to just after the page header, advertise a
		 * position at the beginning of the page rather than 'ptr' itself. If
		 * there are no other insertions running, someone might try to flush
		 * up to our advertised location. If we advertised a position after
		 * the page header, someone might try to flush the page header, even
		 * though page might actually not be initialized yet. As the first
		 * inserter on the page, we are effectively responsible for making
		 * sure that it's initialized, before we let insertingAt to move past
		 * the page header.
		 */
		if (ptr % XLOG_BLCKSZ == SizeOfXLogShortPHD &&
			ptr % XLOG_SEG_SIZE > XLOG_BLCKSZ)
			initializedUpto = ptr - SizeOfXLogShortPHD;
		else if (ptr % XLOG_BLCKSZ == SizeOfXLogLongPHD &&
				 ptr % XLOG_SEG_SIZE < XLOG_BLCKSZ)
			initializedUpto = ptr - SizeOfXLogLongPHD;
		else
			initializedUpto = ptr;

		WALInsertLockUpdateInsertingAt(initializedUpto);

		AdvanceXLInsertBuffer(ptr, false);
		endptr = XLogCtl->xlblocks[idx];

		if (expectedEndPtr != endptr)
			elog(PANIC, "could not find WAL buffer for %X/%X",
				 (uint32) (ptr >> 32), (uint32) ptr);
	}
	else
	{
		/*
		 * Make sure the initialization of the page is visible to us, and
		 * won't arrive later to overwrite the WAL data we write on the page.
		 */
		pg_memory_barrier();
	}

	/*
	 * Found the buffer holding this page. Return a pointer to the right
	 * offset within the page.
	 */
	cachedPage = ptr / XLOG_BLCKSZ;
	cachedPos = XLogCtl->pages + idx * (Size) XLOG_BLCKSZ;

	Assert(((XLogPageHeader) cachedPos)->xlp_magic == XLOG_PAGE_MAGIC);
	Assert(((XLogPageHeader) cachedPos)->xlp_pageaddr == ptr - (ptr % XLOG_BLCKSZ));

	return cachedPos + ptr % XLOG_BLCKSZ;
}

/*
 * Converts a "usable byte position" to XLogRecPtr. A usable byte position
 * is the position starting from the beginning of WAL, excluding all WAL
 * page headers.
 */
static XLogRecPtr
XLogBytePosToRecPtr(uint64 bytepos)
{
	uint64		fullsegs;
	uint64		fullpages;
	uint64		bytesleft;
	uint32		seg_offset;
	XLogRecPtr	result;

	fullsegs = bytepos / UsableBytesInSegment;
	bytesleft = bytepos % UsableBytesInSegment;

	if (bytesleft < XLOG_BLCKSZ - SizeOfXLogLongPHD)
	{
		/* fits on first page of segment */
		seg_offset = bytesleft + SizeOfXLogLongPHD;
	}
	else
	{
		/* account for the first page on segment with long header */
		seg_offset = XLOG_BLCKSZ;
		bytesleft -= XLOG_BLCKSZ - SizeOfXLogLongPHD;

		fullpages = bytesleft / UsableBytesInPage;
		bytesleft = bytesleft % UsableBytesInPage;

		seg_offset += fullpages * XLOG_BLCKSZ + bytesleft + SizeOfXLogShortPHD;
	}

	XLogSegNoOffsetToRecPtr(fullsegs, seg_offset, result);

	return result;
}

/*
 * Like XLogBytePosToRecPtr, but if the position is at a page boundary,
 * returns a pointer to the beginning of the page (ie. before page header),
 * not to where the first xlog record on that page would go to. This is used
 * when converting a pointer to the end of a record.
 */
static XLogRecPtr
XLogBytePosToEndRecPtr(uint64 bytepos)
{
	uint64		fullsegs;
	uint64		fullpages;
	uint64		bytesleft;
	uint32		seg_offset;
	XLogRecPtr	result;

	fullsegs = bytepos / UsableBytesInSegment;
	bytesleft = bytepos % UsableBytesInSegment;

	if (bytesleft < XLOG_BLCKSZ - SizeOfXLogLongPHD)
	{
		/* fits on first page of segment */
		if (bytesleft == 0)
			seg_offset = 0;
		else
			seg_offset = bytesleft + SizeOfXLogLongPHD;
	}
	else
	{
		/* account for the first page on segment with long header */
		seg_offset = XLOG_BLCKSZ;
		bytesleft -= XLOG_BLCKSZ - SizeOfXLogLongPHD;

		fullpages = bytesleft / UsableBytesInPage;
		bytesleft = bytesleft % UsableBytesInPage;

		if (bytesleft == 0)
			seg_offset += fullpages * XLOG_BLCKSZ + bytesleft;
		else
			seg_offset += fullpages * XLOG_BLCKSZ + bytesleft + SizeOfXLogShortPHD;
	}

	XLogSegNoOffsetToRecPtr(fullsegs, seg_offset, result);

	return result;
}

/*
 * Convert an XLogRecPtr to a "usable byte position".
 */
static uint64
XLogRecPtrToBytePos(XLogRecPtr ptr)
{
	uint64		fullsegs;
	uint32		fullpages;
	uint32		offset;
	uint64		result;

	XLByteToSeg(ptr, fullsegs);

	fullpages = (ptr % XLOG_SEG_SIZE) / XLOG_BLCKSZ;
	offset = ptr % XLOG_BLCKSZ;

	if (fullpages == 0)
	{
		result = fullsegs * UsableBytesInSegment;
		if (offset > 0)
		{
			Assert(offset >= SizeOfXLogLongPHD);
			result += offset - SizeOfXLogLongPHD;
		}
	}
	else
	{
		result = fullsegs * UsableBytesInSegment +
			(XLOG_BLCKSZ - SizeOfXLogLongPHD) + /* account for first page */
			(fullpages - 1) * UsableBytesInPage;	/* full pages */
		if (offset > 0)
		{
			Assert(offset >= SizeOfXLogShortPHD);
			result += offset - SizeOfXLogShortPHD;
		}
	}

	return result;
}

/*
 * Initialize XLOG buffers, writing out old buffers if they still contain
 * unwritten data, upto the page containing 'upto'. Or if 'opportunistic' is
 * true, initialize as many pages as we can without having to write out
 * unwritten data. Any new pages are initialized to zeros, with pages headers
 * initialized properly.
 */
static void
AdvanceXLInsertBuffer(XLogRecPtr upto, bool opportunistic)
{
	XLogCtlInsert *Insert = &XLogCtl->Insert;
	int			nextidx;
	XLogRecPtr	OldPageRqstPtr;
	XLogwrtRqst WriteRqst;
	XLogRecPtr	NewPageEndPtr = InvalidXLogRecPtr;
	XLogRecPtr	NewPageBeginPtr;
	XLogPageHeader NewPage;
	int			npages = 0;

	LWLockAcquire(WALBufMappingLock, LW_EXCLUSIVE);

	/*
	 * Now that we have the lock, check if someone initialized the page
	 * already.
	 */
	while (upto >= XLogCtl->InitializedUpTo || opportunistic)
	{
		nextidx = XLogRecPtrToBufIdx(XLogCtl->InitializedUpTo);

		/*
		 * Get ending-offset of the buffer page we need to replace (this may
		 * be zero if the buffer hasn't been used yet).  Fall through if it's
		 * already written out.
		 */
		OldPageRqstPtr = XLogCtl->xlblocks[nextidx];
		if (LogwrtResult.Write < OldPageRqstPtr)
		{
			/*
			 * Nope, got work to do. If we just want to pre-initialize as much
			 * as we can without flushing, give up now.
			 */
			if (opportunistic)
				break;

			/* Before waiting, get info_lck and update LogwrtResult */
			SpinLockAcquire(&XLogCtl->info_lck);
			if (XLogCtl->LogwrtRqst.Write < OldPageRqstPtr)
				XLogCtl->LogwrtRqst.Write = OldPageRqstPtr;
			LogwrtResult = XLogCtl->LogwrtResult;
			SpinLockRelease(&XLogCtl->info_lck);

			/*
			 * Now that we have an up-to-date LogwrtResult value, see if we
			 * still need to write it or if someone else already did.
			 */
			if (LogwrtResult.Write < OldPageRqstPtr)
			{
				/*
				 * Must acquire write lock. Release WALBufMappingLock first,
				 * to make sure that all insertions that we need to wait for
				 * can finish (up to this same position). Otherwise we risk
				 * deadlock.
				 */
				LWLockRelease(WALBufMappingLock);

				WaitXLogInsertionsToFinish(OldPageRqstPtr);

				LWLockAcquire(WALWriteLock, LW_EXCLUSIVE);

				LogwrtResult = XLogCtl->LogwrtResult;
				if (LogwrtResult.Write >= OldPageRqstPtr)
				{
					/* OK, someone wrote it already */
					LWLockRelease(WALWriteLock);
				}
				else
				{
					/* Have to write it ourselves */
					TRACE_POSTGRESQL_WAL_BUFFER_WRITE_DIRTY_START();
					WriteRqst.Write = OldPageRqstPtr;
					WriteRqst.Flush = 0;
					XLogWrite(WriteRqst, false);
					LWLockRelease(WALWriteLock);
					TRACE_POSTGRESQL_WAL_BUFFER_WRITE_DIRTY_DONE();
				}
				/* Re-acquire WALBufMappingLock and retry */
				LWLockAcquire(WALBufMappingLock, LW_EXCLUSIVE);
				continue;
			}
		}

		/*
		 * Now the next buffer slot is free and we can set it up to be the
		 * next output page.
		 */
		NewPageBeginPtr = XLogCtl->InitializedUpTo;
		NewPageEndPtr = NewPageBeginPtr + XLOG_BLCKSZ;

		Assert(XLogRecPtrToBufIdx(NewPageBeginPtr) == nextidx);

		NewPage = (XLogPageHeader) (XLogCtl->pages + nextidx * (Size) XLOG_BLCKSZ);

		/*
		 * Be sure to re-zero the buffer so that bytes beyond what we've
		 * written will look like zeroes and not valid XLOG records...
		 */
		MemSet((char *) NewPage, 0, XLOG_BLCKSZ);

		/*
		 * Fill the new page's header
		 */
		NewPage->xlp_magic = XLOG_PAGE_MAGIC;

		/* NewPage->xlp_info = 0; */	/* done by memset */
		NewPage->xlp_tli = ThisTimeLineID;
		NewPage->xlp_pageaddr = NewPageBeginPtr;

		/* NewPage->xlp_rem_len = 0; */	/* done by memset */

		/*
		 * If online backup is not in progress, mark the header to indicate
		 * that* WAL records beginning in this page have removable backup
		 * blocks.  This allows the WAL archiver to know whether it is safe to
		 * compress archived WAL data by transforming full-block records into
		 * the non-full-block format.  It is sufficient to record this at the
		 * page level because we force a page switch (in fact a segment
		 * switch) when starting a backup, so the flag will be off before any
		 * records can be written during the backup.  At the end of a backup,
		 * the last page will be marked as all unsafe when perhaps only part
		 * is unsafe, but at worst the archiver would miss the opportunity to
		 * compress a few records.
		 */
		if (!Insert->forcePageWrites)
			NewPage->xlp_info |= XLP_BKP_REMOVABLE;

		/*
		 * If first page of an XLOG segment file, make it a long header.
		 */
		if ((NewPage->xlp_pageaddr % XLogSegSize) == 0)
		{
			XLogLongPageHeader NewLongPage = (XLogLongPageHeader) NewPage;

			NewLongPage->xlp_sysid = ControlFile->system_identifier;
			NewLongPage->xlp_seg_size = XLogSegSize;
			NewLongPage->xlp_xlog_blcksz = XLOG_BLCKSZ;
			NewPage->xlp_info |= XLP_LONG_HEADER;
		}

		/*
		 * Make sure the initialization of the page becomes visible to others
		 * before the xlblocks update. GetXLogBuffer() reads xlblocks without
		 * holding a lock.
		 */
		pg_write_barrier();

		*((volatile XLogRecPtr *) &XLogCtl->xlblocks[nextidx]) = NewPageEndPtr;

		XLogCtl->InitializedUpTo = NewPageEndPtr;

		npages++;
	}
	LWLockRelease(WALBufMappingLock);

#ifdef WAL_DEBUG
	if (XLOG_DEBUG && npages > 0)
	{
		elog(DEBUG1, "initialized %d pages, up to %X/%X",
			 npages, (uint32) (NewPageEndPtr >> 32), (uint32) NewPageEndPtr);
	}
#endif
}

/*
 * Calculate CheckPointSegments based on max_wal_size_mb and
 * checkpoint_completion_target.
 */
static void
CalculateCheckpointSegments(void)
{
	double		target;

	/*-------
	 * Calculate the distance at which to trigger a checkpoint, to avoid
	 * exceeding max_wal_size_mb. This is based on two assumptions:
	 *
	 * a) we keep WAL for two checkpoint cycles, back to the "prev" checkpoint.
	 * b) during checkpoint, we consume checkpoint_completion_target *
	 *	  number of segments consumed between checkpoints.
	 *-------
	 */
	target = (double) ConvertToXSegs(max_wal_size_mb) / (2.0 + CheckPointCompletionTarget);

	/* round down */
	CheckPointSegments = (int) target;

	if (CheckPointSegments < 1)
		CheckPointSegments = 1;
}

void
assign_max_wal_size(int newval, void *extra)
{
	max_wal_size_mb = newval;
	CalculateCheckpointSegments();
}

void
assign_checkpoint_completion_target(double newval, void *extra)
{
	CheckPointCompletionTarget = newval;
	CalculateCheckpointSegments();
}

/*
 * At a checkpoint, how many WAL segments to recycle as preallocated future
 * XLOG segments? Returns the highest segment that should be preallocated.
 */
static XLogSegNo
XLOGfileslop(XLogRecPtr PriorRedoPtr)
{
	XLogSegNo	minSegNo;
	XLogSegNo	maxSegNo;
	double		distance;
	XLogSegNo	recycleSegNo;

	/*
	 * Calculate the segment numbers that min_wal_size_mb and max_wal_size_mb
	 * correspond to. Always recycle enough segments to meet the minimum, and
	 * remove enough segments to stay below the maximum.
	 */
	minSegNo = PriorRedoPtr / XLOG_SEG_SIZE + ConvertToXSegs(min_wal_size_mb) - 1;
	maxSegNo = PriorRedoPtr / XLOG_SEG_SIZE + ConvertToXSegs(max_wal_size_mb) - 1;

	/*
	 * Between those limits, recycle enough segments to get us through to the
	 * estimated end of next checkpoint.
	 *
	 * To estimate where the next checkpoint will finish, assume that the
	 * system runs steadily consuming CheckPointDistanceEstimate bytes between
	 * every checkpoint.
	 *
	 * The reason this calculation is done from the prior checkpoint, not the
	 * one that just finished, is that this behaves better if some checkpoint
	 * cycles are abnormally short, like if you perform a manual checkpoint
	 * right after a timed one. The manual checkpoint will make almost a full
	 * cycle's worth of WAL segments available for recycling, because the
	 * segments from the prior's prior, fully-sized checkpoint cycle are no
	 * longer needed. However, the next checkpoint will make only few segments
	 * available for recycling, the ones generated between the timed
	 * checkpoint and the manual one right after that. If at the manual
	 * checkpoint we only retained enough segments to get us to the next timed
	 * one, and removed the rest, then at the next checkpoint we would not
	 * have enough segments around for recycling, to get us to the checkpoint
	 * after that. Basing the calculations on the distance from the prior redo
	 * pointer largely fixes that problem.
	 */
	distance = (2.0 + CheckPointCompletionTarget) * CheckPointDistanceEstimate;
	/* add 10% for good measure. */
	distance *= 1.10;

	recycleSegNo = (XLogSegNo) ceil(((double) PriorRedoPtr + distance) / XLOG_SEG_SIZE);

	if (recycleSegNo < minSegNo)
		recycleSegNo = minSegNo;
	if (recycleSegNo > maxSegNo)
		recycleSegNo = maxSegNo;

	return recycleSegNo;
}

/*
 * Check whether we've consumed enough xlog space that a checkpoint is needed.
 *
 * new_segno indicates a log file that has just been filled up (or read
 * during recovery). We measure the distance from RedoRecPtr to new_segno
 * and see if that exceeds CheckPointSegments.
 *
 * Note: it is caller's responsibility that RedoRecPtr is up-to-date.
 */
static bool
XLogCheckpointNeeded(XLogSegNo new_segno)
{
	XLogSegNo	old_segno;

	XLByteToSeg(RedoRecPtr, old_segno);

	if (new_segno >= old_segno + (uint64) (CheckPointSegments - 1))
		return true;
	return false;
}

/*
 * Write and/or fsync the log at least as far as WriteRqst indicates.
 *
 * If flexible == TRUE, we don't have to write as far as WriteRqst, but
 * may stop at any convenient boundary (such as a cache or logfile boundary).
 * This option allows us to avoid uselessly issuing multiple writes when a
 * single one would do.
 *
 * Must be called with WALWriteLock held. WaitXLogInsertionsToFinish(WriteRqst)
 * must be called before grabbing the lock, to make sure the data is ready to
 * write.
 */
static void
XLogWrite(XLogwrtRqst WriteRqst, bool flexible)
{
	bool		ispartialpage;
	bool		last_iteration;
	bool		finishing_seg;
	bool		use_existent;
	int			curridx;
	int			npages;
	int			startidx;
	uint32		startoffset;

	/* We should always be inside a critical section here */
	Assert(CritSectionCount > 0);

	/*
	 * Update local LogwrtResult (caller probably did this already, but...)
	 */
	LogwrtResult = XLogCtl->LogwrtResult;

	/*
	 * Since successive pages in the xlog cache are consecutively allocated,
	 * we can usually gather multiple pages together and issue just one
	 * write() call.  npages is the number of pages we have determined can be
	 * written together; startidx is the cache block index of the first one,
	 * and startoffset is the file offset at which it should go. The latter
	 * two variables are only valid when npages > 0, but we must initialize
	 * all of them to keep the compiler quiet.
	 */
	npages = 0;
	startidx = 0;
	startoffset = 0;

	/*
	 * Within the loop, curridx is the cache block index of the page to
	 * consider writing.  Begin at the buffer containing the next unwritten
	 * page, or last partially written page.
	 */
	curridx = XLogRecPtrToBufIdx(LogwrtResult.Write);

	while (LogwrtResult.Write < WriteRqst.Write)
	{
		/*
		 * Make sure we're not ahead of the insert process.  This could happen
		 * if we're passed a bogus WriteRqst.Write that is past the end of the
		 * last page that's been initialized by AdvanceXLInsertBuffer.
		 */
		XLogRecPtr	EndPtr = XLogCtl->xlblocks[curridx];

		if (LogwrtResult.Write >= EndPtr)
			elog(PANIC, "xlog write request %X/%X is past end of log %X/%X",
				 (uint32) (LogwrtResult.Write >> 32),
				 (uint32) LogwrtResult.Write,
				 (uint32) (EndPtr >> 32), (uint32) EndPtr);

		/* Advance LogwrtResult.Write to end of current buffer page */
		LogwrtResult.Write = EndPtr;
		ispartialpage = WriteRqst.Write < LogwrtResult.Write;

		if (!XLByteInPrevSeg(LogwrtResult.Write, openLogSegNo))
		{
			/*
			 * Switch to new logfile segment.  We cannot have any pending
			 * pages here (since we dump what we have at segment end).
			 */
			Assert(npages == 0);
			if (openLogFile >= 0)
				XLogFileClose();
			XLByteToPrevSeg(LogwrtResult.Write, openLogSegNo);

			/* create/use new log file */
			use_existent = true;
			openLogFile = XLogFileInit(openLogSegNo, &use_existent, true);
			openLogOff = 0;
		}

		/* Make sure we have the current logfile open */
		if (openLogFile < 0)
		{
			XLByteToPrevSeg(LogwrtResult.Write, openLogSegNo);
			openLogFile = XLogFileOpen(openLogSegNo);
			openLogOff = 0;
		}

		/* Add current page to the set of pending pages-to-dump */
		if (npages == 0)
		{
			/* first of group */
			startidx = curridx;
			startoffset = (LogwrtResult.Write - XLOG_BLCKSZ) % XLogSegSize;
		}
		npages++;

		/*
		 * Dump the set if this will be the last loop iteration, or if we are
		 * at the last page of the cache area (since the next page won't be
		 * contiguous in memory), or if we are at the end of the logfile
		 * segment.
		 */
		last_iteration = WriteRqst.Write <= LogwrtResult.Write;

		finishing_seg = !ispartialpage &&
			(startoffset + npages * XLOG_BLCKSZ) >= XLogSegSize;

		if (last_iteration ||
			curridx == XLogCtl->XLogCacheBlck ||
			finishing_seg)
		{
			char	   *from;
			Size		nbytes;
			Size		nleft;
			int			written;

			/* Need to seek in the file? */
			if (openLogOff != startoffset)
			{
				if (lseek(openLogFile, (off_t) startoffset, SEEK_SET) < 0)
					ereport(PANIC,
							(errcode_for_file_access(),
							 errmsg("could not seek in log file %s to offset %u: %m",
									XLogFileNameP(ThisTimeLineID, openLogSegNo),
									startoffset)));
				openLogOff = startoffset;
			}

			/* OK to write the page(s) */
			from = XLogCtl->pages + startidx * (Size) XLOG_BLCKSZ;
			nbytes = npages * (Size) XLOG_BLCKSZ;
			nleft = nbytes;
			do
			{
				errno = 0;
				pgstat_report_wait_start(WAIT_EVENT_WAL_WRITE);
				written = write(openLogFile, from, nleft);
				pgstat_report_wait_end();
				if (written <= 0)
				{
					if (errno == EINTR)
						continue;
					ereport(PANIC,
							(errcode_for_file_access(),
							 errmsg("could not write to log file %s "
									"at offset %u, length %zu: %m",
									XLogFileNameP(ThisTimeLineID, openLogSegNo),
									openLogOff, nbytes)));
				}
				nleft -= written;
				from += written;
			} while (nleft > 0);

			/* Update state for write */
			openLogOff += nbytes;
			npages = 0;

			/*
			 * If we just wrote the whole last page of a logfile segment,
			 * fsync the segment immediately.  This avoids having to go back
			 * and re-open prior segments when an fsync request comes along
			 * later. Doing it here ensures that one and only one backend will
			 * perform this fsync.
			 *
			 * This is also the right place to notify the Archiver that the
			 * segment is ready to copy to archival storage, and to update the
			 * timer for archive_timeout, and to signal for a checkpoint if
			 * too many logfile segments have been used since the last
			 * checkpoint.
			 */
			if (finishing_seg)
			{
				issue_xlog_fsync(openLogFile, openLogSegNo);

				/* signal that we need to wakeup walsenders later */
				WalSndWakeupRequest();

				LogwrtResult.Flush = LogwrtResult.Write;	/* end of page */

				if (XLogArchivingActive())
					XLogArchiveNotifySeg(openLogSegNo);

				XLogCtl->lastSegSwitchTime = (pg_time_t) time(NULL);
				XLogCtl->lastSegSwitchLSN = LogwrtResult.Flush;

				/*
				 * Request a checkpoint if we've consumed too much xlog since
				 * the last one.  For speed, we first check using the local
				 * copy of RedoRecPtr, which might be out of date; if it looks
				 * like a checkpoint is needed, forcibly update RedoRecPtr and
				 * recheck.
				 */
				if (IsUnderPostmaster && XLogCheckpointNeeded(openLogSegNo))
				{
					(void) GetRedoRecPtr();
					if (XLogCheckpointNeeded(openLogSegNo))
						RequestCheckpoint(CHECKPOINT_CAUSE_XLOG);
				}
			}
		}

		if (ispartialpage)
		{
			/* Only asked to write a partial page */
			LogwrtResult.Write = WriteRqst.Write;
			break;
		}
		curridx = NextBufIdx(curridx);

		/* If flexible, break out of loop as soon as we wrote something */
		if (flexible && npages == 0)
			break;
	}

	Assert(npages == 0);

	/*
	 * If asked to flush, do so
	 */
	if (LogwrtResult.Flush < WriteRqst.Flush &&
		LogwrtResult.Flush < LogwrtResult.Write)

	{
		/*
		 * Could get here without iterating above loop, in which case we might
		 * have no open file or the wrong one.  However, we do not need to
		 * fsync more than one file.
		 */
		if (sync_method != SYNC_METHOD_OPEN &&
			sync_method != SYNC_METHOD_OPEN_DSYNC)
		{
			if (openLogFile >= 0 &&
				!XLByteInPrevSeg(LogwrtResult.Write, openLogSegNo))
				XLogFileClose();
			if (openLogFile < 0)
			{
				XLByteToPrevSeg(LogwrtResult.Write, openLogSegNo);
				openLogFile = XLogFileOpen(openLogSegNo);
				openLogOff = 0;
			}

			issue_xlog_fsync(openLogFile, openLogSegNo);
		}

		/* signal that we need to wakeup walsenders later */
		WalSndWakeupRequest();

		LogwrtResult.Flush = LogwrtResult.Write;
	}

	/*
	 * Update shared-memory status
	 *
	 * We make sure that the shared 'request' values do not fall behind the
	 * 'result' values.  This is not absolutely essential, but it saves some
	 * code in a couple of places.
	 */
	{
		SpinLockAcquire(&XLogCtl->info_lck);
		XLogCtl->LogwrtResult = LogwrtResult;
		if (XLogCtl->LogwrtRqst.Write < LogwrtResult.Write)
			XLogCtl->LogwrtRqst.Write = LogwrtResult.Write;
		if (XLogCtl->LogwrtRqst.Flush < LogwrtResult.Flush)
			XLogCtl->LogwrtRqst.Flush = LogwrtResult.Flush;
		SpinLockRelease(&XLogCtl->info_lck);
	}
}

/*
 * Record the LSN for an asynchronous transaction commit/abort
 * and nudge the WALWriter if there is work for it to do.
 * (This should not be called for synchronous commits.)
 */
void
XLogSetAsyncXactLSN(XLogRecPtr asyncXactLSN)
{
	XLogRecPtr	WriteRqstPtr = asyncXactLSN;
	bool		sleeping;

	SpinLockAcquire(&XLogCtl->info_lck);
	LogwrtResult = XLogCtl->LogwrtResult;
	sleeping = XLogCtl->WalWriterSleeping;
	if (XLogCtl->asyncXactLSN < asyncXactLSN)
		XLogCtl->asyncXactLSN = asyncXactLSN;
	SpinLockRelease(&XLogCtl->info_lck);

	/*
	 * If the WALWriter is sleeping, we should kick it to make it come out of
	 * low-power mode.  Otherwise, determine whether there's a full page of
	 * WAL available to write.
	 */
	if (!sleeping)
	{
		/* back off to last completed page boundary */
		WriteRqstPtr -= WriteRqstPtr % XLOG_BLCKSZ;

		/* if we have already flushed that far, we're done */
		if (WriteRqstPtr <= LogwrtResult.Flush)
			return;
	}

	/*
	 * Nudge the WALWriter: it has a full page of WAL to write, or we want it
	 * to come out of low-power mode so that this async commit will reach disk
	 * within the expected amount of time.
	 */
	if (ProcGlobal->walwriterLatch)
		SetLatch(ProcGlobal->walwriterLatch);
}

/*
 * Record the LSN up to which we can remove WAL because it's not required by
 * any replication slot.
 */
void
XLogSetReplicationSlotMinimumLSN(XLogRecPtr lsn)
{
	SpinLockAcquire(&XLogCtl->info_lck);
	XLogCtl->replicationSlotMinLSN = lsn;
	SpinLockRelease(&XLogCtl->info_lck);
}


/*
 * Return the oldest LSN we must retain to satisfy the needs of some
 * replication slot.
 */
static XLogRecPtr
XLogGetReplicationSlotMinimumLSN(void)
{
	XLogRecPtr	retval;

	SpinLockAcquire(&XLogCtl->info_lck);
	retval = XLogCtl->replicationSlotMinLSN;
	SpinLockRelease(&XLogCtl->info_lck);

	return retval;
}

/*
 * Advance minRecoveryPoint in control file.
 *
 * If we crash during recovery, we must reach this point again before the
 * database is consistent.
 *
 * If 'force' is true, 'lsn' argument is ignored. Otherwise, minRecoveryPoint
 * is only updated if it's not already greater than or equal to 'lsn'.
 */
static void
UpdateMinRecoveryPoint(XLogRecPtr lsn, bool force)
{
	/* Quick check using our local copy of the variable */
	if (!updateMinRecoveryPoint || (!force && lsn <= minRecoveryPoint))
		return;

	LWLockAcquire(ControlFileLock, LW_EXCLUSIVE);

	/* update local copy */
	minRecoveryPoint = ControlFile->minRecoveryPoint;
	minRecoveryPointTLI = ControlFile->minRecoveryPointTLI;

	/*
	 * An invalid minRecoveryPoint means that we need to recover all the WAL,
	 * i.e., we're doing crash recovery.  We never modify the control file's
	 * value in that case, so we can short-circuit future checks here too.
	 */
	if (minRecoveryPoint == 0)
		updateMinRecoveryPoint = false;
	else if (force || minRecoveryPoint < lsn)
	{
		XLogRecPtr	newMinRecoveryPoint;
		TimeLineID	newMinRecoveryPointTLI;

		/*
		 * To avoid having to update the control file too often, we update it
		 * all the way to the last record being replayed, even though 'lsn'
		 * would suffice for correctness.  This also allows the 'force' case
		 * to not need a valid 'lsn' value.
		 *
		 * Another important reason for doing it this way is that the passed
		 * 'lsn' value could be bogus, i.e., past the end of available WAL, if
		 * the caller got it from a corrupted heap page.  Accepting such a
		 * value as the min recovery point would prevent us from coming up at
		 * all.  Instead, we just log a warning and continue with recovery.
		 * (See also the comments about corrupt LSNs in XLogFlush.)
		 */
		SpinLockAcquire(&XLogCtl->info_lck);
		newMinRecoveryPoint = XLogCtl->replayEndRecPtr;
		newMinRecoveryPointTLI = XLogCtl->replayEndTLI;
		SpinLockRelease(&XLogCtl->info_lck);

		if (!force && newMinRecoveryPoint < lsn)
			elog(WARNING,
				 "xlog min recovery request %X/%X is past current point %X/%X",
				 (uint32) (lsn >> 32), (uint32) lsn,
				 (uint32) (newMinRecoveryPoint >> 32),
				 (uint32) newMinRecoveryPoint);

		/* update control file */
		if (ControlFile->minRecoveryPoint < newMinRecoveryPoint)
		{
			ControlFile->minRecoveryPoint = newMinRecoveryPoint;
			ControlFile->minRecoveryPointTLI = newMinRecoveryPointTLI;
			UpdateControlFile();
			minRecoveryPoint = newMinRecoveryPoint;
			minRecoveryPointTLI = newMinRecoveryPointTLI;

			ereport(DEBUG2,
					(errmsg("updated min recovery point to %X/%X on timeline %u",
							(uint32) (minRecoveryPoint >> 32),
							(uint32) minRecoveryPoint,
							newMinRecoveryPointTLI)));
		}
	}
	LWLockRelease(ControlFileLock);
}

/*
 * Ensure that all XLOG data through the given position is flushed to disk.
 *
 * NOTE: this differs from XLogWrite mainly in that the WALWriteLock is not
 * already held, and we try to avoid acquiring it if possible.
 */
void
XLogFlush(XLogRecPtr record)
{
	XLogRecPtr	WriteRqstPtr;
	XLogwrtRqst WriteRqst;

	/*
	 * During REDO, we are reading not writing WAL.  Therefore, instead of
	 * trying to flush the WAL, we should update minRecoveryPoint instead. We
	 * test XLogInsertAllowed(), not InRecovery, because we need checkpointer
	 * to act this way too, and because when it tries to write the
	 * end-of-recovery checkpoint, it should indeed flush.
	 */
	if (!XLogInsertAllowed())
	{
		UpdateMinRecoveryPoint(record, false);
		return;
	}

	/* Quick exit if already known flushed */
	if (record <= LogwrtResult.Flush)
		return;

#ifdef WAL_DEBUG
	if (XLOG_DEBUG)
		elog(LOG, "xlog flush request %X/%X; write %X/%X; flush %X/%X",
			 (uint32) (record >> 32), (uint32) record,
			 (uint32) (LogwrtResult.Write >> 32), (uint32) LogwrtResult.Write,
			 (uint32) (LogwrtResult.Flush >> 32), (uint32) LogwrtResult.Flush);
#endif

	START_CRIT_SECTION();

	/*
	 * Since fsync is usually a horribly expensive operation, we try to
	 * piggyback as much data as we can on each fsync: if we see any more data
	 * entered into the xlog buffer, we'll write and fsync that too, so that
	 * the final value of LogwrtResult.Flush is as large as possible. This
	 * gives us some chance of avoiding another fsync immediately after.
	 */

	/* initialize to given target; may increase below */
	WriteRqstPtr = record;

	/*
	 * Now wait until we get the write lock, or someone else does the flush
	 * for us.
	 */
	for (;;)
	{
		XLogRecPtr	insertpos;

		/* read LogwrtResult and update local state */
		SpinLockAcquire(&XLogCtl->info_lck);
		if (WriteRqstPtr < XLogCtl->LogwrtRqst.Write)
			WriteRqstPtr = XLogCtl->LogwrtRqst.Write;
		LogwrtResult = XLogCtl->LogwrtResult;
		SpinLockRelease(&XLogCtl->info_lck);

		/* done already? */
		if (record <= LogwrtResult.Flush)
			break;

		/*
		 * Before actually performing the write, wait for all in-flight
		 * insertions to the pages we're about to write to finish.
		 */
		insertpos = WaitXLogInsertionsToFinish(WriteRqstPtr);

		/*
		 * Try to get the write lock. If we can't get it immediately, wait
		 * until it's released, and recheck if we still need to do the flush
		 * or if the backend that held the lock did it for us already. This
		 * helps to maintain a good rate of group committing when the system
		 * is bottlenecked by the speed of fsyncing.
		 */
		if (!LWLockAcquireOrWait(WALWriteLock, LW_EXCLUSIVE))
		{
			/*
			 * The lock is now free, but we didn't acquire it yet. Before we
			 * do, loop back to check if someone else flushed the record for
			 * us already.
			 */
			continue;
		}

		/* Got the lock; recheck whether request is satisfied */
		LogwrtResult = XLogCtl->LogwrtResult;
		if (record <= LogwrtResult.Flush)
		{
			LWLockRelease(WALWriteLock);
			break;
		}

		/*
		 * Sleep before flush! By adding a delay here, we may give further
		 * backends the opportunity to join the backlog of group commit
		 * followers; this can significantly improve transaction throughput,
		 * at the risk of increasing transaction latency.
		 *
		 * We do not sleep if enableFsync is not turned on, nor if there are
		 * fewer than CommitSiblings other backends with active transactions.
		 */
		if (CommitDelay > 0 && enableFsync &&
			MinimumActiveBackends(CommitSiblings))
		{
			pg_usleep(CommitDelay);

			/*
			 * Re-check how far we can now flush the WAL. It's generally not
			 * safe to call WaitXLogInsertionsToFinish while holding
			 * WALWriteLock, because an in-progress insertion might need to
			 * also grab WALWriteLock to make progress. But we know that all
			 * the insertions up to insertpos have already finished, because
			 * that's what the earlier WaitXLogInsertionsToFinish() returned.
			 * We're only calling it again to allow insertpos to be moved
			 * further forward, not to actually wait for anyone.
			 */
			insertpos = WaitXLogInsertionsToFinish(insertpos);
		}

		/* try to write/flush later additions to XLOG as well */
		WriteRqst.Write = insertpos;
		WriteRqst.Flush = insertpos;

		XLogWrite(WriteRqst, false);

		LWLockRelease(WALWriteLock);
		/* done */
		break;
	}

	END_CRIT_SECTION();

	/* wake up walsenders now that we've released heavily contended locks */
	WalSndWakeupProcessRequests();

	/*
	 * If we still haven't flushed to the request point then we have a
	 * problem; most likely, the requested flush point is past end of XLOG.
	 * This has been seen to occur when a disk page has a corrupted LSN.
	 *
	 * Formerly we treated this as a PANIC condition, but that hurts the
	 * system's robustness rather than helping it: we do not want to take down
	 * the whole system due to corruption on one data page.  In particular, if
	 * the bad page is encountered again during recovery then we would be
	 * unable to restart the database at all!  (This scenario actually
	 * happened in the field several times with 7.1 releases.)	As of 8.4, bad
	 * LSNs encountered during recovery are UpdateMinRecoveryPoint's problem;
	 * the only time we can reach here during recovery is while flushing the
	 * end-of-recovery checkpoint record, and we don't expect that to have a
	 * bad LSN.
	 *
	 * Note that for calls from xact.c, the ERROR will be promoted to PANIC
	 * since xact.c calls this routine inside a critical section.  However,
	 * calls from bufmgr.c are not within critical sections and so we will not
	 * force a restart for a bad LSN on a data page.
	 */
	if (LogwrtResult.Flush < record)
		elog(ERROR,
			 "xlog flush request %X/%X is not satisfied --- flushed only to %X/%X",
			 (uint32) (record >> 32), (uint32) record,
			 (uint32) (LogwrtResult.Flush >> 32), (uint32) LogwrtResult.Flush);
}

/*
 * Write & flush xlog, but without specifying exactly where to.
 *
 * We normally write only completed blocks; but if there is nothing to do on
 * that basis, we check for unwritten async commits in the current incomplete
 * block, and write through the latest one of those.  Thus, if async commits
 * are not being used, we will write complete blocks only.
 *
 * If, based on the above, there's anything to write we do so immediately. But
 * to avoid calling fsync, fdatasync et. al. at a rate that'd impact
 * concurrent IO, we only flush WAL every wal_writer_delay ms, or if there's
 * more than wal_writer_flush_after unflushed blocks.
 *
 * We can guarantee that async commits reach disk after at most three
 * wal_writer_delay cycles. (When flushing complete blocks, we allow XLogWrite
 * to write "flexibly", meaning it can stop at the end of the buffer ring;
 * this makes a difference only with very high load or long wal_writer_delay,
 * but imposes one extra cycle for the worst case for async commits.)
 *
 * This routine is invoked periodically by the background walwriter process.
 *
 * Returns TRUE if there was any work to do, even if we skipped flushing due
 * to wal_writer_delay/wal_writer_flush_after.
 */
bool
XLogBackgroundFlush(void)
{
	XLogwrtRqst WriteRqst;
	bool		flexible = true;
	static TimestampTz lastflush;
	TimestampTz now;
	int			flushbytes;

	/* XLOG doesn't need flushing during recovery */
	if (RecoveryInProgress())
		return false;

	/* read LogwrtResult and update local state */
	SpinLockAcquire(&XLogCtl->info_lck);
	LogwrtResult = XLogCtl->LogwrtResult;
	WriteRqst = XLogCtl->LogwrtRqst;
	SpinLockRelease(&XLogCtl->info_lck);

	/* back off to last completed page boundary */
	WriteRqst.Write -= WriteRqst.Write % XLOG_BLCKSZ;

	/* if we have already flushed that far, consider async commit records */
	if (WriteRqst.Write <= LogwrtResult.Flush)
	{
		SpinLockAcquire(&XLogCtl->info_lck);
		WriteRqst.Write = XLogCtl->asyncXactLSN;
		SpinLockRelease(&XLogCtl->info_lck);
		flexible = false;		/* ensure it all gets written */
	}

	/*
	 * If already known flushed, we're done. Just need to check if we are
	 * holding an open file handle to a logfile that's no longer in use,
	 * preventing the file from being deleted.
	 */
	if (WriteRqst.Write <= LogwrtResult.Flush)
	{
		if (openLogFile >= 0)
		{
			if (!XLByteInPrevSeg(LogwrtResult.Write, openLogSegNo))
			{
				XLogFileClose();
			}
		}
		return false;
	}

	/*
	 * Determine how far to flush WAL, based on the wal_writer_delay and
	 * wal_writer_flush_after GUCs.
	 */
	now = GetCurrentTimestamp();
	flushbytes =
		WriteRqst.Write / XLOG_BLCKSZ - LogwrtResult.Flush / XLOG_BLCKSZ;

	if (WalWriterFlushAfter == 0 || lastflush == 0)
	{
		/* first call, or block based limits disabled */
		WriteRqst.Flush = WriteRqst.Write;
		lastflush = now;
	}
	else if (TimestampDifferenceExceeds(lastflush, now, WalWriterDelay))
	{
		/*
		 * Flush the writes at least every WalWriteDelay ms. This is important
		 * to bound the amount of time it takes for an asynchronous commit to
		 * hit disk.
		 */
		WriteRqst.Flush = WriteRqst.Write;
		lastflush = now;
	}
	else if (flushbytes >= WalWriterFlushAfter)
	{
		/* exceeded wal_writer_flush_after blocks, flush */
		WriteRqst.Flush = WriteRqst.Write;
		lastflush = now;
	}
	else
	{
		/* no flushing, this time round */
		WriteRqst.Flush = 0;
	}

#ifdef WAL_DEBUG
	if (XLOG_DEBUG)
		elog(LOG, "xlog bg flush request write %X/%X; flush: %X/%X, current is write %X/%X; flush %X/%X",
			 (uint32) (WriteRqst.Write >> 32), (uint32) WriteRqst.Write,
			 (uint32) (WriteRqst.Flush >> 32), (uint32) WriteRqst.Flush,
			 (uint32) (LogwrtResult.Write >> 32), (uint32) LogwrtResult.Write,
			 (uint32) (LogwrtResult.Flush >> 32), (uint32) LogwrtResult.Flush);
#endif

	START_CRIT_SECTION();

	/* now wait for any in-progress insertions to finish and get write lock */
	WaitXLogInsertionsToFinish(WriteRqst.Write);
	LWLockAcquire(WALWriteLock, LW_EXCLUSIVE);
	LogwrtResult = XLogCtl->LogwrtResult;
	if (WriteRqst.Write > LogwrtResult.Write ||
		WriteRqst.Flush > LogwrtResult.Flush)
	{
		XLogWrite(WriteRqst, flexible);
	}
	LWLockRelease(WALWriteLock);

	END_CRIT_SECTION();

	/* wake up walsenders now that we've released heavily contended locks */
	WalSndWakeupProcessRequests();

	/*
	 * Great, done. To take some work off the critical path, try to initialize
	 * as many of the no-longer-needed WAL buffers for future use as we can.
	 */
	AdvanceXLInsertBuffer(InvalidXLogRecPtr, true);

	/*
	 * If we determined that we need to write data, but somebody else
	 * wrote/flushed already, it should be considered as being active, to
	 * avoid hibernating too early.
	 */
	return true;
}

/*
 * Test whether XLOG data has been flushed up to (at least) the given position.
 *
 * Returns true if a flush is still needed.  (It may be that someone else
 * is already in process of flushing that far, however.)
 */
bool
XLogNeedsFlush(XLogRecPtr record)
{
	/*
	 * During recovery, we don't flush WAL but update minRecoveryPoint
	 * instead. So "needs flush" is taken to mean whether minRecoveryPoint
	 * would need to be updated.
	 */
	if (RecoveryInProgress())
	{
		/* Quick exit if already known updated */
		if (record <= minRecoveryPoint || !updateMinRecoveryPoint)
			return false;

		/*
		 * Update local copy of minRecoveryPoint. But if the lock is busy,
		 * just return a conservative guess.
		 */
		if (!LWLockConditionalAcquire(ControlFileLock, LW_SHARED))
			return true;
		minRecoveryPoint = ControlFile->minRecoveryPoint;
		minRecoveryPointTLI = ControlFile->minRecoveryPointTLI;
		LWLockRelease(ControlFileLock);

		/*
		 * An invalid minRecoveryPoint means that we need to recover all the
		 * WAL, i.e., we're doing crash recovery.  We never modify the control
		 * file's value in that case, so we can short-circuit future checks
		 * here too.
		 */
		if (minRecoveryPoint == 0)
			updateMinRecoveryPoint = false;

		/* check again */
		if (record <= minRecoveryPoint || !updateMinRecoveryPoint)
			return false;
		else
			return true;
	}

	/* Quick exit if already known flushed */
	if (record <= LogwrtResult.Flush)
		return false;

	/* read LogwrtResult and update local state */
	SpinLockAcquire(&XLogCtl->info_lck);
	LogwrtResult = XLogCtl->LogwrtResult;
	SpinLockRelease(&XLogCtl->info_lck);

	/* check again */
	if (record <= LogwrtResult.Flush)
		return false;

	return true;
}

/*
 * Create a new XLOG file segment, or open a pre-existing one.
 *
 * log, seg: identify segment to be created/opened.
 *
 * *use_existent: if TRUE, OK to use a pre-existing file (else, any
 * pre-existing file will be deleted).  On return, TRUE if a pre-existing
 * file was used.
 *
 * use_lock: if TRUE, acquire ControlFileLock while moving file into
 * place.  This should be TRUE except during bootstrap log creation.  The
 * caller must *not* hold the lock at call.
 *
 * Returns FD of opened file.
 *
 * Note: errors here are ERROR not PANIC because we might or might not be
 * inside a critical section (eg, during checkpoint there is no reason to
 * take down the system on failure).  They will promote to PANIC if we are
 * in a critical section.
 */
int
XLogFileInit(XLogSegNo logsegno, bool *use_existent, bool use_lock)
{
	char		path[MAXPGPATH];
	char		tmppath[MAXPGPATH];
	char		zbuffer_raw[XLOG_BLCKSZ + MAXIMUM_ALIGNOF];
	char	   *zbuffer;
	XLogSegNo	installed_segno;
	XLogSegNo	max_segno;
	int			fd;
	int			nbytes;

	XLogFilePath(path, ThisTimeLineID, logsegno);

	/*
	 * Try to use existent file (checkpoint maker may have created it already)
	 */
	if (*use_existent)
	{
		fd = BasicOpenFile(path, O_RDWR | PG_BINARY | get_sync_bit(sync_method),
						   S_IRUSR | S_IWUSR);
		if (fd < 0)
		{
			if (errno != ENOENT)
				ereport(ERROR,
						(errcode_for_file_access(),
						 errmsg("could not open file \"%s\": %m", path)));
		}
		else
			return fd;
	}

	/*
	 * Initialize an empty (all zeroes) segment.  NOTE: it is possible that
	 * another process is doing the same thing.  If so, we will end up
	 * pre-creating an extra log segment.  That seems OK, and better than
	 * holding the lock throughout this lengthy process.
	 */
	elog(DEBUG2, "creating and filling new WAL file");

	snprintf(tmppath, MAXPGPATH, XLOGDIR "/xlogtemp.%d", (int) getpid());

	unlink(tmppath);

	/* do not use get_sync_bit() here --- want to fsync only at end of fill */
	fd = BasicOpenFile(tmppath, O_RDWR | O_CREAT | O_EXCL | PG_BINARY,
					   S_IRUSR | S_IWUSR);
	if (fd < 0)
		ereport(ERROR,
				(errcode_for_file_access(),
				 errmsg("could not create file \"%s\": %m", tmppath)));

	/*
	 * Zero-fill the file.  We have to do this the hard way to ensure that all
	 * the file space has really been allocated --- on platforms that allow
	 * "holes" in files, just seeking to the end doesn't allocate intermediate
	 * space.  This way, we know that we have all the space and (after the
	 * fsync below) that all the indirect blocks are down on disk.  Therefore,
	 * fdatasync(2) or O_DSYNC will be sufficient to sync future writes to the
	 * log file.
	 *
	 * Note: ensure the buffer is reasonably well-aligned; this may save a few
	 * cycles transferring data to the kernel.
	 */
	zbuffer = (char *) MAXALIGN(zbuffer_raw);
	memset(zbuffer, 0, XLOG_BLCKSZ);
	for (nbytes = 0; nbytes < XLogSegSize; nbytes += XLOG_BLCKSZ)
	{
		errno = 0;
		pgstat_report_wait_start(WAIT_EVENT_WAL_INIT_WRITE);
		if ((int) write(fd, zbuffer, XLOG_BLCKSZ) != (int) XLOG_BLCKSZ)
		{
			int			save_errno = errno;

			/*
			 * If we fail to make the file, delete it to release disk space
			 */
			unlink(tmppath);

			close(fd);

			/* if write didn't set errno, assume problem is no disk space */
			errno = save_errno ? save_errno : ENOSPC;

			ereport(ERROR,
					(errcode_for_file_access(),
					 errmsg("could not write to file \"%s\": %m", tmppath)));
		}
		pgstat_report_wait_end();
	}

	pgstat_report_wait_start(WAIT_EVENT_WAL_INIT_SYNC);
	if (pg_fsync(fd) != 0)
	{
		close(fd);
		ereport(ERROR,
				(errcode_for_file_access(),
				 errmsg("could not fsync file \"%s\": %m", tmppath)));
	}
	pgstat_report_wait_end();

	if (close(fd))
		ereport(ERROR,
				(errcode_for_file_access(),
				 errmsg("could not close file \"%s\": %m", tmppath)));

	/*
	 * Now move the segment into place with its final name.
	 *
	 * If caller didn't want to use a pre-existing file, get rid of any
	 * pre-existing file.  Otherwise, cope with possibility that someone else
	 * has created the file while we were filling ours: if so, use ours to
	 * pre-create a future log segment.
	 */
	installed_segno = logsegno;

	/*
	 * XXX: What should we use as max_segno? We used to use XLOGfileslop when
	 * that was a constant, but that was always a bit dubious: normally, at a
	 * checkpoint, XLOGfileslop was the offset from the checkpoint record, but
	 * here, it was the offset from the insert location. We can't do the
	 * normal XLOGfileslop calculation here because we don't have access to
	 * the prior checkpoint's redo location. So somewhat arbitrarily, just use
	 * CheckPointSegments.
	 */
	max_segno = logsegno + CheckPointSegments;
	if (!InstallXLogFileSegment(&installed_segno, tmppath,
								*use_existent, max_segno,
								use_lock))
	{
		/*
		 * No need for any more future segments, or InstallXLogFileSegment()
		 * failed to rename the file into place. If the rename failed, opening
		 * the file below will fail.
		 */
		unlink(tmppath);
	}

	/* Set flag to tell caller there was no existent file */
	*use_existent = false;

	/* Now open original target segment (might not be file I just made) */
	fd = BasicOpenFile(path, O_RDWR | PG_BINARY | get_sync_bit(sync_method),
					   S_IRUSR | S_IWUSR);
	if (fd < 0)
		ereport(ERROR,
				(errcode_for_file_access(),
				 errmsg("could not open file \"%s\": %m", path)));

	elog(DEBUG2, "done creating and filling new WAL file");

	return fd;
}

/*
 * Create a new XLOG file segment by copying a pre-existing one.
 *
 * destsegno: identify segment to be created.
 *
 * srcTLI, srcsegno: identify segment to be copied (could be from
 *		a different timeline)
 *
 * upto: how much of the source file to copy (the rest is filled with
 *		zeros)
 *
 * Currently this is only used during recovery, and so there are no locking
 * considerations.  But we should be just as tense as XLogFileInit to avoid
 * emplacing a bogus file.
 */
static void
XLogFileCopy(XLogSegNo destsegno, TimeLineID srcTLI, XLogSegNo srcsegno,
			 int upto)
{
	char		path[MAXPGPATH];
	char		tmppath[MAXPGPATH];
	char		buffer[XLOG_BLCKSZ];
	int			srcfd;
	int			fd;
	int			nbytes;

	/*
	 * Open the source file
	 */
	XLogFilePath(path, srcTLI, srcsegno);
	srcfd = OpenTransientFile(path, O_RDONLY | PG_BINARY, 0);
	if (srcfd < 0)
		ereport(ERROR,
				(errcode_for_file_access(),
				 errmsg("could not open file \"%s\": %m", path)));

	/*
	 * Copy into a temp file name.
	 */
	snprintf(tmppath, MAXPGPATH, XLOGDIR "/xlogtemp.%d", (int) getpid());

	unlink(tmppath);

	/* do not use get_sync_bit() here --- want to fsync only at end of fill */
	fd = OpenTransientFile(tmppath, O_RDWR | O_CREAT | O_EXCL | PG_BINARY,
						   S_IRUSR | S_IWUSR);
	if (fd < 0)
		ereport(ERROR,
				(errcode_for_file_access(),
				 errmsg("could not create file \"%s\": %m", tmppath)));

	/*
	 * Do the data copying.
	 */
	for (nbytes = 0; nbytes < XLogSegSize; nbytes += sizeof(buffer))
	{
		int			nread;

		nread = upto - nbytes;

		/*
		 * The part that is not read from the source file is filled with
		 * zeros.
		 */
		if (nread < sizeof(buffer))
			memset(buffer, 0, sizeof(buffer));

		if (nread > 0)
		{
			if (nread > sizeof(buffer))
				nread = sizeof(buffer);
			errno = 0;
			pgstat_report_wait_start(WAIT_EVENT_WAL_COPY_READ);
			if (read(srcfd, buffer, nread) != nread)
			{
				if (errno != 0)
					ereport(ERROR,
							(errcode_for_file_access(),
							 errmsg("could not read file \"%s\": %m",
									path)));
				else
					ereport(ERROR,
							(errmsg("not enough data in file \"%s\"",
									path)));
			}
			pgstat_report_wait_end();
		}
		errno = 0;
		pgstat_report_wait_start(WAIT_EVENT_WAL_COPY_WRITE);
		if ((int) write(fd, buffer, sizeof(buffer)) != (int) sizeof(buffer))
		{
			int			save_errno = errno;

			/*
			 * If we fail to make the file, delete it to release disk space
			 */
			unlink(tmppath);
			/* if write didn't set errno, assume problem is no disk space */
			errno = save_errno ? save_errno : ENOSPC;

			ereport(ERROR,
					(errcode_for_file_access(),
					 errmsg("could not write to file \"%s\": %m", tmppath)));
		}
		pgstat_report_wait_end();
	}

	pgstat_report_wait_start(WAIT_EVENT_WAL_COPY_SYNC);
	if (pg_fsync(fd) != 0)
		ereport(ERROR,
				(errcode_for_file_access(),
				 errmsg("could not fsync file \"%s\": %m", tmppath)));
	pgstat_report_wait_end();

	if (CloseTransientFile(fd))
		ereport(ERROR,
				(errcode_for_file_access(),
				 errmsg("could not close file \"%s\": %m", tmppath)));

	CloseTransientFile(srcfd);

	/*
	 * Now move the segment into place with its final name.
	 */
	if (!InstallXLogFileSegment(&destsegno, tmppath, false, 0, false))
		elog(ERROR, "InstallXLogFileSegment should not have failed");
}

/*
 * Install a new XLOG segment file as a current or future log segment.
 *
 * This is used both to install a newly-created segment (which has a temp
 * filename while it's being created) and to recycle an old segment.
 *
 * *segno: identify segment to install as (or first possible target).
 * When find_free is TRUE, this is modified on return to indicate the
 * actual installation location or last segment searched.
 *
 * tmppath: initial name of file to install.  It will be renamed into place.
 *
 * find_free: if TRUE, install the new segment at the first empty segno
 * number at or after the passed numbers.  If FALSE, install the new segment
 * exactly where specified, deleting any existing segment file there.
 *
 * max_segno: maximum segment number to install the new file as.  Fail if no
 * free slot is found between *segno and max_segno. (Ignored when find_free
 * is FALSE.)
 *
 * use_lock: if TRUE, acquire ControlFileLock while moving file into
 * place.  This should be TRUE except during bootstrap log creation.  The
 * caller must *not* hold the lock at call.
 *
 * Returns TRUE if the file was installed successfully.  FALSE indicates that
 * max_segno limit was exceeded, or an error occurred while renaming the
 * file into place.
 */
static bool
InstallXLogFileSegment(XLogSegNo *segno, char *tmppath,
					   bool find_free, XLogSegNo max_segno,
					   bool use_lock)
{
	char		path[MAXPGPATH];
	struct stat stat_buf;

	XLogFilePath(path, ThisTimeLineID, *segno);

	/*
	 * We want to be sure that only one process does this at a time.
	 */
	if (use_lock)
		LWLockAcquire(ControlFileLock, LW_EXCLUSIVE);

	if (!find_free)
	{
		/* Force installation: get rid of any pre-existing segment file */
		durable_unlink(path, DEBUG1);
	}
	else
	{
		/* Find a free slot to put it in */
		while (stat(path, &stat_buf) == 0)
		{
			if ((*segno) >= max_segno)
			{
				/* Failed to find a free slot within specified range */
				if (use_lock)
					LWLockRelease(ControlFileLock);
				return false;
			}
			(*segno)++;
			XLogFilePath(path, ThisTimeLineID, *segno);
		}
	}

	/*
	 * Perform the rename using link if available, paranoidly trying to avoid
	 * overwriting an existing file (there shouldn't be one).
	 */
	if (durable_link_or_rename(tmppath, path, LOG) != 0)
	{
		if (use_lock)
			LWLockRelease(ControlFileLock);
		/* durable_link_or_rename already emitted log message */
		return false;
	}

	if (use_lock)
		LWLockRelease(ControlFileLock);

	return true;
}

/*
 * Open a pre-existing logfile segment for writing.
 */
int
XLogFileOpen(XLogSegNo segno)
{
	char		path[MAXPGPATH];
	int			fd;

	XLogFilePath(path, ThisTimeLineID, segno);

	fd = BasicOpenFile(path, O_RDWR | PG_BINARY | get_sync_bit(sync_method),
					   S_IRUSR | S_IWUSR);
	if (fd < 0)
		ereport(PANIC,
				(errcode_for_file_access(),
				 errmsg("could not open write-ahead log file \"%s\": %m", path)));

	return fd;
}

/*
 * Open a logfile segment for reading (during recovery).
 *
 * If source == XLOG_FROM_ARCHIVE, the segment is retrieved from archive.
 * Otherwise, it's assumed to be already available in pg_wal.
 */
static int
XLogFileRead(XLogSegNo segno, int emode, TimeLineID tli,
			 int source, bool notfoundOk)
{
	char		xlogfname[MAXFNAMELEN];
	char		activitymsg[MAXFNAMELEN + 16];
	char		path[MAXPGPATH];
	int			fd;

	XLogFileName(xlogfname, tli, segno);

	switch (source)
	{
		case XLOG_FROM_ARCHIVE:
			/* Report recovery progress in PS display */
			snprintf(activitymsg, sizeof(activitymsg), "waiting for %s",
					 xlogfname);
			set_ps_display(activitymsg, false);

			restoredFromArchive = RestoreArchivedFile(path, xlogfname,
													  "RECOVERYXLOG",
													  XLogSegSize,
													  InRedo);
			if (!restoredFromArchive)
				return -1;
			break;

		case XLOG_FROM_PG_WAL:
		case XLOG_FROM_STREAM:
			XLogFilePath(path, tli, segno);
			restoredFromArchive = false;
			break;

		default:
			elog(ERROR, "invalid XLogFileRead source %d", source);
	}

	/*
	 * If the segment was fetched from archival storage, replace the existing
	 * xlog segment (if any) with the archival version.
	 */
	if (source == XLOG_FROM_ARCHIVE)
	{
		KeepFileRestoredFromArchive(path, xlogfname);

		/*
		 * Set path to point at the new file in pg_wal.
		 */
		snprintf(path, MAXPGPATH, XLOGDIR "/%s", xlogfname);
	}

	fd = BasicOpenFile(path, O_RDONLY | PG_BINARY, 0);
	if (fd >= 0)
	{
		/* Success! */
		curFileTLI = tli;

		/* Report recovery progress in PS display */
		snprintf(activitymsg, sizeof(activitymsg), "recovering %s",
				 xlogfname);
		set_ps_display(activitymsg, false);

		/* Track source of data in assorted state variables */
		readSource = source;
		XLogReceiptSource = source;
		/* In FROM_STREAM case, caller tracks receipt time, not me */
		if (source != XLOG_FROM_STREAM)
			XLogReceiptTime = GetCurrentTimestamp();

		return fd;
	}
	if (errno != ENOENT || !notfoundOk) /* unexpected failure? */
		ereport(PANIC,
				(errcode_for_file_access(),
				 errmsg("could not open file \"%s\": %m", path)));
	return -1;
}

/*
 * Open a logfile segment for reading (during recovery).
 *
 * This version searches for the segment with any TLI listed in expectedTLEs.
 */
static int
XLogFileReadAnyTLI(XLogSegNo segno, int emode, int source)
{
	char		path[MAXPGPATH];
	ListCell   *cell;
	int			fd;
	List	   *tles;

	/*
	 * Loop looking for a suitable timeline ID: we might need to read any of
	 * the timelines listed in expectedTLEs.
	 *
	 * We expect curFileTLI on entry to be the TLI of the preceding file in
	 * sequence, or 0 if there was no predecessor.  We do not allow curFileTLI
	 * to go backwards; this prevents us from picking up the wrong file when a
	 * parent timeline extends to higher segment numbers than the child we
	 * want to read.
	 *
	 * If we haven't read the timeline history file yet, read it now, so that
	 * we know which TLIs to scan.  We don't save the list in expectedTLEs,
	 * however, unless we actually find a valid segment.  That way if there is
	 * neither a timeline history file nor a WAL segment in the archive, and
	 * streaming replication is set up, we'll read the timeline history file
	 * streamed from the master when we start streaming, instead of recovering
	 * with a dummy history generated here.
	 */
	if (expectedTLEs)
		tles = expectedTLEs;
	else
		tles = readTimeLineHistory(recoveryTargetTLI);

	foreach(cell, tles)
	{
		TimeLineID	tli = ((TimeLineHistoryEntry *) lfirst(cell))->tli;

		if (tli < curFileTLI)
			break;				/* don't bother looking at too-old TLIs */

		if (source == XLOG_FROM_ANY || source == XLOG_FROM_ARCHIVE)
		{
			fd = XLogFileRead(segno, emode, tli,
							  XLOG_FROM_ARCHIVE, true);
			if (fd != -1)
			{
				elog(DEBUG1, "got WAL segment from archive");
				if (!expectedTLEs)
					expectedTLEs = tles;
				return fd;
			}
		}

		if (source == XLOG_FROM_ANY || source == XLOG_FROM_PG_WAL)
		{
			fd = XLogFileRead(segno, emode, tli,
							  XLOG_FROM_PG_WAL, true);
			if (fd != -1)
			{
				if (!expectedTLEs)
					expectedTLEs = tles;
				return fd;
			}
		}
	}

	/* Couldn't find it.  For simplicity, complain about front timeline */
	XLogFilePath(path, recoveryTargetTLI, segno);
	errno = ENOENT;
	ereport(emode,
			(errcode_for_file_access(),
			 errmsg("could not open file \"%s\": %m", path)));
	return -1;
}

/*
 * Close the current logfile segment for writing.
 */
static void
XLogFileClose(void)
{
	Assert(openLogFile >= 0);

	/*
	 * WAL segment files will not be re-read in normal operation, so we advise
	 * the OS to release any cached pages.  But do not do so if WAL archiving
	 * or streaming is active, because archiver and walsender process could
	 * use the cache to read the WAL segment.
	 */
#if defined(USE_POSIX_FADVISE) && defined(POSIX_FADV_DONTNEED)
	if (!XLogIsNeeded())
		(void) posix_fadvise(openLogFile, 0, 0, POSIX_FADV_DONTNEED);
#endif

	if (close(openLogFile))
		ereport(PANIC,
				(errcode_for_file_access(),
				 errmsg("could not close log file %s: %m",
						XLogFileNameP(ThisTimeLineID, openLogSegNo))));
	openLogFile = -1;
}

/*
 * Preallocate log files beyond the specified log endpoint.
 *
 * XXX this is currently extremely conservative, since it forces only one
 * future log segment to exist, and even that only if we are 75% done with
 * the current one.  This is only appropriate for very low-WAL-volume systems.
 * High-volume systems will be OK once they've built up a sufficient set of
 * recycled log segments, but the startup transient is likely to include
 * a lot of segment creations by foreground processes, which is not so good.
 */
static void
PreallocXlogFiles(XLogRecPtr endptr)
{
	XLogSegNo	_logSegNo;
	int			lf;
	bool		use_existent;

	XLByteToPrevSeg(endptr, _logSegNo);
	if ((endptr - 1) % XLogSegSize >= (uint32) (0.75 * XLogSegSize))
	{
		_logSegNo++;
		use_existent = true;
		lf = XLogFileInit(_logSegNo, &use_existent, true);
		close(lf);
		if (!use_existent)
			CheckpointStats.ckpt_segs_added++;
	}
}

/*
 * Throws an error if the given log segment has already been removed or
 * recycled. The caller should only pass a segment that it knows to have
 * existed while the server has been running, as this function always
 * succeeds if no WAL segments have been removed since startup.
 * 'tli' is only used in the error message.
 *
 * Note: this function guarantees to keep errno unchanged on return.
 * This supports callers that use this to possibly deliver a better
 * error message about a missing file, while still being able to throw
 * a normal file-access error afterwards, if this does return.
 */
void
CheckXLogRemoved(XLogSegNo segno, TimeLineID tli)
{
	int			save_errno = errno;
	XLogSegNo	lastRemovedSegNo;

	SpinLockAcquire(&XLogCtl->info_lck);
	lastRemovedSegNo = XLogCtl->lastRemovedSegNo;
	SpinLockRelease(&XLogCtl->info_lck);

	if (segno <= lastRemovedSegNo)
	{
		char		filename[MAXFNAMELEN];

		XLogFileName(filename, tli, segno);
		errno = save_errno;
		ereport(ERROR,
				(errcode_for_file_access(),
				 errmsg("requested WAL segment %s has already been removed",
						filename)));
	}
	errno = save_errno;
}

/*
 * Return the last WAL segment removed, or 0 if no segment has been removed
 * since startup.
 *
 * NB: the result can be out of date arbitrarily fast, the caller has to deal
 * with that.
 */
XLogSegNo
XLogGetLastRemovedSegno(void)
{
	XLogSegNo	lastRemovedSegNo;

	SpinLockAcquire(&XLogCtl->info_lck);
	lastRemovedSegNo = XLogCtl->lastRemovedSegNo;
	SpinLockRelease(&XLogCtl->info_lck);

	return lastRemovedSegNo;
}

/*
 * Update the last removed segno pointer in shared memory, to reflect
 * that the given XLOG file has been removed.
 */
static void
UpdateLastRemovedPtr(char *filename)
{
	uint32		tli;
	XLogSegNo	segno;

	XLogFromFileName(filename, &tli, &segno);

	SpinLockAcquire(&XLogCtl->info_lck);
	if (segno > XLogCtl->lastRemovedSegNo)
		XLogCtl->lastRemovedSegNo = segno;
	SpinLockRelease(&XLogCtl->info_lck);
}

/*
 * Recycle or remove all log files older or equal to passed segno.
 *
 * endptr is current (or recent) end of xlog, and PriorRedoRecPtr is the
 * redo pointer of the previous checkpoint. These are used to determine
 * whether we want to recycle rather than delete no-longer-wanted log files.
 */
static void
RemoveOldXlogFiles(XLogSegNo segno, XLogRecPtr PriorRedoPtr, XLogRecPtr endptr)
{
	DIR		   *xldir;
	struct dirent *xlde;
	char		lastoff[MAXFNAMELEN];

	xldir = AllocateDir(XLOGDIR);
	if (xldir == NULL)
		ereport(ERROR,
				(errcode_for_file_access(),
				 errmsg("could not open write-ahead log directory \"%s\": %m",
						XLOGDIR)));

	/*
	 * Construct a filename of the last segment to be kept. The timeline ID
	 * doesn't matter, we ignore that in the comparison. (During recovery,
	 * ThisTimeLineID isn't set, so we can't use that.)
	 */
	XLogFileName(lastoff, 0, segno);

	elog(DEBUG2, "attempting to remove WAL segments older than log file %s",
		 lastoff);

	while ((xlde = ReadDir(xldir, XLOGDIR)) != NULL)
	{
		/* Ignore files that are not XLOG segments */
		if (!IsXLogFileName(xlde->d_name) &&
			!IsPartialXLogFileName(xlde->d_name))
			continue;

		/*
		 * We ignore the timeline part of the XLOG segment identifiers in
		 * deciding whether a segment is still needed.  This ensures that we
		 * won't prematurely remove a segment from a parent timeline. We could
		 * probably be a little more proactive about removing segments of
		 * non-parent timelines, but that would be a whole lot more
		 * complicated.
		 *
		 * We use the alphanumeric sorting property of the filenames to decide
		 * which ones are earlier than the lastoff segment.
		 */
		if (strcmp(xlde->d_name + 8, lastoff + 8) <= 0)
		{
			if (XLogArchiveCheckDone(xlde->d_name))
			{
				/* Update the last removed location in shared memory first */
				UpdateLastRemovedPtr(xlde->d_name);

				RemoveXlogFile(xlde->d_name, PriorRedoPtr, endptr);
			}
		}
	}

	FreeDir(xldir);
}

/*
 * Remove WAL files that are not part of the given timeline's history.
 *
 * This is called during recovery, whenever we switch to follow a new
 * timeline, and at the end of recovery when we create a new timeline. We
 * wouldn't otherwise care about extra WAL files lying in pg_wal, but they
 * might be leftover pre-allocated or recycled WAL segments on the old timeline
 * that we haven't used yet, and contain garbage. If we just leave them in
 * pg_wal, they will eventually be archived, and we can't let that happen.
 * Files that belong to our timeline history are valid, because we have
 * successfully replayed them, but from others we can't be sure.
 *
 * 'switchpoint' is the current point in WAL where we switch to new timeline,
 * and 'newTLI' is the new timeline we switch to.
 */
static void
RemoveNonParentXlogFiles(XLogRecPtr switchpoint, TimeLineID newTLI)
{
	DIR		   *xldir;
	struct dirent *xlde;
	char		switchseg[MAXFNAMELEN];
	XLogSegNo	endLogSegNo;

	XLByteToPrevSeg(switchpoint, endLogSegNo);

	xldir = AllocateDir(XLOGDIR);
	if (xldir == NULL)
		ereport(ERROR,
				(errcode_for_file_access(),
				 errmsg("could not open write-ahead log directory \"%s\": %m",
						XLOGDIR)));

	/*
	 * Construct a filename of the last segment to be kept.
	 */
	XLogFileName(switchseg, newTLI, endLogSegNo);

	elog(DEBUG2, "attempting to remove WAL segments newer than log file %s",
		 switchseg);

	while ((xlde = ReadDir(xldir, XLOGDIR)) != NULL)
	{
		/* Ignore files that are not XLOG segments */
		if (!IsXLogFileName(xlde->d_name))
			continue;

		/*
		 * Remove files that are on a timeline older than the new one we're
		 * switching to, but with a segment number >= the first segment on the
		 * new timeline.
		 */
		if (strncmp(xlde->d_name, switchseg, 8) < 0 &&
			strcmp(xlde->d_name + 8, switchseg + 8) > 0)
		{
			/*
			 * If the file has already been marked as .ready, however, don't
			 * remove it yet. It should be OK to remove it - files that are
			 * not part of our timeline history are not required for recovery
			 * - but seems safer to let them be archived and removed later.
			 */
			if (!XLogArchiveIsReady(xlde->d_name))
				RemoveXlogFile(xlde->d_name, InvalidXLogRecPtr, switchpoint);
		}
	}

	FreeDir(xldir);
}

/*
 * Recycle or remove a log file that's no longer needed.
 *
 * endptr is current (or recent) end of xlog, and PriorRedoRecPtr is the
 * redo pointer of the previous checkpoint. These are used to determine
 * whether we want to recycle rather than delete no-longer-wanted log files.
 * If PriorRedoRecPtr is not known, pass invalid, and the function will
 * recycle, somewhat arbitrarily, 10 future segments.
 */
static void
RemoveXlogFile(const char *segname, XLogRecPtr PriorRedoPtr, XLogRecPtr endptr)
{
	char		path[MAXPGPATH];
#ifdef WIN32
	char		newpath[MAXPGPATH];
#endif
	struct stat statbuf;
	XLogSegNo	endlogSegNo;
	XLogSegNo	recycleSegNo;

	/*
	 * Initialize info about where to try to recycle to.
	 */
	XLByteToSeg(endptr, endlogSegNo);
	if (PriorRedoPtr == InvalidXLogRecPtr)
		recycleSegNo = endlogSegNo + 10;
	else
		recycleSegNo = XLOGfileslop(PriorRedoPtr);

	snprintf(path, MAXPGPATH, XLOGDIR "/%s", segname);

	/*
	 * Before deleting the file, see if it can be recycled as a future log
	 * segment. Only recycle normal files, pg_standby for example can create
	 * symbolic links pointing to a separate archive directory.
	 */
	if (endlogSegNo <= recycleSegNo &&
		lstat(path, &statbuf) == 0 && S_ISREG(statbuf.st_mode) &&
		InstallXLogFileSegment(&endlogSegNo, path,
							   true, recycleSegNo, true))
	{
		ereport(DEBUG2,
				(errmsg("recycled write-ahead log file \"%s\"",
						segname)));
		CheckpointStats.ckpt_segs_recycled++;
		/* Needn't recheck that slot on future iterations */
		endlogSegNo++;
	}
	else
	{
		/* No need for any more future segments... */
		int			rc;

		ereport(DEBUG2,
				(errmsg("removing write-ahead log file \"%s\"",
						segname)));

#ifdef WIN32

		/*
		 * On Windows, if another process (e.g another backend) holds the file
		 * open in FILE_SHARE_DELETE mode, unlink will succeed, but the file
		 * will still show up in directory listing until the last handle is
		 * closed. To avoid confusing the lingering deleted file for a live
		 * WAL file that needs to be archived, rename it before deleting it.
		 *
		 * If another process holds the file open without FILE_SHARE_DELETE
		 * flag, rename will fail. We'll try again at the next checkpoint.
		 */
		snprintf(newpath, MAXPGPATH, "%s.deleted", path);
		if (rename(path, newpath) != 0)
		{
			ereport(LOG,
					(errcode_for_file_access(),
					 errmsg("could not rename old write-ahead log file \"%s\": %m",
							path)));
			return;
		}
		rc = durable_unlink(newpath, LOG);
#else
		rc = durable_unlink(path, LOG);
#endif
		if (rc != 0)
		{
			/* Message already logged by durable_unlink() */
			return;
		}
		CheckpointStats.ckpt_segs_removed++;
	}

	XLogArchiveCleanup(segname);
}

/*
 * Verify whether pg_wal and pg_wal/archive_status exist.
 * If the latter does not exist, recreate it.
 *
 * It is not the goal of this function to verify the contents of these
 * directories, but to help in cases where someone has performed a cluster
 * copy for PITR purposes but omitted pg_wal from the copy.
 *
 * We could also recreate pg_wal if it doesn't exist, but a deliberate
 * policy decision was made not to.  It is fairly common for pg_wal to be
 * a symlink, and if that was the DBA's intent then automatically making a
 * plain directory would result in degraded performance with no notice.
 */
static void
ValidateXLOGDirectoryStructure(void)
{
	char		path[MAXPGPATH];
	struct stat stat_buf;

	/* Check for pg_wal; if it doesn't exist, error out */
	if (stat(XLOGDIR, &stat_buf) != 0 ||
		!S_ISDIR(stat_buf.st_mode))
		ereport(FATAL,
				(errmsg("required WAL directory \"%s\" does not exist",
						XLOGDIR)));

	/* Check for archive_status */
	snprintf(path, MAXPGPATH, XLOGDIR "/archive_status");
	if (stat(path, &stat_buf) == 0)
	{
		/* Check for weird cases where it exists but isn't a directory */
		if (!S_ISDIR(stat_buf.st_mode))
			ereport(FATAL,
					(errmsg("required WAL directory \"%s\" does not exist",
							path)));
	}
	else
	{
		ereport(LOG,
				(errmsg("creating missing WAL directory \"%s\"", path)));
		if (mkdir(path, S_IRWXU) < 0)
			ereport(FATAL,
					(errmsg("could not create missing directory \"%s\": %m",
							path)));
	}
}

/*
 * Remove previous backup history files.  This also retries creation of
 * .ready files for any backup history files for which XLogArchiveNotify
 * failed earlier.
 */
static void
CleanupBackupHistory(void)
{
	DIR		   *xldir;
	struct dirent *xlde;
	char		path[MAXPGPATH + sizeof(XLOGDIR)];

	xldir = AllocateDir(XLOGDIR);
	if (xldir == NULL)
		ereport(ERROR,
				(errcode_for_file_access(),
				 errmsg("could not open write-ahead log directory \"%s\": %m",
						XLOGDIR)));

	while ((xlde = ReadDir(xldir, XLOGDIR)) != NULL)
	{
		if (IsBackupHistoryFileName(xlde->d_name))
		{
			if (XLogArchiveCheckDone(xlde->d_name))
			{
				elog(DEBUG2, "removing WAL backup history file \"%s\"",
					 xlde->d_name);
				snprintf(path, sizeof(path), XLOGDIR "/%s", xlde->d_name);
				unlink(path);
				XLogArchiveCleanup(xlde->d_name);
			}
		}
	}

	FreeDir(xldir);
}

/*
 * Attempt to read an XLOG record.
 *
 * If RecPtr is valid, try to read a record at that position.  Otherwise
 * try to read a record just after the last one previously read.
 *
 * If no valid record is available, returns NULL, or fails if emode is PANIC.
 * (emode must be either PANIC, LOG). In standby mode, retries until a valid
 * record is available.
 *
 * The record is copied into readRecordBuf, so that on successful return,
 * the returned record pointer always points there.
 */
static XLogRecord *
ReadRecord(XLogReaderState *xlogreader, XLogRecPtr RecPtr, int emode,
		   bool fetching_ckpt)
{
	XLogRecord *record;
	XLogPageReadPrivate *private = (XLogPageReadPrivate *) xlogreader->private_data;

	/* Pass through parameters to XLogPageRead */
	private->fetching_ckpt = fetching_ckpt;
	private->emode = emode;
	private->randAccess = (RecPtr != InvalidXLogRecPtr);

	/* This is the first attempt to read this page. */
	lastSourceFailed = false;

	for (;;)
	{
		char	   *errormsg;

		record = XLogReadRecord(xlogreader, RecPtr, &errormsg);
		ReadRecPtr = xlogreader->ReadRecPtr;
		EndRecPtr = xlogreader->EndRecPtr;
		if (record == NULL)
		{
			if (readFile >= 0)
			{
				close(readFile);
				readFile = -1;
			}

			/*
			 * We only end up here without a message when XLogPageRead()
			 * failed - in that case we already logged something. In
			 * StandbyMode that only happens if we have been triggered, so we
			 * shouldn't loop anymore in that case.
			 */
			if (errormsg)
				ereport(emode_for_corrupt_record(emode,
												 RecPtr ? RecPtr : EndRecPtr),
						(errmsg_internal("%s", errormsg) /* already translated */ ));
		}

		/*
		 * Check page TLI is one of the expected values.
		 */
		else if (!tliInHistory(xlogreader->latestPageTLI, expectedTLEs))
		{
			char		fname[MAXFNAMELEN];
			XLogSegNo	segno;
			int32		offset;

			XLByteToSeg(xlogreader->latestPagePtr, segno);
			offset = xlogreader->latestPagePtr % XLogSegSize;
			XLogFileName(fname, xlogreader->readPageTLI, segno);
			ereport(emode_for_corrupt_record(emode,
											 RecPtr ? RecPtr : EndRecPtr),
					(errmsg("unexpected timeline ID %u in log segment %s, offset %u",
							xlogreader->latestPageTLI,
							fname,
							offset)));
			record = NULL;
		}

		if (record)
		{
			/* Great, got a record */
			return record;
		}
		else
		{
			/* No valid record available from this source */
			lastSourceFailed = true;

			/*
			 * If archive recovery was requested, but we were still doing
			 * crash recovery, switch to archive recovery and retry using the
			 * offline archive. We have now replayed all the valid WAL in
			 * pg_wal, so we are presumably now consistent.
			 *
			 * We require that there's at least some valid WAL present in
			 * pg_wal, however (!fetching_ckpt).  We could recover using the
			 * WAL from the archive, even if pg_wal is completely empty, but
			 * we'd have no idea how far we'd have to replay to reach
			 * consistency.  So err on the safe side and give up.
			 */
			if (!InArchiveRecovery && ArchiveRecoveryRequested &&
				!fetching_ckpt)
			{
				ereport(DEBUG1,
						(errmsg_internal("reached end of WAL in pg_wal, entering archive recovery")));
				InArchiveRecovery = true;
				if (StandbyModeRequested)
					StandbyMode = true;

				/* initialize minRecoveryPoint to this record */
				LWLockAcquire(ControlFileLock, LW_EXCLUSIVE);
				ControlFile->state = DB_IN_ARCHIVE_RECOVERY;
				if (ControlFile->minRecoveryPoint < EndRecPtr)
				{
					ControlFile->minRecoveryPoint = EndRecPtr;
					ControlFile->minRecoveryPointTLI = ThisTimeLineID;
				}
				/* update local copy */
				minRecoveryPoint = ControlFile->minRecoveryPoint;
				minRecoveryPointTLI = ControlFile->minRecoveryPointTLI;

				UpdateControlFile();
				LWLockRelease(ControlFileLock);

				CheckRecoveryConsistency();

				/*
				 * Before we retry, reset lastSourceFailed and currentSource
				 * so that we will check the archive next.
				 */
				lastSourceFailed = false;
				currentSource = 0;

				continue;
			}

			/* In standby mode, loop back to retry. Otherwise, give up. */
			if (StandbyMode && !CheckForStandbyTrigger())
				continue;
			else
				return NULL;
		}
	}
}

/*
 * Scan for new timelines that might have appeared in the archive since we
 * started recovery.
 *
 * If there are any, the function changes recovery target TLI to the latest
 * one and returns 'true'.
 */
static bool
rescanLatestTimeLine(void)
{
	List	   *newExpectedTLEs;
	bool		found;
	ListCell   *cell;
	TimeLineID	newtarget;
	TimeLineID	oldtarget = recoveryTargetTLI;
	TimeLineHistoryEntry *currentTle = NULL;

	newtarget = findNewestTimeLine(recoveryTargetTLI);
	if (newtarget == recoveryTargetTLI)
	{
		/* No new timelines found */
		return false;
	}

	/*
	 * Determine the list of expected TLIs for the new TLI
	 */

	newExpectedTLEs = readTimeLineHistory(newtarget);

	/*
	 * If the current timeline is not part of the history of the new timeline,
	 * we cannot proceed to it.
	 */
	found = false;
	foreach(cell, newExpectedTLEs)
	{
		currentTle = (TimeLineHistoryEntry *) lfirst(cell);

		if (currentTle->tli == recoveryTargetTLI)
		{
			found = true;
			break;
		}
	}
	if (!found)
	{
		ereport(LOG,
				(errmsg("new timeline %u is not a child of database system timeline %u",
						newtarget,
						ThisTimeLineID)));
		return false;
	}

	/*
	 * The current timeline was found in the history file, but check that the
	 * next timeline was forked off from it *after* the current recovery
	 * location.
	 */
	if (currentTle->end < EndRecPtr)
	{
		ereport(LOG,
				(errmsg("new timeline %u forked off current database system timeline %u before current recovery point %X/%X",
						newtarget,
						ThisTimeLineID,
						(uint32) (EndRecPtr >> 32), (uint32) EndRecPtr)));
		return false;
	}

	/* The new timeline history seems valid. Switch target */
	recoveryTargetTLI = newtarget;
	list_free_deep(expectedTLEs);
	expectedTLEs = newExpectedTLEs;

	/*
	 * As in StartupXLOG(), try to ensure we have all the history files
	 * between the old target and new target in pg_wal.
	 */
	restoreTimeLineHistoryFiles(oldtarget + 1, newtarget);

	ereport(LOG,
			(errmsg("new target timeline is %u",
					recoveryTargetTLI)));

	return true;
}

/*
 * I/O routines for pg_control
 *
 * *ControlFile is a buffer in shared memory that holds an image of the
 * contents of pg_control.  WriteControlFile() initializes pg_control
 * given a preloaded buffer, ReadControlFile() loads the buffer from
 * the pg_control file (during postmaster or standalone-backend startup),
 * and UpdateControlFile() rewrites pg_control after we modify xlog state.
 *
 * For simplicity, WriteControlFile() initializes the fields of pg_control
 * that are related to checking backend/database compatibility, and
 * ReadControlFile() verifies they are correct.  We could split out the
 * I/O and compatibility-check functions, but there seems no need currently.
 */
static void
WriteControlFile(void)
{
	int			fd;
	char		buffer[PG_CONTROL_FILE_SIZE];	/* need not be aligned */

	/*
	 * Ensure that the size of the pg_control data structure is sane.  See the
	 * comments for these symbols in pg_control.h.
	 */
	StaticAssertStmt(sizeof(ControlFileData) <= PG_CONTROL_MAX_SAFE_SIZE,
					 "pg_control is too large for atomic disk writes");
	StaticAssertStmt(sizeof(ControlFileData) <= PG_CONTROL_FILE_SIZE,
					 "sizeof(ControlFileData) exceeds PG_CONTROL_FILE_SIZE");

	/*
	 * Initialize version and compatibility-check fields
	 */
	ControlFile->pg_control_version = PG_CONTROL_VERSION;
	ControlFile->catalog_version_no = CATALOG_VERSION_NO;

	ControlFile->maxAlign = MAXIMUM_ALIGNOF;
	ControlFile->floatFormat = FLOATFORMAT_VALUE;

	ControlFile->blcksz = BLCKSZ;
	ControlFile->relseg_size = RELSEG_SIZE;
	ControlFile->xlog_blcksz = XLOG_BLCKSZ;
	ControlFile->xlog_seg_size = XLOG_SEG_SIZE;

	ControlFile->nameDataLen = NAMEDATALEN;
	ControlFile->indexMaxKeys = INDEX_MAX_KEYS;

	ControlFile->toast_max_chunk_size = TOAST_MAX_CHUNK_SIZE;
	ControlFile->loblksize = LOBLKSIZE;

	ControlFile->float4ByVal = FLOAT4PASSBYVAL;
	ControlFile->float8ByVal = FLOAT8PASSBYVAL;

	/* Contents are protected with a CRC */
	INIT_CRC32C(ControlFile->crc);
	COMP_CRC32C(ControlFile->crc,
				(char *) ControlFile,
				offsetof(ControlFileData, crc));
	FIN_CRC32C(ControlFile->crc);

	/*
	 * We write out PG_CONTROL_FILE_SIZE bytes into pg_control, zero-padding
	 * the excess over sizeof(ControlFileData).  This reduces the odds of
	 * premature-EOF errors when reading pg_control.  We'll still fail when we
	 * check the contents of the file, but hopefully with a more specific
	 * error than "couldn't read pg_control".
	 */
	memset(buffer, 0, PG_CONTROL_FILE_SIZE);
	memcpy(buffer, ControlFile, sizeof(ControlFileData));

	fd = BasicOpenFile(XLOG_CONTROL_FILE,
					   O_RDWR | O_CREAT | O_EXCL | PG_BINARY,
					   S_IRUSR | S_IWUSR);
	if (fd < 0)
		ereport(PANIC,
				(errcode_for_file_access(),
				 errmsg("could not create control file \"%s\": %m",
						XLOG_CONTROL_FILE)));

	errno = 0;
	pgstat_report_wait_start(WAIT_EVENT_CONTROL_FILE_WRITE);
	if (write(fd, buffer, PG_CONTROL_FILE_SIZE) != PG_CONTROL_FILE_SIZE)
	{
		/* if write didn't set errno, assume problem is no disk space */
		if (errno == 0)
			errno = ENOSPC;
		ereport(PANIC,
				(errcode_for_file_access(),
				 errmsg("could not write to control file: %m")));
	}
	pgstat_report_wait_end();

	pgstat_report_wait_start(WAIT_EVENT_CONTROL_FILE_SYNC);
	if (pg_fsync(fd) != 0)
		ereport(PANIC,
				(errcode_for_file_access(),
				 errmsg("could not fsync control file: %m")));
	pgstat_report_wait_end();

	if (close(fd))
		ereport(PANIC,
				(errcode_for_file_access(),
				 errmsg("could not close control file: %m")));
}

static void
ReadControlFile(void)
{
	pg_crc32c	crc;
	int			fd;

	/*
	 * Read data...
	 */
	fd = BasicOpenFile(XLOG_CONTROL_FILE,
					   O_RDWR | PG_BINARY,
					   S_IRUSR | S_IWUSR);
	if (fd < 0)
		ereport(PANIC,
				(errcode_for_file_access(),
				 errmsg("could not open control file \"%s\": %m",
						XLOG_CONTROL_FILE)));

	pgstat_report_wait_start(WAIT_EVENT_CONTROL_FILE_READ);
	if (read(fd, ControlFile, sizeof(ControlFileData)) != sizeof(ControlFileData))
		ereport(PANIC,
				(errcode_for_file_access(),
				 errmsg("could not read from control file: %m")));
	pgstat_report_wait_end();

	close(fd);

	/*
	 * Check for expected pg_control format version.  If this is wrong, the
	 * CRC check will likely fail because we'll be checking the wrong number
	 * of bytes.  Complaining about wrong version will probably be more
	 * enlightening than complaining about wrong CRC.
	 */

	if (ControlFile->pg_control_version != PG_CONTROL_VERSION && ControlFile->pg_control_version % 65536 == 0 && ControlFile->pg_control_version / 65536 != 0)
		ereport(FATAL,
				(errmsg("database files are incompatible with server"),
				 errdetail("The database cluster was initialized with PG_CONTROL_VERSION %d (0x%08x),"
						   " but the server was compiled with PG_CONTROL_VERSION %d (0x%08x).",
						   ControlFile->pg_control_version, ControlFile->pg_control_version,
						   PG_CONTROL_VERSION, PG_CONTROL_VERSION),
				 errhint("This could be a problem of mismatched byte ordering.  It looks like you need to initdb.")));

	if (ControlFile->pg_control_version != PG_CONTROL_VERSION)
		ereport(FATAL,
				(errmsg("database files are incompatible with server"),
				 errdetail("The database cluster was initialized with PG_CONTROL_VERSION %d,"
						   " but the server was compiled with PG_CONTROL_VERSION %d.",
						   ControlFile->pg_control_version, PG_CONTROL_VERSION),
				 errhint("It looks like you need to initdb.")));

	/* Now check the CRC. */
	INIT_CRC32C(crc);
	COMP_CRC32C(crc,
				(char *) ControlFile,
				offsetof(ControlFileData, crc));
	FIN_CRC32C(crc);

	if (!EQ_CRC32C(crc, ControlFile->crc))
		ereport(FATAL,
				(errmsg("incorrect checksum in control file")));

	/*
	 * Do compatibility checking immediately.  If the database isn't
	 * compatible with the backend executable, we want to abort before we can
	 * possibly do any damage.
	 */
	if (ControlFile->catalog_version_no != CATALOG_VERSION_NO)
		ereport(FATAL,
				(errmsg("database files are incompatible with server"),
				 errdetail("The database cluster was initialized with CATALOG_VERSION_NO %d,"
						   " but the server was compiled with CATALOG_VERSION_NO %d.",
						   ControlFile->catalog_version_no, CATALOG_VERSION_NO),
				 errhint("It looks like you need to initdb.")));
	if (ControlFile->maxAlign != MAXIMUM_ALIGNOF)
		ereport(FATAL,
				(errmsg("database files are incompatible with server"),
				 errdetail("The database cluster was initialized with MAXALIGN %d,"
						   " but the server was compiled with MAXALIGN %d.",
						   ControlFile->maxAlign, MAXIMUM_ALIGNOF),
				 errhint("It looks like you need to initdb.")));
	if (ControlFile->floatFormat != FLOATFORMAT_VALUE)
		ereport(FATAL,
				(errmsg("database files are incompatible with server"),
				 errdetail("The database cluster appears to use a different floating-point number format than the server executable."),
				 errhint("It looks like you need to initdb.")));
	if (ControlFile->blcksz != BLCKSZ)
		ereport(FATAL,
				(errmsg("database files are incompatible with server"),
				 errdetail("The database cluster was initialized with BLCKSZ %d,"
						   " but the server was compiled with BLCKSZ %d.",
						   ControlFile->blcksz, BLCKSZ),
				 errhint("It looks like you need to recompile or initdb.")));
	if (ControlFile->relseg_size != RELSEG_SIZE)
		ereport(FATAL,
				(errmsg("database files are incompatible with server"),
				 errdetail("The database cluster was initialized with RELSEG_SIZE %d,"
						   " but the server was compiled with RELSEG_SIZE %d.",
						   ControlFile->relseg_size, RELSEG_SIZE),
				 errhint("It looks like you need to recompile or initdb.")));
	if (ControlFile->xlog_blcksz != XLOG_BLCKSZ)
		ereport(FATAL,
				(errmsg("database files are incompatible with server"),
				 errdetail("The database cluster was initialized with XLOG_BLCKSZ %d,"
						   " but the server was compiled with XLOG_BLCKSZ %d.",
						   ControlFile->xlog_blcksz, XLOG_BLCKSZ),
				 errhint("It looks like you need to recompile or initdb.")));
	if (ControlFile->xlog_seg_size != XLOG_SEG_SIZE)
		ereport(FATAL,
				(errmsg("database files are incompatible with server"),
				 errdetail("The database cluster was initialized with XLOG_SEG_SIZE %d,"
						   " but the server was compiled with XLOG_SEG_SIZE %d.",
						   ControlFile->xlog_seg_size, XLOG_SEG_SIZE),
				 errhint("It looks like you need to recompile or initdb.")));
	if (ControlFile->nameDataLen != NAMEDATALEN)
		ereport(FATAL,
				(errmsg("database files are incompatible with server"),
				 errdetail("The database cluster was initialized with NAMEDATALEN %d,"
						   " but the server was compiled with NAMEDATALEN %d.",
						   ControlFile->nameDataLen, NAMEDATALEN),
				 errhint("It looks like you need to recompile or initdb.")));
	if (ControlFile->indexMaxKeys != INDEX_MAX_KEYS)
		ereport(FATAL,
				(errmsg("database files are incompatible with server"),
				 errdetail("The database cluster was initialized with INDEX_MAX_KEYS %d,"
						   " but the server was compiled with INDEX_MAX_KEYS %d.",
						   ControlFile->indexMaxKeys, INDEX_MAX_KEYS),
				 errhint("It looks like you need to recompile or initdb.")));
	if (ControlFile->toast_max_chunk_size != TOAST_MAX_CHUNK_SIZE)
		ereport(FATAL,
				(errmsg("database files are incompatible with server"),
				 errdetail("The database cluster was initialized with TOAST_MAX_CHUNK_SIZE %d,"
						   " but the server was compiled with TOAST_MAX_CHUNK_SIZE %d.",
						   ControlFile->toast_max_chunk_size, (int) TOAST_MAX_CHUNK_SIZE),
				 errhint("It looks like you need to recompile or initdb.")));
	if (ControlFile->loblksize != LOBLKSIZE)
		ereport(FATAL,
				(errmsg("database files are incompatible with server"),
				 errdetail("The database cluster was initialized with LOBLKSIZE %d,"
						   " but the server was compiled with LOBLKSIZE %d.",
						   ControlFile->loblksize, (int) LOBLKSIZE),
				 errhint("It looks like you need to recompile or initdb.")));

#ifdef USE_FLOAT4_BYVAL
	if (ControlFile->float4ByVal != true)
		ereport(FATAL,
				(errmsg("database files are incompatible with server"),
				 errdetail("The database cluster was initialized without USE_FLOAT4_BYVAL"
						   " but the server was compiled with USE_FLOAT4_BYVAL."),
				 errhint("It looks like you need to recompile or initdb.")));
#else
	if (ControlFile->float4ByVal != false)
		ereport(FATAL,
				(errmsg("database files are incompatible with server"),
				 errdetail("The database cluster was initialized with USE_FLOAT4_BYVAL"
						   " but the server was compiled without USE_FLOAT4_BYVAL."),
				 errhint("It looks like you need to recompile or initdb.")));
#endif

#ifdef USE_FLOAT8_BYVAL
	if (ControlFile->float8ByVal != true)
		ereport(FATAL,
				(errmsg("database files are incompatible with server"),
				 errdetail("The database cluster was initialized without USE_FLOAT8_BYVAL"
						   " but the server was compiled with USE_FLOAT8_BYVAL."),
				 errhint("It looks like you need to recompile or initdb.")));
#else
	if (ControlFile->float8ByVal != false)
		ereport(FATAL,
				(errmsg("database files are incompatible with server"),
				 errdetail("The database cluster was initialized with USE_FLOAT8_BYVAL"
						   " but the server was compiled without USE_FLOAT8_BYVAL."),
				 errhint("It looks like you need to recompile or initdb.")));
#endif

	/* Make the initdb settings visible as GUC variables, too */
	SetConfigOption("data_checksums", DataChecksumsEnabled() ? "yes" : "no",
					PGC_INTERNAL, PGC_S_OVERRIDE);
}

void
UpdateControlFile(void)
{
	int			fd;

	INIT_CRC32C(ControlFile->crc);
	COMP_CRC32C(ControlFile->crc,
				(char *) ControlFile,
				offsetof(ControlFileData, crc));
	FIN_CRC32C(ControlFile->crc);

	fd = BasicOpenFile(XLOG_CONTROL_FILE,
					   O_RDWR | PG_BINARY,
					   S_IRUSR | S_IWUSR);
	if (fd < 0)
		ereport(PANIC,
				(errcode_for_file_access(),
				 errmsg("could not open control file \"%s\": %m",
						XLOG_CONTROL_FILE)));

	errno = 0;
	pgstat_report_wait_start(WAIT_EVENT_CONTROL_FILE_WRITE_UPDATE);
	if (write(fd, ControlFile, sizeof(ControlFileData)) != sizeof(ControlFileData))
	{
		/* if write didn't set errno, assume problem is no disk space */
		if (errno == 0)
			errno = ENOSPC;
		ereport(PANIC,
				(errcode_for_file_access(),
				 errmsg("could not write to control file: %m")));
	}
	pgstat_report_wait_end();

	pgstat_report_wait_start(WAIT_EVENT_CONTROL_FILE_SYNC_UPDATE);
	if (pg_fsync(fd) != 0)
		ereport(PANIC,
				(errcode_for_file_access(),
				 errmsg("could not fsync control file: %m")));
	pgstat_report_wait_end();

	if (close(fd))
		ereport(PANIC,
				(errcode_for_file_access(),
				 errmsg("could not close control file: %m")));
}

/*
 * Returns the unique system identifier from control file.
 */
uint64
GetSystemIdentifier(void)
{
	Assert(ControlFile != NULL);
	return ControlFile->system_identifier;
}

/*
 * Returns the random nonce from control file.
 */
char *
GetMockAuthenticationNonce(void)
{
	Assert(ControlFile != NULL);
	return ControlFile->mock_authentication_nonce;
}

/*
 * Are checksums enabled for data pages?
 */
bool
DataChecksumsEnabled(void)
{
	Assert(ControlFile != NULL);
	return (ControlFile->data_checksum_version > 0);
}

/*
 * Returns a fake LSN for unlogged relations.
 *
 * Each call generates an LSN that is greater than any previous value
 * returned. The current counter value is saved and restored across clean
 * shutdowns, but like unlogged relations, does not survive a crash. This can
 * be used in lieu of real LSN values returned by XLogInsert, if you need an
 * LSN-like increasing sequence of numbers without writing any WAL.
 */
XLogRecPtr
GetFakeLSNForUnloggedRel(void)
{
	XLogRecPtr	nextUnloggedLSN;

	/* increment the unloggedLSN counter, need SpinLock */
	SpinLockAcquire(&XLogCtl->ulsn_lck);
	nextUnloggedLSN = XLogCtl->unloggedLSN++;
	SpinLockRelease(&XLogCtl->ulsn_lck);

	return nextUnloggedLSN;
}

/*
 * Auto-tune the number of XLOG buffers.
 *
 * The preferred setting for wal_buffers is about 3% of shared_buffers, with
 * a maximum of one XLOG segment (there is little reason to think that more
 * is helpful, at least so long as we force an fsync when switching log files)
 * and a minimum of 8 blocks (which was the default value prior to PostgreSQL
 * 9.1, when auto-tuning was added).
 *
 * This should not be called until NBuffers has received its final value.
 */
static int
XLOGChooseNumBuffers(void)
{
	int			xbuffers;

	xbuffers = NBuffers / 32;
	if (xbuffers > XLOG_SEG_SIZE / XLOG_BLCKSZ)
		xbuffers = XLOG_SEG_SIZE / XLOG_BLCKSZ;
	if (xbuffers < 8)
		xbuffers = 8;
	return xbuffers;
}

/*
 * GUC check_hook for wal_buffers
 */
bool
check_wal_buffers(int *newval, void **extra, GucSource source)
{
	/*
	 * -1 indicates a request for auto-tune.
	 */
	if (*newval == -1)
	{
		/*
		 * If we haven't yet changed the boot_val default of -1, just let it
		 * be.  We'll fix it when XLOGShmemSize is called.
		 */
		if (XLOGbuffers == -1)
			return true;

		/* Otherwise, substitute the auto-tune value */
		*newval = XLOGChooseNumBuffers();
	}

	/*
	 * We clamp manually-set values to at least 4 blocks.  Prior to PostgreSQL
	 * 9.1, a minimum of 4 was enforced by guc.c, but since that is no longer
	 * the case, we just silently treat such values as a request for the
	 * minimum.  (We could throw an error instead, but that doesn't seem very
	 * helpful.)
	 */
	if (*newval < 4)
		*newval = 4;

	return true;
}

/*
 * Initialization of shared memory for XLOG
 */
Size
XLOGShmemSize(void)
{
	Size		size;

	/*
	 * If the value of wal_buffers is -1, use the preferred auto-tune value.
	 * This isn't an amazingly clean place to do this, but we must wait till
	 * NBuffers has received its final value, and must do it before using the
	 * value of XLOGbuffers to do anything important.
	 */
	if (XLOGbuffers == -1)
	{
		char		buf[32];

		snprintf(buf, sizeof(buf), "%d", XLOGChooseNumBuffers());
		SetConfigOption("wal_buffers", buf, PGC_POSTMASTER, PGC_S_OVERRIDE);
	}
	Assert(XLOGbuffers > 0);

	/* XLogCtl */
	size = sizeof(XLogCtlData);

	/* WAL insertion locks, plus alignment */
	size = add_size(size, mul_size(sizeof(WALInsertLockPadded), NUM_XLOGINSERT_LOCKS + 1));
	/* xlblocks array */
	size = add_size(size, mul_size(sizeof(XLogRecPtr), XLOGbuffers));
	/* extra alignment padding for XLOG I/O buffers */
	size = add_size(size, XLOG_BLCKSZ);
	/* and the buffers themselves */
	size = add_size(size, mul_size(XLOG_BLCKSZ, XLOGbuffers));

	/*
	 * Note: we don't count ControlFileData, it comes out of the "slop factor"
	 * added by CreateSharedMemoryAndSemaphores.  This lets us use this
	 * routine again below to compute the actual allocation size.
	 */

	return size;
}

void
XLOGShmemInit(void)
{
	bool		foundCFile,
				foundXLog;
	char	   *allocptr;
	int			i;

#ifdef WAL_DEBUG

	/*
	 * Create a memory context for WAL debugging that's exempt from the normal
	 * "no pallocs in critical section" rule. Yes, that can lead to a PANIC if
	 * an allocation fails, but wal_debug is not for production use anyway.
	 */
	if (walDebugCxt == NULL)
	{
		walDebugCxt = AllocSetContextCreate(TopMemoryContext,
											"WAL Debug",
											ALLOCSET_DEFAULT_SIZES);
		MemoryContextAllowInCriticalSection(walDebugCxt, true);
	}
#endif

	ControlFile = (ControlFileData *)
		ShmemInitStruct("Control File", sizeof(ControlFileData), &foundCFile);
	XLogCtl = (XLogCtlData *)
		ShmemInitStruct("XLOG Ctl", XLOGShmemSize(), &foundXLog);

	if (foundCFile || foundXLog)
	{
		/* both should be present or neither */
		Assert(foundCFile && foundXLog);

		/* Initialize local copy of WALInsertLocks and register the tranche */
		WALInsertLocks = XLogCtl->Insert.WALInsertLocks;
		LWLockRegisterTranche(LWTRANCHE_WAL_INSERT,
							  "wal_insert");
		return;
	}
	memset(XLogCtl, 0, sizeof(XLogCtlData));

	/*
	 * Since XLogCtlData contains XLogRecPtr fields, its sizeof should be a
	 * multiple of the alignment for same, so no extra alignment padding is
	 * needed here.
	 */
	allocptr = ((char *) XLogCtl) + sizeof(XLogCtlData);
	XLogCtl->xlblocks = (XLogRecPtr *) allocptr;
	memset(XLogCtl->xlblocks, 0, sizeof(XLogRecPtr) * XLOGbuffers);
	allocptr += sizeof(XLogRecPtr) * XLOGbuffers;


	/* WAL insertion locks. Ensure they're aligned to the full padded size */
	allocptr += sizeof(WALInsertLockPadded) -
		((uintptr_t) allocptr) % sizeof(WALInsertLockPadded);
	WALInsertLocks = XLogCtl->Insert.WALInsertLocks =
		(WALInsertLockPadded *) allocptr;
	allocptr += sizeof(WALInsertLockPadded) * NUM_XLOGINSERT_LOCKS;

	LWLockRegisterTranche(LWTRANCHE_WAL_INSERT, "wal_insert");
	for (i = 0; i < NUM_XLOGINSERT_LOCKS; i++)
	{
		LWLockInitialize(&WALInsertLocks[i].l.lock, LWTRANCHE_WAL_INSERT);
		WALInsertLocks[i].l.insertingAt = InvalidXLogRecPtr;
		WALInsertLocks[i].l.lastImportantAt = InvalidXLogRecPtr;
	}

	/*
	 * Align the start of the page buffers to a full xlog block size boundary.
	 * This simplifies some calculations in XLOG insertion. It is also
	 * required for O_DIRECT.
	 */
	allocptr = (char *) TYPEALIGN(XLOG_BLCKSZ, allocptr);
	XLogCtl->pages = allocptr;
	memset(XLogCtl->pages, 0, (Size) XLOG_BLCKSZ * XLOGbuffers);

	/*
	 * Do basic initialization of XLogCtl shared data. (StartupXLOG will fill
	 * in additional info.)
	 */
	XLogCtl->XLogCacheBlck = XLOGbuffers - 1;
	XLogCtl->SharedRecoveryInProgress = true;
	XLogCtl->SharedHotStandbyActive = false;
	XLogCtl->WalWriterSleeping = false;

	SpinLockInit(&XLogCtl->Insert.insertpos_lck);
	SpinLockInit(&XLogCtl->info_lck);
	SpinLockInit(&XLogCtl->ulsn_lck);
	InitSharedLatch(&XLogCtl->recoveryWakeupLatch);

	/*
	 * If we are not in bootstrap mode, pg_control should already exist. Read
	 * and validate it immediately (see comments in ReadControlFile() for the
	 * reasons why).
	 */
	if (!IsBootstrapProcessingMode())
		ReadControlFile();
}

/*
 * This func must be called ONCE on system install.  It creates pg_control
 * and the initial XLOG segment.
 */
void
BootStrapXLOG(void)
{
	CheckPoint	checkPoint;
	char	   *buffer;
	XLogPageHeader page;
	XLogLongPageHeader longpage;
	XLogRecord *record;
	char	   *recptr;
	bool		use_existent;
	uint64		sysidentifier;
	char		mock_auth_nonce[MOCK_AUTH_NONCE_LEN];
	struct timeval tv;
	pg_crc32c	crc;

	/*
	 * Select a hopefully-unique system identifier code for this installation.
	 * We use the result of gettimeofday(), including the fractional seconds
	 * field, as being about as unique as we can easily get.  (Think not to
	 * use random(), since it hasn't been seeded and there's no portable way
	 * to seed it other than the system clock value...)  The upper half of the
	 * uint64 value is just the tv_sec part, while the lower half contains the
	 * tv_usec part (which must fit in 20 bits), plus 12 bits from our current
	 * PID for a little extra uniqueness.  A person knowing this encoding can
	 * determine the initialization time of the installation, which could
	 * perhaps be useful sometimes.
	 */
	gettimeofday(&tv, NULL);
	sysidentifier = ((uint64) tv.tv_sec) << 32;
	sysidentifier |= ((uint64) tv.tv_usec) << 12;
	sysidentifier |= getpid() & 0xFFF;

	/*
	 * Generate a random nonce. This is used for authentication requests that
	 * will fail because the user does not exist. The nonce is used to create
	 * a genuine-looking password challenge for the non-existent user, in lieu
	 * of an actual stored password.
	 */
	if (!pg_backend_random(mock_auth_nonce, MOCK_AUTH_NONCE_LEN))
		ereport(PANIC,
				(errcode(ERRCODE_INTERNAL_ERROR),
				 errmsg("could not generate secret authorization token")));

	/* First timeline ID is always 1 */
	ThisTimeLineID = 1;

	/* page buffer must be aligned suitably for O_DIRECT */
	buffer = (char *) palloc(XLOG_BLCKSZ + XLOG_BLCKSZ);
	page = (XLogPageHeader) TYPEALIGN(XLOG_BLCKSZ, buffer);
	memset(page, 0, XLOG_BLCKSZ);

	/*
	 * Set up information for the initial checkpoint record
	 *
	 * The initial checkpoint record is written to the beginning of the WAL
	 * segment with logid=0 logseg=1. The very first WAL segment, 0/0, is not
	 * used, so that we can use 0/0 to mean "before any valid WAL segment".
	 */
	checkPoint.redo = XLogSegSize + SizeOfXLogLongPHD;
	checkPoint.ThisTimeLineID = ThisTimeLineID;
	checkPoint.PrevTimeLineID = ThisTimeLineID;
	checkPoint.fullPageWrites = fullPageWrites;
	checkPoint.nextXidEpoch = 0;
	checkPoint.nextXid = FirstNormalTransactionId;
	checkPoint.nextOid = FirstBootstrapObjectId;
	checkPoint.nextMulti = FirstMultiXactId;
	checkPoint.nextMultiOffset = 0;
	checkPoint.oldestXid = FirstNormalTransactionId;
	checkPoint.oldestXidDB = TemplateDbOid;
	checkPoint.oldestMulti = FirstMultiXactId;
	checkPoint.oldestMultiDB = TemplateDbOid;
	checkPoint.oldestCommitTsXid = InvalidTransactionId;
	checkPoint.newestCommitTsXid = InvalidTransactionId;
	checkPoint.time = (pg_time_t) time(NULL);
	checkPoint.oldestActiveXid = InvalidTransactionId;

	ShmemVariableCache->nextXid = checkPoint.nextXid;
	ShmemVariableCache->nextOid = checkPoint.nextOid;
	ShmemVariableCache->oidCount = 0;
	MultiXactSetNextMXact(checkPoint.nextMulti, checkPoint.nextMultiOffset);
	AdvanceOldestClogXid(checkPoint.oldestXid);
	SetTransactionIdLimit(checkPoint.oldestXid, checkPoint.oldestXidDB);
	SetMultiXactIdLimit(checkPoint.oldestMulti, checkPoint.oldestMultiDB, true);
	SetCommitTsLimit(InvalidTransactionId, InvalidTransactionId);

	/* Set up the XLOG page header */
	page->xlp_magic = XLOG_PAGE_MAGIC;
	page->xlp_info = XLP_LONG_HEADER;
	page->xlp_tli = ThisTimeLineID;
	page->xlp_pageaddr = XLogSegSize;
	longpage = (XLogLongPageHeader) page;
	longpage->xlp_sysid = sysidentifier;
	longpage->xlp_seg_size = XLogSegSize;
	longpage->xlp_xlog_blcksz = XLOG_BLCKSZ;

	/* Insert the initial checkpoint record */
	recptr = ((char *) page + SizeOfXLogLongPHD);
	record = (XLogRecord *) recptr;
	record->xl_prev = 0;
	record->xl_xid = InvalidTransactionId;
	record->xl_tot_len = SizeOfXLogRecord + SizeOfXLogRecordDataHeaderShort + sizeof(checkPoint);
	record->xl_info = XLOG_CHECKPOINT_SHUTDOWN;
	record->xl_rmid = RM_XLOG_ID;
	recptr += SizeOfXLogRecord;
	/* fill the XLogRecordDataHeaderShort struct */
	*(recptr++) = (char) XLR_BLOCK_ID_DATA_SHORT;
	*(recptr++) = sizeof(checkPoint);
	memcpy(recptr, &checkPoint, sizeof(checkPoint));
	recptr += sizeof(checkPoint);
	Assert(recptr - (char *) record == record->xl_tot_len);

	INIT_CRC32C(crc);
	COMP_CRC32C(crc, ((char *) record) + SizeOfXLogRecord, record->xl_tot_len - SizeOfXLogRecord);
	COMP_CRC32C(crc, (char *) record, offsetof(XLogRecord, xl_crc));
	FIN_CRC32C(crc);
	record->xl_crc = crc;

	/* Create first XLOG segment file */
	use_existent = false;
	openLogFile = XLogFileInit(1, &use_existent, false);

	/* Write the first page with the initial record */
	errno = 0;
	pgstat_report_wait_start(WAIT_EVENT_WAL_BOOTSTRAP_WRITE);
	if (write(openLogFile, page, XLOG_BLCKSZ) != XLOG_BLCKSZ)
	{
		/* if write didn't set errno, assume problem is no disk space */
		if (errno == 0)
			errno = ENOSPC;
		ereport(PANIC,
				(errcode_for_file_access(),
				 errmsg("could not write bootstrap write-ahead log file: %m")));
	}
	pgstat_report_wait_end();

	pgstat_report_wait_start(WAIT_EVENT_WAL_BOOTSTRAP_SYNC);
	if (pg_fsync(openLogFile) != 0)
		ereport(PANIC,
				(errcode_for_file_access(),
				 errmsg("could not fsync bootstrap write-ahead log file: %m")));
	pgstat_report_wait_end();

	if (close(openLogFile))
		ereport(PANIC,
				(errcode_for_file_access(),
				 errmsg("could not close bootstrap write-ahead log file: %m")));

	openLogFile = -1;

	/* Now create pg_control */

	memset(ControlFile, 0, sizeof(ControlFileData));
	/* Initialize pg_control status fields */
	ControlFile->system_identifier = sysidentifier;
	memcpy(ControlFile->mock_authentication_nonce, mock_auth_nonce, MOCK_AUTH_NONCE_LEN);
	ControlFile->state = DB_SHUTDOWNED;
	ControlFile->time = checkPoint.time;
	ControlFile->checkPoint = checkPoint.redo;
	ControlFile->checkPointCopy = checkPoint;
	ControlFile->unloggedLSN = 1;

	/* Set important parameter values for use when replaying WAL */
	ControlFile->MaxConnections = MaxConnections;
	ControlFile->max_worker_processes = max_worker_processes;
	ControlFile->max_prepared_xacts = max_prepared_xacts;
	ControlFile->max_locks_per_xact = max_locks_per_xact;
	ControlFile->wal_level = wal_level;
	ControlFile->wal_log_hints = wal_log_hints;
	ControlFile->track_commit_timestamp = track_commit_timestamp;
	ControlFile->data_checksum_version = bootstrap_data_checksum_version;

	/* some additional ControlFile fields are set in WriteControlFile() */

	WriteControlFile();

	/* Bootstrap the commit log, too */
	BootStrapCLOG();
	BootStrapCommitTs();
	BootStrapSUBTRANS();
	BootStrapMultiXact();

	pfree(buffer);
}

static char *
str_time(pg_time_t tnow)
{
	static char buf[128];

	pg_strftime(buf, sizeof(buf),
				"%Y-%m-%d %H:%M:%S %Z",
				pg_localtime(&tnow, log_timezone));

	return buf;
}

/*
 * See if there is a recovery command file (recovery.conf), and if so
 * read in parameters for archive recovery and XLOG streaming.
 *
 * The file is parsed using the main configuration parser.
 */
static void
readRecoveryCommandFile(void)
{
	FILE	   *fd;
	TimeLineID	rtli = 0;
	bool		rtliGiven = false;
	ConfigVariable *item,
			   *head = NULL,
			   *tail = NULL;
	bool		recoveryTargetActionSet = false;


	fd = AllocateFile(RECOVERY_COMMAND_FILE, "r");
	if (fd == NULL)
	{
		if (errno == ENOENT)
			return;				/* not there, so no archive recovery */
		ereport(FATAL,
				(errcode_for_file_access(),
				 errmsg("could not open recovery command file \"%s\": %m",
						RECOVERY_COMMAND_FILE)));
	}

	/*
	 * Since we're asking ParseConfigFp() to report errors as FATAL, there's
	 * no need to check the return value.
	 */
	(void) ParseConfigFp(fd, RECOVERY_COMMAND_FILE, 0, FATAL, &head, &tail);

	FreeFile(fd);

	for (item = head; item; item = item->next)
	{
		if (strcmp(item->name, "restore_command") == 0)
		{
			recoveryRestoreCommand = pstrdup(item->value);
			ereport(DEBUG2,
					(errmsg_internal("restore_command = '%s'",
									 recoveryRestoreCommand)));
		}
		else if (strcmp(item->name, "recovery_end_command") == 0)
		{
			recoveryEndCommand = pstrdup(item->value);
			ereport(DEBUG2,
					(errmsg_internal("recovery_end_command = '%s'",
									 recoveryEndCommand)));
		}
		else if (strcmp(item->name, "archive_cleanup_command") == 0)
		{
			archiveCleanupCommand = pstrdup(item->value);
			ereport(DEBUG2,
					(errmsg_internal("archive_cleanup_command = '%s'",
									 archiveCleanupCommand)));
		}
		else if (strcmp(item->name, "recovery_target_action") == 0)
		{
			if (strcmp(item->value, "pause") == 0)
				recoveryTargetAction = RECOVERY_TARGET_ACTION_PAUSE;
			else if (strcmp(item->value, "promote") == 0)
				recoveryTargetAction = RECOVERY_TARGET_ACTION_PROMOTE;
			else if (strcmp(item->value, "shutdown") == 0)
				recoveryTargetAction = RECOVERY_TARGET_ACTION_SHUTDOWN;
			else
				ereport(ERROR,
						(errcode(ERRCODE_INVALID_PARAMETER_VALUE),
						 errmsg("invalid value for recovery parameter \"%s\": \"%s\"",
								"recovery_target_action",
								item->value),
						 errhint("Valid values are \"pause\", \"promote\", and \"shutdown\".")));

			ereport(DEBUG2,
					(errmsg_internal("recovery_target_action = '%s'",
									 item->value)));

			recoveryTargetActionSet = true;
		}
		else if (strcmp(item->name, "recovery_target_timeline") == 0)
		{
			rtliGiven = true;
			if (strcmp(item->value, "latest") == 0)
				rtli = 0;
			else
			{
				errno = 0;
				rtli = (TimeLineID) strtoul(item->value, NULL, 0);
				if (errno == EINVAL || errno == ERANGE)
					ereport(FATAL,
							(errcode(ERRCODE_INVALID_PARAMETER_VALUE),
							 errmsg("recovery_target_timeline is not a valid number: \"%s\"",
									item->value)));
			}
			if (rtli)
				ereport(DEBUG2,
						(errmsg_internal("recovery_target_timeline = %u", rtli)));
			else
				ereport(DEBUG2,
						(errmsg_internal("recovery_target_timeline = latest")));
		}
		else if (strcmp(item->name, "recovery_target_xid") == 0)
		{
			errno = 0;
			recoveryTargetXid = (TransactionId) strtoul(item->value, NULL, 0);
			if (errno == EINVAL || errno == ERANGE)
				ereport(FATAL,
						(errcode(ERRCODE_INVALID_PARAMETER_VALUE),
<<<<<<< HEAD
				  errmsg("recovery_target_xid is not a valid number: \"%s\"",
						 item->value)));
=======
						 errmsg("recovery_target_xid is not a valid number: \"%s\"",
								item->value)));
>>>>>>> fdf521d6
			ereport(DEBUG2,
					(errmsg_internal("recovery_target_xid = %u",
									 recoveryTargetXid)));
			recoveryTarget = RECOVERY_TARGET_XID;
		}
		else if (strcmp(item->name, "recovery_target_time") == 0)
		{
			recoveryTarget = RECOVERY_TARGET_TIME;

			/*
			 * Convert the time string given by the user to TimestampTz form.
			 */
			recoveryTargetTime =
				DatumGetTimestampTz(DirectFunctionCall3(timestamptz_in,
														CStringGetDatum(item->value),
														ObjectIdGetDatum(InvalidOid),
														Int32GetDatum(-1)));
			ereport(DEBUG2,
					(errmsg_internal("recovery_target_time = '%s'",
									 timestamptz_to_str(recoveryTargetTime))));
		}
		else if (strcmp(item->name, "recovery_target_name") == 0)
		{
			recoveryTarget = RECOVERY_TARGET_NAME;

			recoveryTargetName = pstrdup(item->value);
			if (strlen(recoveryTargetName) >= MAXFNAMELEN)
				ereport(FATAL,
						(errcode(ERRCODE_INVALID_PARAMETER_VALUE),
						 errmsg("recovery_target_name is too long (maximum %d characters)",
								MAXFNAMELEN - 1)));

			ereport(DEBUG2,
					(errmsg_internal("recovery_target_name = '%s'",
									 recoveryTargetName)));
		}
		else if (strcmp(item->name, "recovery_target_lsn") == 0)
		{
			recoveryTarget = RECOVERY_TARGET_LSN;

			/*
			 * Convert the LSN string given by the user to XLogRecPtr form.
			 */
			recoveryTargetLSN =
				DatumGetLSN(DirectFunctionCall3(pg_lsn_in,
												CStringGetDatum(item->value),
												ObjectIdGetDatum(InvalidOid),
												Int32GetDatum(-1)));
			ereport(DEBUG2,
					(errmsg_internal("recovery_target_lsn = '%X/%X'",
									 (uint32) (recoveryTargetLSN >> 32),
									 (uint32) recoveryTargetLSN)));
		}
		else if (strcmp(item->name, "recovery_target") == 0)
		{
			if (strcmp(item->value, "immediate") == 0)
				recoveryTarget = RECOVERY_TARGET_IMMEDIATE;
			else
				ereport(ERROR,
						(errcode(ERRCODE_INVALID_PARAMETER_VALUE),
						 errmsg("invalid value for recovery parameter \"%s\": \"%s\"",
								"recovery_target",
								item->value),
						 errhint("The only allowed value is \"immediate\".")));
			ereport(DEBUG2,
					(errmsg_internal("recovery_target = '%s'",
									 item->value)));
		}
		else if (strcmp(item->name, "recovery_target_inclusive") == 0)
		{
			/*
			 * does nothing if a recovery_target is not also set
			 */
			if (!parse_bool(item->value, &recoveryTargetInclusive))
				ereport(ERROR,
						(errcode(ERRCODE_INVALID_PARAMETER_VALUE),
						 errmsg("parameter \"%s\" requires a Boolean value",
								"recovery_target_inclusive")));
			ereport(DEBUG2,
					(errmsg_internal("recovery_target_inclusive = %s",
									 item->value)));
		}
		else if (strcmp(item->name, "standby_mode") == 0)
		{
			if (!parse_bool(item->value, &StandbyModeRequested))
				ereport(ERROR,
						(errcode(ERRCODE_INVALID_PARAMETER_VALUE),
						 errmsg("parameter \"%s\" requires a Boolean value",
								"standby_mode")));
			ereport(DEBUG2,
					(errmsg_internal("standby_mode = '%s'", item->value)));
		}
		else if (strcmp(item->name, "primary_conninfo") == 0)
		{
			PrimaryConnInfo = pstrdup(item->value);
			ereport(DEBUG2,
					(errmsg_internal("primary_conninfo = '%s'",
									 PrimaryConnInfo)));
		}
		else if (strcmp(item->name, "primary_slot_name") == 0)
		{
			ReplicationSlotValidateName(item->value, ERROR);
			PrimarySlotName = pstrdup(item->value);
			ereport(DEBUG2,
					(errmsg_internal("primary_slot_name = '%s'",
									 PrimarySlotName)));
		}
		else if (strcmp(item->name, "trigger_file") == 0)
		{
			TriggerFile = pstrdup(item->value);
			ereport(DEBUG2,
					(errmsg_internal("trigger_file = '%s'",
									 TriggerFile)));
		}
		else if (strcmp(item->name, "recovery_min_apply_delay") == 0)
		{
			const char *hintmsg;

			if (!parse_int(item->value, &recovery_min_apply_delay, GUC_UNIT_MS,
						   &hintmsg))
				ereport(ERROR,
						(errcode(ERRCODE_INVALID_PARAMETER_VALUE),
						 errmsg("parameter \"%s\" requires a temporal value",
								"recovery_min_apply_delay"),
						 hintmsg ? errhint("%s", _(hintmsg)) : 0));
			ereport(DEBUG2,
					(errmsg_internal("recovery_min_apply_delay = '%s'", item->value)));
		}
		else
			ereport(FATAL,
					(errcode(ERRCODE_INVALID_PARAMETER_VALUE),
					 errmsg("unrecognized recovery parameter \"%s\"",
							item->name)));
	}

	/*
	 * Check for compulsory parameters
	 */
	if (StandbyModeRequested)
	{
		if (PrimaryConnInfo == NULL && recoveryRestoreCommand == NULL)
			ereport(WARNING,
					(errmsg("recovery command file \"%s\" specified neither primary_conninfo nor restore_command",
							RECOVERY_COMMAND_FILE),
					 errhint("The database server will regularly poll the pg_wal subdirectory to check for files placed there.")));
	}
	else
	{
		if (recoveryRestoreCommand == NULL)
			ereport(FATAL,
					(errcode(ERRCODE_INVALID_PARAMETER_VALUE),
					 errmsg("recovery command file \"%s\" must specify restore_command when standby mode is not enabled",
							RECOVERY_COMMAND_FILE)));
	}

	/*
	 * Override any inconsistent requests. Not that this is a change of
	 * behaviour in 9.5; prior to this we simply ignored a request to pause if
	 * hot_standby = off, which was surprising behaviour.
	 */
	if (recoveryTargetAction == RECOVERY_TARGET_ACTION_PAUSE &&
		recoveryTargetActionSet &&
		!EnableHotStandby)
		recoveryTargetAction = RECOVERY_TARGET_ACTION_SHUTDOWN;

	/*
	 * We don't support standby_mode in standalone backends; that requires
	 * other processes such as the WAL receiver to be alive.
	 */
	if (StandbyModeRequested && !IsUnderPostmaster)
		ereport(FATAL,
				(errcode(ERRCODE_FEATURE_NOT_SUPPORTED),
<<<<<<< HEAD
			errmsg("standby mode is not supported by single-user servers")));
=======
				 errmsg("standby mode is not supported by single-user servers")));
>>>>>>> fdf521d6

	/* Enable fetching from archive recovery area */
	ArchiveRecoveryRequested = true;

	/*
	 * If user specified recovery_target_timeline, validate it or compute the
	 * "latest" value.  We can't do this until after we've gotten the restore
	 * command and set InArchiveRecovery, because we need to fetch timeline
	 * history files from the archive.
	 */
	if (rtliGiven)
	{
		if (rtli)
		{
			/* Timeline 1 does not have a history file, all else should */
			if (rtli != 1 && !existsTimeLineHistory(rtli))
				ereport(FATAL,
						(errcode(ERRCODE_INVALID_PARAMETER_VALUE),
						 errmsg("recovery target timeline %u does not exist",
								rtli)));
			recoveryTargetTLI = rtli;
			recoveryTargetIsLatest = false;
		}
		else
		{
			/* We start the "latest" search from pg_control's timeline */
			recoveryTargetTLI = findNewestTimeLine(recoveryTargetTLI);
			recoveryTargetIsLatest = true;
		}
	}

	FreeConfigVariables(head);
}

/*
 * Exit archive-recovery state
 */
static void
exitArchiveRecovery(TimeLineID endTLI, XLogRecPtr endOfLog)
{
	char		recoveryPath[MAXPGPATH];
	char		xlogfname[MAXFNAMELEN];
	XLogSegNo	endLogSegNo;
	XLogSegNo	startLogSegNo;

	/* we always switch to a new timeline after archive recovery */
	Assert(endTLI != ThisTimeLineID);

	/*
	 * We are no longer in archive recovery state.
	 */
	InArchiveRecovery = false;

	/*
	 * Update min recovery point one last time.
	 */
	UpdateMinRecoveryPoint(InvalidXLogRecPtr, true);

	/*
	 * If the ending log segment is still open, close it (to avoid problems on
	 * Windows with trying to rename or delete an open file).
	 */
	if (readFile >= 0)
	{
		close(readFile);
		readFile = -1;
	}

	/*
	 * Calculate the last segment on the old timeline, and the first segment
	 * on the new timeline. If the switch happens in the middle of a segment,
	 * they are the same, but if the switch happens exactly at a segment
	 * boundary, startLogSegNo will be endLogSegNo + 1.
	 */
	XLByteToPrevSeg(endOfLog, endLogSegNo);
	XLByteToSeg(endOfLog, startLogSegNo);

	/*
	 * Initialize the starting WAL segment for the new timeline. If the switch
	 * happens in the middle of a segment, copy data from the last WAL segment
	 * of the old timeline up to the switch point, to the starting WAL segment
	 * on the new timeline.
	 */
	if (endLogSegNo == startLogSegNo)
	{
		/*
		 * Make a copy of the file on the new timeline.
		 *
		 * Writing WAL isn't allowed yet, so there are no locking
		 * considerations. But we should be just as tense as XLogFileInit to
		 * avoid emplacing a bogus file.
		 */
		XLogFileCopy(endLogSegNo, endTLI, endLogSegNo,
					 endOfLog % XLOG_SEG_SIZE);
	}
	else
	{
		/*
		 * The switch happened at a segment boundary, so just create the next
		 * segment on the new timeline.
		 */
		bool		use_existent = true;
		int			fd;

		fd = XLogFileInit(startLogSegNo, &use_existent, true);

		if (close(fd))
			ereport(ERROR,
					(errcode_for_file_access(),
					 errmsg("could not close log file %s: %m",
							XLogFileNameP(ThisTimeLineID, startLogSegNo))));
	}

	/*
	 * Let's just make real sure there are not .ready or .done flags posted
	 * for the new segment.
	 */
	XLogFileName(xlogfname, ThisTimeLineID, startLogSegNo);
	XLogArchiveCleanup(xlogfname);

	/*
	 * Since there might be a partial WAL segment named RECOVERYXLOG, get rid
	 * of it.
	 */
	snprintf(recoveryPath, MAXPGPATH, XLOGDIR "/RECOVERYXLOG");
	unlink(recoveryPath);		/* ignore any error */

	/* Get rid of any remaining recovered timeline-history file, too */
	snprintf(recoveryPath, MAXPGPATH, XLOGDIR "/RECOVERYHISTORY");
	unlink(recoveryPath);		/* ignore any error */

	/*
	 * Rename the config file out of the way, so that we don't accidentally
	 * re-enter archive recovery mode in a subsequent crash.
	 */
	unlink(RECOVERY_COMMAND_DONE);
	durable_rename(RECOVERY_COMMAND_FILE, RECOVERY_COMMAND_DONE, FATAL);

	ereport(LOG,
			(errmsg("archive recovery complete")));
}

/*
 * Extract timestamp from WAL record.
 *
 * If the record contains a timestamp, returns true, and saves the timestamp
 * in *recordXtime. If the record type has no timestamp, returns false.
 * Currently, only transaction commit/abort records and restore points contain
 * timestamps.
 */
static bool
getRecordTimestamp(XLogReaderState *record, TimestampTz *recordXtime)
{
	uint8		info = XLogRecGetInfo(record) & ~XLR_INFO_MASK;
	uint8		xact_info = info & XLOG_XACT_OPMASK;
	uint8		rmid = XLogRecGetRmid(record);

	if (rmid == RM_XLOG_ID && info == XLOG_RESTORE_POINT)
	{
		*recordXtime = ((xl_restore_point *) XLogRecGetData(record))->rp_time;
		return true;
	}
	if (rmid == RM_XACT_ID && (xact_info == XLOG_XACT_COMMIT ||
							   xact_info == XLOG_XACT_COMMIT_PREPARED))
	{
		*recordXtime = ((xl_xact_commit *) XLogRecGetData(record))->xact_time;
		return true;
	}
	if (rmid == RM_XACT_ID && (xact_info == XLOG_XACT_ABORT ||
							   xact_info == XLOG_XACT_ABORT_PREPARED))
	{
		*recordXtime = ((xl_xact_abort *) XLogRecGetData(record))->xact_time;
		return true;
	}
	return false;
}

/*
 * For point-in-time recovery, this function decides whether we want to
 * stop applying the XLOG before the current record.
 *
 * Returns TRUE if we are stopping, FALSE otherwise. If stopping, some
 * information is saved in recoveryStopXid et al for use in annotating the
 * new timeline's history file.
 */
static bool
recoveryStopsBefore(XLogReaderState *record)
{
	bool		stopsHere = false;
	uint8		xact_info;
	bool		isCommit;
	TimestampTz recordXtime = 0;
	TransactionId recordXid;

	/* Check if we should stop as soon as reaching consistency */
	if (recoveryTarget == RECOVERY_TARGET_IMMEDIATE && reachedConsistency)
	{
		ereport(LOG,
				(errmsg("recovery stopping after reaching consistency")));

		recoveryStopAfter = false;
		recoveryStopXid = InvalidTransactionId;
		recoveryStopLSN = InvalidXLogRecPtr;
		recoveryStopTime = 0;
		recoveryStopName[0] = '\0';
		return true;
	}

	/* Check if target LSN has been reached */
	if (recoveryTarget == RECOVERY_TARGET_LSN &&
		!recoveryTargetInclusive &&
		record->ReadRecPtr >= recoveryTargetLSN)
	{
		recoveryStopAfter = false;
		recoveryStopXid = InvalidTransactionId;
		recoveryStopLSN = record->ReadRecPtr;
		recoveryStopTime = 0;
		recoveryStopName[0] = '\0';
		ereport(LOG,
				(errmsg("recovery stopping before WAL location (LSN) \"%X/%X\"",
						(uint32) (recoveryStopLSN >> 32),
						(uint32) recoveryStopLSN)));
		return true;
	}

	/* Otherwise we only consider stopping before COMMIT or ABORT records. */
	if (XLogRecGetRmid(record) != RM_XACT_ID)
		return false;

	xact_info = XLogRecGetInfo(record) & XLOG_XACT_OPMASK;

	if (xact_info == XLOG_XACT_COMMIT)
	{
		isCommit = true;
		recordXid = XLogRecGetXid(record);
	}
	else if (xact_info == XLOG_XACT_COMMIT_PREPARED)
	{
		xl_xact_commit *xlrec = (xl_xact_commit *) XLogRecGetData(record);
		xl_xact_parsed_commit parsed;

		isCommit = true;
		ParseCommitRecord(XLogRecGetInfo(record),
						  xlrec,
						  &parsed);
		recordXid = parsed.twophase_xid;
	}
	else if (xact_info == XLOG_XACT_ABORT)
	{
		isCommit = false;
		recordXid = XLogRecGetXid(record);
	}
	else if (xact_info == XLOG_XACT_ABORT_PREPARED)
	{
		xl_xact_abort *xlrec = (xl_xact_abort *) XLogRecGetData(record);
		xl_xact_parsed_abort parsed;

		isCommit = true;
		ParseAbortRecord(XLogRecGetInfo(record),
						 xlrec,
						 &parsed);
		recordXid = parsed.twophase_xid;
	}
	else
		return false;

	if (recoveryTarget == RECOVERY_TARGET_XID && !recoveryTargetInclusive)
	{
		/*
		 * There can be only one transaction end record with this exact
		 * transactionid
		 *
		 * when testing for an xid, we MUST test for equality only, since
		 * transactions are numbered in the order they start, not the order
		 * they complete. A higher numbered xid will complete before you about
		 * 50% of the time...
		 */
		stopsHere = (recordXid == recoveryTargetXid);
	}

	if (recoveryTarget == RECOVERY_TARGET_TIME &&
		getRecordTimestamp(record, &recordXtime))
	{
		/*
		 * There can be many transactions that share the same commit time, so
		 * we stop after the last one, if we are inclusive, or stop at the
		 * first one if we are exclusive
		 */
		if (recoveryTargetInclusive)
			stopsHere = (recordXtime > recoveryTargetTime);
		else
			stopsHere = (recordXtime >= recoveryTargetTime);
	}

	if (stopsHere)
	{
		recoveryStopAfter = false;
		recoveryStopXid = recordXid;
		recoveryStopTime = recordXtime;
		recoveryStopLSN = InvalidXLogRecPtr;
		recoveryStopName[0] = '\0';

		if (isCommit)
		{
			ereport(LOG,
					(errmsg("recovery stopping before commit of transaction %u, time %s",
							recoveryStopXid,
							timestamptz_to_str(recoveryStopTime))));
		}
		else
		{
			ereport(LOG,
					(errmsg("recovery stopping before abort of transaction %u, time %s",
							recoveryStopXid,
							timestamptz_to_str(recoveryStopTime))));
		}
	}

	return stopsHere;
}

/*
 * Same as recoveryStopsBefore, but called after applying the record.
 *
 * We also track the timestamp of the latest applied COMMIT/ABORT
 * record in XLogCtl->recoveryLastXTime.
 */
static bool
recoveryStopsAfter(XLogReaderState *record)
{
	uint8		info;
	uint8		xact_info;
	uint8		rmid;
	TimestampTz recordXtime;

	info = XLogRecGetInfo(record) & ~XLR_INFO_MASK;
	rmid = XLogRecGetRmid(record);

	/*
	 * There can be many restore points that share the same name; we stop at
	 * the first one.
	 */
	if (recoveryTarget == RECOVERY_TARGET_NAME &&
		rmid == RM_XLOG_ID && info == XLOG_RESTORE_POINT)
	{
		xl_restore_point *recordRestorePointData;

		recordRestorePointData = (xl_restore_point *) XLogRecGetData(record);

		if (strcmp(recordRestorePointData->rp_name, recoveryTargetName) == 0)
		{
			recoveryStopAfter = true;
			recoveryStopXid = InvalidTransactionId;
			recoveryStopLSN = InvalidXLogRecPtr;
			(void) getRecordTimestamp(record, &recoveryStopTime);
			strlcpy(recoveryStopName, recordRestorePointData->rp_name, MAXFNAMELEN);

			ereport(LOG,
					(errmsg("recovery stopping at restore point \"%s\", time %s",
							recoveryStopName,
							timestamptz_to_str(recoveryStopTime))));
			return true;
		}
	}

	/* Check if the target LSN has been reached */
	if (recoveryTarget == RECOVERY_TARGET_LSN &&
		recoveryTargetInclusive &&
		record->ReadRecPtr >= recoveryTargetLSN)
	{
		recoveryStopAfter = true;
		recoveryStopXid = InvalidTransactionId;
		recoveryStopLSN = record->ReadRecPtr;
		recoveryStopTime = 0;
		recoveryStopName[0] = '\0';
		ereport(LOG,
				(errmsg("recovery stopping after WAL location (LSN) \"%X/%X\"",
						(uint32) (recoveryStopLSN >> 32),
						(uint32) recoveryStopLSN)));
		return true;
	}

	if (rmid != RM_XACT_ID)
		return false;

	xact_info = info & XLOG_XACT_OPMASK;

	if (xact_info == XLOG_XACT_COMMIT ||
		xact_info == XLOG_XACT_COMMIT_PREPARED ||
		xact_info == XLOG_XACT_ABORT ||
		xact_info == XLOG_XACT_ABORT_PREPARED)
	{
		TransactionId recordXid;

		/* Update the last applied transaction timestamp */
		if (getRecordTimestamp(record, &recordXtime))
			SetLatestXTime(recordXtime);

		/* Extract the XID of the committed/aborted transaction */
		if (xact_info == XLOG_XACT_COMMIT_PREPARED)
		{
			xl_xact_commit *xlrec = (xl_xact_commit *) XLogRecGetData(record);
			xl_xact_parsed_commit parsed;

			ParseCommitRecord(XLogRecGetInfo(record),
							  xlrec,
							  &parsed);
			recordXid = parsed.twophase_xid;
		}
		else if (xact_info == XLOG_XACT_ABORT_PREPARED)
		{
			xl_xact_abort *xlrec = (xl_xact_abort *) XLogRecGetData(record);
			xl_xact_parsed_abort parsed;

			ParseAbortRecord(XLogRecGetInfo(record),
							 xlrec,
							 &parsed);
			recordXid = parsed.twophase_xid;
		}
		else
			recordXid = XLogRecGetXid(record);

		/*
		 * There can be only one transaction end record with this exact
		 * transactionid
		 *
		 * when testing for an xid, we MUST test for equality only, since
		 * transactions are numbered in the order they start, not the order
		 * they complete. A higher numbered xid will complete before you about
		 * 50% of the time...
		 */
		if (recoveryTarget == RECOVERY_TARGET_XID && recoveryTargetInclusive &&
			recordXid == recoveryTargetXid)
		{
			recoveryStopAfter = true;
			recoveryStopXid = recordXid;
			recoveryStopTime = recordXtime;
			recoveryStopLSN = InvalidXLogRecPtr;
			recoveryStopName[0] = '\0';

			if (xact_info == XLOG_XACT_COMMIT ||
				xact_info == XLOG_XACT_COMMIT_PREPARED)
			{
				ereport(LOG,
						(errmsg("recovery stopping after commit of transaction %u, time %s",
								recoveryStopXid,
								timestamptz_to_str(recoveryStopTime))));
			}
			else if (xact_info == XLOG_XACT_ABORT ||
					 xact_info == XLOG_XACT_ABORT_PREPARED)
			{
				ereport(LOG,
						(errmsg("recovery stopping after abort of transaction %u, time %s",
								recoveryStopXid,
								timestamptz_to_str(recoveryStopTime))));
			}
			return true;
		}
	}

	/* Check if we should stop as soon as reaching consistency */
	if (recoveryTarget == RECOVERY_TARGET_IMMEDIATE && reachedConsistency)
	{
		ereport(LOG,
				(errmsg("recovery stopping after reaching consistency")));

		recoveryStopAfter = true;
		recoveryStopXid = InvalidTransactionId;
		recoveryStopTime = 0;
		recoveryStopLSN = InvalidXLogRecPtr;
		recoveryStopName[0] = '\0';
		return true;
	}

	return false;
}

/*
 * Wait until shared recoveryPause flag is cleared.
 *
 * XXX Could also be done with shared latch, avoiding the pg_usleep loop.
 * Probably not worth the trouble though.  This state shouldn't be one that
 * anyone cares about server power consumption in.
 */
static void
recoveryPausesHere(void)
{
	/* Don't pause unless users can connect! */
	if (!LocalHotStandbyActive)
		return;

	ereport(LOG,
			(errmsg("recovery has paused"),
			 errhint("Execute pg_wal_replay_resume() to continue.")));

	while (RecoveryIsPaused())
	{
		pg_usleep(1000000L);	/* 1000 ms */
		HandleStartupProcInterrupts();
	}
}

bool
RecoveryIsPaused(void)
{
	bool		recoveryPause;

	SpinLockAcquire(&XLogCtl->info_lck);
	recoveryPause = XLogCtl->recoveryPause;
	SpinLockRelease(&XLogCtl->info_lck);

	return recoveryPause;
}

void
SetRecoveryPause(bool recoveryPause)
{
	SpinLockAcquire(&XLogCtl->info_lck);
	XLogCtl->recoveryPause = recoveryPause;
	SpinLockRelease(&XLogCtl->info_lck);
}

/*
 * When recovery_min_apply_delay is set, we wait long enough to make sure
 * certain record types are applied at least that interval behind the master.
 *
 * Returns true if we waited.
 *
 * Note that the delay is calculated between the WAL record log time and
 * the current time on standby. We would prefer to keep track of when this
 * standby received each WAL record, which would allow a more consistent
 * approach and one not affected by time synchronisation issues, but that
 * is significantly more effort and complexity for little actual gain in
 * usability.
 */
static bool
recoveryApplyDelay(XLogReaderState *record)
{
	uint8		xact_info;
	TimestampTz xtime;
	long		secs;
	int			microsecs;

	/* nothing to do if no delay configured */
	if (recovery_min_apply_delay <= 0)
		return false;

	/* no delay is applied on a database not yet consistent */
	if (!reachedConsistency)
		return false;

	/*
	 * Is it a COMMIT record?
	 *
	 * We deliberately choose not to delay aborts since they have no effect on
	 * MVCC. We already allow replay of records that don't have a timestamp,
	 * so there is already opportunity for issues caused by early conflicts on
	 * standbys.
	 */
	if (XLogRecGetRmid(record) != RM_XACT_ID)
		return false;

	xact_info = XLogRecGetInfo(record) & XLOG_XACT_OPMASK;

	if (xact_info != XLOG_XACT_COMMIT &&
		xact_info != XLOG_XACT_COMMIT_PREPARED)
		return false;

	if (!getRecordTimestamp(record, &xtime))
		return false;

	recoveryDelayUntilTime =
		TimestampTzPlusMilliseconds(xtime, recovery_min_apply_delay);

	/*
	 * Exit without arming the latch if it's already past time to apply this
	 * record
	 */
	TimestampDifference(GetCurrentTimestamp(), recoveryDelayUntilTime,
						&secs, &microsecs);
	if (secs <= 0 && microsecs <= 0)
		return false;

	while (true)
	{
		ResetLatch(&XLogCtl->recoveryWakeupLatch);

		/* might change the trigger file's location */
		HandleStartupProcInterrupts();

		if (CheckForStandbyTrigger())
			break;

		/*
		 * Wait for difference between GetCurrentTimestamp() and
		 * recoveryDelayUntilTime
		 */
		TimestampDifference(GetCurrentTimestamp(), recoveryDelayUntilTime,
							&secs, &microsecs);

		/* NB: We're ignoring waits below min_apply_delay's resolution. */
		if (secs <= 0 && microsecs / 1000 <= 0)
			break;

		elog(DEBUG2, "recovery apply delay %ld seconds, %d milliseconds",
			 secs, microsecs / 1000);

		WaitLatch(&XLogCtl->recoveryWakeupLatch,
				  WL_LATCH_SET | WL_TIMEOUT | WL_POSTMASTER_DEATH,
				  secs * 1000L + microsecs / 1000,
				  WAIT_EVENT_RECOVERY_APPLY_DELAY);
	}
	return true;
}

/*
 * Save timestamp of latest processed commit/abort record.
 *
 * We keep this in XLogCtl, not a simple static variable, so that it can be
 * seen by processes other than the startup process.  Note in particular
 * that CreateRestartPoint is executed in the checkpointer.
 */
static void
SetLatestXTime(TimestampTz xtime)
{
	SpinLockAcquire(&XLogCtl->info_lck);
	XLogCtl->recoveryLastXTime = xtime;
	SpinLockRelease(&XLogCtl->info_lck);
}

/*
 * Fetch timestamp of latest processed commit/abort record.
 */
TimestampTz
GetLatestXTime(void)
{
	TimestampTz xtime;

	SpinLockAcquire(&XLogCtl->info_lck);
	xtime = XLogCtl->recoveryLastXTime;
	SpinLockRelease(&XLogCtl->info_lck);

	return xtime;
}

/*
 * Save timestamp of the next chunk of WAL records to apply.
 *
 * We keep this in XLogCtl, not a simple static variable, so that it can be
 * seen by all backends.
 */
static void
SetCurrentChunkStartTime(TimestampTz xtime)
{
	SpinLockAcquire(&XLogCtl->info_lck);
	XLogCtl->currentChunkStartTime = xtime;
	SpinLockRelease(&XLogCtl->info_lck);
}

/*
 * Fetch timestamp of latest processed commit/abort record.
 * Startup process maintains an accurate local copy in XLogReceiptTime
 */
TimestampTz
GetCurrentChunkReplayStartTime(void)
{
	TimestampTz xtime;

	SpinLockAcquire(&XLogCtl->info_lck);
	xtime = XLogCtl->currentChunkStartTime;
	SpinLockRelease(&XLogCtl->info_lck);

	return xtime;
}

/*
 * Returns time of receipt of current chunk of XLOG data, as well as
 * whether it was received from streaming replication or from archives.
 */
void
GetXLogReceiptTime(TimestampTz *rtime, bool *fromStream)
{
	/*
	 * This must be executed in the startup process, since we don't export the
	 * relevant state to shared memory.
	 */
	Assert(InRecovery);

	*rtime = XLogReceiptTime;
	*fromStream = (XLogReceiptSource == XLOG_FROM_STREAM);
}

/*
 * Note that text field supplied is a parameter name and does not require
 * translation
 */
#define RecoveryRequiresIntParameter(param_name, currValue, minValue) \
do { \
	if ((currValue) < (minValue)) \
		ereport(ERROR, \
				(errcode(ERRCODE_INVALID_PARAMETER_VALUE), \
				 errmsg("hot standby is not possible because " \
						"%s = %d is a lower setting than on the master server " \
						"(its value was %d)", \
						param_name, \
						currValue, \
						minValue))); \
} while(0)

/*
 * Check to see if required parameters are set high enough on this server
 * for various aspects of recovery operation.
 *
 * Note that all the parameters which this function tests need to be
 * listed in Administrator's Overview section in high-availability.sgml.
 * If you change them, don't forget to update the list.
 */
static void
CheckRequiredParameterValues(void)
{
	/*
	 * For archive recovery, the WAL must be generated with at least 'replica'
	 * wal_level.
	 */
	if (ArchiveRecoveryRequested && ControlFile->wal_level == WAL_LEVEL_MINIMAL)
	{
		ereport(WARNING,
				(errmsg("WAL was generated with wal_level=minimal, data may be missing"),
				 errhint("This happens if you temporarily set wal_level=minimal without taking a new base backup.")));
	}

	/*
	 * For Hot Standby, the WAL must be generated with 'replica' mode, and we
	 * must have at least as many backend slots as the primary.
	 */
	if (ArchiveRecoveryRequested && EnableHotStandby)
	{
		if (ControlFile->wal_level < WAL_LEVEL_REPLICA)
			ereport(ERROR,
					(errmsg("hot standby is not possible because wal_level was not set to \"replica\" or higher on the master server"),
					 errhint("Either set wal_level to \"replica\" on the master, or turn off hot_standby here.")));

		/* We ignore autovacuum_max_workers when we make this test. */
		RecoveryRequiresIntParameter("max_connections",
									 MaxConnections,
									 ControlFile->MaxConnections);
		RecoveryRequiresIntParameter("max_worker_processes",
									 max_worker_processes,
									 ControlFile->max_worker_processes);
		RecoveryRequiresIntParameter("max_prepared_transactions",
									 max_prepared_xacts,
									 ControlFile->max_prepared_xacts);
		RecoveryRequiresIntParameter("max_locks_per_transaction",
									 max_locks_per_xact,
									 ControlFile->max_locks_per_xact);
	}
}

/*
 * This must be called ONCE during postmaster or standalone-backend startup
 */
void
StartupXLOG(void)
{
	XLogCtlInsert *Insert;
	CheckPoint	checkPoint;
	bool		wasShutdown;
	bool		reachedStopPoint = false;
	bool		haveBackupLabel = false;
	bool		haveTblspcMap = false;
	XLogRecPtr	RecPtr,
				checkPointLoc,
				EndOfLog;
	TimeLineID	EndOfLogTLI;
	TimeLineID	PrevTimeLineID;
	XLogRecord *record;
	TransactionId oldestActiveXID;
	bool		backupEndRequired = false;
	bool		backupFromStandby = false;
	DBState		dbstate_at_startup;
	XLogReaderState *xlogreader;
	XLogPageReadPrivate private;
	bool		fast_promoted = false;
	struct stat st;

	/*
	 * Read control file and check XLOG status looks valid.
	 *
	 * Note: in most control paths, *ControlFile is already valid and we need
	 * not do ReadControlFile() here, but might as well do it to be sure.
	 */
	ReadControlFile();

	if (ControlFile->state < DB_SHUTDOWNED ||
		ControlFile->state > DB_IN_PRODUCTION ||
		!XRecOffIsValid(ControlFile->checkPoint))
		ereport(FATAL,
				(errmsg("control file contains invalid data")));

	if (ControlFile->state == DB_SHUTDOWNED)
	{
		/* This is the expected case, so don't be chatty in standalone mode */
		ereport(IsPostmasterEnvironment ? LOG : NOTICE,
				(errmsg("database system was shut down at %s",
						str_time(ControlFile->time))));
	}
	else if (ControlFile->state == DB_SHUTDOWNED_IN_RECOVERY)
		ereport(LOG,
				(errmsg("database system was shut down in recovery at %s",
						str_time(ControlFile->time))));
	else if (ControlFile->state == DB_SHUTDOWNING)
		ereport(LOG,
				(errmsg("database system shutdown was interrupted; last known up at %s",
						str_time(ControlFile->time))));
	else if (ControlFile->state == DB_IN_CRASH_RECOVERY)
		ereport(LOG,
				(errmsg("database system was interrupted while in recovery at %s",
						str_time(ControlFile->time)),
				 errhint("This probably means that some data is corrupted and"
						 " you will have to use the last backup for recovery.")));
	else if (ControlFile->state == DB_IN_ARCHIVE_RECOVERY)
		ereport(LOG,
				(errmsg("database system was interrupted while in recovery at log time %s",
						str_time(ControlFile->checkPointCopy.time)),
				 errhint("If this has occurred more than once some data might be corrupted"
						 " and you might need to choose an earlier recovery target.")));
	else if (ControlFile->state == DB_IN_PRODUCTION)
		ereport(LOG,
				(errmsg("database system was interrupted; last known up at %s",
						str_time(ControlFile->time))));

	/* This is just to allow attaching to startup process with a debugger */
#ifdef XLOG_REPLAY_DELAY
	if (ControlFile->state != DB_SHUTDOWNED)
		pg_usleep(60000000L);
#endif

	/*
	 * Verify that pg_wal and pg_wal/archive_status exist.  In cases where
	 * someone has performed a copy for PITR, these directories may have been
	 * excluded and need to be re-created.
	 */
	ValidateXLOGDirectoryStructure();

	/*
	 * If we previously crashed, there might be data which we had written,
	 * intending to fsync it, but which we had not actually fsync'd yet.
	 * Therefore, a power failure in the near future might cause earlier
	 * unflushed writes to be lost, even though more recent data written to
	 * disk from here on would be persisted.  To avoid that, fsync the entire
	 * data directory.
	 */
	if (ControlFile->state != DB_SHUTDOWNED &&
		ControlFile->state != DB_SHUTDOWNED_IN_RECOVERY)
		SyncDataDirectory();

	/*
	 * Initialize on the assumption we want to recover to the latest timeline
	 * that's active according to pg_control.
	 */
	if (ControlFile->minRecoveryPointTLI >
		ControlFile->checkPointCopy.ThisTimeLineID)
		recoveryTargetTLI = ControlFile->minRecoveryPointTLI;
	else
		recoveryTargetTLI = ControlFile->checkPointCopy.ThisTimeLineID;

	/*
	 * Check for recovery control file, and if so set up state for offline
	 * recovery
	 */
	readRecoveryCommandFile();

	/*
	 * Save archive_cleanup_command in shared memory so that other processes
	 * can see it.
	 */
	strlcpy(XLogCtl->archiveCleanupCommand,
			archiveCleanupCommand ? archiveCleanupCommand : "",
			sizeof(XLogCtl->archiveCleanupCommand));

	if (ArchiveRecoveryRequested)
	{
		if (StandbyModeRequested)
			ereport(LOG,
					(errmsg("entering standby mode")));
		else if (recoveryTarget == RECOVERY_TARGET_XID)
			ereport(LOG,
					(errmsg("starting point-in-time recovery to XID %u",
							recoveryTargetXid)));
		else if (recoveryTarget == RECOVERY_TARGET_TIME)
			ereport(LOG,
					(errmsg("starting point-in-time recovery to %s",
							timestamptz_to_str(recoveryTargetTime))));
		else if (recoveryTarget == RECOVERY_TARGET_NAME)
			ereport(LOG,
					(errmsg("starting point-in-time recovery to \"%s\"",
							recoveryTargetName)));
		else if (recoveryTarget == RECOVERY_TARGET_LSN)
			ereport(LOG,
					(errmsg("starting point-in-time recovery to WAL location (LSN) \"%X/%X\"",
							(uint32) (recoveryTargetLSN >> 32),
							(uint32) recoveryTargetLSN)));
		else if (recoveryTarget == RECOVERY_TARGET_IMMEDIATE)
			ereport(LOG,
					(errmsg("starting point-in-time recovery to earliest consistent point")));
		else
			ereport(LOG,
					(errmsg("starting archive recovery")));
	}

	/*
	 * Take ownership of the wakeup latch if we're going to sleep during
	 * recovery.
	 */
	if (StandbyModeRequested)
		OwnLatch(&XLogCtl->recoveryWakeupLatch);

	/* Set up XLOG reader facility */
	MemSet(&private, 0, sizeof(XLogPageReadPrivate));
	xlogreader = XLogReaderAllocate(&XLogPageRead, &private);
	if (!xlogreader)
		ereport(ERROR,
				(errcode(ERRCODE_OUT_OF_MEMORY),
				 errmsg("out of memory"),
				 errdetail("Failed while allocating a WAL reading processor.")));
	xlogreader->system_identifier = ControlFile->system_identifier;

	/*
	 * Allocate pages dedicated to WAL consistency checks, those had better be
	 * aligned.
	 */
	replay_image_masked = (char *) palloc(BLCKSZ);
	master_image_masked = (char *) palloc(BLCKSZ);

	if (read_backup_label(&checkPointLoc, &backupEndRequired,
						  &backupFromStandby))
	{
		List	   *tablespaces = NIL;

		/*
		 * Archive recovery was requested, and thanks to the backup label
		 * file, we know how far we need to replay to reach consistency. Enter
		 * archive recovery directly.
		 */
		InArchiveRecovery = true;
		if (StandbyModeRequested)
			StandbyMode = true;

		/*
		 * When a backup_label file is present, we want to roll forward from
		 * the checkpoint it identifies, rather than using pg_control.
		 */
		record = ReadCheckpointRecord(xlogreader, checkPointLoc, 0, true);
		if (record != NULL)
		{
			memcpy(&checkPoint, XLogRecGetData(xlogreader), sizeof(CheckPoint));
			wasShutdown = ((record->xl_info & ~XLR_INFO_MASK) == XLOG_CHECKPOINT_SHUTDOWN);
			ereport(DEBUG1,
					(errmsg("checkpoint record is at %X/%X",
							(uint32) (checkPointLoc >> 32), (uint32) checkPointLoc)));
			InRecovery = true;	/* force recovery even if SHUTDOWNED */

			/*
			 * Make sure that REDO location exists. This may not be the case
			 * if there was a crash during an online backup, which left a
			 * backup_label around that references a WAL segment that's
			 * already been archived.
			 */
			if (checkPoint.redo < checkPointLoc)
			{
				if (!ReadRecord(xlogreader, checkPoint.redo, LOG, false))
					ereport(FATAL,
							(errmsg("could not find redo location referenced by checkpoint record"),
							 errhint("If you are not restoring from a backup, try removing the file \"%s/backup_label\".", DataDir)));
			}
		}
		else
		{
			ereport(FATAL,
					(errmsg("could not locate required checkpoint record"),
					 errhint("If you are not restoring from a backup, try removing the file \"%s/backup_label\".", DataDir)));
			wasShutdown = false;	/* keep compiler quiet */
		}

		/* read the tablespace_map file if present and create symlinks. */
		if (read_tablespace_map(&tablespaces))
		{
			ListCell   *lc;

			foreach(lc, tablespaces)
			{
				tablespaceinfo *ti = lfirst(lc);
				char	   *linkloc;

				linkloc = psprintf("pg_tblspc/%s", ti->oid);

				/*
				 * Remove the existing symlink if any and Create the symlink
				 * under PGDATA.
				 */
				remove_tablespace_symlink(linkloc);

				if (symlink(ti->path, linkloc) < 0)
					ereport(ERROR,
							(errcode_for_file_access(),
							 errmsg("could not create symbolic link \"%s\": %m",
									linkloc)));

				pfree(ti->oid);
				pfree(ti->path);
				pfree(ti);
			}

			/* set flag to delete it later */
			haveTblspcMap = true;
		}

		/* set flag to delete it later */
		haveBackupLabel = true;
	}
	else
	{
		/*
		 * If tablespace_map file is present without backup_label file, there
		 * is no use of such file.  There is no harm in retaining it, but it
		 * is better to get rid of the map file so that we don't have any
		 * redundant file in data directory and it will avoid any sort of
		 * confusion.  It seems prudent though to just rename the file out of
		 * the way rather than delete it completely, also we ignore any error
		 * that occurs in rename operation as even if map file is present
		 * without backup_label file, it is harmless.
		 */
		if (stat(TABLESPACE_MAP, &st) == 0)
		{
			unlink(TABLESPACE_MAP_OLD);
			if (durable_rename(TABLESPACE_MAP, TABLESPACE_MAP_OLD, DEBUG1) == 0)
				ereport(LOG,
						(errmsg("ignoring file \"%s\" because no file \"%s\" exists",
								TABLESPACE_MAP, BACKUP_LABEL_FILE),
						 errdetail("File \"%s\" was renamed to \"%s\".",
								   TABLESPACE_MAP, TABLESPACE_MAP_OLD)));
			else
				ereport(LOG,
						(errmsg("ignoring file \"%s\" because no file \"%s\" exists",
								TABLESPACE_MAP, BACKUP_LABEL_FILE),
						 errdetail("Could not rename file \"%s\" to \"%s\": %m.",
								   TABLESPACE_MAP, TABLESPACE_MAP_OLD)));
		}

		/*
		 * It's possible that archive recovery was requested, but we don't
		 * know how far we need to replay the WAL before we reach consistency.
		 * This can happen for example if a base backup is taken from a
		 * running server using an atomic filesystem snapshot, without calling
		 * pg_start/stop_backup. Or if you just kill a running master server
		 * and put it into archive recovery by creating a recovery.conf file.
		 *
		 * Our strategy in that case is to perform crash recovery first,
		 * replaying all the WAL present in pg_wal, and only enter archive
		 * recovery after that.
		 *
		 * But usually we already know how far we need to replay the WAL (up
		 * to minRecoveryPoint, up to backupEndPoint, or until we see an
		 * end-of-backup record), and we can enter archive recovery directly.
		 */
		if (ArchiveRecoveryRequested &&
			(ControlFile->minRecoveryPoint != InvalidXLogRecPtr ||
			 ControlFile->backupEndRequired ||
			 ControlFile->backupEndPoint != InvalidXLogRecPtr ||
			 ControlFile->state == DB_SHUTDOWNED))
		{
			InArchiveRecovery = true;
			if (StandbyModeRequested)
				StandbyMode = true;
		}

		/*
		 * Get the last valid checkpoint record.  If the latest one according
		 * to pg_control is broken, try the next-to-last one.
		 */
		checkPointLoc = ControlFile->checkPoint;
		RedoStartLSN = ControlFile->checkPointCopy.redo;
		record = ReadCheckpointRecord(xlogreader, checkPointLoc, 1, true);
		if (record != NULL)
		{
			ereport(DEBUG1,
					(errmsg("checkpoint record is at %X/%X",
							(uint32) (checkPointLoc >> 32), (uint32) checkPointLoc)));
		}
		else if (StandbyMode)
		{
			/*
			 * The last valid checkpoint record required for a streaming
			 * recovery exists in neither standby nor the primary.
			 */
			ereport(PANIC,
					(errmsg("could not locate a valid checkpoint record")));
		}
		else
		{
			checkPointLoc = ControlFile->prevCheckPoint;
			record = ReadCheckpointRecord(xlogreader, checkPointLoc, 2, true);
			if (record != NULL)
			{
				ereport(LOG,
						(errmsg("using previous checkpoint record at %X/%X",
								(uint32) (checkPointLoc >> 32), (uint32) checkPointLoc)));
				InRecovery = true;	/* force recovery even if SHUTDOWNED */
			}
			else
				ereport(PANIC,
						(errmsg("could not locate a valid checkpoint record")));
		}
		memcpy(&checkPoint, XLogRecGetData(xlogreader), sizeof(CheckPoint));
		wasShutdown = ((record->xl_info & ~XLR_INFO_MASK) == XLOG_CHECKPOINT_SHUTDOWN);
	}

	/*
	 * Clear out any old relcache cache files.  This is *necessary* if we do
	 * any WAL replay, since that would probably result in the cache files
	 * being out of sync with database reality.  In theory we could leave them
	 * in place if the database had been cleanly shut down, but it seems
	 * safest to just remove them always and let them be rebuilt during the
	 * first backend startup.  These files needs to be removed from all
	 * directories including pg_tblspc, however the symlinks are created only
	 * after reading tablespace_map file in case of archive recovery from
	 * backup, so needs to clear old relcache files here after creating
	 * symlinks.
	 */
	RelationCacheInitFileRemove();

	/*
	 * If the location of the checkpoint record is not on the expected
	 * timeline in the history of the requested timeline, we cannot proceed:
	 * the backup is not part of the history of the requested timeline.
	 */
	Assert(expectedTLEs);		/* was initialized by reading checkpoint
								 * record */
	if (tliOfPointInHistory(checkPointLoc, expectedTLEs) !=
		checkPoint.ThisTimeLineID)
	{
		XLogRecPtr	switchpoint;

		/*
		 * tliSwitchPoint will throw an error if the checkpoint's timeline is
		 * not in expectedTLEs at all.
		 */
		switchpoint = tliSwitchPoint(ControlFile->checkPointCopy.ThisTimeLineID, expectedTLEs, NULL);
		ereport(FATAL,
				(errmsg("requested timeline %u is not a child of this server's history",
						recoveryTargetTLI),
				 errdetail("Latest checkpoint is at %X/%X on timeline %u, but in the history of the requested timeline, the server forked off from that timeline at %X/%X.",
						   (uint32) (ControlFile->checkPoint >> 32),
						   (uint32) ControlFile->checkPoint,
						   ControlFile->checkPointCopy.ThisTimeLineID,
						   (uint32) (switchpoint >> 32),
						   (uint32) switchpoint)));
	}

	/*
	 * The min recovery point should be part of the requested timeline's
	 * history, too.
	 */
	if (!XLogRecPtrIsInvalid(ControlFile->minRecoveryPoint) &&
		tliOfPointInHistory(ControlFile->minRecoveryPoint - 1, expectedTLEs) !=
		ControlFile->minRecoveryPointTLI)
		ereport(FATAL,
				(errmsg("requested timeline %u does not contain minimum recovery point %X/%X on timeline %u",
						recoveryTargetTLI,
						(uint32) (ControlFile->minRecoveryPoint >> 32),
						(uint32) ControlFile->minRecoveryPoint,
						ControlFile->minRecoveryPointTLI)));

	LastRec = RecPtr = checkPointLoc;

	ereport(DEBUG1,
			(errmsg_internal("redo record is at %X/%X; shutdown %s",
							 (uint32) (checkPoint.redo >> 32), (uint32) checkPoint.redo,
							 wasShutdown ? "TRUE" : "FALSE")));
	ereport(DEBUG1,
			(errmsg_internal("next transaction ID: %u:%u; next OID: %u",
							 checkPoint.nextXidEpoch, checkPoint.nextXid,
							 checkPoint.nextOid)));
	ereport(DEBUG1,
			(errmsg_internal("next MultiXactId: %u; next MultiXactOffset: %u",
							 checkPoint.nextMulti, checkPoint.nextMultiOffset)));
	ereport(DEBUG1,
			(errmsg_internal("oldest unfrozen transaction ID: %u, in database %u",
							 checkPoint.oldestXid, checkPoint.oldestXidDB)));
	ereport(DEBUG1,
			(errmsg_internal("oldest MultiXactId: %u, in database %u",
							 checkPoint.oldestMulti, checkPoint.oldestMultiDB)));
	ereport(DEBUG1,
			(errmsg_internal("commit timestamp Xid oldest/newest: %u/%u",
							 checkPoint.oldestCommitTsXid,
							 checkPoint.newestCommitTsXid)));
	if (!TransactionIdIsNormal(checkPoint.nextXid))
		ereport(PANIC,
				(errmsg("invalid next transaction ID")));

	/* initialize shared memory variables from the checkpoint record */
	ShmemVariableCache->nextXid = checkPoint.nextXid;
	ShmemVariableCache->nextOid = checkPoint.nextOid;
	ShmemVariableCache->oidCount = 0;
	MultiXactSetNextMXact(checkPoint.nextMulti, checkPoint.nextMultiOffset);
	AdvanceOldestClogXid(checkPoint.oldestXid);
	SetTransactionIdLimit(checkPoint.oldestXid, checkPoint.oldestXidDB);
	SetMultiXactIdLimit(checkPoint.oldestMulti, checkPoint.oldestMultiDB, true);
	SetCommitTsLimit(checkPoint.oldestCommitTsXid,
					 checkPoint.newestCommitTsXid);
	XLogCtl->ckptXidEpoch = checkPoint.nextXidEpoch;
	XLogCtl->ckptXid = checkPoint.nextXid;

	/*
	 * Initialize replication slots, before there's a chance to remove
	 * required resources.
	 */
	StartupReplicationSlots();

	/*
	 * Startup logical state, needs to be setup now so we have proper data
	 * during crash recovery.
	 */
	StartupReorderBuffer();

	/*
	 * Startup MultiXact. We need to do this early to be able to replay
	 * truncations.
	 */
	StartupMultiXact();

	/*
	 * Ditto commit timestamps.  In a standby, we do it if setting is enabled
	 * in ControlFile; in a master we base the decision on the GUC itself.
	 */
	if (ArchiveRecoveryRequested ?
		ControlFile->track_commit_timestamp : track_commit_timestamp)
		StartupCommitTs();

	/*
	 * Recover knowledge about replay progress of known replication partners.
	 */
	StartupReplicationOrigin();

	/*
	 * Initialize unlogged LSN. On a clean shutdown, it's restored from the
	 * control file. On recovery, all unlogged relations are blown away, so
	 * the unlogged LSN counter can be reset too.
	 */
	if (ControlFile->state == DB_SHUTDOWNED)
		XLogCtl->unloggedLSN = ControlFile->unloggedLSN;
	else
		XLogCtl->unloggedLSN = 1;

	/*
	 * We must replay WAL entries using the same TimeLineID they were created
	 * under, so temporarily adopt the TLI indicated by the checkpoint (see
	 * also xlog_redo()).
	 */
	ThisTimeLineID = checkPoint.ThisTimeLineID;

	/*
	 * Copy any missing timeline history files between 'now' and the recovery
	 * target timeline from archive to pg_wal. While we don't need those files
	 * ourselves - the history file of the recovery target timeline covers all
	 * the previous timelines in the history too - a cascading standby server
	 * might be interested in them. Or, if you archive the WAL from this
	 * server to a different archive than the master, it'd be good for all the
	 * history files to get archived there after failover, so that you can use
	 * one of the old timelines as a PITR target. Timeline history files are
	 * small, so it's better to copy them unnecessarily than not copy them and
	 * regret later.
	 */
	restoreTimeLineHistoryFiles(ThisTimeLineID, recoveryTargetTLI);

	/*
	 * Before running in recovery, scan pg_twophase and fill in its status to
	 * be able to work on entries generated by redo.  Doing a scan before
	 * taking any recovery action has the merit to discard any 2PC files that
	 * are newer than the first record to replay, saving from any conflicts at
	 * replay.  This avoids as well any subsequent scans when doing recovery
	 * of the on-disk two-phase data.
	 */
	restoreTwoPhaseData();

	lastFullPageWrites = checkPoint.fullPageWrites;

	RedoRecPtr = XLogCtl->RedoRecPtr = XLogCtl->Insert.RedoRecPtr = checkPoint.redo;
	doPageWrites = lastFullPageWrites;

	if (RecPtr < checkPoint.redo)
		ereport(PANIC,
				(errmsg("invalid redo in checkpoint record")));

	/*
	 * Check whether we need to force recovery from WAL.  If it appears to
	 * have been a clean shutdown and we did not have a recovery.conf file,
	 * then assume no recovery needed.
	 */
	if (checkPoint.redo < RecPtr)
	{
		if (wasShutdown)
			ereport(PANIC,
					(errmsg("invalid redo record in shutdown checkpoint")));
		InRecovery = true;
	}
	else if (ControlFile->state != DB_SHUTDOWNED)
		InRecovery = true;
	else if (ArchiveRecoveryRequested)
	{
		/* force recovery due to presence of recovery.conf */
		InRecovery = true;
	}

	/* REDO */
	if (InRecovery)
	{
		int			rmid;

		/*
		 * Update pg_control to show that we are recovering and to show the
		 * selected checkpoint as the place we are starting from. We also mark
		 * pg_control with any minimum recovery stop point obtained from a
		 * backup history file.
		 */
		dbstate_at_startup = ControlFile->state;
		if (InArchiveRecovery)
			ControlFile->state = DB_IN_ARCHIVE_RECOVERY;
		else
		{
			ereport(LOG,
					(errmsg("database system was not properly shut down; "
							"automatic recovery in progress")));
			if (recoveryTargetTLI > ControlFile->checkPointCopy.ThisTimeLineID)
				ereport(LOG,
						(errmsg("crash recovery starts in timeline %u "
								"and has target timeline %u",
								ControlFile->checkPointCopy.ThisTimeLineID,
								recoveryTargetTLI)));
			ControlFile->state = DB_IN_CRASH_RECOVERY;
		}
		ControlFile->prevCheckPoint = ControlFile->checkPoint;
		ControlFile->checkPoint = checkPointLoc;
		ControlFile->checkPointCopy = checkPoint;
		if (InArchiveRecovery)
		{
			/* initialize minRecoveryPoint if not set yet */
			if (ControlFile->minRecoveryPoint < checkPoint.redo)
			{
				ControlFile->minRecoveryPoint = checkPoint.redo;
				ControlFile->minRecoveryPointTLI = checkPoint.ThisTimeLineID;
			}
		}

		/*
		 * Set backupStartPoint if we're starting recovery from a base backup.
		 *
		 * Also set backupEndPoint and use minRecoveryPoint as the backup end
		 * location if we're starting recovery from a base backup which was
		 * taken from a standby. In this case, the database system status in
		 * pg_control must indicate that the database was already in recovery.
		 * Usually that will be DB_IN_ARCHIVE_RECOVERY but also can be
		 * DB_SHUTDOWNED_IN_RECOVERY if recovery previously was interrupted
		 * before reaching this point; e.g. because restore_command or
		 * primary_conninfo were faulty.
		 *
		 * Any other state indicates that the backup somehow became corrupted
		 * and we can't sensibly continue with recovery.
		 */
		if (haveBackupLabel)
		{
			ControlFile->backupStartPoint = checkPoint.redo;
			ControlFile->backupEndRequired = backupEndRequired;

			if (backupFromStandby)
			{
				if (dbstate_at_startup != DB_IN_ARCHIVE_RECOVERY &&
					dbstate_at_startup != DB_SHUTDOWNED_IN_RECOVERY)
					ereport(FATAL,
							(errmsg("backup_label contains data inconsistent with control file"),
							 errhint("This means that the backup is corrupted and you will "
									 "have to use another backup for recovery.")));
				ControlFile->backupEndPoint = ControlFile->minRecoveryPoint;
			}
		}
		ControlFile->time = (pg_time_t) time(NULL);
		/* No need to hold ControlFileLock yet, we aren't up far enough */
		UpdateControlFile();

		/* initialize our local copy of minRecoveryPoint */
		minRecoveryPoint = ControlFile->minRecoveryPoint;
		minRecoveryPointTLI = ControlFile->minRecoveryPointTLI;

		/*
		 * Reset pgstat data, because it may be invalid after recovery.
		 */
		pgstat_reset_all();

		/*
		 * If there was a backup label file, it's done its job and the info
		 * has now been propagated into pg_control.  We must get rid of the
		 * label file so that if we crash during recovery, we'll pick up at
		 * the latest recovery restartpoint instead of going all the way back
		 * to the backup start point.  It seems prudent though to just rename
		 * the file out of the way rather than delete it completely.
		 */
		if (haveBackupLabel)
		{
			unlink(BACKUP_LABEL_OLD);
			durable_rename(BACKUP_LABEL_FILE, BACKUP_LABEL_OLD, FATAL);
		}

		/*
		 * If there was a tablespace_map file, it's done its job and the
		 * symlinks have been created.  We must get rid of the map file so
		 * that if we crash during recovery, we don't create symlinks again.
		 * It seems prudent though to just rename the file out of the way
		 * rather than delete it completely.
		 */
		if (haveTblspcMap)
		{
			unlink(TABLESPACE_MAP_OLD);
			durable_rename(TABLESPACE_MAP, TABLESPACE_MAP_OLD, FATAL);
		}

		/* Check that the GUCs used to generate the WAL allow recovery */
		CheckRequiredParameterValues();

		/*
		 * We're in recovery, so unlogged relations may be trashed and must be
		 * reset.  This should be done BEFORE allowing Hot Standby
		 * connections, so that read-only backends don't try to read whatever
		 * garbage is left over from before.
		 */
		ResetUnloggedRelations(UNLOGGED_RELATION_CLEANUP);

		/*
		 * Likewise, delete any saved transaction snapshot files that got left
		 * behind by crashed backends.
		 */
		DeleteAllExportedSnapshotFiles();

		/*
		 * Initialize for Hot Standby, if enabled. We won't let backends in
		 * yet, not until we've reached the min recovery point specified in
		 * control file and we've established a recovery snapshot from a
		 * running-xacts WAL record.
		 */
		if (ArchiveRecoveryRequested && EnableHotStandby)
		{
			TransactionId *xids;
			int			nxids;

			ereport(DEBUG1,
					(errmsg("initializing for hot standby")));

			InitRecoveryTransactionEnvironment();

			if (wasShutdown)
				oldestActiveXID = PrescanPreparedTransactions(&xids, &nxids);
			else
				oldestActiveXID = checkPoint.oldestActiveXid;
			Assert(TransactionIdIsValid(oldestActiveXID));

			/* Tell procarray about the range of xids it has to deal with */
			ProcArrayInitRecovery(ShmemVariableCache->nextXid);

			/*
			 * Startup commit log and subtrans only.  MultiXact and commit
			 * timestamp have already been started up and other SLRUs are not
			 * maintained during recovery and need not be started yet.
			 */
			StartupCLOG();
			StartupSUBTRANS(oldestActiveXID);

			/*
			 * If we're beginning at a shutdown checkpoint, we know that
			 * nothing was running on the master at this point. So fake-up an
			 * empty running-xacts record and use that here and now. Recover
			 * additional standby state for prepared transactions.
			 */
			if (wasShutdown)
			{
				RunningTransactionsData running;
				TransactionId latestCompletedXid;

				/*
				 * Construct a RunningTransactions snapshot representing a
				 * shut down server, with only prepared transactions still
				 * alive. We're never overflowed at this point because all
				 * subxids are listed with their parent prepared transactions.
				 */
				running.xcnt = nxids;
				running.subxcnt = 0;
				running.subxid_overflow = false;
				running.nextXid = checkPoint.nextXid;
				running.oldestRunningXid = oldestActiveXID;
				latestCompletedXid = checkPoint.nextXid;
				TransactionIdRetreat(latestCompletedXid);
				Assert(TransactionIdIsNormal(latestCompletedXid));
				running.latestCompletedXid = latestCompletedXid;
				running.xids = xids;

				ProcArrayApplyRecoveryInfo(&running);

				StandbyRecoverPreparedTransactions();
			}
		}

		/* Initialize resource managers */
		for (rmid = 0; rmid <= RM_MAX_ID; rmid++)
		{
			if (RmgrTable[rmid].rm_startup != NULL)
				RmgrTable[rmid].rm_startup();
		}

		/*
		 * Initialize shared variables for tracking progress of WAL replay, as
		 * if we had just replayed the record before the REDO location (or the
		 * checkpoint record itself, if it's a shutdown checkpoint).
		 */
		SpinLockAcquire(&XLogCtl->info_lck);
		if (checkPoint.redo < RecPtr)
			XLogCtl->replayEndRecPtr = checkPoint.redo;
		else
			XLogCtl->replayEndRecPtr = EndRecPtr;
		XLogCtl->replayEndTLI = ThisTimeLineID;
		XLogCtl->lastReplayedEndRecPtr = XLogCtl->replayEndRecPtr;
		XLogCtl->lastReplayedTLI = XLogCtl->replayEndTLI;
		XLogCtl->recoveryLastXTime = 0;
		XLogCtl->currentChunkStartTime = 0;
		XLogCtl->recoveryPause = false;
		SpinLockRelease(&XLogCtl->info_lck);

		/* Also ensure XLogReceiptTime has a sane value */
		XLogReceiptTime = GetCurrentTimestamp();

		/*
		 * Let postmaster know we've started redo now, so that it can launch
		 * checkpointer to perform restartpoints.  We don't bother during
		 * crash recovery as restartpoints can only be performed during
		 * archive recovery.  And we'd like to keep crash recovery simple, to
		 * avoid introducing bugs that could affect you when recovering after
		 * crash.
		 *
		 * After this point, we can no longer assume that we're the only
		 * process in addition to postmaster!  Also, fsync requests are
		 * subsequently to be handled by the checkpointer, not locally.
		 */
		if (ArchiveRecoveryRequested && IsUnderPostmaster)
		{
			PublishStartupProcessInformation();
			SetForwardFsyncRequests();
			SendPostmasterSignal(PMSIGNAL_RECOVERY_STARTED);
			bgwriterLaunched = true;
		}

		/*
		 * Allow read-only connections immediately if we're consistent
		 * already.
		 */
		CheckRecoveryConsistency();

		/*
		 * Find the first record that logically follows the checkpoint --- it
		 * might physically precede it, though.
		 */
		if (checkPoint.redo < RecPtr)
		{
			/* back up to find the record */
			record = ReadRecord(xlogreader, checkPoint.redo, PANIC, false);
		}
		else
		{
			/* just have to read next record after CheckPoint */
			record = ReadRecord(xlogreader, InvalidXLogRecPtr, LOG, false);
		}

		if (record != NULL)
		{
			ErrorContextCallback errcallback;
			TimestampTz xtime;

			InRedo = true;

			ereport(LOG,
					(errmsg("redo starts at %X/%X",
							(uint32) (ReadRecPtr >> 32), (uint32) ReadRecPtr)));

			/*
			 * main redo apply loop
			 */
			do
			{
				bool		switchedTLI = false;

#ifdef WAL_DEBUG
				if (XLOG_DEBUG ||
					(rmid == RM_XACT_ID && trace_recovery_messages <= DEBUG2) ||
					(rmid != RM_XACT_ID && trace_recovery_messages <= DEBUG3))
				{
					StringInfoData buf;

					initStringInfo(&buf);
					appendStringInfo(&buf, "REDO @ %X/%X; LSN %X/%X: ",
									 (uint32) (ReadRecPtr >> 32), (uint32) ReadRecPtr,
									 (uint32) (EndRecPtr >> 32), (uint32) EndRecPtr);
					xlog_outrec(&buf, xlogreader);
					appendStringInfoString(&buf, " - ");
					xlog_outdesc(&buf, xlogreader);
					elog(LOG, "%s", buf.data);
					pfree(buf.data);
				}
#endif

				/* Handle interrupt signals of startup process */
				HandleStartupProcInterrupts();

				/*
				 * Pause WAL replay, if requested by a hot-standby session via
				 * SetRecoveryPause().
				 *
				 * Note that we intentionally don't take the info_lck spinlock
				 * here.  We might therefore read a slightly stale value of
				 * the recoveryPause flag, but it can't be very stale (no
				 * worse than the last spinlock we did acquire).  Since a
				 * pause request is a pretty asynchronous thing anyway,
				 * possibly responding to it one WAL record later than we
				 * otherwise would is a minor issue, so it doesn't seem worth
				 * adding another spinlock cycle to prevent that.
				 */
				if (((volatile XLogCtlData *) XLogCtl)->recoveryPause)
					recoveryPausesHere();

				/*
				 * Have we reached our recovery target?
				 */
				if (recoveryStopsBefore(xlogreader))
				{
					reachedStopPoint = true;	/* see below */
					break;
				}

				/*
				 * If we've been asked to lag the master, wait on latch until
				 * enough time has passed.
				 */
				if (recoveryApplyDelay(xlogreader))
				{
					/*
					 * We test for paused recovery again here. If user sets
					 * delayed apply, it may be because they expect to pause
					 * recovery in case of problems, so we must test again
					 * here otherwise pausing during the delay-wait wouldn't
					 * work.
					 */
					if (((volatile XLogCtlData *) XLogCtl)->recoveryPause)
						recoveryPausesHere();
				}

				/* Setup error traceback support for ereport() */
				errcallback.callback = rm_redo_error_callback;
				errcallback.arg = (void *) xlogreader;
				errcallback.previous = error_context_stack;
				error_context_stack = &errcallback;

				/*
				 * ShmemVariableCache->nextXid must be beyond record's xid.
				 *
				 * We don't expect anyone else to modify nextXid, hence we
				 * don't need to hold a lock while examining it.  We still
				 * acquire the lock to modify it, though.
				 */
				if (TransactionIdFollowsOrEquals(record->xl_xid,
												 ShmemVariableCache->nextXid))
				{
					LWLockAcquire(XidGenLock, LW_EXCLUSIVE);
					ShmemVariableCache->nextXid = record->xl_xid;
					TransactionIdAdvance(ShmemVariableCache->nextXid);
					LWLockRelease(XidGenLock);
				}

				/*
				 * Before replaying this record, check if this record causes
				 * the current timeline to change. The record is already
				 * considered to be part of the new timeline, so we update
				 * ThisTimeLineID before replaying it. That's important so
				 * that replayEndTLI, which is recorded as the minimum
				 * recovery point's TLI if recovery stops after this record,
				 * is set correctly.
				 */
				if (record->xl_rmid == RM_XLOG_ID)
				{
					TimeLineID	newTLI = ThisTimeLineID;
					TimeLineID	prevTLI = ThisTimeLineID;
					uint8		info = record->xl_info & ~XLR_INFO_MASK;

					if (info == XLOG_CHECKPOINT_SHUTDOWN)
					{
						CheckPoint	checkPoint;

						memcpy(&checkPoint, XLogRecGetData(xlogreader), sizeof(CheckPoint));
						newTLI = checkPoint.ThisTimeLineID;
						prevTLI = checkPoint.PrevTimeLineID;
					}
					else if (info == XLOG_END_OF_RECOVERY)
					{
						xl_end_of_recovery xlrec;

						memcpy(&xlrec, XLogRecGetData(xlogreader), sizeof(xl_end_of_recovery));
						newTLI = xlrec.ThisTimeLineID;
						prevTLI = xlrec.PrevTimeLineID;
					}

					if (newTLI != ThisTimeLineID)
					{
						/* Check that it's OK to switch to this TLI */
						checkTimeLineSwitch(EndRecPtr, newTLI, prevTLI);

						/* Following WAL records should be run with new TLI */
						ThisTimeLineID = newTLI;
						switchedTLI = true;
					}
				}

				/*
				 * Update shared replayEndRecPtr before replaying this record,
				 * so that XLogFlush will update minRecoveryPoint correctly.
				 */
				SpinLockAcquire(&XLogCtl->info_lck);
				XLogCtl->replayEndRecPtr = EndRecPtr;
				XLogCtl->replayEndTLI = ThisTimeLineID;
				SpinLockRelease(&XLogCtl->info_lck);

				/*
				 * If we are attempting to enter Hot Standby mode, process
				 * XIDs we see
				 */
				if (standbyState >= STANDBY_INITIALIZED &&
					TransactionIdIsValid(record->xl_xid))
					RecordKnownAssignedTransactionIds(record->xl_xid);

				/* Now apply the WAL record itself */
				RmgrTable[record->xl_rmid].rm_redo(xlogreader);

				/*
				 * After redo, check whether the backup pages associated with
				 * the WAL record are consistent with the existing pages. This
				 * check is done only if consistency check is enabled for this
				 * record.
				 */
				if ((record->xl_info & XLR_CHECK_CONSISTENCY) != 0)
					checkXLogConsistency(xlogreader);

				/* Pop the error context stack */
				error_context_stack = errcallback.previous;

				/*
				 * Update lastReplayedEndRecPtr after this record has been
				 * successfully replayed.
				 */
				SpinLockAcquire(&XLogCtl->info_lck);
				XLogCtl->lastReplayedEndRecPtr = EndRecPtr;
				XLogCtl->lastReplayedTLI = ThisTimeLineID;
				SpinLockRelease(&XLogCtl->info_lck);

				/*
				 * If rm_redo called XLogRequestWalReceiverReply, then we wake
				 * up the receiver so that it notices the updated
				 * lastReplayedEndRecPtr and sends a reply to the master.
				 */
				if (doRequestWalReceiverReply)
				{
					doRequestWalReceiverReply = false;
					WalRcvForceReply();
				}

				/* Remember this record as the last-applied one */
				LastRec = ReadRecPtr;

				/* Allow read-only connections if we're consistent now */
				CheckRecoveryConsistency();

				/* Is this a timeline switch? */
				if (switchedTLI)
				{
					/*
					 * Before we continue on the new timeline, clean up any
					 * (possibly bogus) future WAL segments on the old
					 * timeline.
					 */
					RemoveNonParentXlogFiles(EndRecPtr, ThisTimeLineID);

					/*
					 * Wake up any walsenders to notice that we are on a new
					 * timeline.
					 */
					if (switchedTLI && AllowCascadeReplication())
						WalSndWakeup();
				}

				/* Exit loop if we reached inclusive recovery target */
				if (recoveryStopsAfter(xlogreader))
				{
					reachedStopPoint = true;
					break;
				}

				/* Else, try to fetch the next WAL record */
				record = ReadRecord(xlogreader, InvalidXLogRecPtr, LOG, false);
			} while (record != NULL);

			/*
			 * end of main redo apply loop
			 */

			if (reachedStopPoint)
			{
				if (!reachedConsistency)
					ereport(FATAL,
							(errmsg("requested recovery stop point is before consistent recovery point")));

				/*
				 * This is the last point where we can restart recovery with a
				 * new recovery target, if we shutdown and begin again. After
				 * this, Resource Managers may choose to do permanent
				 * corrective actions at end of recovery.
				 */
				switch (recoveryTargetAction)
				{
					case RECOVERY_TARGET_ACTION_SHUTDOWN:

						/*
						 * exit with special return code to request shutdown
						 * of postmaster.  Log messages issued from
						 * postmaster.
						 */
						proc_exit(3);

					case RECOVERY_TARGET_ACTION_PAUSE:
						SetRecoveryPause(true);
						recoveryPausesHere();

						/* drop into promote */

					case RECOVERY_TARGET_ACTION_PROMOTE:
						break;
				}
			}

			/* Allow resource managers to do any required cleanup. */
			for (rmid = 0; rmid <= RM_MAX_ID; rmid++)
			{
				if (RmgrTable[rmid].rm_cleanup != NULL)
					RmgrTable[rmid].rm_cleanup();
			}

			ereport(LOG,
					(errmsg("redo done at %X/%X",
							(uint32) (ReadRecPtr >> 32), (uint32) ReadRecPtr)));
			xtime = GetLatestXTime();
			if (xtime)
				ereport(LOG,
						(errmsg("last completed transaction was at log time %s",
								timestamptz_to_str(xtime))));

			InRedo = false;
		}
		else
		{
			/* there are no WAL records following the checkpoint */
			ereport(LOG,
					(errmsg("redo is not required")));
		}
	}

	/*
	 * Kill WAL receiver, if it's still running, before we continue to write
	 * the startup checkpoint record. It will trump over the checkpoint and
	 * subsequent records if it's still alive when we start writing WAL.
	 */
	ShutdownWalRcv();

	/*
	 * Reset unlogged relations to the contents of their INIT fork. This is
	 * done AFTER recovery is complete so as to include any unlogged relations
	 * created during recovery, but BEFORE recovery is marked as having
	 * completed successfully. Otherwise we'd not retry if any of the post
	 * end-of-recovery steps fail.
	 */
	if (InRecovery)
		ResetUnloggedRelations(UNLOGGED_RELATION_INIT);

	/*
	 * We don't need the latch anymore. It's not strictly necessary to disown
	 * it, but let's do it for the sake of tidiness.
	 */
	if (StandbyModeRequested)
		DisownLatch(&XLogCtl->recoveryWakeupLatch);

	/*
	 * We are now done reading the xlog from stream. Turn off streaming
	 * recovery to force fetching the files (which would be required at end of
	 * recovery, e.g., timeline history file) from archive or pg_wal.
	 */
	StandbyMode = false;

	/*
	 * Re-fetch the last valid or last applied record, so we can identify the
	 * exact endpoint of what we consider the valid portion of WAL.
	 */
	record = ReadRecord(xlogreader, LastRec, PANIC, false);
	EndOfLog = EndRecPtr;

	/*
	 * EndOfLogTLI is the TLI in the filename of the XLOG segment containing
	 * the end-of-log. It could be different from the timeline that EndOfLog
	 * nominally belongs to, if there was a timeline switch in that segment,
	 * and we were reading the old WAL from a segment belonging to a higher
	 * timeline.
	 */
	EndOfLogTLI = xlogreader->readPageTLI;

	/*
	 * Complain if we did not roll forward far enough to render the backup
	 * dump consistent.  Note: it is indeed okay to look at the local variable
	 * minRecoveryPoint here, even though ControlFile->minRecoveryPoint might
	 * be further ahead --- ControlFile->minRecoveryPoint cannot have been
	 * advanced beyond the WAL we processed.
	 */
	if (InRecovery &&
		(EndOfLog < minRecoveryPoint ||
		 !XLogRecPtrIsInvalid(ControlFile->backupStartPoint)))
	{
		/*
		 * Ran off end of WAL before reaching end-of-backup WAL record, or
		 * minRecoveryPoint. That's usually a bad sign, indicating that you
		 * tried to recover from an online backup but never called
		 * pg_stop_backup(), or you didn't archive all the WAL up to that
		 * point. However, this also happens in crash recovery, if the system
		 * crashes while an online backup is in progress. We must not treat
		 * that as an error, or the database will refuse to start up.
		 */
		if (ArchiveRecoveryRequested || ControlFile->backupEndRequired)
		{
			if (ControlFile->backupEndRequired)
				ereport(FATAL,
						(errmsg("WAL ends before end of online backup"),
						 errhint("All WAL generated while online backup was taken must be available at recovery.")));
			else if (!XLogRecPtrIsInvalid(ControlFile->backupStartPoint))
				ereport(FATAL,
						(errmsg("WAL ends before end of online backup"),
						 errhint("Online backup started with pg_start_backup() must be ended with pg_stop_backup(), and all WAL up to that point must be available at recovery.")));
			else
				ereport(FATAL,
						(errmsg("WAL ends before consistent recovery point")));
		}
	}

	/*
	 * Consider whether we need to assign a new timeline ID.
	 *
	 * If we are doing an archive recovery, we always assign a new ID.  This
	 * handles a couple of issues.  If we stopped short of the end of WAL
	 * during recovery, then we are clearly generating a new timeline and must
	 * assign it a unique new ID.  Even if we ran to the end, modifying the
	 * current last segment is problematic because it may result in trying to
	 * overwrite an already-archived copy of that segment, and we encourage
	 * DBAs to make their archive_commands reject that.  We can dodge the
	 * problem by making the new active segment have a new timeline ID.
	 *
	 * In a normal crash recovery, we can just extend the timeline we were in.
	 */
	PrevTimeLineID = ThisTimeLineID;
	if (ArchiveRecoveryRequested)
	{
		char		reason[200];

		Assert(InArchiveRecovery);

		ThisTimeLineID = findNewestTimeLine(recoveryTargetTLI) + 1;
		ereport(LOG,
				(errmsg("selected new timeline ID: %u", ThisTimeLineID)));

		/*
		 * Create a comment for the history file to explain why and where
		 * timeline changed.
		 */
		if (recoveryTarget == RECOVERY_TARGET_XID)
			snprintf(reason, sizeof(reason),
					 "%s transaction %u",
					 recoveryStopAfter ? "after" : "before",
					 recoveryStopXid);
		else if (recoveryTarget == RECOVERY_TARGET_TIME)
			snprintf(reason, sizeof(reason),
					 "%s %s\n",
					 recoveryStopAfter ? "after" : "before",
					 timestamptz_to_str(recoveryStopTime));
		else if (recoveryTarget == RECOVERY_TARGET_LSN)
			snprintf(reason, sizeof(reason),
					 "%s LSN %X/%X\n",
					 recoveryStopAfter ? "after" : "before",
					 (uint32) (recoveryStopLSN >> 32),
					 (uint32) recoveryStopLSN);
		else if (recoveryTarget == RECOVERY_TARGET_NAME)
			snprintf(reason, sizeof(reason),
					 "at restore point \"%s\"",
					 recoveryStopName);
		else if (recoveryTarget == RECOVERY_TARGET_IMMEDIATE)
			snprintf(reason, sizeof(reason), "reached consistency");
		else
			snprintf(reason, sizeof(reason), "no recovery target specified");

		writeTimeLineHistory(ThisTimeLineID, recoveryTargetTLI,
							 EndRecPtr, reason);
	}

	/* Save the selected TimeLineID in shared memory, too */
	XLogCtl->ThisTimeLineID = ThisTimeLineID;
	XLogCtl->PrevTimeLineID = PrevTimeLineID;

	/*
	 * We are now done reading the old WAL.  Turn off archive fetching if it
	 * was active, and make a writable copy of the last WAL segment. (Note
	 * that we also have a copy of the last block of the old WAL in readBuf;
	 * we will use that below.)
	 */
	if (ArchiveRecoveryRequested)
		exitArchiveRecovery(EndOfLogTLI, EndOfLog);

	/*
	 * Prepare to write WAL starting at EndOfLog location, and init xlog
	 * buffer cache using the block containing the last record from the
	 * previous incarnation.
	 */
	Insert = &XLogCtl->Insert;
	Insert->PrevBytePos = XLogRecPtrToBytePos(LastRec);
	Insert->CurrBytePos = XLogRecPtrToBytePos(EndOfLog);

	/*
	 * Tricky point here: readBuf contains the *last* block that the LastRec
	 * record spans, not the one it starts in.  The last block is indeed the
	 * one we want to use.
	 */
	if (EndOfLog % XLOG_BLCKSZ != 0)
	{
		char	   *page;
		int			len;
		int			firstIdx;
		XLogRecPtr	pageBeginPtr;

		pageBeginPtr = EndOfLog - (EndOfLog % XLOG_BLCKSZ);
		Assert(readOff == pageBeginPtr % XLogSegSize);

		firstIdx = XLogRecPtrToBufIdx(EndOfLog);

		/* Copy the valid part of the last block, and zero the rest */
		page = &XLogCtl->pages[firstIdx * XLOG_BLCKSZ];
		len = EndOfLog % XLOG_BLCKSZ;
		memcpy(page, xlogreader->readBuf, len);
		memset(page + len, 0, XLOG_BLCKSZ - len);

		XLogCtl->xlblocks[firstIdx] = pageBeginPtr + XLOG_BLCKSZ;
		XLogCtl->InitializedUpTo = pageBeginPtr + XLOG_BLCKSZ;
	}
	else
	{
		/*
		 * There is no partial block to copy. Just set InitializedUpTo, and
		 * let the first attempt to insert a log record to initialize the next
		 * buffer.
		 */
		XLogCtl->InitializedUpTo = EndOfLog;
	}

	LogwrtResult.Write = LogwrtResult.Flush = EndOfLog;

	XLogCtl->LogwrtResult = LogwrtResult;

	XLogCtl->LogwrtRqst.Write = EndOfLog;
	XLogCtl->LogwrtRqst.Flush = EndOfLog;

	/* Pre-scan prepared transactions to find out the range of XIDs present */
	oldestActiveXID = PrescanPreparedTransactions(NULL, NULL);

	/*
	 * Update full_page_writes in shared memory and write an XLOG_FPW_CHANGE
	 * record before resource manager writes cleanup WAL records or checkpoint
	 * record is written.
	 */
	Insert->fullPageWrites = lastFullPageWrites;
	LocalSetXLogInsertAllowed();
	UpdateFullPageWrites();
	LocalXLogInsertAllowed = -1;

	if (InRecovery)
	{
		/*
		 * Perform a checkpoint to update all our recovery activity to disk.
		 *
		 * Note that we write a shutdown checkpoint rather than an on-line
		 * one. This is not particularly critical, but since we may be
		 * assigning a new TLI, using a shutdown checkpoint allows us to have
		 * the rule that TLI only changes in shutdown checkpoints, which
		 * allows some extra error checking in xlog_redo.
		 *
		 * In fast promotion, only create a lightweight end-of-recovery record
		 * instead of a full checkpoint. A checkpoint is requested later,
		 * after we're fully out of recovery mode and already accepting
		 * queries.
		 */
		if (bgwriterLaunched)
		{
			if (fast_promote)
			{
				checkPointLoc = ControlFile->prevCheckPoint;

				/*
				 * Confirm the last checkpoint is available for us to recover
				 * from if we fail. Note that we don't check for the secondary
				 * checkpoint since that isn't available in most base backups.
				 */
				record = ReadCheckpointRecord(xlogreader, checkPointLoc, 1, false);
				if (record != NULL)
				{
					fast_promoted = true;

					/*
					 * Insert a special WAL record to mark the end of
					 * recovery, since we aren't doing a checkpoint. That
					 * means that the checkpointer process may likely be in
					 * the middle of a time-smoothed restartpoint and could
					 * continue to be for minutes after this. That sounds
					 * strange, but the effect is roughly the same and it
					 * would be stranger to try to come out of the
					 * restartpoint and then checkpoint. We request a
					 * checkpoint later anyway, just for safety.
					 */
					CreateEndOfRecoveryRecord();
				}
			}

			if (!fast_promoted)
				RequestCheckpoint(CHECKPOINT_END_OF_RECOVERY |
								  CHECKPOINT_IMMEDIATE |
								  CHECKPOINT_WAIT);
		}
		else
			CreateCheckPoint(CHECKPOINT_END_OF_RECOVERY | CHECKPOINT_IMMEDIATE);

		/*
		 * And finally, execute the recovery_end_command, if any.
		 */
		if (recoveryEndCommand)
			ExecuteRecoveryCommand(recoveryEndCommand,
								   "recovery_end_command",
								   true);
	}

	if (ArchiveRecoveryRequested)
	{
		/*
		 * We switched to a new timeline. Clean up segments on the old
		 * timeline.
		 *
		 * If there are any higher-numbered segments on the old timeline,
		 * remove them. They might contain valid WAL, but they might also be
		 * pre-allocated files containing garbage. In any case, they are not
		 * part of the new timeline's history so we don't need them.
		 */
		RemoveNonParentXlogFiles(EndOfLog, ThisTimeLineID);

		/*
		 * If the switch happened in the middle of a segment, what to do with
		 * the last, partial segment on the old timeline? If we don't archive
		 * it, and the server that created the WAL never archives it either
		 * (e.g. because it was hit by a meteor), it will never make it to the
		 * archive. That's OK from our point of view, because the new segment
		 * that we created with the new TLI contains all the WAL from the old
		 * timeline up to the switch point. But if you later try to do PITR to
		 * the "missing" WAL on the old timeline, recovery won't find it in
		 * the archive. It's physically present in the new file with new TLI,
		 * but recovery won't look there when it's recovering to the older
		 * timeline. On the other hand, if we archive the partial segment, and
		 * the original server on that timeline is still running and archives
		 * the completed version of the same segment later, it will fail. (We
		 * used to do that in 9.4 and below, and it caused such problems).
		 *
		 * As a compromise, we rename the last segment with the .partial
		 * suffix, and archive it. Archive recovery will never try to read
		 * .partial segments, so they will normally go unused. But in the odd
		 * PITR case, the administrator can copy them manually to the pg_wal
		 * directory (removing the suffix). They can be useful in debugging,
		 * too.
		 *
		 * If a .done or .ready file already exists for the old timeline,
		 * however, we had already determined that the segment is complete, so
		 * we can let it be archived normally. (In particular, if it was
		 * restored from the archive to begin with, it's expected to have a
		 * .done file).
		 */
		if (EndOfLog % XLOG_SEG_SIZE != 0 && XLogArchivingActive())
		{
			char		origfname[MAXFNAMELEN];
			XLogSegNo	endLogSegNo;

			XLByteToPrevSeg(EndOfLog, endLogSegNo);
			XLogFileName(origfname, EndOfLogTLI, endLogSegNo);

			if (!XLogArchiveIsReadyOrDone(origfname))
			{
				char		origpath[MAXPGPATH];
				char		partialfname[MAXFNAMELEN];
				char		partialpath[MAXPGPATH];

				XLogFilePath(origpath, EndOfLogTLI, endLogSegNo);
				snprintf(partialfname, MAXFNAMELEN, "%s.partial", origfname);
				snprintf(partialpath, MAXPGPATH, "%s.partial", origpath);

				/*
				 * Make sure there's no .done or .ready file for the .partial
				 * file.
				 */
				XLogArchiveCleanup(partialfname);

				durable_rename(origpath, partialpath, ERROR);
				XLogArchiveNotify(partialfname);
			}
		}
	}

	/*
	 * Preallocate additional log files, if wanted.
	 */
	PreallocXlogFiles(EndOfLog);

	/*
	 * Okay, we're officially UP.
	 */
	InRecovery = false;

	/* start the archive_timeout timer and LSN running */
	XLogCtl->lastSegSwitchTime = (pg_time_t) time(NULL);
	XLogCtl->lastSegSwitchLSN = EndOfLog;

	/* also initialize latestCompletedXid, to nextXid - 1 */
	LWLockAcquire(ProcArrayLock, LW_EXCLUSIVE);
	ShmemVariableCache->latestCompletedXid = ShmemVariableCache->nextXid;
	TransactionIdRetreat(ShmemVariableCache->latestCompletedXid);
	LWLockRelease(ProcArrayLock);

	/*
	 * Start up the commit log and subtrans, if not already done for hot
	 * standby.  (commit timestamps are started below, if necessary.)
	 */
	if (standbyState == STANDBY_DISABLED)
	{
		StartupCLOG();
		StartupSUBTRANS(oldestActiveXID);
	}

	/*
	 * Perform end of recovery actions for any SLRUs that need it.
	 */
	TrimCLOG();
	TrimMultiXact();

	/* Reload shared-memory state for prepared transactions */
	RecoverPreparedTransactions();

	/*
	 * Shutdown the recovery environment. This must occur after
	 * RecoverPreparedTransactions(), see notes for lock_twophase_recover()
	 */
	if (standbyState != STANDBY_DISABLED)
		ShutdownRecoveryTransactionEnvironment();

	/* Shut down xlogreader */
	if (readFile >= 0)
	{
		close(readFile);
		readFile = -1;
	}
	XLogReaderFree(xlogreader);

	/*
	 * If any of the critical GUCs have changed, log them before we allow
	 * backends to write WAL.
	 */
	LocalSetXLogInsertAllowed();
	XLogReportParameters();

	/*
	 * Local WAL inserts enabled, so it's time to finish initialization of
	 * commit timestamp.
	 */
	CompleteCommitTsInitialization();

	/*
	 * All done with end-of-recovery actions.
	 *
	 * Now allow backends to write WAL and update the control file status in
	 * consequence.  The boolean flag allowing backends to write WAL is
	 * updated while holding ControlFileLock to prevent other backends to look
	 * at an inconsistent state of the control file in shared memory.  There
	 * is still a small window during which backends can write WAL and the
	 * control file is still referring to a system not in DB_IN_PRODUCTION
	 * state while looking at the on-disk control file.
	 *
	 * Also, although the boolean flag to allow WAL is probably atomic in
	 * itself, we use the info_lck here to ensure that there are no race
	 * conditions concerning visibility of other recent updates to shared
	 * memory.
	 */
	LWLockAcquire(ControlFileLock, LW_EXCLUSIVE);
	ControlFile->state = DB_IN_PRODUCTION;
	ControlFile->time = (pg_time_t) time(NULL);

	SpinLockAcquire(&XLogCtl->info_lck);
	XLogCtl->SharedRecoveryInProgress = false;
	SpinLockRelease(&XLogCtl->info_lck);

	UpdateControlFile();
	LWLockRelease(ControlFileLock);

	/*
	 * If there were cascading standby servers connected to us, nudge any wal
	 * sender processes to notice that we've been promoted.
	 */
	WalSndWakeup();

	/*
	 * If this was a fast promotion, request an (online) checkpoint now. This
	 * isn't required for consistency, but the last restartpoint might be far
	 * back, and in case of a crash, recovering from it might take a longer
	 * than is appropriate now that we're not in standby mode anymore.
	 */
	if (fast_promoted)
		RequestCheckpoint(CHECKPOINT_FORCE);
}

/*
 * Checks if recovery has reached a consistent state. When consistency is
 * reached and we have a valid starting standby snapshot, tell postmaster
 * that it can start accepting read-only connections.
 */
static void
CheckRecoveryConsistency(void)
{
	XLogRecPtr	lastReplayedEndRecPtr;

	/*
	 * During crash recovery, we don't reach a consistent state until we've
	 * replayed all the WAL.
	 */
	if (XLogRecPtrIsInvalid(minRecoveryPoint))
		return;

	/*
	 * assume that we are called in the startup process, and hence don't need
	 * a lock to read lastReplayedEndRecPtr
	 */
	lastReplayedEndRecPtr = XLogCtl->lastReplayedEndRecPtr;

	/*
	 * Have we reached the point where our base backup was completed?
	 */
	if (!XLogRecPtrIsInvalid(ControlFile->backupEndPoint) &&
		ControlFile->backupEndPoint <= lastReplayedEndRecPtr)
	{
		/*
		 * We have reached the end of base backup, as indicated by pg_control.
		 * The data on disk is now consistent. Reset backupStartPoint and
		 * backupEndPoint, and update minRecoveryPoint to make sure we don't
		 * allow starting up at an earlier point even if recovery is stopped
		 * and restarted soon after this.
		 */
		elog(DEBUG1, "end of backup reached");

		LWLockAcquire(ControlFileLock, LW_EXCLUSIVE);

		if (ControlFile->minRecoveryPoint < lastReplayedEndRecPtr)
			ControlFile->minRecoveryPoint = lastReplayedEndRecPtr;

		ControlFile->backupStartPoint = InvalidXLogRecPtr;
		ControlFile->backupEndPoint = InvalidXLogRecPtr;
		ControlFile->backupEndRequired = false;
		UpdateControlFile();

		LWLockRelease(ControlFileLock);
	}

	/*
	 * Have we passed our safe starting point? Note that minRecoveryPoint is
	 * known to be incorrectly set if ControlFile->backupEndRequired, until
	 * the XLOG_BACKUP_END arrives to advise us of the correct
	 * minRecoveryPoint. All we know prior to that is that we're not
	 * consistent yet.
	 */
	if (!reachedConsistency && !ControlFile->backupEndRequired &&
		minRecoveryPoint <= lastReplayedEndRecPtr &&
		XLogRecPtrIsInvalid(ControlFile->backupStartPoint))
	{
		/*
		 * Check to see if the XLOG sequence contained any unresolved
		 * references to uninitialized pages.
		 */
		XLogCheckInvalidPages();

		reachedConsistency = true;
		ereport(LOG,
				(errmsg("consistent recovery state reached at %X/%X",
						(uint32) (lastReplayedEndRecPtr >> 32),
						(uint32) lastReplayedEndRecPtr)));
	}

	/*
	 * Have we got a valid starting snapshot that will allow queries to be
	 * run? If so, we can tell postmaster that the database is consistent now,
	 * enabling connections.
	 */
	if (standbyState == STANDBY_SNAPSHOT_READY &&
		!LocalHotStandbyActive &&
		reachedConsistency &&
		IsUnderPostmaster)
	{
		SpinLockAcquire(&XLogCtl->info_lck);
		XLogCtl->SharedHotStandbyActive = true;
		SpinLockRelease(&XLogCtl->info_lck);

		LocalHotStandbyActive = true;

		SendPostmasterSignal(PMSIGNAL_BEGIN_HOT_STANDBY);
	}
}

/*
 * Is the system still in recovery?
 *
 * Unlike testing InRecovery, this works in any process that's connected to
 * shared memory.
 *
 * As a side-effect, we initialize the local TimeLineID and RedoRecPtr
 * variables the first time we see that recovery is finished.
 */
bool
RecoveryInProgress(void)
{
	/*
	 * We check shared state each time only until we leave recovery mode. We
	 * can't re-enter recovery, so there's no need to keep checking after the
	 * shared variable has once been seen false.
	 */
	if (!LocalRecoveryInProgress)
		return false;
	else
	{
		/*
		 * use volatile pointer to make sure we make a fresh read of the
		 * shared variable.
		 */
		volatile XLogCtlData *xlogctl = XLogCtl;

		LocalRecoveryInProgress = xlogctl->SharedRecoveryInProgress;

		/*
		 * Initialize TimeLineID and RedoRecPtr when we discover that recovery
		 * is finished. InitPostgres() relies upon this behaviour to ensure
		 * that InitXLOGAccess() is called at backend startup.  (If you change
		 * this, see also LocalSetXLogInsertAllowed.)
		 */
		if (!LocalRecoveryInProgress)
		{
			/*
			 * If we just exited recovery, make sure we read TimeLineID and
			 * RedoRecPtr after SharedRecoveryInProgress (for machines with
			 * weak memory ordering).
			 */
			pg_memory_barrier();
			InitXLOGAccess();
		}

		/*
		 * Note: We don't need a memory barrier when we're still in recovery.
		 * We might exit recovery immediately after return, so the caller
		 * can't rely on 'true' meaning that we're still in recovery anyway.
		 */

		return LocalRecoveryInProgress;
	}
}

/*
 * Is HotStandby active yet? This is only important in special backends
 * since normal backends won't ever be able to connect until this returns
 * true. Postmaster knows this by way of signal, not via shared memory.
 *
 * Unlike testing standbyState, this works in any process that's connected to
 * shared memory.  (And note that standbyState alone doesn't tell the truth
 * anyway.)
 */
bool
HotStandbyActive(void)
{
	/*
	 * We check shared state each time only until Hot Standby is active. We
	 * can't de-activate Hot Standby, so there's no need to keep checking
	 * after the shared variable has once been seen true.
	 */
	if (LocalHotStandbyActive)
		return true;
	else
	{
		/* spinlock is essential on machines with weak memory ordering! */
		SpinLockAcquire(&XLogCtl->info_lck);
		LocalHotStandbyActive = XLogCtl->SharedHotStandbyActive;
		SpinLockRelease(&XLogCtl->info_lck);

		return LocalHotStandbyActive;
	}
}

/*
 * Like HotStandbyActive(), but to be used only in WAL replay code,
 * where we don't need to ask any other process what the state is.
 */
bool
HotStandbyActiveInReplay(void)
{
	Assert(AmStartupProcess() || !IsPostmasterEnvironment);
	return LocalHotStandbyActive;
}

/*
 * Is this process allowed to insert new WAL records?
 *
 * Ordinarily this is essentially equivalent to !RecoveryInProgress().
 * But we also have provisions for forcing the result "true" or "false"
 * within specific processes regardless of the global state.
 */
bool
XLogInsertAllowed(void)
{
	/*
	 * If value is "unconditionally true" or "unconditionally false", just
	 * return it.  This provides the normal fast path once recovery is known
	 * done.
	 */
	if (LocalXLogInsertAllowed >= 0)
		return (bool) LocalXLogInsertAllowed;

	/*
	 * Else, must check to see if we're still in recovery.
	 */
	if (RecoveryInProgress())
		return false;

	/*
	 * On exit from recovery, reset to "unconditionally true", since there is
	 * no need to keep checking.
	 */
	LocalXLogInsertAllowed = 1;
	return true;
}

/*
 * Make XLogInsertAllowed() return true in the current process only.
 *
 * Note: it is allowed to switch LocalXLogInsertAllowed back to -1 later,
 * and even call LocalSetXLogInsertAllowed() again after that.
 */
static void
LocalSetXLogInsertAllowed(void)
{
	Assert(LocalXLogInsertAllowed == -1);
	LocalXLogInsertAllowed = 1;

	/* Initialize as RecoveryInProgress() would do when switching state */
	InitXLOGAccess();
}

/*
 * Subroutine to try to fetch and validate a prior checkpoint record.
 *
 * whichChkpt identifies the checkpoint (merely for reporting purposes).
 * 1 for "primary", 2 for "secondary", 0 for "other" (backup_label)
 */
static XLogRecord *
ReadCheckpointRecord(XLogReaderState *xlogreader, XLogRecPtr RecPtr,
					 int whichChkpt, bool report)
{
	XLogRecord *record;
	uint8		info;

	if (!XRecOffIsValid(RecPtr))
	{
		if (!report)
			return NULL;

		switch (whichChkpt)
		{
			case 1:
				ereport(LOG,
						(errmsg("invalid primary checkpoint link in control file")));
				break;
			case 2:
				ereport(LOG,
						(errmsg("invalid secondary checkpoint link in control file")));
				break;
			default:
				ereport(LOG,
						(errmsg("invalid checkpoint link in backup_label file")));
				break;
		}
		return NULL;
	}

	record = ReadRecord(xlogreader, RecPtr, LOG, true);

	if (record == NULL)
	{
		if (!report)
			return NULL;

		switch (whichChkpt)
		{
			case 1:
				ereport(LOG,
						(errmsg("invalid primary checkpoint record")));
				break;
			case 2:
				ereport(LOG,
						(errmsg("invalid secondary checkpoint record")));
				break;
			default:
				ereport(LOG,
						(errmsg("invalid checkpoint record")));
				break;
		}
		return NULL;
	}
	if (record->xl_rmid != RM_XLOG_ID)
	{
		switch (whichChkpt)
		{
			case 1:
				ereport(LOG,
						(errmsg("invalid resource manager ID in primary checkpoint record")));
				break;
			case 2:
				ereport(LOG,
						(errmsg("invalid resource manager ID in secondary checkpoint record")));
				break;
			default:
				ereport(LOG,
						(errmsg("invalid resource manager ID in checkpoint record")));
				break;
		}
		return NULL;
	}
	info = record->xl_info & ~XLR_INFO_MASK;
	if (info != XLOG_CHECKPOINT_SHUTDOWN &&
		info != XLOG_CHECKPOINT_ONLINE)
	{
		switch (whichChkpt)
		{
			case 1:
				ereport(LOG,
						(errmsg("invalid xl_info in primary checkpoint record")));
				break;
			case 2:
				ereport(LOG,
						(errmsg("invalid xl_info in secondary checkpoint record")));
				break;
			default:
				ereport(LOG,
						(errmsg("invalid xl_info in checkpoint record")));
				break;
		}
		return NULL;
	}
	if (record->xl_tot_len != SizeOfXLogRecord + SizeOfXLogRecordDataHeaderShort + sizeof(CheckPoint))
	{
		switch (whichChkpt)
		{
			case 1:
				ereport(LOG,
						(errmsg("invalid length of primary checkpoint record")));
				break;
			case 2:
				ereport(LOG,
						(errmsg("invalid length of secondary checkpoint record")));
				break;
			default:
				ereport(LOG,
						(errmsg("invalid length of checkpoint record")));
				break;
		}
		return NULL;
	}
	return record;
}

/*
 * This must be called in a backend process before creating WAL records
 * (except in a standalone backend, which does StartupXLOG instead).  We need
 * to initialize the local copies of ThisTimeLineID and RedoRecPtr.
 *
 * Note: before Postgres 8.0, we went to some effort to keep the postmaster
 * process's copies of ThisTimeLineID and RedoRecPtr valid too.  This was
 * unnecessary however, since the postmaster itself never touches XLOG anyway.
 */
void
InitXLOGAccess(void)
{
	XLogCtlInsert *Insert = &XLogCtl->Insert;

	/* ThisTimeLineID doesn't change so we need no lock to copy it */
	ThisTimeLineID = XLogCtl->ThisTimeLineID;
	Assert(ThisTimeLineID != 0 || IsBootstrapProcessingMode());

	/* Use GetRedoRecPtr to copy the RedoRecPtr safely */
	(void) GetRedoRecPtr();
	/* Also update our copy of doPageWrites. */
	doPageWrites = (Insert->fullPageWrites || Insert->forcePageWrites);

	/* Also initialize the working areas for constructing WAL records */
	InitXLogInsert();
}

/*
 * Return the current Redo pointer from shared memory.
 *
 * As a side-effect, the local RedoRecPtr copy is updated.
 */
XLogRecPtr
GetRedoRecPtr(void)
{
	XLogRecPtr	ptr;

	/*
	 * The possibly not up-to-date copy in XlogCtl is enough. Even if we
	 * grabbed a WAL insertion lock to read the master copy, someone might
	 * update it just after we've released the lock.
	 */
	SpinLockAcquire(&XLogCtl->info_lck);
	ptr = XLogCtl->RedoRecPtr;
	SpinLockRelease(&XLogCtl->info_lck);

	if (RedoRecPtr < ptr)
		RedoRecPtr = ptr;

	return RedoRecPtr;
}

/*
 * Return information needed to decide whether a modified block needs a
 * full-page image to be included in the WAL record.
 *
 * The returned values are cached copies from backend-private memory, and
 * possibly out-of-date.  XLogInsertRecord will re-check them against
 * up-to-date values, while holding the WAL insert lock.
 */
void
GetFullPageWriteInfo(XLogRecPtr *RedoRecPtr_p, bool *doPageWrites_p)
{
	*RedoRecPtr_p = RedoRecPtr;
	*doPageWrites_p = doPageWrites;
}

/*
 * GetInsertRecPtr -- Returns the current insert position.
 *
 * NOTE: The value *actually* returned is the position of the last full
 * xlog page. It lags behind the real insert position by at most 1 page.
 * For that, we don't need to scan through WAL insertion locks, and an
 * approximation is enough for the current usage of this function.
 */
XLogRecPtr
GetInsertRecPtr(void)
{
	XLogRecPtr	recptr;

	SpinLockAcquire(&XLogCtl->info_lck);
	recptr = XLogCtl->LogwrtRqst.Write;
	SpinLockRelease(&XLogCtl->info_lck);

	return recptr;
}

/*
 * GetFlushRecPtr -- Returns the current flush position, ie, the last WAL
 * position known to be fsync'd to disk.
 */
XLogRecPtr
GetFlushRecPtr(void)
{
	SpinLockAcquire(&XLogCtl->info_lck);
	LogwrtResult = XLogCtl->LogwrtResult;
	SpinLockRelease(&XLogCtl->info_lck);

	return LogwrtResult.Flush;
}

/*
 * GetLastImportantRecPtr -- Returns the LSN of the last important record
 * inserted. All records not explicitly marked as unimportant are considered
 * important.
 *
 * The LSN is determined by computing the maximum of
 * WALInsertLocks[i].lastImportantAt.
 */
XLogRecPtr
GetLastImportantRecPtr(void)
{
	XLogRecPtr	res = InvalidXLogRecPtr;
	int			i;

	for (i = 0; i < NUM_XLOGINSERT_LOCKS; i++)
	{
		XLogRecPtr	last_important;

		/*
		 * Need to take a lock to prevent torn reads of the LSN, which are
		 * possible on some of the supported platforms. WAL insert locks only
		 * support exclusive mode, so we have to use that.
		 */
		LWLockAcquire(&WALInsertLocks[i].l.lock, LW_EXCLUSIVE);
		last_important = WALInsertLocks[i].l.lastImportantAt;
		LWLockRelease(&WALInsertLocks[i].l.lock);

		if (res < last_important)
			res = last_important;
	}

	return res;
}

/*
 * Get the time and LSN of the last xlog segment switch
 */
pg_time_t
GetLastSegSwitchData(XLogRecPtr *lastSwitchLSN)
{
	pg_time_t	result;

	/* Need WALWriteLock, but shared lock is sufficient */
	LWLockAcquire(WALWriteLock, LW_SHARED);
	result = XLogCtl->lastSegSwitchTime;
	*lastSwitchLSN = XLogCtl->lastSegSwitchLSN;
	LWLockRelease(WALWriteLock);

	return result;
}

/*
 * GetNextXidAndEpoch - get the current nextXid value and associated epoch
 *
 * This is exported for use by code that would like to have 64-bit XIDs.
 * We don't really support such things, but all XIDs within the system
 * can be presumed "close to" the result, and thus the epoch associated
 * with them can be determined.
 */
void
GetNextXidAndEpoch(TransactionId *xid, uint32 *epoch)
{
	uint32		ckptXidEpoch;
	TransactionId ckptXid;
	TransactionId nextXid;

	/* Must read checkpoint info first, else have race condition */
	SpinLockAcquire(&XLogCtl->info_lck);
	ckptXidEpoch = XLogCtl->ckptXidEpoch;
	ckptXid = XLogCtl->ckptXid;
	SpinLockRelease(&XLogCtl->info_lck);

	/* Now fetch current nextXid */
	nextXid = ReadNewTransactionId();

	/*
	 * nextXid is certainly logically later than ckptXid.  So if it's
	 * numerically less, it must have wrapped into the next epoch.
	 */
	if (nextXid < ckptXid)
		ckptXidEpoch++;

	*xid = nextXid;
	*epoch = ckptXidEpoch;
}

/*
 * This must be called ONCE during postmaster or standalone-backend shutdown
 */
void
ShutdownXLOG(int code, Datum arg)
{
	/* Don't be chatty in standalone mode */
	ereport(IsPostmasterEnvironment ? LOG : NOTICE,
			(errmsg("shutting down")));

	/*
	 * Signal walsenders to move to stopping state.
	 */
	WalSndInitStopping();

	/*
	 * Wait for WAL senders to be in stopping state.  This prevents commands
	 * from writing new WAL.
	 */
	WalSndWaitStopping();

	if (RecoveryInProgress())
		CreateRestartPoint(CHECKPOINT_IS_SHUTDOWN | CHECKPOINT_IMMEDIATE);
	else
	{
		/*
		 * If archiving is enabled, rotate the last XLOG file so that all the
		 * remaining records are archived (postmaster wakes up the archiver
		 * process one more time at the end of shutdown). The checkpoint
		 * record will go to the next XLOG file and won't be archived (yet).
		 */
		if (XLogArchivingActive() && XLogArchiveCommandSet())
			RequestXLogSwitch(false);

		CreateCheckPoint(CHECKPOINT_IS_SHUTDOWN | CHECKPOINT_IMMEDIATE);
	}
	ShutdownCLOG();
	ShutdownCommitTs();
	ShutdownSUBTRANS();
	ShutdownMultiXact();
}

/*
 * Log start of a checkpoint.
 */
static void
LogCheckpointStart(int flags, bool restartpoint)
{
	elog(LOG, "%s starting:%s%s%s%s%s%s%s%s",
		 restartpoint ? "restartpoint" : "checkpoint",
		 (flags & CHECKPOINT_IS_SHUTDOWN) ? " shutdown" : "",
		 (flags & CHECKPOINT_END_OF_RECOVERY) ? " end-of-recovery" : "",
		 (flags & CHECKPOINT_IMMEDIATE) ? " immediate" : "",
		 (flags & CHECKPOINT_FORCE) ? " force" : "",
		 (flags & CHECKPOINT_WAIT) ? " wait" : "",
		 (flags & CHECKPOINT_CAUSE_XLOG) ? " xlog" : "",
		 (flags & CHECKPOINT_CAUSE_TIME) ? " time" : "",
		 (flags & CHECKPOINT_FLUSH_ALL) ? " flush-all" : "");
}

/*
 * Log end of a checkpoint.
 */
static void
LogCheckpointEnd(bool restartpoint)
{
	long		write_secs,
				sync_secs,
				total_secs,
				longest_secs,
				average_secs;
	int			write_usecs,
				sync_usecs,
				total_usecs,
				longest_usecs,
				average_usecs;
	uint64		average_sync_time;

	CheckpointStats.ckpt_end_t = GetCurrentTimestamp();

	TimestampDifference(CheckpointStats.ckpt_write_t,
						CheckpointStats.ckpt_sync_t,
						&write_secs, &write_usecs);

	TimestampDifference(CheckpointStats.ckpt_sync_t,
						CheckpointStats.ckpt_sync_end_t,
						&sync_secs, &sync_usecs);

	/* Accumulate checkpoint timing summary data, in milliseconds. */
	BgWriterStats.m_checkpoint_write_time +=
		write_secs * 1000 + write_usecs / 1000;
	BgWriterStats.m_checkpoint_sync_time +=
		sync_secs * 1000 + sync_usecs / 1000;

	/*
	 * All of the published timing statistics are accounted for.  Only
	 * continue if a log message is to be written.
	 */
	if (!log_checkpoints)
		return;

	TimestampDifference(CheckpointStats.ckpt_start_t,
						CheckpointStats.ckpt_end_t,
						&total_secs, &total_usecs);

	/*
	 * Timing values returned from CheckpointStats are in microseconds.
	 * Convert to the second plus microsecond form that TimestampDifference
	 * returns for homogeneous printing.
	 */
	longest_secs = (long) (CheckpointStats.ckpt_longest_sync / 1000000);
	longest_usecs = CheckpointStats.ckpt_longest_sync -
		(uint64) longest_secs * 1000000;

	average_sync_time = 0;
	if (CheckpointStats.ckpt_sync_rels > 0)
		average_sync_time = CheckpointStats.ckpt_agg_sync_time /
			CheckpointStats.ckpt_sync_rels;
	average_secs = (long) (average_sync_time / 1000000);
	average_usecs = average_sync_time - (uint64) average_secs * 1000000;

	elog(LOG, "%s complete: wrote %d buffers (%.1f%%); "
		 "%d WAL file(s) added, %d removed, %d recycled; "
		 "write=%ld.%03d s, sync=%ld.%03d s, total=%ld.%03d s; "
		 "sync files=%d, longest=%ld.%03d s, average=%ld.%03d s; "
		 "distance=%d kB, estimate=%d kB",
		 restartpoint ? "restartpoint" : "checkpoint",
		 CheckpointStats.ckpt_bufs_written,
		 (double) CheckpointStats.ckpt_bufs_written * 100 / NBuffers,
		 CheckpointStats.ckpt_segs_added,
		 CheckpointStats.ckpt_segs_removed,
		 CheckpointStats.ckpt_segs_recycled,
		 write_secs, write_usecs / 1000,
		 sync_secs, sync_usecs / 1000,
		 total_secs, total_usecs / 1000,
		 CheckpointStats.ckpt_sync_rels,
		 longest_secs, longest_usecs / 1000,
		 average_secs, average_usecs / 1000,
		 (int) (PrevCheckPointDistance / 1024.0),
		 (int) (CheckPointDistanceEstimate / 1024.0));
}

/*
 * Update the estimate of distance between checkpoints.
 *
 * The estimate is used to calculate the number of WAL segments to keep
 * preallocated, see XLOGFileSlop().
 */
static void
UpdateCheckPointDistanceEstimate(uint64 nbytes)
{
	/*
	 * To estimate the number of segments consumed between checkpoints, keep a
	 * moving average of the amount of WAL generated in previous checkpoint
	 * cycles. However, if the load is bursty, with quiet periods and busy
	 * periods, we want to cater for the peak load. So instead of a plain
	 * moving average, let the average decline slowly if the previous cycle
	 * used less WAL than estimated, but bump it up immediately if it used
	 * more.
	 *
	 * When checkpoints are triggered by max_wal_size, this should converge to
	 * CheckpointSegments * XLOG_SEG_SIZE,
	 *
	 * Note: This doesn't pay any attention to what caused the checkpoint.
	 * Checkpoints triggered manually with CHECKPOINT command, or by e.g.
	 * starting a base backup, are counted the same as those created
	 * automatically. The slow-decline will largely mask them out, if they are
	 * not frequent. If they are frequent, it seems reasonable to count them
	 * in as any others; if you issue a manual checkpoint every 5 minutes and
	 * never let a timed checkpoint happen, it makes sense to base the
	 * preallocation on that 5 minute interval rather than whatever
	 * checkpoint_timeout is set to.
	 */
	PrevCheckPointDistance = nbytes;
	if (CheckPointDistanceEstimate < nbytes)
		CheckPointDistanceEstimate = nbytes;
	else
		CheckPointDistanceEstimate =
			(0.90 * CheckPointDistanceEstimate + 0.10 * (double) nbytes);
}

/*
 * Perform a checkpoint --- either during shutdown, or on-the-fly
 *
 * flags is a bitwise OR of the following:
 *	CHECKPOINT_IS_SHUTDOWN: checkpoint is for database shutdown.
 *	CHECKPOINT_END_OF_RECOVERY: checkpoint is for end of WAL recovery.
 *	CHECKPOINT_IMMEDIATE: finish the checkpoint ASAP,
 *		ignoring checkpoint_completion_target parameter.
 *	CHECKPOINT_FORCE: force a checkpoint even if no XLOG activity has occurred
 *		since the last one (implied by CHECKPOINT_IS_SHUTDOWN or
 *		CHECKPOINT_END_OF_RECOVERY).
 *	CHECKPOINT_FLUSH_ALL: also flush buffers of unlogged tables.
 *
 * Note: flags contains other bits, of interest here only for logging purposes.
 * In particular note that this routine is synchronous and does not pay
 * attention to CHECKPOINT_WAIT.
 *
 * If !shutdown then we are writing an online checkpoint. This is a very special
 * kind of operation and WAL record because the checkpoint action occurs over
 * a period of time yet logically occurs at just a single LSN. The logical
 * position of the WAL record (redo ptr) is the same or earlier than the
 * physical position. When we replay WAL we locate the checkpoint via its
 * physical position then read the redo ptr and actually start replay at the
 * earlier logical position. Note that we don't write *anything* to WAL at
 * the logical position, so that location could be any other kind of WAL record.
 * All of this mechanism allows us to continue working while we checkpoint.
 * As a result, timing of actions is critical here and be careful to note that
 * this function will likely take minutes to execute on a busy system.
 */
void
CreateCheckPoint(int flags)
{
	bool		shutdown;
	CheckPoint	checkPoint;
	XLogRecPtr	recptr;
	XLogCtlInsert *Insert = &XLogCtl->Insert;
	uint32		freespace;
	XLogRecPtr	PriorRedoPtr;
	XLogRecPtr	curInsert;
	XLogRecPtr	last_important_lsn;
	VirtualTransactionId *vxids;
	int			nvxids;

	/*
	 * An end-of-recovery checkpoint is really a shutdown checkpoint, just
	 * issued at a different time.
	 */
	if (flags & (CHECKPOINT_IS_SHUTDOWN | CHECKPOINT_END_OF_RECOVERY))
		shutdown = true;
	else
		shutdown = false;

	/* sanity check */
	if (RecoveryInProgress() && (flags & CHECKPOINT_END_OF_RECOVERY) == 0)
		elog(ERROR, "can't create a checkpoint during recovery");

	/*
	 * Initialize InitXLogInsert working areas before entering the critical
	 * section.  Normally, this is done by the first call to
	 * RecoveryInProgress() or LocalSetXLogInsertAllowed(), but when creating
	 * an end-of-recovery checkpoint, the LocalSetXLogInsertAllowed call is
	 * done below in a critical section, and InitXLogInsert cannot be called
	 * in a critical section.
	 */
	InitXLogInsert();

	/*
	 * Acquire CheckpointLock to ensure only one checkpoint happens at a time.
	 * (This is just pro forma, since in the present system structure there is
	 * only one process that is allowed to issue checkpoints at any given
	 * time.)
	 */
	LWLockAcquire(CheckpointLock, LW_EXCLUSIVE);

	/*
	 * Prepare to accumulate statistics.
	 *
	 * Note: because it is possible for log_checkpoints to change while a
	 * checkpoint proceeds, we always accumulate stats, even if
	 * log_checkpoints is currently off.
	 */
	MemSet(&CheckpointStats, 0, sizeof(CheckpointStats));
	CheckpointStats.ckpt_start_t = GetCurrentTimestamp();

	/*
	 * Use a critical section to force system panic if we have trouble.
	 */
	START_CRIT_SECTION();

	if (shutdown)
	{
		LWLockAcquire(ControlFileLock, LW_EXCLUSIVE);
		ControlFile->state = DB_SHUTDOWNING;
		ControlFile->time = (pg_time_t) time(NULL);
		UpdateControlFile();
		LWLockRelease(ControlFileLock);
	}

	/*
	 * Let smgr prepare for checkpoint; this has to happen before we determine
	 * the REDO pointer.  Note that smgr must not do anything that'd have to
	 * be undone if we decide no checkpoint is needed.
	 */
	smgrpreckpt();

	/* Begin filling in the checkpoint WAL record */
	MemSet(&checkPoint, 0, sizeof(checkPoint));
	checkPoint.time = (pg_time_t) time(NULL);

	/*
	 * For Hot Standby, derive the oldestActiveXid before we fix the redo
	 * pointer. This allows us to begin accumulating changes to assemble our
	 * starting snapshot of locks and transactions.
	 */
	if (!shutdown && XLogStandbyInfoActive())
		checkPoint.oldestActiveXid = GetOldestActiveTransactionId();
	else
		checkPoint.oldestActiveXid = InvalidTransactionId;

	/*
	 * Get location of last important record before acquiring insert locks (as
	 * GetLastImportantRecPtr() also locks WAL locks).
	 */
	last_important_lsn = GetLastImportantRecPtr();

	/*
	 * We must block concurrent insertions while examining insert state to
	 * determine the checkpoint REDO pointer.
	 */
	WALInsertLockAcquireExclusive();
	curInsert = XLogBytePosToRecPtr(Insert->CurrBytePos);

	/*
	 * If this isn't a shutdown or forced checkpoint, and if there has been no
	 * WAL activity requiring a checkpoint, skip it.  The idea here is to
	 * avoid inserting duplicate checkpoints when the system is idle.
	 */
	if ((flags & (CHECKPOINT_IS_SHUTDOWN | CHECKPOINT_END_OF_RECOVERY |
				  CHECKPOINT_FORCE)) == 0)
	{
		if (last_important_lsn == ControlFile->checkPoint)
		{
			WALInsertLockRelease();
			LWLockRelease(CheckpointLock);
			END_CRIT_SECTION();
			ereport(DEBUG1,
					(errmsg("checkpoint skipped because system is idle")));
			return;
		}
	}

	/*
	 * An end-of-recovery checkpoint is created before anyone is allowed to
	 * write WAL. To allow us to write the checkpoint record, temporarily
	 * enable XLogInsertAllowed.  (This also ensures ThisTimeLineID is
	 * initialized, which we need here and in AdvanceXLInsertBuffer.)
	 */
	if (flags & CHECKPOINT_END_OF_RECOVERY)
		LocalSetXLogInsertAllowed();

	checkPoint.ThisTimeLineID = ThisTimeLineID;
	if (flags & CHECKPOINT_END_OF_RECOVERY)
		checkPoint.PrevTimeLineID = XLogCtl->PrevTimeLineID;
	else
		checkPoint.PrevTimeLineID = ThisTimeLineID;

	checkPoint.fullPageWrites = Insert->fullPageWrites;

	/*
	 * Compute new REDO record ptr = location of next XLOG record.
	 *
	 * NB: this is NOT necessarily where the checkpoint record itself will be,
	 * since other backends may insert more XLOG records while we're off doing
	 * the buffer flush work.  Those XLOG records are logically after the
	 * checkpoint, even though physically before it.  Got that?
	 */
	freespace = INSERT_FREESPACE(curInsert);
	if (freespace == 0)
	{
		if (curInsert % XLogSegSize == 0)
			curInsert += SizeOfXLogLongPHD;
		else
			curInsert += SizeOfXLogShortPHD;
	}
	checkPoint.redo = curInsert;

	/*
	 * Here we update the shared RedoRecPtr for future XLogInsert calls; this
	 * must be done while holding all the insertion locks.
	 *
	 * Note: if we fail to complete the checkpoint, RedoRecPtr will be left
	 * pointing past where it really needs to point.  This is okay; the only
	 * consequence is that XLogInsert might back up whole buffers that it
	 * didn't really need to.  We can't postpone advancing RedoRecPtr because
	 * XLogInserts that happen while we are dumping buffers must assume that
	 * their buffer changes are not included in the checkpoint.
	 */
	RedoRecPtr = XLogCtl->Insert.RedoRecPtr = checkPoint.redo;

	/*
	 * Now we can release the WAL insertion locks, allowing other xacts to
	 * proceed while we are flushing disk buffers.
	 */
	WALInsertLockRelease();

	/* Update the info_lck-protected copy of RedoRecPtr as well */
	SpinLockAcquire(&XLogCtl->info_lck);
	XLogCtl->RedoRecPtr = checkPoint.redo;
	SpinLockRelease(&XLogCtl->info_lck);

	/*
	 * If enabled, log checkpoint start.  We postpone this until now so as not
	 * to log anything if we decided to skip the checkpoint.
	 */
	if (log_checkpoints)
		LogCheckpointStart(flags, false);

	TRACE_POSTGRESQL_CHECKPOINT_START(flags);

	/*
	 * Get the other info we need for the checkpoint record.
	 *
	 * We don't need to save oldestClogXid in the checkpoint, it only matters
	 * for the short period in which clog is being truncated, and if we crash
	 * during that we'll redo the clog truncation and fix up oldestClogXid
	 * there.
	 */
	LWLockAcquire(XidGenLock, LW_SHARED);
	checkPoint.nextXid = ShmemVariableCache->nextXid;
	checkPoint.oldestXid = ShmemVariableCache->oldestXid;
	checkPoint.oldestXidDB = ShmemVariableCache->oldestXidDB;
	LWLockRelease(XidGenLock);

	LWLockAcquire(CommitTsLock, LW_SHARED);
	checkPoint.oldestCommitTsXid = ShmemVariableCache->oldestCommitTsXid;
	checkPoint.newestCommitTsXid = ShmemVariableCache->newestCommitTsXid;
	LWLockRelease(CommitTsLock);

	/* Increase XID epoch if we've wrapped around since last checkpoint */
	checkPoint.nextXidEpoch = ControlFile->checkPointCopy.nextXidEpoch;
	if (checkPoint.nextXid < ControlFile->checkPointCopy.nextXid)
		checkPoint.nextXidEpoch++;

	LWLockAcquire(OidGenLock, LW_SHARED);
	checkPoint.nextOid = ShmemVariableCache->nextOid;
	if (!shutdown)
		checkPoint.nextOid += ShmemVariableCache->oidCount;
	LWLockRelease(OidGenLock);

	MultiXactGetCheckptMulti(shutdown,
							 &checkPoint.nextMulti,
							 &checkPoint.nextMultiOffset,
							 &checkPoint.oldestMulti,
							 &checkPoint.oldestMultiDB);

	/*
	 * Having constructed the checkpoint record, ensure all shmem disk buffers
	 * and commit-log buffers are flushed to disk.
	 *
	 * This I/O could fail for various reasons.  If so, we will fail to
	 * complete the checkpoint, but there is no reason to force a system
	 * panic. Accordingly, exit critical section while doing it.
	 */
	END_CRIT_SECTION();

	/*
	 * In some cases there are groups of actions that must all occur on one
	 * side or the other of a checkpoint record. Before flushing the
	 * checkpoint record we must explicitly wait for any backend currently
	 * performing those groups of actions.
	 *
	 * One example is end of transaction, so we must wait for any transactions
	 * that are currently in commit critical sections.  If an xact inserted
	 * its commit record into XLOG just before the REDO point, then a crash
	 * restart from the REDO point would not replay that record, which means
	 * that our flushing had better include the xact's update of pg_xact.  So
	 * we wait till he's out of his commit critical section before proceeding.
	 * See notes in RecordTransactionCommit().
	 *
	 * Because we've already released the insertion locks, this test is a bit
	 * fuzzy: it is possible that we will wait for xacts we didn't really need
	 * to wait for.  But the delay should be short and it seems better to make
	 * checkpoint take a bit longer than to hold off insertions longer than
	 * necessary. (In fact, the whole reason we have this issue is that xact.c
	 * does commit record XLOG insertion and clog update as two separate steps
	 * protected by different locks, but again that seems best on grounds of
	 * minimizing lock contention.)
	 *
	 * A transaction that has not yet set delayChkpt when we look cannot be at
	 * risk, since he's not inserted his commit record yet; and one that's
	 * already cleared it is not at risk either, since he's done fixing clog
	 * and we will correctly flush the update below.  So we cannot miss any
	 * xacts we need to wait for.
	 */
	vxids = GetVirtualXIDsDelayingChkpt(&nvxids);
	if (nvxids > 0)
	{
		do
		{
			pg_usleep(10000L);	/* wait for 10 msec */
		} while (HaveVirtualXIDsDelayingChkpt(vxids, nvxids));
	}
	pfree(vxids);

	CheckPointGuts(checkPoint.redo, flags);

	/*
	 * Take a snapshot of running transactions and write this to WAL. This
	 * allows us to reconstruct the state of running transactions during
	 * archive recovery, if required. Skip, if this info disabled.
	 *
	 * If we are shutting down, or Startup process is completing crash
	 * recovery we don't need to write running xact data.
	 */
	if (!shutdown && XLogStandbyInfoActive())
		LogStandbySnapshot();

	START_CRIT_SECTION();

	/*
	 * Now insert the checkpoint record into XLOG.
	 */
	XLogBeginInsert();
	XLogRegisterData((char *) (&checkPoint), sizeof(checkPoint));
	recptr = XLogInsert(RM_XLOG_ID,
						shutdown ? XLOG_CHECKPOINT_SHUTDOWN :
						XLOG_CHECKPOINT_ONLINE);

	XLogFlush(recptr);

	/*
	 * We mustn't write any new WAL after a shutdown checkpoint, or it will be
	 * overwritten at next startup.  No-one should even try, this just allows
	 * sanity-checking.  In the case of an end-of-recovery checkpoint, we want
	 * to just temporarily disable writing until the system has exited
	 * recovery.
	 */
	if (shutdown)
	{
		if (flags & CHECKPOINT_END_OF_RECOVERY)
			LocalXLogInsertAllowed = -1;	/* return to "check" state */
		else
			LocalXLogInsertAllowed = 0; /* never again write WAL */
	}

	/*
	 * We now have ProcLastRecPtr = start of actual checkpoint record, recptr
	 * = end of actual checkpoint record.
	 */
	if (shutdown && checkPoint.redo != ProcLastRecPtr)
		ereport(PANIC,
				(errmsg("concurrent write-ahead log activity while database system is shutting down")));

	/*
	 * Remember the prior checkpoint's redo pointer, used later to determine
	 * the point where the log can be truncated.
	 */
	PriorRedoPtr = ControlFile->checkPointCopy.redo;

	/*
	 * Update the control file.
	 */
	LWLockAcquire(ControlFileLock, LW_EXCLUSIVE);
	if (shutdown)
		ControlFile->state = DB_SHUTDOWNED;
	ControlFile->prevCheckPoint = ControlFile->checkPoint;
	ControlFile->checkPoint = ProcLastRecPtr;
	ControlFile->checkPointCopy = checkPoint;
	ControlFile->time = (pg_time_t) time(NULL);
	/* crash recovery should always recover to the end of WAL */
	ControlFile->minRecoveryPoint = InvalidXLogRecPtr;
	ControlFile->minRecoveryPointTLI = 0;

	/*
	 * Persist unloggedLSN value. It's reset on crash recovery, so this goes
	 * unused on non-shutdown checkpoints, but seems useful to store it always
	 * for debugging purposes.
	 */
	SpinLockAcquire(&XLogCtl->ulsn_lck);
	ControlFile->unloggedLSN = XLogCtl->unloggedLSN;
	SpinLockRelease(&XLogCtl->ulsn_lck);

	UpdateControlFile();
	LWLockRelease(ControlFileLock);

	/* Update shared-memory copy of checkpoint XID/epoch */
	SpinLockAcquire(&XLogCtl->info_lck);
	XLogCtl->ckptXidEpoch = checkPoint.nextXidEpoch;
	XLogCtl->ckptXid = checkPoint.nextXid;
	SpinLockRelease(&XLogCtl->info_lck);

	/*
	 * We are now done with critical updates; no need for system panic if we
	 * have trouble while fooling with old log segments.
	 */
	END_CRIT_SECTION();

	/*
	 * Let smgr do post-checkpoint cleanup (eg, deleting old files).
	 */
	smgrpostckpt();

	/*
	 * Delete old log files (those no longer needed even for previous
	 * checkpoint or the standbys in XLOG streaming).
	 */
	if (PriorRedoPtr != InvalidXLogRecPtr)
	{
		XLogSegNo	_logSegNo;

		/* Update the average distance between checkpoints. */
		UpdateCheckPointDistanceEstimate(RedoRecPtr - PriorRedoPtr);

		XLByteToSeg(PriorRedoPtr, _logSegNo);
		KeepLogSeg(recptr, &_logSegNo);
		_logSegNo--;
		RemoveOldXlogFiles(_logSegNo, PriorRedoPtr, recptr);
	}

	/*
	 * Make more log segments if needed.  (Do this after recycling old log
	 * segments, since that may supply some of the needed files.)
	 */
	if (!shutdown)
		PreallocXlogFiles(recptr);

	/*
	 * Truncate pg_subtrans if possible.  We can throw away all data before
	 * the oldest XMIN of any running transaction.  No future transaction will
	 * attempt to reference any pg_subtrans entry older than that (see Asserts
	 * in subtrans.c).  During recovery, though, we mustn't do this because
	 * StartupSUBTRANS hasn't been called yet.
	 */
	if (!RecoveryInProgress())
		TruncateSUBTRANS(GetOldestXmin(NULL, PROCARRAY_FLAGS_DEFAULT));

	/* Real work is done, but log and update stats before releasing lock. */
	LogCheckpointEnd(false);

	TRACE_POSTGRESQL_CHECKPOINT_DONE(CheckpointStats.ckpt_bufs_written,
									 NBuffers,
									 CheckpointStats.ckpt_segs_added,
									 CheckpointStats.ckpt_segs_removed,
									 CheckpointStats.ckpt_segs_recycled);

	LWLockRelease(CheckpointLock);
}

/*
 * Mark the end of recovery in WAL though without running a full checkpoint.
 * We can expect that a restartpoint is likely to be in progress as we
 * do this, though we are unwilling to wait for it to complete. So be
 * careful to avoid taking the CheckpointLock anywhere here.
 *
 * CreateRestartPoint() allows for the case where recovery may end before
 * the restartpoint completes so there is no concern of concurrent behaviour.
 */
static void
CreateEndOfRecoveryRecord(void)
{
	xl_end_of_recovery xlrec;
	XLogRecPtr	recptr;

	/* sanity check */
	if (!RecoveryInProgress())
		elog(ERROR, "can only be used to end recovery");

	xlrec.end_time = GetCurrentTimestamp();

	WALInsertLockAcquireExclusive();
	xlrec.ThisTimeLineID = ThisTimeLineID;
	xlrec.PrevTimeLineID = XLogCtl->PrevTimeLineID;
	WALInsertLockRelease();

	LocalSetXLogInsertAllowed();

	START_CRIT_SECTION();

	XLogBeginInsert();
	XLogRegisterData((char *) &xlrec, sizeof(xl_end_of_recovery));
	recptr = XLogInsert(RM_XLOG_ID, XLOG_END_OF_RECOVERY);

	XLogFlush(recptr);

	/*
	 * Update the control file so that crash recovery can follow the timeline
	 * changes to this point.
	 */
	LWLockAcquire(ControlFileLock, LW_EXCLUSIVE);
	ControlFile->time = (pg_time_t) time(NULL);
	ControlFile->minRecoveryPoint = recptr;
	ControlFile->minRecoveryPointTLI = ThisTimeLineID;
	UpdateControlFile();
	LWLockRelease(ControlFileLock);

	END_CRIT_SECTION();

	LocalXLogInsertAllowed = -1;	/* return to "check" state */
}

/*
 * Flush all data in shared memory to disk, and fsync
 *
 * This is the common code shared between regular checkpoints and
 * recovery restartpoints.
 */
static void
CheckPointGuts(XLogRecPtr checkPointRedo, int flags)
{
	CheckPointCLOG();
	CheckPointCommitTs();
	CheckPointSUBTRANS();
	CheckPointMultiXact();
	CheckPointPredicate();
	CheckPointRelationMap();
	CheckPointReplicationSlots();
	CheckPointSnapBuild();
	CheckPointLogicalRewriteHeap();
	CheckPointBuffers(flags);	/* performs all required fsyncs */
	CheckPointReplicationOrigin();
	/* We deliberately delay 2PC checkpointing as long as possible */
	CheckPointTwoPhase(checkPointRedo);
}

/*
 * Save a checkpoint for recovery restart if appropriate
 *
 * This function is called each time a checkpoint record is read from XLOG.
 * It must determine whether the checkpoint represents a safe restartpoint or
 * not.  If so, the checkpoint record is stashed in shared memory so that
 * CreateRestartPoint can consult it.  (Note that the latter function is
 * executed by the checkpointer, while this one will be executed by the
 * startup process.)
 */
static void
RecoveryRestartPoint(const CheckPoint *checkPoint)
{
	/*
	 * Also refrain from creating a restartpoint if we have seen any
	 * references to non-existent pages. Restarting recovery from the
	 * restartpoint would not see the references, so we would lose the
	 * cross-check that the pages belonged to a relation that was dropped
	 * later.
	 */
	if (XLogHaveInvalidPages())
	{
		elog(trace_recovery(DEBUG2),
			 "could not record restart point at %X/%X because there "
			 "are unresolved references to invalid pages",
			 (uint32) (checkPoint->redo >> 32),
			 (uint32) checkPoint->redo);
		return;
	}

	/*
	 * Copy the checkpoint record to shared memory, so that checkpointer can
	 * work out the next time it wants to perform a restartpoint.
	 */
	SpinLockAcquire(&XLogCtl->info_lck);
	XLogCtl->lastCheckPointRecPtr = ReadRecPtr;
	XLogCtl->lastCheckPointEndPtr = EndRecPtr;
	XLogCtl->lastCheckPoint = *checkPoint;
	SpinLockRelease(&XLogCtl->info_lck);
}

/*
 * Establish a restartpoint if possible.
 *
 * This is similar to CreateCheckPoint, but is used during WAL recovery
 * to establish a point from which recovery can roll forward without
 * replaying the entire recovery log.
 *
 * Returns true if a new restartpoint was established. We can only establish
 * a restartpoint if we have replayed a safe checkpoint record since last
 * restartpoint.
 */
bool
CreateRestartPoint(int flags)
{
	XLogRecPtr	lastCheckPointRecPtr;
	XLogRecPtr	lastCheckPointEndPtr;
	CheckPoint	lastCheckPoint;
	XLogRecPtr	PriorRedoPtr;
	TimestampTz xtime;

	/*
	 * Acquire CheckpointLock to ensure only one restartpoint or checkpoint
	 * happens at a time.
	 */
	LWLockAcquire(CheckpointLock, LW_EXCLUSIVE);

	/* Get a local copy of the last safe checkpoint record. */
	SpinLockAcquire(&XLogCtl->info_lck);
	lastCheckPointRecPtr = XLogCtl->lastCheckPointRecPtr;
	lastCheckPointEndPtr = XLogCtl->lastCheckPointEndPtr;
	lastCheckPoint = XLogCtl->lastCheckPoint;
	SpinLockRelease(&XLogCtl->info_lck);

	/*
	 * Check that we're still in recovery mode. It's ok if we exit recovery
	 * mode after this check, the restart point is valid anyway.
	 */
	if (!RecoveryInProgress())
	{
		ereport(DEBUG2,
				(errmsg("skipping restartpoint, recovery has already ended")));
		LWLockRelease(CheckpointLock);
		return false;
	}

	/*
	 * If the last checkpoint record we've replayed is already our last
	 * restartpoint, we can't perform a new restart point. We still update
	 * minRecoveryPoint in that case, so that if this is a shutdown restart
	 * point, we won't start up earlier than before. That's not strictly
	 * necessary, but when hot standby is enabled, it would be rather weird if
	 * the database opened up for read-only connections at a point-in-time
	 * before the last shutdown. Such time travel is still possible in case of
	 * immediate shutdown, though.
	 *
	 * We don't explicitly advance minRecoveryPoint when we do create a
	 * restartpoint. It's assumed that flushing the buffers will do that as a
	 * side-effect.
	 */
	if (XLogRecPtrIsInvalid(lastCheckPointRecPtr) ||
		lastCheckPoint.redo <= ControlFile->checkPointCopy.redo)
	{
		ereport(DEBUG2,
				(errmsg("skipping restartpoint, already performed at %X/%X",
						(uint32) (lastCheckPoint.redo >> 32),
						(uint32) lastCheckPoint.redo)));

		UpdateMinRecoveryPoint(InvalidXLogRecPtr, true);
		if (flags & CHECKPOINT_IS_SHUTDOWN)
		{
			LWLockAcquire(ControlFileLock, LW_EXCLUSIVE);
			ControlFile->state = DB_SHUTDOWNED_IN_RECOVERY;
			ControlFile->time = (pg_time_t) time(NULL);
			UpdateControlFile();
			LWLockRelease(ControlFileLock);
		}
		LWLockRelease(CheckpointLock);
		return false;
	}

	/*
	 * Update the shared RedoRecPtr so that the startup process can calculate
	 * the number of segments replayed since last restartpoint, and request a
	 * restartpoint if it exceeds CheckPointSegments.
	 *
	 * Like in CreateCheckPoint(), hold off insertions to update it, although
	 * during recovery this is just pro forma, because no WAL insertions are
	 * happening.
	 */
	WALInsertLockAcquireExclusive();
	RedoRecPtr = XLogCtl->Insert.RedoRecPtr = lastCheckPoint.redo;
	WALInsertLockRelease();

	/* Also update the info_lck-protected copy */
	SpinLockAcquire(&XLogCtl->info_lck);
	XLogCtl->RedoRecPtr = lastCheckPoint.redo;
	SpinLockRelease(&XLogCtl->info_lck);

	/*
	 * Prepare to accumulate statistics.
	 *
	 * Note: because it is possible for log_checkpoints to change while a
	 * checkpoint proceeds, we always accumulate stats, even if
	 * log_checkpoints is currently off.
	 */
	MemSet(&CheckpointStats, 0, sizeof(CheckpointStats));
	CheckpointStats.ckpt_start_t = GetCurrentTimestamp();

	if (log_checkpoints)
		LogCheckpointStart(flags, true);

	CheckPointGuts(lastCheckPoint.redo, flags);

	/*
	 * Remember the prior checkpoint's redo pointer, used later to determine
	 * the point at which we can truncate the log.
	 */
	PriorRedoPtr = ControlFile->checkPointCopy.redo;

	/*
	 * Update pg_control, using current time.  Check that it still shows
	 * IN_ARCHIVE_RECOVERY state and an older checkpoint, else do nothing;
	 * this is a quick hack to make sure nothing really bad happens if somehow
	 * we get here after the end-of-recovery checkpoint.
	 */
	LWLockAcquire(ControlFileLock, LW_EXCLUSIVE);
	if (ControlFile->state == DB_IN_ARCHIVE_RECOVERY &&
		ControlFile->checkPointCopy.redo < lastCheckPoint.redo)
	{
		ControlFile->prevCheckPoint = ControlFile->checkPoint;
		ControlFile->checkPoint = lastCheckPointRecPtr;
		ControlFile->checkPointCopy = lastCheckPoint;
		ControlFile->time = (pg_time_t) time(NULL);

		/*
		 * Ensure minRecoveryPoint is past the checkpoint record.  Normally,
		 * this will have happened already while writing out dirty buffers,
		 * but not necessarily - e.g. because no buffers were dirtied.  We do
		 * this because a non-exclusive base backup uses minRecoveryPoint to
		 * determine which WAL files must be included in the backup, and the
		 * file (or files) containing the checkpoint record must be included,
		 * at a minimum. Note that for an ordinary restart of recovery there's
		 * no value in having the minimum recovery point any earlier than this
		 * anyway, because redo will begin just after the checkpoint record.
		 */
		if (ControlFile->minRecoveryPoint < lastCheckPointEndPtr)
		{
			ControlFile->minRecoveryPoint = lastCheckPointEndPtr;
			ControlFile->minRecoveryPointTLI = lastCheckPoint.ThisTimeLineID;

			/* update local copy */
			minRecoveryPoint = ControlFile->minRecoveryPoint;
			minRecoveryPointTLI = ControlFile->minRecoveryPointTLI;
		}
		if (flags & CHECKPOINT_IS_SHUTDOWN)
			ControlFile->state = DB_SHUTDOWNED_IN_RECOVERY;
		UpdateControlFile();
	}
	LWLockRelease(ControlFileLock);

	/*
	 * Delete old log files (those no longer needed even for previous
	 * checkpoint/restartpoint) to prevent the disk holding the xlog from
	 * growing full.
	 */
	if (PriorRedoPtr != InvalidXLogRecPtr)
	{
		XLogRecPtr	receivePtr;
		XLogRecPtr	replayPtr;
		TimeLineID	replayTLI;
		XLogRecPtr	endptr;
		XLogSegNo	_logSegNo;

		/* Update the average distance between checkpoints/restartpoints. */
		UpdateCheckPointDistanceEstimate(RedoRecPtr - PriorRedoPtr);

		XLByteToSeg(PriorRedoPtr, _logSegNo);

		/*
		 * Get the current end of xlog replayed or received, whichever is
		 * later.
		 */
		receivePtr = GetWalRcvWriteRecPtr(NULL, NULL);
		replayPtr = GetXLogReplayRecPtr(&replayTLI);
		endptr = (receivePtr < replayPtr) ? replayPtr : receivePtr;

		KeepLogSeg(endptr, &_logSegNo);
		_logSegNo--;

		/*
		 * Try to recycle segments on a useful timeline. If we've been
		 * promoted since the beginning of this restartpoint, use the new
		 * timeline chosen at end of recovery (RecoveryInProgress() sets
		 * ThisTimeLineID in that case). If we're still in recovery, use the
		 * timeline we're currently replaying.
		 *
		 * There is no guarantee that the WAL segments will be useful on the
		 * current timeline; if recovery proceeds to a new timeline right
		 * after this, the pre-allocated WAL segments on this timeline will
		 * not be used, and will go wasted until recycled on the next
		 * restartpoint. We'll live with that.
		 */
		if (RecoveryInProgress())
			ThisTimeLineID = replayTLI;

		RemoveOldXlogFiles(_logSegNo, PriorRedoPtr, endptr);

		/*
		 * Make more log segments if needed.  (Do this after recycling old log
		 * segments, since that may supply some of the needed files.)
		 */
		PreallocXlogFiles(endptr);

		/*
		 * ThisTimeLineID is normally not set when we're still in recovery.
		 * However, recycling/preallocating segments above needed
		 * ThisTimeLineID to determine which timeline to install the segments
		 * on. Reset it now, to restore the normal state of affairs for
		 * debugging purposes.
		 */
		if (RecoveryInProgress())
			ThisTimeLineID = 0;
	}

	/*
	 * Truncate pg_subtrans if possible.  We can throw away all data before
	 * the oldest XMIN of any running transaction.  No future transaction will
	 * attempt to reference any pg_subtrans entry older than that (see Asserts
	 * in subtrans.c).  When hot standby is disabled, though, we mustn't do
	 * this because StartupSUBTRANS hasn't been called yet.
	 */
	if (EnableHotStandby)
		TruncateSUBTRANS(GetOldestXmin(NULL, PROCARRAY_FLAGS_DEFAULT));

	/* Real work is done, but log and update before releasing lock. */
	LogCheckpointEnd(true);

	xtime = GetLatestXTime();
	ereport((log_checkpoints ? LOG : DEBUG2),
			(errmsg("recovery restart point at %X/%X",
					(uint32) (lastCheckPoint.redo >> 32), (uint32) lastCheckPoint.redo),
			 xtime ? errdetail("last completed transaction was at log time %s",
							   timestamptz_to_str(xtime)) : 0));

	LWLockRelease(CheckpointLock);

	/*
	 * Finally, execute archive_cleanup_command, if any.
	 */
	if (XLogCtl->archiveCleanupCommand[0])
		ExecuteRecoveryCommand(XLogCtl->archiveCleanupCommand,
							   "archive_cleanup_command",
							   false);

	return true;
}

/*
 * Retreat *logSegNo to the last segment that we need to retain because of
 * either wal_keep_segments or replication slots.
 *
 * This is calculated by subtracting wal_keep_segments from the given xlog
 * location, recptr and by making sure that that result is below the
 * requirement of replication slots.
 */
static void
KeepLogSeg(XLogRecPtr recptr, XLogSegNo *logSegNo)
{
	XLogSegNo	segno;
	XLogRecPtr	keep;

	XLByteToSeg(recptr, segno);
	keep = XLogGetReplicationSlotMinimumLSN();

	/* compute limit for wal_keep_segments first */
	if (wal_keep_segments > 0)
	{
		/* avoid underflow, don't go below 1 */
		if (segno <= wal_keep_segments)
			segno = 1;
		else
			segno = segno - wal_keep_segments;
	}

	/* then check whether slots limit removal further */
	if (max_replication_slots > 0 && keep != InvalidXLogRecPtr)
	{
		XLogSegNo	slotSegNo;

		XLByteToSeg(keep, slotSegNo);

		if (slotSegNo <= 0)
			segno = 1;
		else if (slotSegNo < segno)
			segno = slotSegNo;
	}

	/* don't delete WAL segments newer than the calculated segment */
	if (segno < *logSegNo)
		*logSegNo = segno;
}

/*
 * Write a NEXTOID log record
 */
void
XLogPutNextOid(Oid nextOid)
{
	XLogBeginInsert();
	XLogRegisterData((char *) (&nextOid), sizeof(Oid));
	(void) XLogInsert(RM_XLOG_ID, XLOG_NEXTOID);

	/*
	 * We need not flush the NEXTOID record immediately, because any of the
	 * just-allocated OIDs could only reach disk as part of a tuple insert or
	 * update that would have its own XLOG record that must follow the NEXTOID
	 * record.  Therefore, the standard buffer LSN interlock applied to those
	 * records will ensure no such OID reaches disk before the NEXTOID record
	 * does.
	 *
	 * Note, however, that the above statement only covers state "within" the
	 * database.  When we use a generated OID as a file or directory name, we
	 * are in a sense violating the basic WAL rule, because that filesystem
	 * change may reach disk before the NEXTOID WAL record does.  The impact
	 * of this is that if a database crash occurs immediately afterward, we
	 * might after restart re-generate the same OID and find that it conflicts
	 * with the leftover file or directory.  But since for safety's sake we
	 * always loop until finding a nonconflicting filename, this poses no real
	 * problem in practice. See pgsql-hackers discussion 27-Sep-2006.
	 */
}

/*
 * Write an XLOG SWITCH record.
 *
 * Here we just blindly issue an XLogInsert request for the record.
 * All the magic happens inside XLogInsert.
 *
 * The return value is either the end+1 address of the switch record,
 * or the end+1 address of the prior segment if we did not need to
 * write a switch record because we are already at segment start.
 */
XLogRecPtr
RequestXLogSwitch(bool mark_unimportant)
{
	XLogRecPtr	RecPtr;

	/* XLOG SWITCH has no data */
	XLogBeginInsert();

	if (mark_unimportant)
		XLogSetRecordFlags(XLOG_MARK_UNIMPORTANT);
	RecPtr = XLogInsert(RM_XLOG_ID, XLOG_SWITCH);

	return RecPtr;
}

/*
 * Write a RESTORE POINT record
 */
XLogRecPtr
XLogRestorePoint(const char *rpName)
{
	XLogRecPtr	RecPtr;
	xl_restore_point xlrec;

	xlrec.rp_time = GetCurrentTimestamp();
	strlcpy(xlrec.rp_name, rpName, MAXFNAMELEN);

	XLogBeginInsert();
	XLogRegisterData((char *) &xlrec, sizeof(xl_restore_point));

	RecPtr = XLogInsert(RM_XLOG_ID, XLOG_RESTORE_POINT);

	ereport(LOG,
			(errmsg("restore point \"%s\" created at %X/%X",
					rpName, (uint32) (RecPtr >> 32), (uint32) RecPtr)));

	return RecPtr;
}

/*
 * Check if any of the GUC parameters that are critical for hot standby
 * have changed, and update the value in pg_control file if necessary.
 */
static void
XLogReportParameters(void)
{
	if (wal_level != ControlFile->wal_level ||
		wal_log_hints != ControlFile->wal_log_hints ||
		MaxConnections != ControlFile->MaxConnections ||
		max_worker_processes != ControlFile->max_worker_processes ||
		max_prepared_xacts != ControlFile->max_prepared_xacts ||
		max_locks_per_xact != ControlFile->max_locks_per_xact ||
		track_commit_timestamp != ControlFile->track_commit_timestamp)
	{
		/*
		 * The change in number of backend slots doesn't need to be WAL-logged
		 * if archiving is not enabled, as you can't start archive recovery
		 * with wal_level=minimal anyway. We don't really care about the
		 * values in pg_control either if wal_level=minimal, but seems better
		 * to keep them up-to-date to avoid confusion.
		 */
		if (wal_level != ControlFile->wal_level || XLogIsNeeded())
		{
			xl_parameter_change xlrec;
			XLogRecPtr	recptr;

			xlrec.MaxConnections = MaxConnections;
			xlrec.max_worker_processes = max_worker_processes;
			xlrec.max_prepared_xacts = max_prepared_xacts;
			xlrec.max_locks_per_xact = max_locks_per_xact;
			xlrec.wal_level = wal_level;
			xlrec.wal_log_hints = wal_log_hints;
			xlrec.track_commit_timestamp = track_commit_timestamp;

			XLogBeginInsert();
			XLogRegisterData((char *) &xlrec, sizeof(xlrec));

			recptr = XLogInsert(RM_XLOG_ID, XLOG_PARAMETER_CHANGE);
			XLogFlush(recptr);
		}

		ControlFile->MaxConnections = MaxConnections;
		ControlFile->max_worker_processes = max_worker_processes;
		ControlFile->max_prepared_xacts = max_prepared_xacts;
		ControlFile->max_locks_per_xact = max_locks_per_xact;
		ControlFile->wal_level = wal_level;
		ControlFile->wal_log_hints = wal_log_hints;
		ControlFile->track_commit_timestamp = track_commit_timestamp;
		UpdateControlFile();
	}
}

/*
 * Update full_page_writes in shared memory, and write an
 * XLOG_FPW_CHANGE record if necessary.
 *
 * Note: this function assumes there is no other process running
 * concurrently that could update it.
 */
void
UpdateFullPageWrites(void)
{
	XLogCtlInsert *Insert = &XLogCtl->Insert;

	/*
	 * Do nothing if full_page_writes has not been changed.
	 *
	 * It's safe to check the shared full_page_writes without the lock,
	 * because we assume that there is no concurrently running process which
	 * can update it.
	 */
	if (fullPageWrites == Insert->fullPageWrites)
		return;

	START_CRIT_SECTION();

	/*
	 * It's always safe to take full page images, even when not strictly
	 * required, but not the other round. So if we're setting full_page_writes
	 * to true, first set it true and then write the WAL record. If we're
	 * setting it to false, first write the WAL record and then set the global
	 * flag.
	 */
	if (fullPageWrites)
	{
		WALInsertLockAcquireExclusive();
		Insert->fullPageWrites = true;
		WALInsertLockRelease();
	}

	/*
	 * Write an XLOG_FPW_CHANGE record. This allows us to keep track of
	 * full_page_writes during archive recovery, if required.
	 */
	if (XLogStandbyInfoActive() && !RecoveryInProgress())
	{
		XLogBeginInsert();
		XLogRegisterData((char *) (&fullPageWrites), sizeof(bool));

		XLogInsert(RM_XLOG_ID, XLOG_FPW_CHANGE);
	}

	if (!fullPageWrites)
	{
		WALInsertLockAcquireExclusive();
		Insert->fullPageWrites = false;
		WALInsertLockRelease();
	}
	END_CRIT_SECTION();
}

/*
 * Check that it's OK to switch to new timeline during recovery.
 *
 * 'lsn' is the address of the shutdown checkpoint record we're about to
 * replay. (Currently, timeline can only change at a shutdown checkpoint).
 */
static void
checkTimeLineSwitch(XLogRecPtr lsn, TimeLineID newTLI, TimeLineID prevTLI)
{
	/* Check that the record agrees on what the current (old) timeline is */
	if (prevTLI != ThisTimeLineID)
		ereport(PANIC,
				(errmsg("unexpected previous timeline ID %u (current timeline ID %u) in checkpoint record",
						prevTLI, ThisTimeLineID)));

	/*
	 * The new timeline better be in the list of timelines we expect to see,
	 * according to the timeline history. It should also not decrease.
	 */
	if (newTLI < ThisTimeLineID || !tliInHistory(newTLI, expectedTLEs))
		ereport(PANIC,
				(errmsg("unexpected timeline ID %u (after %u) in checkpoint record",
						newTLI, ThisTimeLineID)));

	/*
	 * If we have not yet reached min recovery point, and we're about to
	 * switch to a timeline greater than the timeline of the min recovery
	 * point: trouble. After switching to the new timeline, we could not
	 * possibly visit the min recovery point on the correct timeline anymore.
	 * This can happen if there is a newer timeline in the archive that
	 * branched before the timeline the min recovery point is on, and you
	 * attempt to do PITR to the new timeline.
	 */
	if (!XLogRecPtrIsInvalid(minRecoveryPoint) &&
		lsn < minRecoveryPoint &&
		newTLI > minRecoveryPointTLI)
		ereport(PANIC,
				(errmsg("unexpected timeline ID %u in checkpoint record, before reaching minimum recovery point %X/%X on timeline %u",
						newTLI,
						(uint32) (minRecoveryPoint >> 32),
						(uint32) minRecoveryPoint,
						minRecoveryPointTLI)));

	/* Looks good */
}

/*
 * XLOG resource manager's routines
 *
 * Definitions of info values are in include/catalog/pg_control.h, though
 * not all record types are related to control file updates.
 */
void
xlog_redo(XLogReaderState *record)
{
	uint8		info = XLogRecGetInfo(record) & ~XLR_INFO_MASK;
	XLogRecPtr	lsn = record->EndRecPtr;

	/* in XLOG rmgr, backup blocks are only used by XLOG_FPI records */
	Assert(info == XLOG_FPI || info == XLOG_FPI_FOR_HINT ||
		   !XLogRecHasAnyBlockRefs(record));

	if (info == XLOG_NEXTOID)
	{
		Oid			nextOid;

		/*
		 * We used to try to take the maximum of ShmemVariableCache->nextOid
		 * and the recorded nextOid, but that fails if the OID counter wraps
		 * around.  Since no OID allocation should be happening during replay
		 * anyway, better to just believe the record exactly.  We still take
		 * OidGenLock while setting the variable, just in case.
		 */
		memcpy(&nextOid, XLogRecGetData(record), sizeof(Oid));
		LWLockAcquire(OidGenLock, LW_EXCLUSIVE);
		ShmemVariableCache->nextOid = nextOid;
		ShmemVariableCache->oidCount = 0;
		LWLockRelease(OidGenLock);
	}
	else if (info == XLOG_CHECKPOINT_SHUTDOWN)
	{
		CheckPoint	checkPoint;

		memcpy(&checkPoint, XLogRecGetData(record), sizeof(CheckPoint));
		/* In a SHUTDOWN checkpoint, believe the counters exactly */
		LWLockAcquire(XidGenLock, LW_EXCLUSIVE);
		ShmemVariableCache->nextXid = checkPoint.nextXid;
		LWLockRelease(XidGenLock);
		LWLockAcquire(OidGenLock, LW_EXCLUSIVE);
		ShmemVariableCache->nextOid = checkPoint.nextOid;
		ShmemVariableCache->oidCount = 0;
		LWLockRelease(OidGenLock);
		MultiXactSetNextMXact(checkPoint.nextMulti,
							  checkPoint.nextMultiOffset);

		MultiXactAdvanceOldest(checkPoint.oldestMulti,
							   checkPoint.oldestMultiDB);

		/*
		 * No need to set oldestClogXid here as well; it'll be set when we
		 * redo an xl_clog_truncate if it changed since initialization.
		 */
		SetTransactionIdLimit(checkPoint.oldestXid, checkPoint.oldestXidDB);

		/*
		 * If we see a shutdown checkpoint while waiting for an end-of-backup
		 * record, the backup was canceled and the end-of-backup record will
		 * never arrive.
		 */
		if (ArchiveRecoveryRequested &&
			!XLogRecPtrIsInvalid(ControlFile->backupStartPoint) &&
			XLogRecPtrIsInvalid(ControlFile->backupEndPoint))
			ereport(PANIC,
					(errmsg("online backup was canceled, recovery cannot continue")));

		/*
		 * If we see a shutdown checkpoint, we know that nothing was running
		 * on the master at this point. So fake-up an empty running-xacts
		 * record and use that here and now. Recover additional standby state
		 * for prepared transactions.
		 */
		if (standbyState >= STANDBY_INITIALIZED)
		{
			TransactionId *xids;
			int			nxids;
			TransactionId oldestActiveXID;
			TransactionId latestCompletedXid;
			RunningTransactionsData running;

			oldestActiveXID = PrescanPreparedTransactions(&xids, &nxids);

			/*
			 * Construct a RunningTransactions snapshot representing a shut
			 * down server, with only prepared transactions still alive. We're
			 * never overflowed at this point because all subxids are listed
			 * with their parent prepared transactions.
			 */
			running.xcnt = nxids;
			running.subxcnt = 0;
			running.subxid_overflow = false;
			running.nextXid = checkPoint.nextXid;
			running.oldestRunningXid = oldestActiveXID;
			latestCompletedXid = checkPoint.nextXid;
			TransactionIdRetreat(latestCompletedXid);
			Assert(TransactionIdIsNormal(latestCompletedXid));
			running.latestCompletedXid = latestCompletedXid;
			running.xids = xids;

			ProcArrayApplyRecoveryInfo(&running);

			StandbyRecoverPreparedTransactions();
		}

		/* ControlFile->checkPointCopy always tracks the latest ckpt XID */
		ControlFile->checkPointCopy.nextXidEpoch = checkPoint.nextXidEpoch;
		ControlFile->checkPointCopy.nextXid = checkPoint.nextXid;

		/* Update shared-memory copy of checkpoint XID/epoch */
		SpinLockAcquire(&XLogCtl->info_lck);
		XLogCtl->ckptXidEpoch = checkPoint.nextXidEpoch;
		XLogCtl->ckptXid = checkPoint.nextXid;
		SpinLockRelease(&XLogCtl->info_lck);

		/*
		 * We should've already switched to the new TLI before replaying this
		 * record.
		 */
		if (checkPoint.ThisTimeLineID != ThisTimeLineID)
			ereport(PANIC,
					(errmsg("unexpected timeline ID %u (should be %u) in checkpoint record",
							checkPoint.ThisTimeLineID, ThisTimeLineID)));

		RecoveryRestartPoint(&checkPoint);
	}
	else if (info == XLOG_CHECKPOINT_ONLINE)
	{
		CheckPoint	checkPoint;

		memcpy(&checkPoint, XLogRecGetData(record), sizeof(CheckPoint));
		/* In an ONLINE checkpoint, treat the XID counter as a minimum */
		LWLockAcquire(XidGenLock, LW_EXCLUSIVE);
		if (TransactionIdPrecedes(ShmemVariableCache->nextXid,
								  checkPoint.nextXid))
			ShmemVariableCache->nextXid = checkPoint.nextXid;
		LWLockRelease(XidGenLock);
		/* ... but still treat OID counter as exact */
		LWLockAcquire(OidGenLock, LW_EXCLUSIVE);
		ShmemVariableCache->nextOid = checkPoint.nextOid;
		ShmemVariableCache->oidCount = 0;
		LWLockRelease(OidGenLock);
		MultiXactAdvanceNextMXact(checkPoint.nextMulti,
								  checkPoint.nextMultiOffset);

		/*
		 * NB: This may perform multixact truncation when replaying WAL
		 * generated by an older primary.
		 */
		MultiXactAdvanceOldest(checkPoint.oldestMulti,
							   checkPoint.oldestMultiDB);
		if (TransactionIdPrecedes(ShmemVariableCache->oldestXid,
								  checkPoint.oldestXid))
			SetTransactionIdLimit(checkPoint.oldestXid,
								  checkPoint.oldestXidDB);
		/* ControlFile->checkPointCopy always tracks the latest ckpt XID */
		ControlFile->checkPointCopy.nextXidEpoch = checkPoint.nextXidEpoch;
		ControlFile->checkPointCopy.nextXid = checkPoint.nextXid;

		/* Update shared-memory copy of checkpoint XID/epoch */
		SpinLockAcquire(&XLogCtl->info_lck);
		XLogCtl->ckptXidEpoch = checkPoint.nextXidEpoch;
		XLogCtl->ckptXid = checkPoint.nextXid;
		SpinLockRelease(&XLogCtl->info_lck);

		/* TLI should not change in an on-line checkpoint */
		if (checkPoint.ThisTimeLineID != ThisTimeLineID)
			ereport(PANIC,
					(errmsg("unexpected timeline ID %u (should be %u) in checkpoint record",
							checkPoint.ThisTimeLineID, ThisTimeLineID)));

		RecoveryRestartPoint(&checkPoint);
	}
	else if (info == XLOG_END_OF_RECOVERY)
	{
		xl_end_of_recovery xlrec;

		memcpy(&xlrec, XLogRecGetData(record), sizeof(xl_end_of_recovery));

		/*
		 * For Hot Standby, we could treat this like a Shutdown Checkpoint,
		 * but this case is rarer and harder to test, so the benefit doesn't
		 * outweigh the potential extra cost of maintenance.
		 */

		/*
		 * We should've already switched to the new TLI before replaying this
		 * record.
		 */
		if (xlrec.ThisTimeLineID != ThisTimeLineID)
			ereport(PANIC,
					(errmsg("unexpected timeline ID %u (should be %u) in checkpoint record",
							xlrec.ThisTimeLineID, ThisTimeLineID)));
	}
	else if (info == XLOG_NOOP)
	{
		/* nothing to do here */
	}
	else if (info == XLOG_SWITCH)
	{
		/* nothing to do here */
	}
	else if (info == XLOG_RESTORE_POINT)
	{
		/* nothing to do here */
	}
	else if (info == XLOG_FPI || info == XLOG_FPI_FOR_HINT)
	{
		Buffer		buffer;

		/*
		 * Full-page image (FPI) records contain nothing else but a backup
		 * block. The block reference must include a full-page image -
		 * otherwise there would be no point in this record.
		 *
		 * No recovery conflicts are generated by these generic records - if a
		 * resource manager needs to generate conflicts, it has to define a
		 * separate WAL record type and redo routine.
		 *
		 * XLOG_FPI_FOR_HINT records are generated when a page needs to be
		 * WAL- logged because of a hint bit update. They are only generated
		 * when checksums are enabled. There is no difference in handling
		 * XLOG_FPI and XLOG_FPI_FOR_HINT records, they use a different info
		 * code just to distinguish them for statistics purposes.
		 */
		if (XLogReadBufferForRedo(record, 0, &buffer) != BLK_RESTORED)
			elog(ERROR, "unexpected XLogReadBufferForRedo result when restoring backup block");
		UnlockReleaseBuffer(buffer);
	}
	else if (info == XLOG_BACKUP_END)
	{
		XLogRecPtr	startpoint;

		memcpy(&startpoint, XLogRecGetData(record), sizeof(startpoint));

		if (ControlFile->backupStartPoint == startpoint)
		{
			/*
			 * We have reached the end of base backup, the point where
			 * pg_stop_backup() was done. The data on disk is now consistent.
			 * Reset backupStartPoint, and update minRecoveryPoint to make
			 * sure we don't allow starting up at an earlier point even if
			 * recovery is stopped and restarted soon after this.
			 */
			elog(DEBUG1, "end of backup reached");

			LWLockAcquire(ControlFileLock, LW_EXCLUSIVE);

			if (ControlFile->minRecoveryPoint < lsn)
			{
				ControlFile->minRecoveryPoint = lsn;
				ControlFile->minRecoveryPointTLI = ThisTimeLineID;
			}
			ControlFile->backupStartPoint = InvalidXLogRecPtr;
			ControlFile->backupEndRequired = false;
			UpdateControlFile();

			LWLockRelease(ControlFileLock);
		}
	}
	else if (info == XLOG_PARAMETER_CHANGE)
	{
		xl_parameter_change xlrec;

		/* Update our copy of the parameters in pg_control */
		memcpy(&xlrec, XLogRecGetData(record), sizeof(xl_parameter_change));

		LWLockAcquire(ControlFileLock, LW_EXCLUSIVE);
		ControlFile->MaxConnections = xlrec.MaxConnections;
		ControlFile->max_worker_processes = xlrec.max_worker_processes;
		ControlFile->max_prepared_xacts = xlrec.max_prepared_xacts;
		ControlFile->max_locks_per_xact = xlrec.max_locks_per_xact;
		ControlFile->wal_level = xlrec.wal_level;
		ControlFile->wal_log_hints = xlrec.wal_log_hints;

		/*
		 * Update minRecoveryPoint to ensure that if recovery is aborted, we
		 * recover back up to this point before allowing hot standby again.
		 * This is important if the max_* settings are decreased, to ensure
		 * you don't run queries against the WAL preceding the change.
		 */
		minRecoveryPoint = ControlFile->minRecoveryPoint;
		minRecoveryPointTLI = ControlFile->minRecoveryPointTLI;
		if (minRecoveryPoint != 0 && minRecoveryPoint < lsn)
		{
			ControlFile->minRecoveryPoint = lsn;
			ControlFile->minRecoveryPointTLI = ThisTimeLineID;
		}

		CommitTsParameterChange(xlrec.track_commit_timestamp,
								ControlFile->track_commit_timestamp);
		ControlFile->track_commit_timestamp = xlrec.track_commit_timestamp;

		UpdateControlFile();
		LWLockRelease(ControlFileLock);

		/* Check to see if any changes to max_connections give problems */
		CheckRequiredParameterValues();
	}
	else if (info == XLOG_FPW_CHANGE)
	{
		bool		fpw;

		memcpy(&fpw, XLogRecGetData(record), sizeof(bool));

		/*
		 * Update the LSN of the last replayed XLOG_FPW_CHANGE record so that
		 * do_pg_start_backup() and do_pg_stop_backup() can check whether
		 * full_page_writes has been disabled during online backup.
		 */
		if (!fpw)
		{
			SpinLockAcquire(&XLogCtl->info_lck);
			if (XLogCtl->lastFpwDisableRecPtr < ReadRecPtr)
				XLogCtl->lastFpwDisableRecPtr = ReadRecPtr;
			SpinLockRelease(&XLogCtl->info_lck);
		}

		/* Keep track of full_page_writes */
		lastFullPageWrites = fpw;
	}
}

#ifdef WAL_DEBUG

static void
xlog_outrec(StringInfo buf, XLogReaderState *record)
{
	int			block_id;

	appendStringInfo(buf, "prev %X/%X; xid %u",
					 (uint32) (XLogRecGetPrev(record) >> 32),
					 (uint32) XLogRecGetPrev(record),
					 XLogRecGetXid(record));

	appendStringInfo(buf, "; len %u",
					 XLogRecGetDataLen(record));

	/* decode block references */
	for (block_id = 0; block_id <= record->max_block_id; block_id++)
	{
		RelFileNode rnode;
		ForkNumber	forknum;
		BlockNumber blk;

		if (!XLogRecHasBlockRef(record, block_id))
			continue;

		XLogRecGetBlockTag(record, block_id, &rnode, &forknum, &blk);
		if (forknum != MAIN_FORKNUM)
			appendStringInfo(buf, "; blkref #%u: rel %u/%u/%u, fork %u, blk %u",
							 block_id,
							 rnode.spcNode, rnode.dbNode, rnode.relNode,
							 forknum,
							 blk);
		else
			appendStringInfo(buf, "; blkref #%u: rel %u/%u/%u, blk %u",
							 block_id,
							 rnode.spcNode, rnode.dbNode, rnode.relNode,
							 blk);
		if (XLogRecHasBlockImage(record, block_id))
			appendStringInfoString(buf, " FPW");
	}
}
#endif							/* WAL_DEBUG */

/*
 * Returns a string describing an XLogRecord, consisting of its identity
 * optionally followed by a colon, a space, and a further description.
 */
static void
xlog_outdesc(StringInfo buf, XLogReaderState *record)
{
	RmgrId		rmid = XLogRecGetRmid(record);
	uint8		info = XLogRecGetInfo(record);
	const char *id;

	appendStringInfoString(buf, RmgrTable[rmid].rm_name);
	appendStringInfoChar(buf, '/');

	id = RmgrTable[rmid].rm_identify(info);
	if (id == NULL)
		appendStringInfo(buf, "UNKNOWN (%X): ", info & ~XLR_INFO_MASK);
	else
		appendStringInfo(buf, "%s: ", id);

	RmgrTable[rmid].rm_desc(buf, record);
}


/*
 * Return the (possible) sync flag used for opening a file, depending on the
 * value of the GUC wal_sync_method.
 */
static int
get_sync_bit(int method)
{
	int			o_direct_flag = 0;

	/* If fsync is disabled, never open in sync mode */
	if (!enableFsync)
		return 0;

	/*
	 * Optimize writes by bypassing kernel cache with O_DIRECT when using
	 * O_SYNC/O_FSYNC and O_DSYNC.  But only if archiving and streaming are
	 * disabled, otherwise the archive command or walsender process will read
	 * the WAL soon after writing it, which is guaranteed to cause a physical
	 * read if we bypassed the kernel cache. We also skip the
	 * posix_fadvise(POSIX_FADV_DONTNEED) call in XLogFileClose() for the same
	 * reason.
	 *
	 * Never use O_DIRECT in walreceiver process for similar reasons; the WAL
	 * written by walreceiver is normally read by the startup process soon
	 * after its written. Also, walreceiver performs unaligned writes, which
	 * don't work with O_DIRECT, so it is required for correctness too.
	 */
	if (!XLogIsNeeded() && !AmWalReceiverProcess())
		o_direct_flag = PG_O_DIRECT;

	switch (method)
	{
			/*
			 * enum values for all sync options are defined even if they are
			 * not supported on the current platform.  But if not, they are
			 * not included in the enum option array, and therefore will never
			 * be seen here.
			 */
		case SYNC_METHOD_FSYNC:
		case SYNC_METHOD_FSYNC_WRITETHROUGH:
		case SYNC_METHOD_FDATASYNC:
			return 0;
#ifdef OPEN_SYNC_FLAG
		case SYNC_METHOD_OPEN:
			return OPEN_SYNC_FLAG | o_direct_flag;
#endif
#ifdef OPEN_DATASYNC_FLAG
		case SYNC_METHOD_OPEN_DSYNC:
			return OPEN_DATASYNC_FLAG | o_direct_flag;
#endif
		default:
			/* can't happen (unless we are out of sync with option array) */
			elog(ERROR, "unrecognized wal_sync_method: %d", method);
			return 0;			/* silence warning */
	}
}

/*
 * GUC support
 */
void
assign_xlog_sync_method(int new_sync_method, void *extra)
{
	if (sync_method != new_sync_method)
	{
		/*
		 * To ensure that no blocks escape unsynced, force an fsync on the
		 * currently open log segment (if any).  Also, if the open flag is
		 * changing, close the log file so it will be reopened (with new flag
		 * bit) at next use.
		 */
		if (openLogFile >= 0)
		{
			pgstat_report_wait_start(WAIT_EVENT_WAL_SYNC_METHOD_ASSIGN);
			if (pg_fsync(openLogFile) != 0)
				ereport(PANIC,
						(errcode_for_file_access(),
						 errmsg("could not fsync log segment %s: %m",
								XLogFileNameP(ThisTimeLineID, openLogSegNo))));
			pgstat_report_wait_end();
			if (get_sync_bit(sync_method) != get_sync_bit(new_sync_method))
				XLogFileClose();
		}
	}
}


/*
 * Issue appropriate kind of fsync (if any) for an XLOG output file.
 *
 * 'fd' is a file descriptor for the XLOG file to be fsync'd.
 * 'log' and 'seg' are for error reporting purposes.
 */
void
issue_xlog_fsync(int fd, XLogSegNo segno)
{
	switch (sync_method)
	{
		case SYNC_METHOD_FSYNC:
			if (pg_fsync_no_writethrough(fd) != 0)
				ereport(PANIC,
						(errcode_for_file_access(),
						 errmsg("could not fsync log file %s: %m",
								XLogFileNameP(ThisTimeLineID, segno))));
			break;
#ifdef HAVE_FSYNC_WRITETHROUGH
		case SYNC_METHOD_FSYNC_WRITETHROUGH:
			if (pg_fsync_writethrough(fd) != 0)
				ereport(PANIC,
						(errcode_for_file_access(),
						 errmsg("could not fsync write-through log file %s: %m",
								XLogFileNameP(ThisTimeLineID, segno))));
			break;
#endif
#ifdef HAVE_FDATASYNC
		case SYNC_METHOD_FDATASYNC:
			if (pg_fdatasync(fd) != 0)
				ereport(PANIC,
						(errcode_for_file_access(),
						 errmsg("could not fdatasync log file %s: %m",
								XLogFileNameP(ThisTimeLineID, segno))));
			break;
#endif
		case SYNC_METHOD_OPEN:
		case SYNC_METHOD_OPEN_DSYNC:
			/* write synced it already */
			break;
		default:
			elog(PANIC, "unrecognized wal_sync_method: %d", sync_method);
			break;
	}
}

/*
 * Return the filename of given log segment, as a palloc'd string.
 */
char *
XLogFileNameP(TimeLineID tli, XLogSegNo segno)
{
	char	   *result = palloc(MAXFNAMELEN);

	XLogFileName(result, tli, segno);
	return result;
}

/*
 * do_pg_start_backup is the workhorse of the user-visible pg_start_backup()
 * function. It creates the necessary starting checkpoint and constructs the
 * backup label file.
 *
 * There are two kind of backups: exclusive and non-exclusive. An exclusive
 * backup is started with pg_start_backup(), and there can be only one active
 * at a time. The backup and tablespace map files of an exclusive backup are
 * written to $PGDATA/backup_label and $PGDATA/tablespace_map, and they are
 * removed by pg_stop_backup().
 *
 * A non-exclusive backup is used for the streaming base backups (see
 * src/backend/replication/basebackup.c). The difference to exclusive backups
 * is that the backup label and tablespace map files are not written to disk.
 * Instead, their would-be contents are returned in *labelfile and *tblspcmapfile,
 * and the caller is responsible for including them in the backup archive as
 * 'backup_label' and 'tablespace_map'. There can be many non-exclusive backups
 * active at the same time, and they don't conflict with an exclusive backup
 * either.
 *
 * tblspcmapfile is required mainly for tar format in windows as native windows
 * utilities are not able to create symlinks while extracting files from tar.
 * However for consistency, the same is used for all platforms.
 *
 * needtblspcmapfile is true for the cases (exclusive backup and for
 * non-exclusive backup only when tar format is used for taking backup)
 * when backup needs to generate tablespace_map file, it is used to
 * embed escape character before newline character in tablespace path.
 *
 * Returns the minimum WAL location that must be present to restore from this
 * backup, and the corresponding timeline ID in *starttli_p.
 *
 * Every successfully started non-exclusive backup must be stopped by calling
 * do_pg_stop_backup() or do_pg_abort_backup().
 *
 * It is the responsibility of the caller of this function to verify the
 * permissions of the calling user!
 */
XLogRecPtr
do_pg_start_backup(const char *backupidstr, bool fast, TimeLineID *starttli_p,
				   StringInfo labelfile, DIR *tblspcdir, List **tablespaces,
				   StringInfo tblspcmapfile, bool infotbssize,
				   bool needtblspcmapfile)
{
	bool		exclusive = (labelfile == NULL);
	bool		backup_started_in_recovery = false;
	XLogRecPtr	checkpointloc;
	XLogRecPtr	startpoint;
	TimeLineID	starttli;
	pg_time_t	stamp_time;
	char		strfbuf[128];
	char		xlogfilename[MAXFNAMELEN];
	XLogSegNo	_logSegNo;
	struct stat stat_buf;
	FILE	   *fp;

	backup_started_in_recovery = RecoveryInProgress();

	/*
	 * Currently only non-exclusive backup can be taken during recovery.
	 */
	if (backup_started_in_recovery && exclusive)
		ereport(ERROR,
				(errcode(ERRCODE_OBJECT_NOT_IN_PREREQUISITE_STATE),
				 errmsg("recovery is in progress"),
				 errhint("WAL control functions cannot be executed during recovery.")));

	/*
	 * During recovery, we don't need to check WAL level. Because, if WAL
	 * level is not sufficient, it's impossible to get here during recovery.
	 */
	if (!backup_started_in_recovery && !XLogIsNeeded())
		ereport(ERROR,
				(errcode(ERRCODE_OBJECT_NOT_IN_PREREQUISITE_STATE),
				 errmsg("WAL level not sufficient for making an online backup"),
				 errhint("wal_level must be set to \"replica\" or \"logical\" at server start.")));

	if (strlen(backupidstr) > MAXPGPATH)
		ereport(ERROR,
				(errcode(ERRCODE_INVALID_PARAMETER_VALUE),
				 errmsg("backup label too long (max %d bytes)",
						MAXPGPATH)));

	/*
	 * Mark backup active in shared memory.  We must do full-page WAL writes
	 * during an on-line backup even if not doing so at other times, because
	 * it's quite possible for the backup dump to obtain a "torn" (partially
	 * written) copy of a database page if it reads the page concurrently with
	 * our write to the same page.  This can be fixed as long as the first
	 * write to the page in the WAL sequence is a full-page write. Hence, we
	 * turn on forcePageWrites and then force a CHECKPOINT, to ensure there
	 * are no dirty pages in shared memory that might get dumped while the
	 * backup is in progress without having a corresponding WAL record.  (Once
	 * the backup is complete, we need not force full-page writes anymore,
	 * since we expect that any pages not modified during the backup interval
	 * must have been correctly captured by the backup.)
	 *
	 * Note that forcePageWrites has no effect during an online backup from
	 * the standby.
	 *
	 * We must hold all the insertion locks to change the value of
	 * forcePageWrites, to ensure adequate interlocking against
	 * XLogInsertRecord().
	 */
	WALInsertLockAcquireExclusive();
	if (exclusive)
	{
		/*
<<<<<<< HEAD
		 * At first, mark that we're now starting an exclusive backup,
		 * to ensure that there are no other sessions currently running
=======
		 * At first, mark that we're now starting an exclusive backup, to
		 * ensure that there are no other sessions currently running
>>>>>>> fdf521d6
		 * pg_start_backup() or pg_stop_backup().
		 */
		if (XLogCtl->Insert.exclusiveBackupState != EXCLUSIVE_BACKUP_NONE)
		{
			WALInsertLockRelease();
			ereport(ERROR,
					(errcode(ERRCODE_OBJECT_NOT_IN_PREREQUISITE_STATE),
					 errmsg("a backup is already in progress"),
					 errhint("Run pg_stop_backup() and try again.")));
		}
		XLogCtl->Insert.exclusiveBackupState = EXCLUSIVE_BACKUP_STARTING;
	}
	else
		XLogCtl->Insert.nonExclusiveBackups++;
	XLogCtl->Insert.forcePageWrites = true;
	WALInsertLockRelease();

	/* Ensure we release forcePageWrites if fail below */
	PG_ENSURE_ERROR_CLEANUP(pg_start_backup_callback, (Datum) BoolGetDatum(exclusive));
	{
		bool		gotUniqueStartpoint = false;
		struct dirent *de;
		tablespaceinfo *ti;
		int			datadirpathlen;

		/*
		 * Force an XLOG file switch before the checkpoint, to ensure that the
		 * WAL segment the checkpoint is written to doesn't contain pages with
		 * old timeline IDs.  That would otherwise happen if you called
		 * pg_start_backup() right after restoring from a PITR archive: the
		 * first WAL segment containing the startup checkpoint has pages in
		 * the beginning with the old timeline ID.  That can cause trouble at
		 * recovery: we won't have a history file covering the old timeline if
		 * pg_wal directory was not included in the base backup and the WAL
		 * archive was cleared too before starting the backup.
		 *
		 * This also ensures that we have emitted a WAL page header that has
		 * XLP_BKP_REMOVABLE off before we emit the checkpoint record.
		 * Therefore, if a WAL archiver (such as pglesslog) is trying to
		 * compress out removable backup blocks, it won't remove any that
		 * occur after this point.
		 *
		 * During recovery, we skip forcing XLOG file switch, which means that
		 * the backup taken during recovery is not available for the special
		 * recovery case described above.
		 */
		if (!backup_started_in_recovery)
			RequestXLogSwitch(false);

		do
		{
			bool		checkpointfpw;

			/*
			 * Force a CHECKPOINT.  Aside from being necessary to prevent torn
			 * page problems, this guarantees that two successive backup runs
			 * will have different checkpoint positions and hence different
			 * history file names, even if nothing happened in between.
			 *
			 * During recovery, establish a restartpoint if possible. We use
			 * the last restartpoint as the backup starting checkpoint. This
			 * means that two successive backup runs can have same checkpoint
			 * positions.
			 *
			 * Since the fact that we are executing do_pg_start_backup()
			 * during recovery means that checkpointer is running, we can use
			 * RequestCheckpoint() to establish a restartpoint.
			 *
			 * We use CHECKPOINT_IMMEDIATE only if requested by user (via
			 * passing fast = true).  Otherwise this can take awhile.
			 */
			RequestCheckpoint(CHECKPOINT_FORCE | CHECKPOINT_WAIT |
							  (fast ? CHECKPOINT_IMMEDIATE : 0));

			/*
			 * Now we need to fetch the checkpoint record location, and also
			 * its REDO pointer.  The oldest point in WAL that would be needed
			 * to restore starting from the checkpoint is precisely the REDO
			 * pointer.
			 */
			LWLockAcquire(ControlFileLock, LW_SHARED);
			checkpointloc = ControlFile->checkPoint;
			startpoint = ControlFile->checkPointCopy.redo;
			starttli = ControlFile->checkPointCopy.ThisTimeLineID;
			checkpointfpw = ControlFile->checkPointCopy.fullPageWrites;
			LWLockRelease(ControlFileLock);

			if (backup_started_in_recovery)
			{
				XLogRecPtr	recptr;

				/*
				 * Check to see if all WAL replayed during online backup
				 * (i.e., since last restartpoint used as backup starting
				 * checkpoint) contain full-page writes.
				 */
				SpinLockAcquire(&XLogCtl->info_lck);
				recptr = XLogCtl->lastFpwDisableRecPtr;
				SpinLockRelease(&XLogCtl->info_lck);

				if (!checkpointfpw || startpoint <= recptr)
					ereport(ERROR,
							(errcode(ERRCODE_OBJECT_NOT_IN_PREREQUISITE_STATE),
							 errmsg("WAL generated with full_page_writes=off was replayed "
									"since last restartpoint"),
							 errhint("This means that the backup being taken on the standby "
									 "is corrupt and should not be used. "
									 "Enable full_page_writes and run CHECKPOINT on the master, "
									 "and then try an online backup again.")));

				/*
				 * During recovery, since we don't use the end-of-backup WAL
				 * record and don't write the backup history file, the
				 * starting WAL location doesn't need to be unique. This means
				 * that two base backups started at the same time might use
				 * the same checkpoint as starting locations.
				 */
				gotUniqueStartpoint = true;
			}

			/*
			 * If two base backups are started at the same time (in WAL sender
			 * processes), we need to make sure that they use different
			 * checkpoints as starting locations, because we use the starting
			 * WAL location as a unique identifier for the base backup in the
			 * end-of-backup WAL record and when we write the backup history
			 * file. Perhaps it would be better generate a separate unique ID
			 * for each backup instead of forcing another checkpoint, but
			 * taking a checkpoint right after another is not that expensive
			 * either because only few buffers have been dirtied yet.
			 */
			WALInsertLockAcquireExclusive();
			if (XLogCtl->Insert.lastBackupStart < startpoint)
			{
				XLogCtl->Insert.lastBackupStart = startpoint;
				gotUniqueStartpoint = true;
			}
			WALInsertLockRelease();
		} while (!gotUniqueStartpoint);

		XLByteToSeg(startpoint, _logSegNo);
		XLogFileName(xlogfilename, starttli, _logSegNo);

		/*
		 * Construct tablespace_map file
		 */
		if (exclusive)
			tblspcmapfile = makeStringInfo();

		datadirpathlen = strlen(DataDir);

		/* Collect information about all tablespaces */
		while ((de = ReadDir(tblspcdir, "pg_tblspc")) != NULL)
		{
			char		fullpath[MAXPGPATH + 10];
			char		linkpath[MAXPGPATH];
			char	   *relpath = NULL;
			int			rllen;
			StringInfoData buflinkpath;
			char	   *s = linkpath;

			/* Skip special stuff */
			if (strcmp(de->d_name, ".") == 0 || strcmp(de->d_name, "..") == 0)
				continue;

			snprintf(fullpath, sizeof(fullpath), "pg_tblspc/%s", de->d_name);

#if defined(HAVE_READLINK) || defined(WIN32)
			rllen = readlink(fullpath, linkpath, sizeof(linkpath));
			if (rllen < 0)
			{
				ereport(WARNING,
						(errmsg("could not read symbolic link \"%s\": %m",
								fullpath)));
				continue;
			}
			else if (rllen >= sizeof(linkpath))
			{
				ereport(WARNING,
						(errmsg("symbolic link \"%s\" target is too long",
								fullpath)));
				continue;
			}
			linkpath[rllen] = '\0';

			/*
			 * Add the escape character '\\' before newline in a string to
			 * ensure that we can distinguish between the newline in the
			 * tablespace path and end of line while reading tablespace_map
			 * file during archive recovery.
			 */
			initStringInfo(&buflinkpath);

			while (*s)
			{
				if ((*s == '\n' || *s == '\r') && needtblspcmapfile)
					appendStringInfoChar(&buflinkpath, '\\');
				appendStringInfoChar(&buflinkpath, *s++);
			}


			/*
			 * Relpath holds the relative path of the tablespace directory
			 * when it's located within PGDATA, or NULL if it's located
			 * elsewhere.
			 */
			if (rllen > datadirpathlen &&
				strncmp(linkpath, DataDir, datadirpathlen) == 0 &&
				IS_DIR_SEP(linkpath[datadirpathlen]))
				relpath = linkpath + datadirpathlen + 1;

			ti = palloc(sizeof(tablespaceinfo));
			ti->oid = pstrdup(de->d_name);
			ti->path = pstrdup(buflinkpath.data);
			ti->rpath = relpath ? pstrdup(relpath) : NULL;
			ti->size = infotbssize ? sendTablespace(fullpath, true) : -1;

			if (tablespaces)
				*tablespaces = lappend(*tablespaces, ti);

			appendStringInfo(tblspcmapfile, "%s %s\n", ti->oid, ti->path);

			pfree(buflinkpath.data);
#else

			/*
			 * If the platform does not have symbolic links, it should not be
			 * possible to have tablespaces - clearly somebody else created
			 * them. Warn about it and ignore.
			 */
			ereport(WARNING,
					(errcode(ERRCODE_FEATURE_NOT_SUPPORTED),
					 errmsg("tablespaces are not supported on this platform")));
#endif
		}

		/*
		 * Construct backup label file
		 */
		if (exclusive)
			labelfile = makeStringInfo();

		/* Use the log timezone here, not the session timezone */
		stamp_time = (pg_time_t) time(NULL);
		pg_strftime(strfbuf, sizeof(strfbuf),
					"%Y-%m-%d %H:%M:%S %Z",
					pg_localtime(&stamp_time, log_timezone));
		appendStringInfo(labelfile, "START WAL LOCATION: %X/%X (file %s)\n",
						 (uint32) (startpoint >> 32), (uint32) startpoint, xlogfilename);
		appendStringInfo(labelfile, "CHECKPOINT LOCATION: %X/%X\n",
						 (uint32) (checkpointloc >> 32), (uint32) checkpointloc);
		appendStringInfo(labelfile, "BACKUP METHOD: %s\n",
						 exclusive ? "pg_start_backup" : "streamed");
		appendStringInfo(labelfile, "BACKUP FROM: %s\n",
						 backup_started_in_recovery ? "standby" : "master");
		appendStringInfo(labelfile, "START TIME: %s\n", strfbuf);
		appendStringInfo(labelfile, "LABEL: %s\n", backupidstr);

		/*
		 * Okay, write the file, or return its contents to caller.
		 */
		if (exclusive)
		{
			/*
			 * Check for existing backup label --- implies a backup is already
<<<<<<< HEAD
			 * running.  (XXX given that we checked exclusiveBackupState above,
			 * maybe it would be OK to just unlink any such label file?)
=======
			 * running.  (XXX given that we checked exclusiveBackupState
			 * above, maybe it would be OK to just unlink any such label
			 * file?)
>>>>>>> fdf521d6
			 */
			if (stat(BACKUP_LABEL_FILE, &stat_buf) != 0)
			{
				if (errno != ENOENT)
					ereport(ERROR,
							(errcode_for_file_access(),
							 errmsg("could not stat file \"%s\": %m",
									BACKUP_LABEL_FILE)));
			}
			else
				ereport(ERROR,
						(errcode(ERRCODE_OBJECT_NOT_IN_PREREQUISITE_STATE),
						 errmsg("a backup is already in progress"),
						 errhint("If you're sure there is no backup in progress, remove file \"%s\" and try again.",
								 BACKUP_LABEL_FILE)));

			fp = AllocateFile(BACKUP_LABEL_FILE, "w");

			if (!fp)
				ereport(ERROR,
						(errcode_for_file_access(),
						 errmsg("could not create file \"%s\": %m",
								BACKUP_LABEL_FILE)));
			if (fwrite(labelfile->data, labelfile->len, 1, fp) != 1 ||
				fflush(fp) != 0 ||
				pg_fsync(fileno(fp)) != 0 ||
				ferror(fp) ||
				FreeFile(fp))
				ereport(ERROR,
						(errcode_for_file_access(),
						 errmsg("could not write file \"%s\": %m",
								BACKUP_LABEL_FILE)));
			/* Allocated locally for exclusive backups, so free separately */
			pfree(labelfile->data);
			pfree(labelfile);

			/* Write backup tablespace_map file. */
			if (tblspcmapfile->len > 0)
			{
				if (stat(TABLESPACE_MAP, &stat_buf) != 0)
				{
					if (errno != ENOENT)
						ereport(ERROR,
								(errcode_for_file_access(),
								 errmsg("could not stat file \"%s\": %m",
										TABLESPACE_MAP)));
				}
				else
					ereport(ERROR,
							(errcode(ERRCODE_OBJECT_NOT_IN_PREREQUISITE_STATE),
							 errmsg("a backup is already in progress"),
							 errhint("If you're sure there is no backup in progress, remove file \"%s\" and try again.",
									 TABLESPACE_MAP)));

				fp = AllocateFile(TABLESPACE_MAP, "w");

				if (!fp)
					ereport(ERROR,
							(errcode_for_file_access(),
							 errmsg("could not create file \"%s\": %m",
									TABLESPACE_MAP)));
				if (fwrite(tblspcmapfile->data, tblspcmapfile->len, 1, fp) != 1 ||
					fflush(fp) != 0 ||
					pg_fsync(fileno(fp)) != 0 ||
					ferror(fp) ||
					FreeFile(fp))
					ereport(ERROR,
							(errcode_for_file_access(),
							 errmsg("could not write file \"%s\": %m",
									TABLESPACE_MAP)));
			}

			/* Allocated locally for exclusive backups, so free separately */
			pfree(tblspcmapfile->data);
			pfree(tblspcmapfile);
		}
	}
	PG_END_ENSURE_ERROR_CLEANUP(pg_start_backup_callback, (Datum) BoolGetDatum(exclusive));

	/*
	 * Mark that start phase has correctly finished for an exclusive backup.
<<<<<<< HEAD
=======
	 * Session-level locks are updated as well to reflect that state.
	 *
	 * Note that CHECK_FOR_INTERRUPTS() must not occur while updating
	 * backup counters and session-level lock. Otherwise they can be
	 * updated inconsistently, and which might cause do_pg_abort_backup()
	 * to fail.
>>>>>>> fdf521d6
	 */
	if (exclusive)
	{
		WALInsertLockAcquireExclusive();
		XLogCtl->Insert.exclusiveBackupState = EXCLUSIVE_BACKUP_IN_PROGRESS;
<<<<<<< HEAD
		WALInsertLockRelease();
	}
=======

		/* Set session-level lock */
		sessionBackupState = SESSION_BACKUP_EXCLUSIVE;
		WALInsertLockRelease();
	}
	else
		sessionBackupState = SESSION_BACKUP_NON_EXCLUSIVE;
>>>>>>> fdf521d6

	/*
	 * We're done.  As a convenience, return the starting WAL location.
	 */
	if (starttli_p)
		*starttli_p = starttli;
	return startpoint;
}

/* Error cleanup callback for pg_start_backup */
static void
pg_start_backup_callback(int code, Datum arg)
{
	bool		exclusive = DatumGetBool(arg);

	/* Update backup counters and forcePageWrites on failure */
	WALInsertLockAcquireExclusive();
	if (exclusive)
	{
		Assert(XLogCtl->Insert.exclusiveBackupState == EXCLUSIVE_BACKUP_STARTING);
		XLogCtl->Insert.exclusiveBackupState = EXCLUSIVE_BACKUP_NONE;
	}
	else
	{
		Assert(XLogCtl->Insert.nonExclusiveBackups > 0);
		XLogCtl->Insert.nonExclusiveBackups--;
	}

	if (XLogCtl->Insert.exclusiveBackupState == EXCLUSIVE_BACKUP_NONE &&
		XLogCtl->Insert.nonExclusiveBackups == 0)
	{
		XLogCtl->Insert.forcePageWrites = false;
	}
	WALInsertLockRelease();
}

/*
 * Error cleanup callback for pg_stop_backup
 */
static void
pg_stop_backup_callback(int code, Datum arg)
{
	bool		exclusive = DatumGetBool(arg);

	/* Update backup status on failure */
	WALInsertLockAcquireExclusive();
	if (exclusive)
	{
		Assert(XLogCtl->Insert.exclusiveBackupState == EXCLUSIVE_BACKUP_STOPPING);
		XLogCtl->Insert.exclusiveBackupState = EXCLUSIVE_BACKUP_IN_PROGRESS;
	}
	WALInsertLockRelease();
}

/*
<<<<<<< HEAD
=======
 * Utility routine to fetch the session-level status of a backup running.
 */
SessionBackupState
get_backup_status(void)
{
	return sessionBackupState;
}

/*
>>>>>>> fdf521d6
 * do_pg_stop_backup is the workhorse of the user-visible pg_stop_backup()
 * function.
 *
 * If labelfile is NULL, this stops an exclusive backup. Otherwise this stops
 * the non-exclusive backup specified by 'labelfile'.
 *
 * Returns the last WAL location that must be present to restore from this
 * backup, and the corresponding timeline ID in *stoptli_p.
 *
 * It is the responsibility of the caller of this function to verify the
 * permissions of the calling user!
 */
XLogRecPtr
do_pg_stop_backup(char *labelfile, bool waitforarchive, TimeLineID *stoptli_p)
{
	bool		exclusive = (labelfile == NULL);
	bool		backup_started_in_recovery = false;
	XLogRecPtr	startpoint;
	XLogRecPtr	stoppoint;
	TimeLineID	stoptli;
	pg_time_t	stamp_time;
	char		strfbuf[128];
	char		histfilepath[MAXPGPATH];
	char		startxlogfilename[MAXFNAMELEN];
	char		stopxlogfilename[MAXFNAMELEN];
	char		lastxlogfilename[MAXFNAMELEN];
	char		histfilename[MAXFNAMELEN];
	char		backupfrom[20];
	XLogSegNo	_logSegNo;
	FILE	   *lfp;
	FILE	   *fp;
	char		ch;
	int			seconds_before_warning;
	int			waits = 0;
	bool		reported_waiting = false;
	char	   *remaining;
	char	   *ptr;
	uint32		hi,
				lo;

	backup_started_in_recovery = RecoveryInProgress();

	/*
	 * Currently only non-exclusive backup can be taken during recovery.
	 */
	if (backup_started_in_recovery && exclusive)
		ereport(ERROR,
				(errcode(ERRCODE_OBJECT_NOT_IN_PREREQUISITE_STATE),
				 errmsg("recovery is in progress"),
				 errhint("WAL control functions cannot be executed during recovery.")));

	/*
	 * During recovery, we don't need to check WAL level. Because, if WAL
	 * level is not sufficient, it's impossible to get here during recovery.
	 */
	if (!backup_started_in_recovery && !XLogIsNeeded())
		ereport(ERROR,
				(errcode(ERRCODE_OBJECT_NOT_IN_PREREQUISITE_STATE),
				 errmsg("WAL level not sufficient for making an online backup"),
				 errhint("wal_level must be set to \"replica\" or \"logical\" at server start.")));

	if (exclusive)
	{
		/*
<<<<<<< HEAD
		 * At first, mark that we're now stopping an exclusive backup,
		 * to ensure that there are no other sessions currently running
=======
		 * At first, mark that we're now stopping an exclusive backup, to
		 * ensure that there are no other sessions currently running
>>>>>>> fdf521d6
		 * pg_start_backup() or pg_stop_backup().
		 */
		WALInsertLockAcquireExclusive();
		if (XLogCtl->Insert.exclusiveBackupState != EXCLUSIVE_BACKUP_IN_PROGRESS)
		{
			WALInsertLockRelease();
			ereport(ERROR,
					(errcode(ERRCODE_OBJECT_NOT_IN_PREREQUISITE_STATE),
					 errmsg("exclusive backup not in progress")));
		}
		XLogCtl->Insert.exclusiveBackupState = EXCLUSIVE_BACKUP_STOPPING;
		WALInsertLockRelease();

		/*
		 * Remove backup_label. In case of failure, the state for an exclusive
		 * backup is switched back to in-progress.
		 */
		PG_ENSURE_ERROR_CLEANUP(pg_stop_backup_callback, (Datum) BoolGetDatum(exclusive));
		{
			/*
			 * Read the existing label file into memory.
			 */
			struct stat statbuf;
			int			r;

			if (stat(BACKUP_LABEL_FILE, &statbuf))
			{
				/* should not happen per the upper checks */
				if (errno != ENOENT)
					ereport(ERROR,
							(errcode_for_file_access(),
							 errmsg("could not stat file \"%s\": %m",
									BACKUP_LABEL_FILE)));
				ereport(ERROR,
						(errcode(ERRCODE_OBJECT_NOT_IN_PREREQUISITE_STATE),
						 errmsg("a backup is not in progress")));
			}

			lfp = AllocateFile(BACKUP_LABEL_FILE, "r");
			if (!lfp)
			{
				ereport(ERROR,
						(errcode_for_file_access(),
						 errmsg("could not read file \"%s\": %m",
								BACKUP_LABEL_FILE)));
			}
			labelfile = palloc(statbuf.st_size + 1);
			r = fread(labelfile, statbuf.st_size, 1, lfp);
			labelfile[statbuf.st_size] = '\0';

			/*
			 * Close and remove the backup label file
			 */
			if (r != 1 || ferror(lfp) || FreeFile(lfp))
				ereport(ERROR,
						(errcode_for_file_access(),
						 errmsg("could not read file \"%s\": %m",
								BACKUP_LABEL_FILE)));
<<<<<<< HEAD
			if (unlink(BACKUP_LABEL_FILE) != 0)
				ereport(ERROR,
						(errcode_for_file_access(),
						 errmsg("could not remove file \"%s\": %m",
								BACKUP_LABEL_FILE)));

			/*
			 * Remove tablespace_map file if present, it is created only if there
			 * are tablespaces.
			 */
			unlink(TABLESPACE_MAP);
=======
			durable_unlink(BACKUP_LABEL_FILE, ERROR);

			/*
			 * Remove tablespace_map file if present, it is created only if
			 * there are tablespaces.
			 */
			durable_unlink(TABLESPACE_MAP, DEBUG1);
>>>>>>> fdf521d6
		}
		PG_END_ENSURE_ERROR_CLEANUP(pg_stop_backup_callback, (Datum) BoolGetDatum(exclusive));
	}

	/*
<<<<<<< HEAD
	 * OK to update backup counters and forcePageWrites
=======
	 * OK to update backup counters, forcePageWrites and session-level lock.
	 *
	 * Note that CHECK_FOR_INTERRUPTS() must not occur while updating them.
	 * Otherwise they can be updated inconsistently, and which might cause
	 * do_pg_abort_backup() to fail.
>>>>>>> fdf521d6
	 */
	WALInsertLockAcquireExclusive();
	if (exclusive)
	{
		XLogCtl->Insert.exclusiveBackupState = EXCLUSIVE_BACKUP_NONE;
	}
	else
	{
		/*
		 * The user-visible pg_start/stop_backup() functions that operate on
		 * exclusive backups can be called at any time, but for non-exclusive
		 * backups, it is expected that each do_pg_start_backup() call is
		 * matched by exactly one do_pg_stop_backup() call.
		 */
		Assert(XLogCtl->Insert.nonExclusiveBackups > 0);
		XLogCtl->Insert.nonExclusiveBackups--;
	}

	if (XLogCtl->Insert.exclusiveBackupState == EXCLUSIVE_BACKUP_NONE &&
		XLogCtl->Insert.nonExclusiveBackups == 0)
	{
		XLogCtl->Insert.forcePageWrites = false;
	}
<<<<<<< HEAD
=======

	/*
	 * Clean up session-level lock.
	 *
	 * You might think that WALInsertLockRelease() can be called
	 * before cleaning up session-level lock because session-level
	 * lock doesn't need to be protected with WAL insertion lock.
	 * But since CHECK_FOR_INTERRUPTS() can occur in it,
	 * session-level lock must be cleaned up before it.
	 */
	sessionBackupState = SESSION_BACKUP_NONE;

>>>>>>> fdf521d6
	WALInsertLockRelease();

	/*
	 * Read and parse the START WAL LOCATION line (this code is pretty crude,
	 * but we are not expecting any variability in the file format).
	 */
	if (sscanf(labelfile, "START WAL LOCATION: %X/%X (file %24s)%c",
			   &hi, &lo, startxlogfilename,
			   &ch) != 4 || ch != '\n')
		ereport(ERROR,
				(errcode(ERRCODE_OBJECT_NOT_IN_PREREQUISITE_STATE),
				 errmsg("invalid data in file \"%s\"", BACKUP_LABEL_FILE)));
	startpoint = ((uint64) hi) << 32 | lo;
	remaining = strchr(labelfile, '\n') + 1;	/* %n is not portable enough */

	/*
	 * Parse the BACKUP FROM line. If we are taking an online backup from the
	 * standby, we confirm that the standby has not been promoted during the
	 * backup.
	 */
	ptr = strstr(remaining, "BACKUP FROM:");
	if (!ptr || sscanf(ptr, "BACKUP FROM: %19s\n", backupfrom) != 1)
		ereport(ERROR,
				(errcode(ERRCODE_OBJECT_NOT_IN_PREREQUISITE_STATE),
				 errmsg("invalid data in file \"%s\"", BACKUP_LABEL_FILE)));
	if (strcmp(backupfrom, "standby") == 0 && !backup_started_in_recovery)
		ereport(ERROR,
				(errcode(ERRCODE_OBJECT_NOT_IN_PREREQUISITE_STATE),
				 errmsg("the standby was promoted during online backup"),
				 errhint("This means that the backup being taken is corrupt "
						 "and should not be used. "
						 "Try taking another online backup.")));

	/*
	 * During recovery, we don't write an end-of-backup record. We assume that
	 * pg_control was backed up last and its minimum recovery point can be
	 * available as the backup end location. Since we don't have an
	 * end-of-backup record, we use the pg_control value to check whether
	 * we've reached the end of backup when starting recovery from this
	 * backup. We have no way of checking if pg_control wasn't backed up last
	 * however.
	 *
	 * We don't force a switch to new WAL file but it is still possible to
	 * wait for all the required files to be archived if waitforarchive is
	 * true. This is okay if we use the backup to start a standby and fetch
	 * the missing WAL using streaming replication. But in the case of an
	 * archive recovery, a user should set waitforarchive to true and wait for
	 * them to be archived to ensure that all the required files are
	 * available.
	 *
	 * We return the current minimum recovery point as the backup end
	 * location. Note that it can be greater than the exact backup end
	 * location if the minimum recovery point is updated after the backup of
	 * pg_control. This is harmless for current uses.
	 *
	 * XXX currently a backup history file is for informational and debug
	 * purposes only. It's not essential for an online backup. Furthermore,
	 * even if it's created, it will not be archived during recovery because
	 * an archiver is not invoked. So it doesn't seem worthwhile to write a
	 * backup history file during recovery.
	 */
	if (backup_started_in_recovery)
	{
		XLogRecPtr	recptr;

		/*
		 * Check to see if all WAL replayed during online backup contain
		 * full-page writes.
		 */
		SpinLockAcquire(&XLogCtl->info_lck);
		recptr = XLogCtl->lastFpwDisableRecPtr;
		SpinLockRelease(&XLogCtl->info_lck);

		if (startpoint <= recptr)
			ereport(ERROR,
					(errcode(ERRCODE_OBJECT_NOT_IN_PREREQUISITE_STATE),
					 errmsg("WAL generated with full_page_writes=off was replayed "
							"during online backup"),
					 errhint("This means that the backup being taken on the standby "
							 "is corrupt and should not be used. "
							 "Enable full_page_writes and run CHECKPOINT on the master, "
							 "and then try an online backup again.")));


		LWLockAcquire(ControlFileLock, LW_SHARED);
		stoppoint = ControlFile->minRecoveryPoint;
		stoptli = ControlFile->minRecoveryPointTLI;
		LWLockRelease(ControlFileLock);
	}
	else
	{
		/*
		 * Write the backup-end xlog record
		 */
		XLogBeginInsert();
		XLogRegisterData((char *) (&startpoint), sizeof(startpoint));
		stoppoint = XLogInsert(RM_XLOG_ID, XLOG_BACKUP_END);
		stoptli = ThisTimeLineID;

		/*
		 * Force a switch to a new xlog segment file, so that the backup is
		 * valid as soon as archiver moves out the current segment file.
		 */
		RequestXLogSwitch(false);

		XLByteToPrevSeg(stoppoint, _logSegNo);
		XLogFileName(stopxlogfilename, stoptli, _logSegNo);

		/* Use the log timezone here, not the session timezone */
		stamp_time = (pg_time_t) time(NULL);
		pg_strftime(strfbuf, sizeof(strfbuf),
					"%Y-%m-%d %H:%M:%S %Z",
					pg_localtime(&stamp_time, log_timezone));

		/*
		 * Write the backup history file
		 */
		XLByteToSeg(startpoint, _logSegNo);
		BackupHistoryFilePath(histfilepath, stoptli, _logSegNo,
							  (uint32) (startpoint % XLogSegSize));
		fp = AllocateFile(histfilepath, "w");
		if (!fp)
			ereport(ERROR,
					(errcode_for_file_access(),
					 errmsg("could not create file \"%s\": %m",
							histfilepath)));
		fprintf(fp, "START WAL LOCATION: %X/%X (file %s)\n",
				(uint32) (startpoint >> 32), (uint32) startpoint, startxlogfilename);
		fprintf(fp, "STOP WAL LOCATION: %X/%X (file %s)\n",
				(uint32) (stoppoint >> 32), (uint32) stoppoint, stopxlogfilename);
		/* transfer remaining lines from label to history file */
		fprintf(fp, "%s", remaining);
		fprintf(fp, "STOP TIME: %s\n", strfbuf);
		if (fflush(fp) || ferror(fp) || FreeFile(fp))
			ereport(ERROR,
					(errcode_for_file_access(),
					 errmsg("could not write file \"%s\": %m",
							histfilepath)));

		/*
		 * Clean out any no-longer-needed history files.  As a side effect,
		 * this will post a .ready file for the newly created history file,
		 * notifying the archiver that history file may be archived
		 * immediately.
		 */
		CleanupBackupHistory();
	}

	/*
	 * If archiving is enabled, wait for all the required WAL files to be
	 * archived before returning. If archiving isn't enabled, the required WAL
	 * needs to be transported via streaming replication (hopefully with
	 * wal_keep_segments set high enough), or some more exotic mechanism like
	 * polling and copying files from pg_wal with script. We have no knowledge
	 * of those mechanisms, so it's up to the user to ensure that he gets all
	 * the required WAL.
	 *
	 * We wait until both the last WAL file filled during backup and the
	 * history file have been archived, and assume that the alphabetic sorting
	 * property of the WAL files ensures any earlier WAL files are safely
	 * archived as well.
	 *
	 * We wait forever, since archive_command is supposed to work and we
	 * assume the admin wanted his backup to work completely. If you don't
	 * wish to wait, then either waitforarchive should be passed in as false,
	 * or you can set statement_timeout.  Also, some notices are issued to
	 * clue in anyone who might be doing this interactively.
	 */

	if (waitforarchive &&
		((!backup_started_in_recovery && XLogArchivingActive()) ||
		 (backup_started_in_recovery && XLogArchivingAlways())))
	{
		XLByteToPrevSeg(stoppoint, _logSegNo);
		XLogFileName(lastxlogfilename, stoptli, _logSegNo);

		XLByteToSeg(startpoint, _logSegNo);
		BackupHistoryFileName(histfilename, stoptli, _logSegNo,
							  (uint32) (startpoint % XLogSegSize));

		seconds_before_warning = 60;
		waits = 0;

		while (XLogArchiveIsBusy(lastxlogfilename) ||
			   XLogArchiveIsBusy(histfilename))
		{
			CHECK_FOR_INTERRUPTS();

			if (!reported_waiting && waits > 5)
			{
				ereport(NOTICE,
						(errmsg("pg_stop_backup cleanup done, waiting for required WAL segments to be archived")));
				reported_waiting = true;
			}

			pg_usleep(1000000L);

			if (++waits >= seconds_before_warning)
			{
				seconds_before_warning *= 2;	/* This wraps in >10 years... */
				ereport(WARNING,
						(errmsg("pg_stop_backup still waiting for all required WAL segments to be archived (%d seconds elapsed)",
								waits),
						 errhint("Check that your archive_command is executing properly.  "
								 "pg_stop_backup can be canceled safely, "
								 "but the database backup will not be usable without all the WAL segments.")));
			}
		}

		ereport(NOTICE,
				(errmsg("pg_stop_backup complete, all required WAL segments have been archived")));
	}
	else if (waitforarchive)
		ereport(NOTICE,
				(errmsg("WAL archiving is not enabled; you must ensure that all required WAL segments are copied through other means to complete the backup")));

	/*
	 * We're done.  As a convenience, return the ending WAL location.
	 */
	if (stoptli_p)
		*stoptli_p = stoptli;
	return stoppoint;
}


/*
 * do_pg_abort_backup: abort a running backup
 *
 * This does just the most basic steps of do_pg_stop_backup(), by taking the
 * system out of backup mode, thus making it a lot more safe to call from
 * an error handler.
 *
 * NB: This is only for aborting a non-exclusive backup that doesn't write
 * backup_label. A backup started with pg_start_backup() needs to be finished
 * with pg_stop_backup().
 */
void
do_pg_abort_backup(void)
{
	/*
	 * Quick exit if session is not keeping around a non-exclusive backup
	 * already started.
	 */
	if (sessionBackupState == SESSION_BACKUP_NONE)
		return;

	WALInsertLockAcquireExclusive();
	Assert(XLogCtl->Insert.nonExclusiveBackups > 0);
	Assert(sessionBackupState == SESSION_BACKUP_NON_EXCLUSIVE);
	XLogCtl->Insert.nonExclusiveBackups--;

	if (XLogCtl->Insert.exclusiveBackupState == EXCLUSIVE_BACKUP_NONE &&
		XLogCtl->Insert.nonExclusiveBackups == 0)
	{
		XLogCtl->Insert.forcePageWrites = false;
	}
	WALInsertLockRelease();
}

/*
 * Get latest redo apply position.
 *
 * Exported to allow WALReceiver to read the pointer directly.
 */
XLogRecPtr
GetXLogReplayRecPtr(TimeLineID *replayTLI)
{
	XLogRecPtr	recptr;
	TimeLineID	tli;

	SpinLockAcquire(&XLogCtl->info_lck);
	recptr = XLogCtl->lastReplayedEndRecPtr;
	tli = XLogCtl->lastReplayedTLI;
	SpinLockRelease(&XLogCtl->info_lck);

	if (replayTLI)
		*replayTLI = tli;
	return recptr;
}

/*
 * Get latest WAL insert pointer
 */
XLogRecPtr
GetXLogInsertRecPtr(void)
{
	XLogCtlInsert *Insert = &XLogCtl->Insert;
	uint64		current_bytepos;

	SpinLockAcquire(&Insert->insertpos_lck);
	current_bytepos = Insert->CurrBytePos;
	SpinLockRelease(&Insert->insertpos_lck);

	return XLogBytePosToRecPtr(current_bytepos);
}

/*
 * Get latest WAL write pointer
 */
XLogRecPtr
GetXLogWriteRecPtr(void)
{
	SpinLockAcquire(&XLogCtl->info_lck);
	LogwrtResult = XLogCtl->LogwrtResult;
	SpinLockRelease(&XLogCtl->info_lck);

	return LogwrtResult.Write;
}

/*
 * Returns the redo pointer of the last checkpoint or restartpoint. This is
 * the oldest point in WAL that we still need, if we have to restart recovery.
 */
void
GetOldestRestartPoint(XLogRecPtr *oldrecptr, TimeLineID *oldtli)
{
	LWLockAcquire(ControlFileLock, LW_SHARED);
	*oldrecptr = ControlFile->checkPointCopy.redo;
	*oldtli = ControlFile->checkPointCopy.ThisTimeLineID;
	LWLockRelease(ControlFileLock);
}

/*
 * read_backup_label: check to see if a backup_label file is present
 *
 * If we see a backup_label during recovery, we assume that we are recovering
 * from a backup dump file, and we therefore roll forward from the checkpoint
 * identified by the label file, NOT what pg_control says.  This avoids the
 * problem that pg_control might have been archived one or more checkpoints
 * later than the start of the dump, and so if we rely on it as the start
 * point, we will fail to restore a consistent database state.
 *
 * Returns TRUE if a backup_label was found (and fills the checkpoint
 * location and its REDO location into *checkPointLoc and RedoStartLSN,
 * respectively); returns FALSE if not. If this backup_label came from a
 * streamed backup, *backupEndRequired is set to TRUE. If this backup_label
 * was created during recovery, *backupFromStandby is set to TRUE.
 */
static bool
read_backup_label(XLogRecPtr *checkPointLoc, bool *backupEndRequired,
				  bool *backupFromStandby)
{
	char		startxlogfilename[MAXFNAMELEN];
	TimeLineID	tli;
	FILE	   *lfp;
	char		ch;
	char		backuptype[20];
	char		backupfrom[20];
	uint32		hi,
				lo;

	*backupEndRequired = false;
	*backupFromStandby = false;

	/*
	 * See if label file is present
	 */
	lfp = AllocateFile(BACKUP_LABEL_FILE, "r");
	if (!lfp)
	{
		if (errno != ENOENT)
			ereport(FATAL,
					(errcode_for_file_access(),
					 errmsg("could not read file \"%s\": %m",
							BACKUP_LABEL_FILE)));
		return false;			/* it's not there, all is fine */
	}

	/*
	 * Read and parse the START WAL LOCATION and CHECKPOINT lines (this code
	 * is pretty crude, but we are not expecting any variability in the file
	 * format).
	 */
	if (fscanf(lfp, "START WAL LOCATION: %X/%X (file %08X%16s)%c",
			   &hi, &lo, &tli, startxlogfilename, &ch) != 5 || ch != '\n')
		ereport(FATAL,
				(errcode(ERRCODE_OBJECT_NOT_IN_PREREQUISITE_STATE),
				 errmsg("invalid data in file \"%s\"", BACKUP_LABEL_FILE)));
	RedoStartLSN = ((uint64) hi) << 32 | lo;
	if (fscanf(lfp, "CHECKPOINT LOCATION: %X/%X%c",
			   &hi, &lo, &ch) != 3 || ch != '\n')
		ereport(FATAL,
				(errcode(ERRCODE_OBJECT_NOT_IN_PREREQUISITE_STATE),
				 errmsg("invalid data in file \"%s\"", BACKUP_LABEL_FILE)));
	*checkPointLoc = ((uint64) hi) << 32 | lo;

	/*
	 * BACKUP METHOD and BACKUP FROM lines are new in 9.2. We can't restore
	 * from an older backup anyway, but since the information on it is not
	 * strictly required, don't error out if it's missing for some reason.
	 */
	if (fscanf(lfp, "BACKUP METHOD: %19s\n", backuptype) == 1)
	{
		if (strcmp(backuptype, "streamed") == 0)
			*backupEndRequired = true;
	}

	if (fscanf(lfp, "BACKUP FROM: %19s\n", backupfrom) == 1)
	{
		if (strcmp(backupfrom, "standby") == 0)
			*backupFromStandby = true;
	}

	if (ferror(lfp) || FreeFile(lfp))
		ereport(FATAL,
				(errcode_for_file_access(),
				 errmsg("could not read file \"%s\": %m",
						BACKUP_LABEL_FILE)));

	return true;
}

/*
 * read_tablespace_map: check to see if a tablespace_map file is present
 *
 * If we see a tablespace_map file during recovery, we assume that we are
 * recovering from a backup dump file, and we therefore need to create symlinks
 * as per the information present in tablespace_map file.
 *
 * Returns TRUE if a tablespace_map file was found (and fills the link
 * information for all the tablespace links present in file); returns FALSE
 * if not.
 */
static bool
read_tablespace_map(List **tablespaces)
{
	tablespaceinfo *ti;
	FILE	   *lfp;
	char		tbsoid[MAXPGPATH];
	char	   *tbslinkpath;
	char		str[MAXPGPATH];
	int			ch,
				prev_ch = -1,
				i = 0,
				n;

	/*
	 * See if tablespace_map file is present
	 */
	lfp = AllocateFile(TABLESPACE_MAP, "r");
	if (!lfp)
	{
		if (errno != ENOENT)
			ereport(FATAL,
					(errcode_for_file_access(),
					 errmsg("could not read file \"%s\": %m",
							TABLESPACE_MAP)));
		return false;			/* it's not there, all is fine */
	}

	/*
	 * Read and parse the link name and path lines from tablespace_map file
	 * (this code is pretty crude, but we are not expecting any variability in
	 * the file format).  While taking backup we embed escape character '\\'
	 * before newline in tablespace path, so that during reading of
	 * tablespace_map file, we could distinguish newline in tablespace path
	 * and end of line.  Now while reading tablespace_map file, remove the
	 * escape character that has been added in tablespace path during backup.
	 */
	while ((ch = fgetc(lfp)) != EOF)
	{
		if ((ch == '\n' || ch == '\r') && prev_ch != '\\')
		{
			str[i] = '\0';
			if (sscanf(str, "%s %n", tbsoid, &n) != 1)
				ereport(FATAL,
						(errcode(ERRCODE_OBJECT_NOT_IN_PREREQUISITE_STATE),
						 errmsg("invalid data in file \"%s\"", TABLESPACE_MAP)));
			tbslinkpath = str + n;
			i = 0;

			ti = palloc(sizeof(tablespaceinfo));
			ti->oid = pstrdup(tbsoid);
			ti->path = pstrdup(tbslinkpath);

			*tablespaces = lappend(*tablespaces, ti);
			continue;
		}
		else if ((ch == '\n' || ch == '\r') && prev_ch == '\\')
			str[i - 1] = ch;
		else
			str[i++] = ch;
		prev_ch = ch;
	}

	if (ferror(lfp) || FreeFile(lfp))
		ereport(FATAL,
				(errcode_for_file_access(),
				 errmsg("could not read file \"%s\": %m",
						TABLESPACE_MAP)));

	return true;
}

/*
 * Error context callback for errors occurring during rm_redo().
 */
static void
rm_redo_error_callback(void *arg)
{
	XLogReaderState *record = (XLogReaderState *) arg;
	StringInfoData buf;

	initStringInfo(&buf);
	xlog_outdesc(&buf, record);

	/* translator: %s is a WAL record description */
	errcontext("WAL redo at %X/%X for %s",
			   (uint32) (record->ReadRecPtr >> 32),
			   (uint32) record->ReadRecPtr,
			   buf.data);

	pfree(buf.data);
}

/*
 * BackupInProgress: check if online backup mode is active
 *
 * This is done by checking for existence of the "backup_label" file.
 */
bool
BackupInProgress(void)
{
	struct stat stat_buf;

	return (stat(BACKUP_LABEL_FILE, &stat_buf) == 0);
}

/*
 * CancelBackup: rename the "backup_label" and "tablespace_map"
 *				 files to cancel backup mode
 *
 * If the "backup_label" file exists, it will be renamed to "backup_label.old".
 * Similarly, if the "tablespace_map" file exists, it will be renamed to
 * "tablespace_map.old".
 *
 * Note that this will render an online backup in progress
 * useless. To correctly finish an online backup, pg_stop_backup must be
 * called.
 */
void
CancelBackup(void)
{
	struct stat stat_buf;

	/* if the backup_label file is not there, return */
	if (stat(BACKUP_LABEL_FILE, &stat_buf) < 0)
		return;

	/* remove leftover file from previously canceled backup if it exists */
	unlink(BACKUP_LABEL_OLD);

	if (durable_rename(BACKUP_LABEL_FILE, BACKUP_LABEL_OLD, DEBUG1) != 0)
	{
		ereport(WARNING,
				(errcode_for_file_access(),
				 errmsg("online backup mode was not canceled"),
				 errdetail("File \"%s\" could not be renamed to \"%s\": %m.",
						   BACKUP_LABEL_FILE, BACKUP_LABEL_OLD)));
		return;
	}

	/* if the tablespace_map file is not there, return */
	if (stat(TABLESPACE_MAP, &stat_buf) < 0)
	{
		ereport(LOG,
				(errmsg("online backup mode canceled"),
				 errdetail("File \"%s\" was renamed to \"%s\".",
						   BACKUP_LABEL_FILE, BACKUP_LABEL_OLD)));
		return;
	}

	/* remove leftover file from previously canceled backup if it exists */
	unlink(TABLESPACE_MAP_OLD);

	if (durable_rename(TABLESPACE_MAP, TABLESPACE_MAP_OLD, DEBUG1) == 0)
	{
		ereport(LOG,
				(errmsg("online backup mode canceled"),
				 errdetail("Files \"%s\" and \"%s\" were renamed to "
						   "\"%s\" and \"%s\", respectively.",
						   BACKUP_LABEL_FILE, TABLESPACE_MAP,
						   BACKUP_LABEL_OLD, TABLESPACE_MAP_OLD)));
	}
	else
	{
		ereport(WARNING,
				(errcode_for_file_access(),
				 errmsg("online backup mode canceled"),
				 errdetail("File \"%s\" was renamed to \"%s\", but "
						   "file \"%s\" could not be renamed to \"%s\": %m.",
						   BACKUP_LABEL_FILE, BACKUP_LABEL_OLD,
						   TABLESPACE_MAP, TABLESPACE_MAP_OLD)));
	}
}

/*
 * Read the XLOG page containing RecPtr into readBuf (if not read already).
 * Returns number of bytes read, if the page is read successfully, or -1
 * in case of errors.  When errors occur, they are ereport'ed, but only
 * if they have not been previously reported.
 *
 * This is responsible for restoring files from archive as needed, as well
 * as for waiting for the requested WAL record to arrive in standby mode.
 *
 * 'emode' specifies the log level used for reporting "file not found" or
 * "end of WAL" situations in archive recovery, or in standby mode when a
 * trigger file is found. If set to WARNING or below, XLogPageRead() returns
 * false in those situations, on higher log levels the ereport() won't
 * return.
 *
 * In standby mode, if after a successful return of XLogPageRead() the
 * caller finds the record it's interested in to be broken, it should
 * ereport the error with the level determined by
 * emode_for_corrupt_record(), and then set lastSourceFailed
 * and call XLogPageRead() again with the same arguments. This lets
 * XLogPageRead() to try fetching the record from another source, or to
 * sleep and retry.
 */
static int
XLogPageRead(XLogReaderState *xlogreader, XLogRecPtr targetPagePtr, int reqLen,
			 XLogRecPtr targetRecPtr, char *readBuf, TimeLineID *readTLI)
{
	XLogPageReadPrivate *private =
	(XLogPageReadPrivate *) xlogreader->private_data;
	int			emode = private->emode;
	uint32		targetPageOff;
	XLogSegNo	targetSegNo PG_USED_FOR_ASSERTS_ONLY;

	XLByteToSeg(targetPagePtr, targetSegNo);
	targetPageOff = targetPagePtr % XLogSegSize;

	/*
	 * See if we need to switch to a new segment because the requested record
	 * is not in the currently open one.
	 */
	if (readFile >= 0 && !XLByteInSeg(targetPagePtr, readSegNo))
	{
		/*
		 * Request a restartpoint if we've replayed too much xlog since the
		 * last one.
		 */
		if (bgwriterLaunched)
		{
			if (XLogCheckpointNeeded(readSegNo))
			{
				(void) GetRedoRecPtr();
				if (XLogCheckpointNeeded(readSegNo))
					RequestCheckpoint(CHECKPOINT_CAUSE_XLOG);
			}
		}

		close(readFile);
		readFile = -1;
		readSource = 0;
	}

	XLByteToSeg(targetPagePtr, readSegNo);

retry:
	/* See if we need to retrieve more data */
	if (readFile < 0 ||
		(readSource == XLOG_FROM_STREAM &&
		 receivedUpto < targetPagePtr + reqLen))
	{
		if (!WaitForWALToBecomeAvailable(targetPagePtr + reqLen,
										 private->randAccess,
										 private->fetching_ckpt,
										 targetRecPtr))
		{
			if (readFile >= 0)
				close(readFile);
			readFile = -1;
			readLen = 0;
			readSource = 0;

			return -1;
		}
	}

	/*
	 * At this point, we have the right segment open and if we're streaming we
	 * know the requested record is in it.
	 */
	Assert(readFile != -1);

	/*
	 * If the current segment is being streamed from master, calculate how
	 * much of the current page we have received already. We know the
	 * requested record has been received, but this is for the benefit of
	 * future calls, to allow quick exit at the top of this function.
	 */
	if (readSource == XLOG_FROM_STREAM)
	{
		if (((targetPagePtr) / XLOG_BLCKSZ) != (receivedUpto / XLOG_BLCKSZ))
			readLen = XLOG_BLCKSZ;
		else
			readLen = receivedUpto % XLogSegSize - targetPageOff;
	}
	else
		readLen = XLOG_BLCKSZ;

	/* Read the requested page */
	readOff = targetPageOff;
	if (lseek(readFile, (off_t) readOff, SEEK_SET) < 0)
	{
		char		fname[MAXFNAMELEN];

		XLogFileName(fname, curFileTLI, readSegNo);
		ereport(emode_for_corrupt_record(emode, targetPagePtr + reqLen),
				(errcode_for_file_access(),
				 errmsg("could not seek in log segment %s to offset %u: %m",
						fname, readOff)));
		goto next_record_is_invalid;
	}

	pgstat_report_wait_start(WAIT_EVENT_WAL_READ);
	if (read(readFile, readBuf, XLOG_BLCKSZ) != XLOG_BLCKSZ)
	{
		char		fname[MAXFNAMELEN];

		pgstat_report_wait_end();
		XLogFileName(fname, curFileTLI, readSegNo);
		ereport(emode_for_corrupt_record(emode, targetPagePtr + reqLen),
				(errcode_for_file_access(),
				 errmsg("could not read from log segment %s, offset %u: %m",
						fname, readOff)));
		goto next_record_is_invalid;
	}
	pgstat_report_wait_end();

	Assert(targetSegNo == readSegNo);
	Assert(targetPageOff == readOff);
	Assert(reqLen <= readLen);

	*readTLI = curFileTLI;
	return readLen;

next_record_is_invalid:
	lastSourceFailed = true;

	if (readFile >= 0)
		close(readFile);
	readFile = -1;
	readLen = 0;
	readSource = 0;

	/* In standby-mode, keep trying */
	if (StandbyMode)
		goto retry;
	else
		return -1;
}

/*
 * Open the WAL segment containing WAL location 'RecPtr'.
 *
 * The segment can be fetched via restore_command, or via walreceiver having
 * streamed the record, or it can already be present in pg_wal. Checking
 * pg_wal is mainly for crash recovery, but it will be polled in standby mode
 * too, in case someone copies a new segment directly to pg_wal. That is not
 * documented or recommended, though.
 *
 * If 'fetching_ckpt' is true, we're fetching a checkpoint record, and should
 * prepare to read WAL starting from RedoStartLSN after this.
 *
 * 'RecPtr' might not point to the beginning of the record we're interested
 * in, it might also point to the page or segment header. In that case,
 * 'tliRecPtr' is the position of the WAL record we're interested in. It is
 * used to decide which timeline to stream the requested WAL from.
 *
 * If the record is not immediately available, the function returns false
 * if we're not in standby mode. In standby mode, waits for it to become
 * available.
 *
 * When the requested record becomes available, the function opens the file
 * containing it (if not open already), and returns true. When end of standby
 * mode is triggered by the user, and there is no more WAL available, returns
 * false.
 */
static bool
WaitForWALToBecomeAvailable(XLogRecPtr RecPtr, bool randAccess,
							bool fetching_ckpt, XLogRecPtr tliRecPtr)
{
	static TimestampTz last_fail_time = 0;
	TimestampTz now;
	bool		streaming_reply_sent = false;

	/*-------
	 * Standby mode is implemented by a state machine:
	 *
	 * 1. Read from either archive or pg_wal (XLOG_FROM_ARCHIVE), or just
	 *	  pg_wal (XLOG_FROM_PG_WAL)
	 * 2. Check trigger file
	 * 3. Read from primary server via walreceiver (XLOG_FROM_STREAM)
	 * 4. Rescan timelines
	 * 5. Sleep wal_retrieve_retry_interval milliseconds, and loop back to 1.
	 *
	 * Failure to read from the current source advances the state machine to
	 * the next state.
	 *
	 * 'currentSource' indicates the current state. There are no currentSource
	 * values for "check trigger", "rescan timelines", and "sleep" states,
	 * those actions are taken when reading from the previous source fails, as
	 * part of advancing to the next state.
	 *-------
	 */
	if (!InArchiveRecovery)
		currentSource = XLOG_FROM_PG_WAL;
	else if (currentSource == 0)
		currentSource = XLOG_FROM_ARCHIVE;

	for (;;)
	{
		int			oldSource = currentSource;

		/*
		 * First check if we failed to read from the current source, and
		 * advance the state machine if so. The failure to read might've
		 * happened outside this function, e.g when a CRC check fails on a
		 * record, or within this loop.
		 */
		if (lastSourceFailed)
		{
			switch (currentSource)
			{
				case XLOG_FROM_ARCHIVE:
				case XLOG_FROM_PG_WAL:

					/*
					 * Check to see if the trigger file exists. Note that we
					 * do this only after failure, so when you create the
					 * trigger file, we still finish replaying as much as we
					 * can from archive and pg_wal before failover.
					 */
					if (StandbyMode && CheckForStandbyTrigger())
					{
						ShutdownWalRcv();
						return false;
					}

					/*
					 * Not in standby mode, and we've now tried the archive
					 * and pg_wal.
					 */
					if (!StandbyMode)
						return false;

					/*
					 * If primary_conninfo is set, launch walreceiver to try
					 * to stream the missing WAL.
					 *
					 * If fetching_ckpt is TRUE, RecPtr points to the initial
					 * checkpoint location. In that case, we use RedoStartLSN
					 * as the streaming start position instead of RecPtr, so
					 * that when we later jump backwards to start redo at
					 * RedoStartLSN, we will have the logs streamed already.
					 */
					if (PrimaryConnInfo)
					{
						XLogRecPtr	ptr;
						TimeLineID	tli;

						if (fetching_ckpt)
						{
							ptr = RedoStartLSN;
							tli = ControlFile->checkPointCopy.ThisTimeLineID;
						}
						else
						{
							ptr = tliRecPtr;
							tli = tliOfPointInHistory(tliRecPtr, expectedTLEs);

							if (curFileTLI > 0 && tli < curFileTLI)
								elog(ERROR, "according to history file, WAL location %X/%X belongs to timeline %u, but previous recovered WAL file came from timeline %u",
									 (uint32) (ptr >> 32), (uint32) ptr,
									 tli, curFileTLI);
						}
						curFileTLI = tli;
						RequestXLogStreaming(tli, ptr, PrimaryConnInfo,
											 PrimarySlotName);
						receivedUpto = 0;
					}

					/*
					 * Move to XLOG_FROM_STREAM state in either case. We'll
					 * get immediate failure if we didn't launch walreceiver,
					 * and move on to the next state.
					 */
					currentSource = XLOG_FROM_STREAM;
					break;

				case XLOG_FROM_STREAM:

					/*
					 * Failure while streaming. Most likely, we got here
					 * because streaming replication was terminated, or
					 * promotion was triggered. But we also get here if we
					 * find an invalid record in the WAL streamed from master,
					 * in which case something is seriously wrong. There's
					 * little chance that the problem will just go away, but
					 * PANIC is not good for availability either, especially
					 * in hot standby mode. So, we treat that the same as
					 * disconnection, and retry from archive/pg_wal again. The
					 * WAL in the archive should be identical to what was
					 * streamed, so it's unlikely that it helps, but one can
					 * hope...
					 */

					/*
					 * Before we leave XLOG_FROM_STREAM state, make sure that
					 * walreceiver is not active, so that it won't overwrite
					 * WAL that we restore from archive.
					 */
					if (WalRcvStreaming())
						ShutdownWalRcv();

					/*
					 * Before we sleep, re-scan for possible new timelines if
					 * we were requested to recover to the latest timeline.
					 */
					if (recoveryTargetIsLatest)
					{
						if (rescanLatestTimeLine())
						{
							currentSource = XLOG_FROM_ARCHIVE;
							break;
						}
					}

					/*
					 * XLOG_FROM_STREAM is the last state in our state
					 * machine, so we've exhausted all the options for
					 * obtaining the requested WAL. We're going to loop back
					 * and retry from the archive, but if it hasn't been long
					 * since last attempt, sleep wal_retrieve_retry_interval
					 * milliseconds to avoid busy-waiting.
					 */
					now = GetCurrentTimestamp();
					if (!TimestampDifferenceExceeds(last_fail_time, now,
													wal_retrieve_retry_interval))
					{
						long		secs,
									wait_time;
						int			usecs;

						TimestampDifference(last_fail_time, now, &secs, &usecs);
						wait_time = wal_retrieve_retry_interval -
							(secs * 1000 + usecs / 1000);

						WaitLatch(&XLogCtl->recoveryWakeupLatch,
								  WL_LATCH_SET | WL_TIMEOUT | WL_POSTMASTER_DEATH,
								  wait_time, WAIT_EVENT_RECOVERY_WAL_STREAM);
						ResetLatch(&XLogCtl->recoveryWakeupLatch);
						now = GetCurrentTimestamp();
					}
					last_fail_time = now;
					currentSource = XLOG_FROM_ARCHIVE;
					break;

				default:
					elog(ERROR, "unexpected WAL source %d", currentSource);
			}
		}
		else if (currentSource == XLOG_FROM_PG_WAL)
		{
			/*
			 * We just successfully read a file in pg_wal. We prefer files in
			 * the archive over ones in pg_wal, so try the next file again
			 * from the archive first.
			 */
			if (InArchiveRecovery)
				currentSource = XLOG_FROM_ARCHIVE;
		}

		if (currentSource != oldSource)
			elog(DEBUG2, "switched WAL source from %s to %s after %s",
				 xlogSourceNames[oldSource], xlogSourceNames[currentSource],
				 lastSourceFailed ? "failure" : "success");

		/*
		 * We've now handled possible failure. Try to read from the chosen
		 * source.
		 */
		lastSourceFailed = false;

		switch (currentSource)
		{
			case XLOG_FROM_ARCHIVE:
			case XLOG_FROM_PG_WAL:
				/* Close any old file we might have open. */
				if (readFile >= 0)
				{
					close(readFile);
					readFile = -1;
				}
				/* Reset curFileTLI if random fetch. */
				if (randAccess)
					curFileTLI = 0;

				/*
				 * Try to restore the file from archive, or read an existing
				 * file from pg_wal.
				 */
				readFile = XLogFileReadAnyTLI(readSegNo, DEBUG2,
											  currentSource == XLOG_FROM_ARCHIVE ? XLOG_FROM_ANY :
											  currentSource);
				if (readFile >= 0)
					return true;	/* success! */

				/*
				 * Nope, not found in archive or pg_wal.
				 */
				lastSourceFailed = true;
				break;

			case XLOG_FROM_STREAM:
				{
					bool		havedata;

					/*
					 * Check if WAL receiver is still active.
					 */
					if (!WalRcvStreaming())
					{
						lastSourceFailed = true;
						break;
					}

					/*
					 * Walreceiver is active, so see if new data has arrived.
					 *
					 * We only advance XLogReceiptTime when we obtain fresh
					 * WAL from walreceiver and observe that we had already
					 * processed everything before the most recent "chunk"
					 * that it flushed to disk.  In steady state where we are
					 * keeping up with the incoming data, XLogReceiptTime will
					 * be updated on each cycle. When we are behind,
					 * XLogReceiptTime will not advance, so the grace time
					 * allotted to conflicting queries will decrease.
					 */
					if (RecPtr < receivedUpto)
						havedata = true;
					else
					{
						XLogRecPtr	latestChunkStart;

						receivedUpto = GetWalRcvWriteRecPtr(&latestChunkStart, &receiveTLI);
						if (RecPtr < receivedUpto && receiveTLI == curFileTLI)
						{
							havedata = true;
							if (latestChunkStart <= RecPtr)
							{
								XLogReceiptTime = GetCurrentTimestamp();
								SetCurrentChunkStartTime(XLogReceiptTime);
							}
						}
						else
							havedata = false;
					}
					if (havedata)
					{
						/*
						 * Great, streamed far enough.  Open the file if it's
						 * not open already.  Also read the timeline history
						 * file if we haven't initialized timeline history
						 * yet; it should be streamed over and present in
						 * pg_wal by now.  Use XLOG_FROM_STREAM so that source
						 * info is set correctly and XLogReceiptTime isn't
						 * changed.
						 */
						if (readFile < 0)
						{
							if (!expectedTLEs)
								expectedTLEs = readTimeLineHistory(receiveTLI);
							readFile = XLogFileRead(readSegNo, PANIC,
													receiveTLI,
													XLOG_FROM_STREAM, false);
							Assert(readFile >= 0);
						}
						else
						{
							/* just make sure source info is correct... */
							readSource = XLOG_FROM_STREAM;
							XLogReceiptSource = XLOG_FROM_STREAM;
							return true;
						}
						break;
					}

					/*
					 * Data not here yet. Check for trigger, then wait for
					 * walreceiver to wake us up when new WAL arrives.
					 */
					if (CheckForStandbyTrigger())
					{
						/*
						 * Note that we don't "return false" immediately here.
						 * After being triggered, we still want to replay all
						 * the WAL that was already streamed. It's in pg_wal
						 * now, so we just treat this as a failure, and the
						 * state machine will move on to replay the streamed
						 * WAL from pg_wal, and then recheck the trigger and
						 * exit replay.
						 */
						lastSourceFailed = true;
						break;
					}

					/*
					 * Since we have replayed everything we have received so
					 * far and are about to start waiting for more WAL, let's
					 * tell the upstream server our replay location now so
					 * that pg_stat_replication doesn't show stale
					 * information.
					 */
					if (!streaming_reply_sent)
					{
						WalRcvForceReply();
						streaming_reply_sent = true;
					}

					/*
					 * Wait for more WAL to arrive. Time out after 5 seconds
					 * to react to a trigger file promptly.
					 */
					WaitLatch(&XLogCtl->recoveryWakeupLatch,
							  WL_LATCH_SET | WL_TIMEOUT | WL_POSTMASTER_DEATH,
							  5000L, WAIT_EVENT_RECOVERY_WAL_ALL);
					ResetLatch(&XLogCtl->recoveryWakeupLatch);
					break;
				}

			default:
				elog(ERROR, "unexpected WAL source %d", currentSource);
		}

		/*
		 * This possibly-long loop needs to handle interrupts of startup
		 * process.
		 */
		HandleStartupProcInterrupts();
	}

	return false;				/* not reached */
}

/*
 * Determine what log level should be used to report a corrupt WAL record
 * in the current WAL page, previously read by XLogPageRead().
 *
 * 'emode' is the error mode that would be used to report a file-not-found
 * or legitimate end-of-WAL situation.   Generally, we use it as-is, but if
 * we're retrying the exact same record that we've tried previously, only
 * complain the first time to keep the noise down.  However, we only do when
 * reading from pg_wal, because we don't expect any invalid records in archive
 * or in records streamed from master. Files in the archive should be complete,
 * and we should never hit the end of WAL because we stop and wait for more WAL
 * to arrive before replaying it.
 *
 * NOTE: This function remembers the RecPtr value it was last called with,
 * to suppress repeated messages about the same record. Only call this when
 * you are about to ereport(), or you might cause a later message to be
 * erroneously suppressed.
 */
static int
emode_for_corrupt_record(int emode, XLogRecPtr RecPtr)
{
	static XLogRecPtr lastComplaint = 0;

	if (readSource == XLOG_FROM_PG_WAL && emode == LOG)
	{
		if (RecPtr == lastComplaint)
			emode = DEBUG1;
		else
			lastComplaint = RecPtr;
	}
	return emode;
}

/*
 * Check to see whether the user-specified trigger file exists and whether a
 * promote request has arrived.  If either condition holds, return true.
 */
static bool
CheckForStandbyTrigger(void)
{
	struct stat stat_buf;
	static bool triggered = false;

	if (triggered)
		return true;

	if (IsPromoteTriggered())
	{
		/*
		 * In 9.1 and 9.2 the postmaster unlinked the promote file inside the
		 * signal handler. It now leaves the file in place and lets the
		 * Startup process do the unlink. This allows Startup to know whether
		 * it should create a full checkpoint before starting up (fallback
		 * mode). Fast promotion takes precedence.
		 */
		if (stat(PROMOTE_SIGNAL_FILE, &stat_buf) == 0)
		{
			unlink(PROMOTE_SIGNAL_FILE);
			unlink(FALLBACK_PROMOTE_SIGNAL_FILE);
			fast_promote = true;
		}
		else if (stat(FALLBACK_PROMOTE_SIGNAL_FILE, &stat_buf) == 0)
		{
			unlink(FALLBACK_PROMOTE_SIGNAL_FILE);
			fast_promote = false;
		}

		ereport(LOG, (errmsg("received promote request")));

		ResetPromoteTriggered();
		triggered = true;
		return true;
	}

	if (TriggerFile == NULL)
		return false;

	if (stat(TriggerFile, &stat_buf) == 0)
	{
		ereport(LOG,
				(errmsg("trigger file found: %s", TriggerFile)));
		unlink(TriggerFile);
		triggered = true;
		fast_promote = true;
		return true;
	}
	else if (errno != ENOENT)
		ereport(ERROR,
				(errcode_for_file_access(),
				 errmsg("could not stat trigger file \"%s\": %m",
						TriggerFile)));

	return false;
}

/*
 * Remove the files signaling a standby promotion request.
 */
void
RemovePromoteSignalFiles(void)
{
	unlink(PROMOTE_SIGNAL_FILE);
	unlink(FALLBACK_PROMOTE_SIGNAL_FILE);
}

/*
 * Check to see if a promote request has arrived. Should be
 * called by postmaster after receiving SIGUSR1.
 */
bool
CheckPromoteSignal(void)
{
	struct stat stat_buf;

	if (stat(PROMOTE_SIGNAL_FILE, &stat_buf) == 0 ||
		stat(FALLBACK_PROMOTE_SIGNAL_FILE, &stat_buf) == 0)
		return true;

	return false;
}

/*
 * Wake up startup process to replay newly arrived WAL, or to notice that
 * failover has been requested.
 */
void
WakeupRecovery(void)
{
	SetLatch(&XLogCtl->recoveryWakeupLatch);
}

/*
 * Update the WalWriterSleeping flag.
 */
void
SetWalWriterSleeping(bool sleeping)
{
	SpinLockAcquire(&XLogCtl->info_lck);
	XLogCtl->WalWriterSleeping = sleeping;
	SpinLockRelease(&XLogCtl->info_lck);
}

/*
 * Schedule a walreceiver wakeup in the main recovery loop.
 */
void
XLogRequestWalReceiverReply(void)
{
	doRequestWalReceiverReply = true;
}<|MERGE_RESOLUTION|>--- conflicted
+++ resolved
@@ -504,15 +504,12 @@
 } ExclusiveBackupState;
 
 /*
-<<<<<<< HEAD
-=======
  * Session status of running backup, used for sanity checks in SQL-callable
  * functions to start and stop backups.
  */
 static SessionBackupState sessionBackupState = SESSION_BACKUP_NONE;
 
 /*
->>>>>>> fdf521d6
  * Shared state data for WAL insertion.
  */
 typedef struct XLogCtlInsert
@@ -553,22 +550,12 @@
 	bool		fullPageWrites;
 
 	/*
-<<<<<<< HEAD
-	 * exclusiveBackupState indicates the state of an exclusive backup
-	 * (see comments of ExclusiveBackupState for more details).
-	 * nonExclusiveBackups is a counter indicating the number of streaming
-	 * base backups currently in progress. forcePageWrites is set to true
-	 * when either of these is non-zero. lastBackupStart is the latest
-	 * checkpoint redo location used as a starting point for an online
-	 * backup.
-=======
 	 * exclusiveBackupState indicates the state of an exclusive backup (see
 	 * comments of ExclusiveBackupState for more details). nonExclusiveBackups
 	 * is a counter indicating the number of streaming base backups currently
 	 * in progress. forcePageWrites is set to true when either of these is
 	 * non-zero. lastBackupStart is the latest checkpoint redo location used
 	 * as a starting point for an online backup.
->>>>>>> fdf521d6
 	 */
 	ExclusiveBackupState exclusiveBackupState;
 	int			nonExclusiveBackups;
@@ -677,11 +664,7 @@
 	 * During recovery, we keep a copy of the latest checkpoint record here.
 	 * lastCheckPointRecPtr points to start of checkpoint record and
 	 * lastCheckPointEndPtr points to end+1 of checkpoint record.  Used by the
-<<<<<<< HEAD
-	 * background writer when it wants to create a restartpoint.
-=======
 	 * checkpointer when it wants to create a restartpoint.
->>>>>>> fdf521d6
 	 *
 	 * Protected by info_lck.
 	 */
@@ -5279,13 +5262,8 @@
 			if (errno == EINVAL || errno == ERANGE)
 				ereport(FATAL,
 						(errcode(ERRCODE_INVALID_PARAMETER_VALUE),
-<<<<<<< HEAD
 				  errmsg("recovery_target_xid is not a valid number: \"%s\"",
 						 item->value)));
-=======
-						 errmsg("recovery_target_xid is not a valid number: \"%s\"",
-								item->value)));
->>>>>>> fdf521d6
 			ereport(DEBUG2,
 					(errmsg_internal("recovery_target_xid = %u",
 									 recoveryTargetXid)));
@@ -5458,11 +5436,7 @@
 	if (StandbyModeRequested && !IsUnderPostmaster)
 		ereport(FATAL,
 				(errcode(ERRCODE_FEATURE_NOT_SUPPORTED),
-<<<<<<< HEAD
-			errmsg("standby mode is not supported by single-user servers")));
-=======
 				 errmsg("standby mode is not supported by single-user servers")));
->>>>>>> fdf521d6
 
 	/* Enable fetching from archive recovery area */
 	ArchiveRecoveryRequested = true;
@@ -10283,13 +10257,8 @@
 	if (exclusive)
 	{
 		/*
-<<<<<<< HEAD
-		 * At first, mark that we're now starting an exclusive backup,
-		 * to ensure that there are no other sessions currently running
-=======
 		 * At first, mark that we're now starting an exclusive backup, to
 		 * ensure that there are no other sessions currently running
->>>>>>> fdf521d6
 		 * pg_start_backup() or pg_stop_backup().
 		 */
 		if (XLogCtl->Insert.exclusiveBackupState != EXCLUSIVE_BACKUP_NONE)
@@ -10555,14 +10524,9 @@
 		{
 			/*
 			 * Check for existing backup label --- implies a backup is already
-<<<<<<< HEAD
-			 * running.  (XXX given that we checked exclusiveBackupState above,
-			 * maybe it would be OK to just unlink any such label file?)
-=======
 			 * running.  (XXX given that we checked exclusiveBackupState
 			 * above, maybe it would be OK to just unlink any such label
 			 * file?)
->>>>>>> fdf521d6
 			 */
 			if (stat(BACKUP_LABEL_FILE, &stat_buf) != 0)
 			{
@@ -10644,24 +10608,17 @@
 
 	/*
 	 * Mark that start phase has correctly finished for an exclusive backup.
-<<<<<<< HEAD
-=======
 	 * Session-level locks are updated as well to reflect that state.
 	 *
 	 * Note that CHECK_FOR_INTERRUPTS() must not occur while updating
 	 * backup counters and session-level lock. Otherwise they can be
 	 * updated inconsistently, and which might cause do_pg_abort_backup()
 	 * to fail.
->>>>>>> fdf521d6
 	 */
 	if (exclusive)
 	{
 		WALInsertLockAcquireExclusive();
 		XLogCtl->Insert.exclusiveBackupState = EXCLUSIVE_BACKUP_IN_PROGRESS;
-<<<<<<< HEAD
-		WALInsertLockRelease();
-	}
-=======
 
 		/* Set session-level lock */
 		sessionBackupState = SESSION_BACKUP_EXCLUSIVE;
@@ -10669,7 +10626,6 @@
 	}
 	else
 		sessionBackupState = SESSION_BACKUP_NON_EXCLUSIVE;
->>>>>>> fdf521d6
 
 	/*
 	 * We're done.  As a convenience, return the starting WAL location.
@@ -10725,8 +10681,6 @@
 }
 
 /*
-<<<<<<< HEAD
-=======
  * Utility routine to fetch the session-level status of a backup running.
  */
 SessionBackupState
@@ -10736,7 +10690,6 @@
 }
 
 /*
->>>>>>> fdf521d6
  * do_pg_stop_backup is the workhorse of the user-visible pg_stop_backup()
  * function.
  *
@@ -10801,13 +10754,8 @@
 	if (exclusive)
 	{
 		/*
-<<<<<<< HEAD
-		 * At first, mark that we're now stopping an exclusive backup,
-		 * to ensure that there are no other sessions currently running
-=======
 		 * At first, mark that we're now stopping an exclusive backup, to
 		 * ensure that there are no other sessions currently running
->>>>>>> fdf521d6
 		 * pg_start_backup() or pg_stop_backup().
 		 */
 		WALInsertLockAcquireExclusive();
@@ -10866,41 +10814,23 @@
 						(errcode_for_file_access(),
 						 errmsg("could not read file \"%s\": %m",
 								BACKUP_LABEL_FILE)));
-<<<<<<< HEAD
-			if (unlink(BACKUP_LABEL_FILE) != 0)
-				ereport(ERROR,
-						(errcode_for_file_access(),
-						 errmsg("could not remove file \"%s\": %m",
-								BACKUP_LABEL_FILE)));
+			durable_unlink(BACKUP_LABEL_FILE, ERROR);
 
 			/*
-			 * Remove tablespace_map file if present, it is created only if there
-			 * are tablespaces.
-			 */
-			unlink(TABLESPACE_MAP);
-=======
-			durable_unlink(BACKUP_LABEL_FILE, ERROR);
-
-			/*
-			 * Remove tablespace_map file if present, it is created only if
-			 * there are tablespaces.
+			 * Remove tablespace_map file if present, it is created only if 
+			 * thereare tablespaces.
 			 */
 			durable_unlink(TABLESPACE_MAP, DEBUG1);
->>>>>>> fdf521d6
 		}
 		PG_END_ENSURE_ERROR_CLEANUP(pg_stop_backup_callback, (Datum) BoolGetDatum(exclusive));
 	}
 
 	/*
-<<<<<<< HEAD
-	 * OK to update backup counters and forcePageWrites
-=======
 	 * OK to update backup counters, forcePageWrites and session-level lock.
 	 *
 	 * Note that CHECK_FOR_INTERRUPTS() must not occur while updating them.
 	 * Otherwise they can be updated inconsistently, and which might cause
 	 * do_pg_abort_backup() to fail.
->>>>>>> fdf521d6
 	 */
 	WALInsertLockAcquireExclusive();
 	if (exclusive)
@@ -10923,9 +10853,9 @@
 		XLogCtl->Insert.nonExclusiveBackups == 0)
 	{
 		XLogCtl->Insert.forcePageWrites = false;
-	}
-<<<<<<< HEAD
-=======
+		}
+		PG_END_ENSURE_ERROR_CLEANUP(pg_stop_backup_callback, (Datum) BoolGetDatum(exclusive));
+	}
 
 	/*
 	 * Clean up session-level lock.
@@ -10938,7 +10868,6 @@
 	 */
 	sessionBackupState = SESSION_BACKUP_NONE;
 
->>>>>>> fdf521d6
 	WALInsertLockRelease();
 
 	/*
