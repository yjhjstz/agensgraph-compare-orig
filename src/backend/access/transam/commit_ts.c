/*-------------------------------------------------------------------------
 *
 * commit_ts.c
 *		PostgreSQL commit timestamp manager
 *
 * This module is a pg_clog-like system that stores the commit timestamp
 * for each transaction.
 *
 * XLOG interactions: this module generates an XLOG record whenever a new
 * CommitTs page is initialized to zeroes.  Also, one XLOG record is
 * generated for setting of values when the caller requests it; this allows
 * us to support values coming from places other than transaction commit.
 * Other writes of CommitTS come from recording of transaction commit in
 * xact.c, which generates its own XLOG records for these events and will
 * re-perform the status update on redo; so we need make no additional XLOG
 * entry here.
 *
 * Portions Copyright (c) 1996-2016, PostgreSQL Global Development Group
 * Portions Copyright (c) 1994, Regents of the University of California
 *
 * src/backend/access/transam/commit_ts.c
 *
 *-------------------------------------------------------------------------
 */
#include "postgres.h"

#include "access/commit_ts.h"
#include "access/htup_details.h"
#include "access/slru.h"
#include "access/transam.h"
#include "catalog/pg_type.h"
#include "funcapi.h"
#include "miscadmin.h"
#include "pg_trace.h"
#include "utils/builtins.h"
#include "utils/snapmgr.h"
#include "utils/timestamp.h"

/*
 * Defines for CommitTs page sizes.  A page is the same BLCKSZ as is used
 * everywhere else in Postgres.
 *
 * Note: because TransactionIds are 32 bits and wrap around at 0xFFFFFFFF,
 * CommitTs page numbering also wraps around at
 * 0xFFFFFFFF/COMMIT_TS_XACTS_PER_PAGE, and CommitTs segment numbering at
 * 0xFFFFFFFF/COMMIT_TS_XACTS_PER_PAGE/SLRU_PAGES_PER_SEGMENT.  We need take no
 * explicit notice of that fact in this module, except when comparing segment
 * and page numbers in TruncateCommitTs (see CommitTsPagePrecedes).
 */

/*
 * We need 8+2 bytes per xact.  Note that enlarging this struct might mean
 * the largest possible file name is more than 5 chars long; see
 * SlruScanDirectory.
 */
typedef struct CommitTimestampEntry
{
	TimestampTz time;
	RepOriginId nodeid;
} CommitTimestampEntry;

#define SizeOfCommitTimestampEntry (offsetof(CommitTimestampEntry, nodeid) + \
									sizeof(RepOriginId))

#define COMMIT_TS_XACTS_PER_PAGE \
	(BLCKSZ / SizeOfCommitTimestampEntry)

#define TransactionIdToCTsPage(xid) \
	((xid) / (TransactionId) COMMIT_TS_XACTS_PER_PAGE)
#define TransactionIdToCTsEntry(xid)	\
	((xid) % (TransactionId) COMMIT_TS_XACTS_PER_PAGE)

/*
 * Link to shared-memory data structures for CommitTs control
 */
static SlruCtlData CommitTsCtlData;

#define CommitTsCtl (&CommitTsCtlData)

/*
 * We keep a cache of the last value set in shared memory.
 *
 * This is also good place to keep the activation status.  We keep this
 * separate from the GUC so that the standby can activate the module if the
 * primary has it active independently of the value of the GUC.
 *
 * This is protected by CommitTsLock.  In some places, we use commitTsActive
 * without acquiring the lock; where this happens, a comment explains the
 * rationale for it.
 */
typedef struct CommitTimestampShared
{
	TransactionId xidLastCommit;
	CommitTimestampEntry dataLastCommit;
<<<<<<< HEAD
	bool	commitTsActive;
=======
	bool		commitTsActive;
>>>>>>> e77ea9db
} CommitTimestampShared;

CommitTimestampShared *commitTsShared;


/* GUC variable */
bool		track_commit_timestamp;

static void SetXidCommitTsInPage(TransactionId xid, int nsubxids,
					 TransactionId *subxids, TimestampTz ts,
					 RepOriginId nodeid, int pageno);
static void TransactionIdSetCommitTs(TransactionId xid, TimestampTz ts,
						 RepOriginId nodeid, int slotno);
static void error_commit_ts_disabled(void);
static int	ZeroCommitTsPage(int pageno, bool writeXlog);
static bool CommitTsPagePrecedes(int page1, int page2);
static void ActivateCommitTs(void);
static void DeactivateCommitTs(void);
static void WriteZeroPageXlogRec(int pageno);
static void WriteTruncateXlogRec(int pageno);
static void WriteSetTimestampXlogRec(TransactionId mainxid, int nsubxids,
						 TransactionId *subxids, TimestampTz timestamp,
						 RepOriginId nodeid);

/*
 * TransactionTreeSetCommitTsData
 *
 * Record the final commit timestamp of transaction entries in the commit log
 * for a transaction and its subtransaction tree, as efficiently as possible.
 *
 * xid is the top level transaction id.
 *
 * subxids is an array of xids of length nsubxids, representing subtransactions
 * in the tree of xid. In various cases nsubxids may be zero.
 * The reason why tracking just the parent xid commit timestamp is not enough
 * is that the subtrans SLRU does not stay valid across crashes (it's not
 * permanent) so we need to keep the information about them here. If the
 * subtrans implementation changes in the future, we might want to revisit the
 * decision of storing timestamp info for each subxid.
 *
 * The write_xlog parameter tells us whether to include an XLog record of this
 * or not.  Normally, this is called from transaction commit routines (both
 * normal and prepared) and the information will be stored in the transaction
 * commit XLog record, and so they should pass "false" for this.  The XLog redo
 * code should use "false" here as well.  Other callers probably want to pass
 * true, so that the given values persist in case of crashes.
 */
void
TransactionTreeSetCommitTsData(TransactionId xid, int nsubxids,
							   TransactionId *subxids, TimestampTz timestamp,
							   RepOriginId nodeid, bool write_xlog)
{
	int			i;
	TransactionId headxid;
	TransactionId newestXact;

	/*
	 * No-op if the module is not active.
	 *
	 * An unlocked read here is fine, because in a standby (the only place
<<<<<<< HEAD
	 * where the flag can change in flight) this routine is only called by
	 * the recovery process, which is also the only process which can change
	 * the flag.
=======
	 * where the flag can change in flight) this routine is only called by the
	 * recovery process, which is also the only process which can change the
	 * flag.
>>>>>>> e77ea9db
	 */
	if (!commitTsShared->commitTsActive)
		return;

	/*
	 * Comply with the WAL-before-data rule: if caller specified it wants this
	 * value to be recorded in WAL, do so before touching the data.
	 */
	if (write_xlog)
		WriteSetTimestampXlogRec(xid, nsubxids, subxids, timestamp, nodeid);

	/*
	 * Figure out the latest Xid in this batch: either the last subxid if
	 * there's any, otherwise the parent xid.
	 */
	if (nsubxids > 0)
		newestXact = subxids[nsubxids - 1];
	else
		newestXact = xid;

	/*
	 * We split the xids to set the timestamp to in groups belonging to the
	 * same SLRU page; the first element in each such set is its head.  The
	 * first group has the main XID as the head; subsequent sets use the first
	 * subxid not on the previous page as head.  This way, we only have to
	 * lock/modify each SLRU page once.
	 */
	for (i = 0, headxid = xid;;)
	{
		int			pageno = TransactionIdToCTsPage(headxid);
		int			j;

		for (j = i; j < nsubxids; j++)
		{
			if (TransactionIdToCTsPage(subxids[j]) != pageno)
				break;
		}
		/* subxids[i..j] are on the same page as the head */

		SetXidCommitTsInPage(headxid, j - i, subxids + i, timestamp, nodeid,
							 pageno);

		/* if we wrote out all subxids, we're done. */
		if (j + 1 >= nsubxids)
			break;

		/*
		 * Set the new head and skip over it, as well as over the subxids we
		 * just wrote.
		 */
		headxid = subxids[j];
		i += j - i + 1;
	}

	/* update the cached value in shared memory */
	LWLockAcquire(CommitTsLock, LW_EXCLUSIVE);
	commitTsShared->xidLastCommit = xid;
	commitTsShared->dataLastCommit.time = timestamp;
	commitTsShared->dataLastCommit.nodeid = nodeid;

	/* and move forwards our endpoint, if needed */
	if (TransactionIdPrecedes(ShmemVariableCache->newestCommitTsXid, newestXact))
		ShmemVariableCache->newestCommitTsXid = newestXact;
	LWLockRelease(CommitTsLock);
}

/*
 * Record the commit timestamp of transaction entries in the commit log for all
 * entries on a single page.  Atomic only on this page.
 */
static void
SetXidCommitTsInPage(TransactionId xid, int nsubxids,
					 TransactionId *subxids, TimestampTz ts,
					 RepOriginId nodeid, int pageno)
{
	int			slotno;
	int			i;

	LWLockAcquire(CommitTsControlLock, LW_EXCLUSIVE);

	slotno = SimpleLruReadPage(CommitTsCtl, pageno, true, xid);

	TransactionIdSetCommitTs(xid, ts, nodeid, slotno);
	for (i = 0; i < nsubxids; i++)
		TransactionIdSetCommitTs(subxids[i], ts, nodeid, slotno);

	CommitTsCtl->shared->page_dirty[slotno] = true;

	LWLockRelease(CommitTsControlLock);
}

/*
 * Sets the commit timestamp of a single transaction.
 *
 * Must be called with CommitTsControlLock held
 */
static void
TransactionIdSetCommitTs(TransactionId xid, TimestampTz ts,
						 RepOriginId nodeid, int slotno)
{
	int			entryno = TransactionIdToCTsEntry(xid);
	CommitTimestampEntry entry;

	Assert(TransactionIdIsNormal(xid));

	entry.time = ts;
	entry.nodeid = nodeid;

	memcpy(CommitTsCtl->shared->page_buffer[slotno] +
		   SizeOfCommitTimestampEntry * entryno,
		   &entry, SizeOfCommitTimestampEntry);
}

/*
 * Interrogate the commit timestamp of a transaction.
 *
 * The return value indicates whether a commit timestamp record was found for
 * the given xid.  The timestamp value is returned in *ts (which may not be
 * null), and the origin node for the Xid is returned in *nodeid, if it's not
 * null.
 */
bool
TransactionIdGetCommitTsData(TransactionId xid, TimestampTz *ts,
							 RepOriginId *nodeid)
{
	int			pageno = TransactionIdToCTsPage(xid);
	int			entryno = TransactionIdToCTsEntry(xid);
	int			slotno;
	CommitTimestampEntry entry;
	TransactionId oldestCommitTsXid;
	TransactionId newestCommitTsXid;

	/* error if the given Xid doesn't normally commit */
	if (!TransactionIdIsNormal(xid))
		ereport(ERROR,
				(errcode(ERRCODE_INVALID_PARAMETER_VALUE),
		errmsg("cannot retrieve commit timestamp for transaction %u", xid)));

	LWLockAcquire(CommitTsLock, LW_SHARED);

	/* Error if module not enabled */
	if (!commitTsShared->commitTsActive)
		error_commit_ts_disabled();

	/*
	 * If we're asked for the cached value, return that.  Otherwise, fall
	 * through to read from SLRU.
	 */
	if (commitTsShared->xidLastCommit == xid)
	{
		*ts = commitTsShared->dataLastCommit.time;
		if (nodeid)
			*nodeid = commitTsShared->dataLastCommit.nodeid;

		LWLockRelease(CommitTsLock);
		return *ts != 0;
	}

	oldestCommitTsXid = ShmemVariableCache->oldestCommitTsXid;
	newestCommitTsXid = ShmemVariableCache->newestCommitTsXid;
	/* neither is invalid, or both are */
	Assert(TransactionIdIsValid(oldestCommitTsXid) == TransactionIdIsValid(newestCommitTsXid));
	LWLockRelease(CommitTsLock);

	/*
	 * Return empty if the requested value is outside our valid range.
	 */
	if (!TransactionIdIsValid(oldestCommitTsXid) ||
		TransactionIdPrecedes(xid, oldestCommitTsXid) ||
		TransactionIdPrecedes(newestCommitTsXid, xid))
	{
		*ts = 0;
		if (nodeid)
			*nodeid = InvalidRepOriginId;
		return false;
	}

	/* lock is acquired by SimpleLruReadPage_ReadOnly */
	slotno = SimpleLruReadPage_ReadOnly(CommitTsCtl, pageno, xid);
	memcpy(&entry,
		   CommitTsCtl->shared->page_buffer[slotno] +
		   SizeOfCommitTimestampEntry * entryno,
		   SizeOfCommitTimestampEntry);

	*ts = entry.time;
	if (nodeid)
		*nodeid = entry.nodeid;

	LWLockRelease(CommitTsControlLock);
	return *ts != 0;
}

/*
 * Return the Xid of the latest committed transaction.  (As far as this module
 * is concerned, anyway; it's up to the caller to ensure the value is useful
 * for its purposes.)
 *
 * ts and extra are filled with the corresponding data; they can be passed
 * as NULL if not wanted.
 */
TransactionId
GetLatestCommitTsData(TimestampTz *ts, RepOriginId *nodeid)
{
	TransactionId xid;

	LWLockAcquire(CommitTsLock, LW_SHARED);

	/* Error if module not enabled */
	if (!commitTsShared->commitTsActive)
		error_commit_ts_disabled();

	xid = commitTsShared->xidLastCommit;
	if (ts)
		*ts = commitTsShared->dataLastCommit.time;
	if (nodeid)
		*nodeid = commitTsShared->dataLastCommit.nodeid;
	LWLockRelease(CommitTsLock);

	return xid;
}

static void
error_commit_ts_disabled(void)
{
	ereport(ERROR,
			(errcode(ERRCODE_OBJECT_NOT_IN_PREREQUISITE_STATE),
			 errmsg("could not get commit timestamp data"),
			 RecoveryInProgress() ?
			 errhint("Make sure the configuration parameter \"%s\" is set on the master server.",
					 "track_commit_timestamp") :
			 errhint("Make sure the configuration parameter \"%s\" is set.",
					 "track_commit_timestamp")));
}

/*
 * SQL-callable wrapper to obtain commit time of a transaction
 */
Datum
pg_xact_commit_timestamp(PG_FUNCTION_ARGS)
{
	TransactionId xid = PG_GETARG_UINT32(0);
	TimestampTz ts;
	bool		found;

	found = TransactionIdGetCommitTsData(xid, &ts, NULL);

	if (!found)
		PG_RETURN_NULL();

	PG_RETURN_TIMESTAMPTZ(ts);
}


Datum
pg_last_committed_xact(PG_FUNCTION_ARGS)
{
	TransactionId xid;
	TimestampTz ts;
	Datum		values[2];
	bool		nulls[2];
	TupleDesc	tupdesc;
	HeapTuple	htup;

	/* and construct a tuple with our data */
	xid = GetLatestCommitTsData(&ts, NULL);

	/*
	 * Construct a tuple descriptor for the result row.  This must match this
	 * function's pg_proc entry!
	 */
	tupdesc = CreateTemplateTupleDesc(2, false);
	TupleDescInitEntry(tupdesc, (AttrNumber) 1, "xid",
					   XIDOID, -1, 0);
	TupleDescInitEntry(tupdesc, (AttrNumber) 2, "timestamp",
					   TIMESTAMPTZOID, -1, 0);
	tupdesc = BlessTupleDesc(tupdesc);

	if (!TransactionIdIsNormal(xid))
	{
		memset(nulls, true, sizeof(nulls));
	}
	else
	{
		values[0] = TransactionIdGetDatum(xid);
		nulls[0] = false;

		values[1] = TimestampTzGetDatum(ts);
		nulls[1] = false;
	}

	htup = heap_form_tuple(tupdesc, values, nulls);

	PG_RETURN_DATUM(HeapTupleGetDatum(htup));
}


/*
 * Number of shared CommitTS buffers.
 *
 * We use a very similar logic as for the number of CLOG buffers; see comments
 * in CLOGShmemBuffers.
 */
Size
CommitTsShmemBuffers(void)
{
	return Min(16, Max(4, NBuffers / 1024));
}

/*
 * Shared memory sizing for CommitTs
 */
Size
CommitTsShmemSize(void)
{
	return SimpleLruShmemSize(CommitTsShmemBuffers(), 0) +
		sizeof(CommitTimestampShared);
}

/*
 * Initialize CommitTs at system startup (postmaster start or standalone
 * backend)
 */
void
CommitTsShmemInit(void)
{
	bool		found;

	CommitTsCtl->PagePrecedes = CommitTsPagePrecedes;
	SimpleLruInit(CommitTsCtl, "commit_timestamp", CommitTsShmemBuffers(), 0,
				  CommitTsControlLock, "pg_commit_ts",
				  LWTRANCHE_COMMITTS_BUFFERS);

	commitTsShared = ShmemInitStruct("CommitTs shared",
									 sizeof(CommitTimestampShared),
									 &found);

	if (!IsUnderPostmaster)
	{
		Assert(!found);

		commitTsShared->xidLastCommit = InvalidTransactionId;
		TIMESTAMP_NOBEGIN(commitTsShared->dataLastCommit.time);
		commitTsShared->dataLastCommit.nodeid = InvalidRepOriginId;
		commitTsShared->commitTsActive = false;
	}
	else
		Assert(found);
}

/*
 * This function must be called ONCE on system install.
 *
 * (The CommitTs directory is assumed to have been created by initdb, and
 * CommitTsShmemInit must have been called already.)
 */
void
BootStrapCommitTs(void)
{
	/*
	 * Nothing to do here at present, unlike most other SLRU modules; segments
	 * are created when the server is started with this module enabled. See
	 * ActivateCommitTs.
	 */
}

/*
 * Initialize (or reinitialize) a page of CommitTs to zeroes.
 * If writeXlog is TRUE, also emit an XLOG record saying we did this.
 *
 * The page is not actually written, just set up in shared memory.
 * The slot number of the new page is returned.
 *
 * Control lock must be held at entry, and will be held at exit.
 */
static int
ZeroCommitTsPage(int pageno, bool writeXlog)
{
	int			slotno;

	slotno = SimpleLruZeroPage(CommitTsCtl, pageno);

	if (writeXlog)
		WriteZeroPageXlogRec(pageno);

	return slotno;
}

/*
 * This must be called ONCE during postmaster or standalone-backend startup,
 * after StartupXLOG has initialized ShmemVariableCache->nextXid.
 */
void
StartupCommitTs(void)
{
	ActivateCommitTs();
}

/*
 * This must be called ONCE during postmaster or standalone-backend startup,
 * after recovery has finished.
 */
void
CompleteCommitTsInitialization(void)
{
	/*
	 * If the feature is not enabled, turn it off for good.  This also removes
	 * any leftover data.
	 *
	 * Conversely, we activate the module if the feature is enabled.  This is
	 * not necessary in a master system because we already did it earlier, but
	 * if we're in a standby server that got promoted which had the feature
	 * enabled and was following a master that had the feature disabled, this
	 * is where we turn it on locally.
	 */
	if (!track_commit_timestamp)
		DeactivateCommitTs();
	else
		ActivateCommitTs();
}

/*
 * Activate or deactivate CommitTs' upon reception of a XLOG_PARAMETER_CHANGE
 * XLog record in a standby.
 */
void
CommitTsParameterChange(bool newvalue, bool oldvalue)
{
	/*
	 * If the commit_ts module is disabled in this server and we get word from
	 * the master server that it is enabled there, activate it so that we can
	 * replay future WAL records involving it; also mark it as active on
	 * pg_control.  If the old value was already set, we already did this, so
	 * don't do anything.
	 *
	 * If the module is disabled in the master, disable it here too, unless
	 * the module is enabled locally.
	 *
	 * Note this only runs in the recovery process, so an unlocked read is
	 * fine.
	 */
	if (newvalue)
	{
		if (!commitTsShared->commitTsActive)
			ActivateCommitTs();
	}
	else if (commitTsShared->commitTsActive)
		DeactivateCommitTs();
}

/*
 * Activate this module whenever necessary.
 *		This must happen during postmaster or standalong-backend startup,
 *		or during WAL replay anytime the track_commit_timestamp setting is
 *		changed in the master.
 *
 * The reason why this SLRU needs separate activation/deactivation functions is
 * that it can be enabled/disabled during start and the activation/deactivation
 * on master is propagated to slave via replay. Other SLRUs don't have this
 * property and they can be just initialized during normal startup.
 *
 * This is in charge of creating the currently active segment, if it's not
 * already there.  The reason for this is that the server might have been
 * running with this module disabled for a while and thus might have skipped
 * the normal creation point.
 */
static void
ActivateCommitTs(void)
{
	TransactionId xid;
	int			pageno;

	/* If we've done this already, there's nothing to do */
	LWLockAcquire(CommitTsLock, LW_EXCLUSIVE);
	if (commitTsShared->commitTsActive)
	{
		LWLockRelease(CommitTsLock);
		return;
	}
	LWLockRelease(CommitTsLock);

	xid = ShmemVariableCache->nextXid;
	pageno = TransactionIdToCTsPage(xid);

	/*
	 * Re-Initialize our idea of the latest page number.
	 */
	LWLockAcquire(CommitTsControlLock, LW_EXCLUSIVE);
	CommitTsCtl->shared->latest_page_number = pageno;
	LWLockRelease(CommitTsControlLock);

	/*
	 * If CommitTs is enabled, but it wasn't in the previous server run, we
	 * need to set the oldest and newest values to the next Xid; that way, we
	 * will not try to read data that might not have been set.
	 *
	 * XXX does this have a problem if a server is started with commitTs
	 * enabled, then started with commitTs disabled, then restarted with it
	 * enabled again?  It doesn't look like it does, because there should be a
	 * checkpoint that sets the value to InvalidTransactionId at end of
	 * recovery; and so any chance of injecting new transactions without
	 * CommitTs values would occur after the oldestCommitTsXid has been set to
	 * Invalid temporarily.
	 */
	LWLockAcquire(CommitTsLock, LW_EXCLUSIVE);
	if (ShmemVariableCache->oldestCommitTsXid == InvalidTransactionId)
	{
		ShmemVariableCache->oldestCommitTsXid =
			ShmemVariableCache->newestCommitTsXid = ReadNewTransactionId();
	}
	LWLockRelease(CommitTsLock);

	/* Create the current segment file, if necessary */
	if (!SimpleLruDoesPhysicalPageExist(CommitTsCtl, pageno))
	{
		int			slotno;

		LWLockAcquire(CommitTsControlLock, LW_EXCLUSIVE);
		slotno = ZeroCommitTsPage(pageno, false);
		SimpleLruWritePage(CommitTsCtl, slotno);
		Assert(!CommitTsCtl->shared->page_dirty[slotno]);
		LWLockRelease(CommitTsControlLock);
	}

	/* Change the activation status in shared memory. */
	LWLockAcquire(CommitTsLock, LW_EXCLUSIVE);
	commitTsShared->commitTsActive = true;
	LWLockRelease(CommitTsLock);
}

/*
 * Deactivate this module.
 *
 * This must be called when the track_commit_timestamp parameter is turned off.
 * This happens during postmaster or standalone-backend startup, or during WAL
 * replay.
 *
 * Resets CommitTs into invalid state to make sure we don't hand back
 * possibly-invalid data; also removes segments of old data.
 */
static void
DeactivateCommitTs(void)
{
	/*
	 * Cleanup the status in the shared memory.
	 *
	 * We reset everything in the commitTsShared record to prevent user from
	 * getting confusing data about last committed transaction on the standby
	 * when the module was activated repeatedly on the primary.
	 */
	LWLockAcquire(CommitTsLock, LW_EXCLUSIVE);

	commitTsShared->commitTsActive = false;
	commitTsShared->xidLastCommit = InvalidTransactionId;
	TIMESTAMP_NOBEGIN(commitTsShared->dataLastCommit.time);
	commitTsShared->dataLastCommit.nodeid = InvalidRepOriginId;

	ShmemVariableCache->oldestCommitTsXid = InvalidTransactionId;
	ShmemVariableCache->newestCommitTsXid = InvalidTransactionId;

	LWLockRelease(CommitTsLock);

	/*
	 * Remove *all* files.  This is necessary so that there are no leftover
	 * files; in the case where this feature is later enabled after running
	 * with it disabled for some time there may be a gap in the file sequence.
	 * (We can probably tolerate out-of-sequence files, as they are going to
	 * be overwritten anyway when we wrap around, but it seems better to be
	 * tidy.)
	 */
	LWLockAcquire(CommitTsControlLock, LW_EXCLUSIVE);
	(void) SlruScanDirectory(CommitTsCtl, SlruScanDirCbDeleteAll, NULL);
	LWLockRelease(CommitTsControlLock);
}

/*
 * This must be called ONCE during postmaster or standalone-backend shutdown
 */
void
ShutdownCommitTs(void)
{
	/* Flush dirty CommitTs pages to disk */
	SimpleLruFlush(CommitTsCtl, false);
}

/*
 * Perform a checkpoint --- either during shutdown, or on-the-fly
 */
void
CheckPointCommitTs(void)
{
	/* Flush dirty CommitTs pages to disk */
	SimpleLruFlush(CommitTsCtl, true);
}

/*
 * Make sure that CommitTs has room for a newly-allocated XID.
 *
 * NB: this is called while holding XidGenLock.  We want it to be very fast
 * most of the time; even when it's not so fast, no actual I/O need happen
 * unless we're forced to write out a dirty CommitTs or xlog page to make room
 * in shared memory.
 *
 * NB: the current implementation relies on track_commit_timestamp being
 * PGC_POSTMASTER.
 */
void
ExtendCommitTs(TransactionId newestXact)
{
	int			pageno;

	/*
<<<<<<< HEAD
	 * Nothing to do if module not enabled.  Note we do an unlocked read of the
	 * flag here, which is okay because this routine is only called from
=======
	 * Nothing to do if module not enabled.  Note we do an unlocked read of
	 * the flag here, which is okay because this routine is only called from
>>>>>>> e77ea9db
	 * GetNewTransactionId, which is never called in a standby.
	 */
	Assert(!InRecovery);
	if (!commitTsShared->commitTsActive)
		return;

	/*
	 * No work except at first XID of a page.  But beware: just after
	 * wraparound, the first XID of page zero is FirstNormalTransactionId.
	 */
	if (TransactionIdToCTsEntry(newestXact) != 0 &&
		!TransactionIdEquals(newestXact, FirstNormalTransactionId))
		return;

	pageno = TransactionIdToCTsPage(newestXact);

	LWLockAcquire(CommitTsControlLock, LW_EXCLUSIVE);

	/* Zero the page and make an XLOG entry about it */
	ZeroCommitTsPage(pageno, !InRecovery);

	LWLockRelease(CommitTsControlLock);
}

/*
 * Remove all CommitTs segments before the one holding the passed
 * transaction ID.
 *
 * Note that we don't need to flush XLOG here.
 */
void
TruncateCommitTs(TransactionId oldestXact)
{
	int			cutoffPage;

	/*
	 * The cutoff point is the start of the segment containing oldestXact. We
	 * pass the *page* containing oldestXact to SimpleLruTruncate.
	 */
	cutoffPage = TransactionIdToCTsPage(oldestXact);

	/* Check to see if there's any files that could be removed */
	if (!SlruScanDirectory(CommitTsCtl, SlruScanDirCbReportPresence,
						   &cutoffPage))
		return;					/* nothing to remove */

	/* Write XLOG record */
	WriteTruncateXlogRec(cutoffPage);

	/* Now we can remove the old CommitTs segment(s) */
	SimpleLruTruncate(CommitTsCtl, cutoffPage);
}

/*
 * Set the limit values between which commit TS can be consulted.
 */
void
SetCommitTsLimit(TransactionId oldestXact, TransactionId newestXact)
{
	/*
	 * Be careful not to overwrite values that are either further into the
	 * "future" or signal a disabled committs.
	 */
	LWLockAcquire(CommitTsLock, LW_EXCLUSIVE);
	if (ShmemVariableCache->oldestCommitTsXid != InvalidTransactionId)
	{
		if (TransactionIdPrecedes(ShmemVariableCache->oldestCommitTsXid, oldestXact))
			ShmemVariableCache->oldestCommitTsXid = oldestXact;
		if (TransactionIdPrecedes(newestXact, ShmemVariableCache->newestCommitTsXid))
			ShmemVariableCache->newestCommitTsXid = newestXact;
	}
	else
	{
		Assert(ShmemVariableCache->newestCommitTsXid == InvalidTransactionId);
	}
	LWLockRelease(CommitTsLock);
}

/*
 * Move forwards the oldest commitTS value that can be consulted
 */
void
AdvanceOldestCommitTsXid(TransactionId oldestXact)
{
	LWLockAcquire(CommitTsLock, LW_EXCLUSIVE);
	if (ShmemVariableCache->oldestCommitTsXid != InvalidTransactionId &&
<<<<<<< HEAD
		TransactionIdPrecedes(ShmemVariableCache->oldestCommitTsXid, oldestXact))
=======
	TransactionIdPrecedes(ShmemVariableCache->oldestCommitTsXid, oldestXact))
>>>>>>> e77ea9db
		ShmemVariableCache->oldestCommitTsXid = oldestXact;
	LWLockRelease(CommitTsLock);
}


/*
 * Decide which of two CLOG page numbers is "older" for truncation purposes.
 *
 * We need to use comparison of TransactionIds here in order to do the right
 * thing with wraparound XID arithmetic.  However, if we are asked about
 * page number zero, we don't want to hand InvalidTransactionId to
 * TransactionIdPrecedes: it'll get weird about permanent xact IDs.  So,
 * offset both xids by FirstNormalTransactionId to avoid that.
 */
static bool
CommitTsPagePrecedes(int page1, int page2)
{
	TransactionId xid1;
	TransactionId xid2;

	xid1 = ((TransactionId) page1) * COMMIT_TS_XACTS_PER_PAGE;
	xid1 += FirstNormalTransactionId;
	xid2 = ((TransactionId) page2) * COMMIT_TS_XACTS_PER_PAGE;
	xid2 += FirstNormalTransactionId;

	return TransactionIdPrecedes(xid1, xid2);
}


/*
 * Write a ZEROPAGE xlog record
 */
static void
WriteZeroPageXlogRec(int pageno)
{
	XLogBeginInsert();
	XLogRegisterData((char *) (&pageno), sizeof(int));
	(void) XLogInsert(RM_COMMIT_TS_ID, COMMIT_TS_ZEROPAGE);
}

/*
 * Write a TRUNCATE xlog record
 */
static void
WriteTruncateXlogRec(int pageno)
{
	XLogBeginInsert();
	XLogRegisterData((char *) (&pageno), sizeof(int));
	(void) XLogInsert(RM_COMMIT_TS_ID, COMMIT_TS_TRUNCATE);
}

/*
 * Write a SETTS xlog record
 */
static void
WriteSetTimestampXlogRec(TransactionId mainxid, int nsubxids,
						 TransactionId *subxids, TimestampTz timestamp,
						 RepOriginId nodeid)
{
	xl_commit_ts_set record;

	record.timestamp = timestamp;
	record.nodeid = nodeid;
	record.mainxid = mainxid;

	XLogBeginInsert();
	XLogRegisterData((char *) &record,
					 offsetof(xl_commit_ts_set, mainxid) +
					 sizeof(TransactionId));
	XLogRegisterData((char *) subxids, nsubxids * sizeof(TransactionId));
	XLogInsert(RM_COMMIT_TS_ID, COMMIT_TS_SETTS);
}

/*
 * CommitTS resource manager's routines
 */
void
commit_ts_redo(XLogReaderState *record)
{
	uint8		info = XLogRecGetInfo(record) & ~XLR_INFO_MASK;

	/* Backup blocks are not used in commit_ts records */
	Assert(!XLogRecHasAnyBlockRefs(record));

	if (info == COMMIT_TS_ZEROPAGE)
	{
		int			pageno;
		int			slotno;

		memcpy(&pageno, XLogRecGetData(record), sizeof(int));

		LWLockAcquire(CommitTsControlLock, LW_EXCLUSIVE);

		slotno = ZeroCommitTsPage(pageno, false);
		SimpleLruWritePage(CommitTsCtl, slotno);
		Assert(!CommitTsCtl->shared->page_dirty[slotno]);

		LWLockRelease(CommitTsControlLock);
	}
	else if (info == COMMIT_TS_TRUNCATE)
	{
		int			pageno;

		memcpy(&pageno, XLogRecGetData(record), sizeof(int));

		/*
		 * During XLOG replay, latest_page_number isn't set up yet; insert a
		 * suitable value to bypass the sanity test in SimpleLruTruncate.
		 */
		CommitTsCtl->shared->latest_page_number = pageno;

		SimpleLruTruncate(CommitTsCtl, pageno);
	}
	else if (info == COMMIT_TS_SETTS)
	{
		xl_commit_ts_set *setts = (xl_commit_ts_set *) XLogRecGetData(record);
		int			nsubxids;
		TransactionId *subxids;

		nsubxids = ((XLogRecGetDataLen(record) - SizeOfCommitTsSet) /
					sizeof(TransactionId));
		if (nsubxids > 0)
		{
			subxids = palloc(sizeof(TransactionId) * nsubxids);
			memcpy(subxids,
				   XLogRecGetData(record) + SizeOfCommitTsSet,
				   sizeof(TransactionId) * nsubxids);
		}
		else
			subxids = NULL;

		TransactionTreeSetCommitTsData(setts->mainxid, nsubxids, subxids,
									   setts->timestamp, setts->nodeid, true);
		if (subxids)
			pfree(subxids);
	}
	else
		elog(PANIC, "commit_ts_redo: unknown op code %u", info);
}<|MERGE_RESOLUTION|>--- conflicted
+++ resolved
@@ -92,11 +92,7 @@
 {
 	TransactionId xidLastCommit;
 	CommitTimestampEntry dataLastCommit;
-<<<<<<< HEAD
-	bool	commitTsActive;
-=======
 	bool		commitTsActive;
->>>>>>> e77ea9db
 } CommitTimestampShared;
 
 CommitTimestampShared *commitTsShared;
@@ -157,15 +153,9 @@
 	 * No-op if the module is not active.
 	 *
 	 * An unlocked read here is fine, because in a standby (the only place
-<<<<<<< HEAD
-	 * where the flag can change in flight) this routine is only called by
-	 * the recovery process, which is also the only process which can change
-	 * the flag.
-=======
 	 * where the flag can change in flight) this routine is only called by the
 	 * recovery process, which is also the only process which can change the
 	 * flag.
->>>>>>> e77ea9db
 	 */
 	if (!commitTsShared->commitTsActive)
 		return;
@@ -777,13 +767,8 @@
 	int			pageno;
 
 	/*
-<<<<<<< HEAD
-	 * Nothing to do if module not enabled.  Note we do an unlocked read of the
-	 * flag here, which is okay because this routine is only called from
-=======
 	 * Nothing to do if module not enabled.  Note we do an unlocked read of
 	 * the flag here, which is okay because this routine is only called from
->>>>>>> e77ea9db
 	 * GetNewTransactionId, which is never called in a standby.
 	 */
 	Assert(!InRecovery);
@@ -870,11 +855,7 @@
 {
 	LWLockAcquire(CommitTsLock, LW_EXCLUSIVE);
 	if (ShmemVariableCache->oldestCommitTsXid != InvalidTransactionId &&
-<<<<<<< HEAD
-		TransactionIdPrecedes(ShmemVariableCache->oldestCommitTsXid, oldestXact))
-=======
 	TransactionIdPrecedes(ShmemVariableCache->oldestCommitTsXid, oldestXact))
->>>>>>> e77ea9db
 		ShmemVariableCache->oldestCommitTsXid = oldestXact;
 	LWLockRelease(CommitTsLock);
 }
