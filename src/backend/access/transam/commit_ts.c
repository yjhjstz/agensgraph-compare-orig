/*-------------------------------------------------------------------------
 *
 * commit_ts.c
 *		PostgreSQL commit timestamp manager
 *
 * This module is a pg_xact-like system that stores the commit timestamp
 * for each transaction.
 *
 * XLOG interactions: this module generates an XLOG record whenever a new
 * CommitTs page is initialized to zeroes.  Also, one XLOG record is
 * generated for setting of values when the caller requests it; this allows
 * us to support values coming from places other than transaction commit.
 * Other writes of CommitTS come from recording of transaction commit in
 * xact.c, which generates its own XLOG records for these events and will
 * re-perform the status update on redo; so we need make no additional XLOG
 * entry here.
 *
 * Portions Copyright (c) 1996-2017, PostgreSQL Global Development Group
 * Portions Copyright (c) 1994, Regents of the University of California
 *
 * src/backend/access/transam/commit_ts.c
 *
 *-------------------------------------------------------------------------
 */
#include "postgres.h"

#include "access/commit_ts.h"
#include "access/htup_details.h"
#include "access/slru.h"
#include "access/transam.h"
#include "catalog/pg_type.h"
#include "funcapi.h"
#include "miscadmin.h"
#include "pg_trace.h"
#include "storage/shmem.h"
#include "utils/builtins.h"
#include "utils/snapmgr.h"
#include "utils/timestamp.h"

/*
 * Defines for CommitTs page sizes.  A page is the same BLCKSZ as is used
 * everywhere else in Postgres.
 *
 * Note: because TransactionIds are 32 bits and wrap around at 0xFFFFFFFF,
 * CommitTs page numbering also wraps around at
 * 0xFFFFFFFF/COMMIT_TS_XACTS_PER_PAGE, and CommitTs segment numbering at
 * 0xFFFFFFFF/COMMIT_TS_XACTS_PER_PAGE/SLRU_PAGES_PER_SEGMENT.  We need take no
 * explicit notice of that fact in this module, except when comparing segment
 * and page numbers in TruncateCommitTs (see CommitTsPagePrecedes).
 */

/*
 * We need 8+2 bytes per xact.  Note that enlarging this struct might mean
 * the largest possible file name is more than 5 chars long; see
 * SlruScanDirectory.
 */
typedef struct CommitTimestampEntry
{
	TimestampTz time;
	RepOriginId nodeid;
} CommitTimestampEntry;

#define SizeOfCommitTimestampEntry (offsetof(CommitTimestampEntry, nodeid) + \
									sizeof(RepOriginId))

#define COMMIT_TS_XACTS_PER_PAGE \
	(BLCKSZ / SizeOfCommitTimestampEntry)

#define TransactionIdToCTsPage(xid) \
	((xid) / (TransactionId) COMMIT_TS_XACTS_PER_PAGE)
#define TransactionIdToCTsEntry(xid)	\
	((xid) % (TransactionId) COMMIT_TS_XACTS_PER_PAGE)

/*
 * Link to shared-memory data structures for CommitTs control
 */
static SlruCtlData CommitTsCtlData;

#define CommitTsCtl (&CommitTsCtlData)

/*
 * We keep a cache of the last value set in shared memory.
 *
 * This is also good place to keep the activation status.  We keep this
 * separate from the GUC so that the standby can activate the module if the
 * primary has it active independently of the value of the GUC.
 *
 * This is protected by CommitTsLock.  In some places, we use commitTsActive
 * without acquiring the lock; where this happens, a comment explains the
 * rationale for it.
 */
typedef struct CommitTimestampShared
{
	TransactionId xidLastCommit;
	CommitTimestampEntry dataLastCommit;
	bool		commitTsActive;
} CommitTimestampShared;

CommitTimestampShared *commitTsShared;


/* GUC variable */
bool		track_commit_timestamp;

static void SetXidCommitTsInPage(TransactionId xid, int nsubxids,
					 TransactionId *subxids, TimestampTz ts,
					 RepOriginId nodeid, int pageno);
static void TransactionIdSetCommitTs(TransactionId xid, TimestampTz ts,
						 RepOriginId nodeid, int slotno);
static void error_commit_ts_disabled(void);
static int	ZeroCommitTsPage(int pageno, bool writeXlog);
static bool CommitTsPagePrecedes(int page1, int page2);
static void ActivateCommitTs(void);
static void DeactivateCommitTs(void);
static void WriteZeroPageXlogRec(int pageno);
static void WriteTruncateXlogRec(int pageno, TransactionId oldestXid);
static void WriteSetTimestampXlogRec(TransactionId mainxid, int nsubxids,
						 TransactionId *subxids, TimestampTz timestamp,
						 RepOriginId nodeid);

/*
 * TransactionTreeSetCommitTsData
 *
 * Record the final commit timestamp of transaction entries in the commit log
 * for a transaction and its subtransaction tree, as efficiently as possible.
 *
 * xid is the top level transaction id.
 *
 * subxids is an array of xids of length nsubxids, representing subtransactions
 * in the tree of xid. In various cases nsubxids may be zero.
 * The reason why tracking just the parent xid commit timestamp is not enough
 * is that the subtrans SLRU does not stay valid across crashes (it's not
 * permanent) so we need to keep the information about them here. If the
 * subtrans implementation changes in the future, we might want to revisit the
 * decision of storing timestamp info for each subxid.
 *
 * The write_xlog parameter tells us whether to include an XLog record of this
 * or not.  Normally, this is called from transaction commit routines (both
 * normal and prepared) and the information will be stored in the transaction
 * commit XLog record, and so they should pass "false" for this.  The XLog redo
 * code should use "false" here as well.  Other callers probably want to pass
 * true, so that the given values persist in case of crashes.
 */
void
TransactionTreeSetCommitTsData(TransactionId xid, int nsubxids,
							   TransactionId *subxids, TimestampTz timestamp,
							   RepOriginId nodeid, bool write_xlog)
{
	int			i;
	TransactionId headxid;
	TransactionId newestXact;

	/*
	 * No-op if the module is not active.
	 *
	 * An unlocked read here is fine, because in a standby (the only place
	 * where the flag can change in flight) this routine is only called by the
	 * recovery process, which is also the only process which can change the
	 * flag.
	 */
	if (!commitTsShared->commitTsActive)
		return;

	/*
	 * Comply with the WAL-before-data rule: if caller specified it wants this
	 * value to be recorded in WAL, do so before touching the data.
	 */
	if (write_xlog)
		WriteSetTimestampXlogRec(xid, nsubxids, subxids, timestamp, nodeid);

	/*
	 * Figure out the latest Xid in this batch: either the last subxid if
	 * there's any, otherwise the parent xid.
	 */
	if (nsubxids > 0)
		newestXact = subxids[nsubxids - 1];
	else
		newestXact = xid;

	/*
	 * We split the xids to set the timestamp to in groups belonging to the
	 * same SLRU page; the first element in each such set is its head.  The
	 * first group has the main XID as the head; subsequent sets use the first
	 * subxid not on the previous page as head.  This way, we only have to
	 * lock/modify each SLRU page once.
	 */
	for (i = 0, headxid = xid;;)
	{
		int			pageno = TransactionIdToCTsPage(headxid);
		int			j;

		for (j = i; j < nsubxids; j++)
		{
			if (TransactionIdToCTsPage(subxids[j]) != pageno)
				break;
		}
		/* subxids[i..j] are on the same page as the head */

		SetXidCommitTsInPage(headxid, j - i, subxids + i, timestamp, nodeid,
							 pageno);

		/* if we wrote out all subxids, we're done. */
		if (j + 1 >= nsubxids)
			break;

		/*
		 * Set the new head and skip over it, as well as over the subxids we
		 * just wrote.
		 */
		headxid = subxids[j];
		i += j - i + 1;
	}

	/* update the cached value in shared memory */
	LWLockAcquire(CommitTsLock, LW_EXCLUSIVE);
	commitTsShared->xidLastCommit = xid;
	commitTsShared->dataLastCommit.time = timestamp;
	commitTsShared->dataLastCommit.nodeid = nodeid;

	/* and move forwards our endpoint, if needed */
	if (TransactionIdPrecedes(ShmemVariableCache->newestCommitTsXid, newestXact))
		ShmemVariableCache->newestCommitTsXid = newestXact;
	LWLockRelease(CommitTsLock);
}

/*
 * Record the commit timestamp of transaction entries in the commit log for all
 * entries on a single page.  Atomic only on this page.
 */
static void
SetXidCommitTsInPage(TransactionId xid, int nsubxids,
					 TransactionId *subxids, TimestampTz ts,
					 RepOriginId nodeid, int pageno)
{
	int			slotno;
	int			i;

	LWLockAcquire(CommitTsControlLock, LW_EXCLUSIVE);

	slotno = SimpleLruReadPage(CommitTsCtl, pageno, true, xid);

	TransactionIdSetCommitTs(xid, ts, nodeid, slotno);
	for (i = 0; i < nsubxids; i++)
		TransactionIdSetCommitTs(subxids[i], ts, nodeid, slotno);

	CommitTsCtl->shared->page_dirty[slotno] = true;

	LWLockRelease(CommitTsControlLock);
}

/*
 * Sets the commit timestamp of a single transaction.
 *
 * Must be called with CommitTsControlLock held
 */
static void
TransactionIdSetCommitTs(TransactionId xid, TimestampTz ts,
						 RepOriginId nodeid, int slotno)
{
	int			entryno = TransactionIdToCTsEntry(xid);
	CommitTimestampEntry entry;

	Assert(TransactionIdIsNormal(xid));

	entry.time = ts;
	entry.nodeid = nodeid;

	memcpy(CommitTsCtl->shared->page_buffer[slotno] +
		   SizeOfCommitTimestampEntry * entryno,
		   &entry, SizeOfCommitTimestampEntry);
}

/*
 * Interrogate the commit timestamp of a transaction.
 *
 * The return value indicates whether a commit timestamp record was found for
 * the given xid.  The timestamp value is returned in *ts (which may not be
 * null), and the origin node for the Xid is returned in *nodeid, if it's not
 * null.
 */
bool
TransactionIdGetCommitTsData(TransactionId xid, TimestampTz *ts,
							 RepOriginId *nodeid)
{
	int			pageno = TransactionIdToCTsPage(xid);
	int			entryno = TransactionIdToCTsEntry(xid);
	int			slotno;
	CommitTimestampEntry entry;
	TransactionId oldestCommitTsXid;
	TransactionId newestCommitTsXid;

	if (!TransactionIdIsValid(xid))
		ereport(ERROR,
				(errcode(ERRCODE_INVALID_PARAMETER_VALUE),
<<<<<<< HEAD
		errmsg("cannot retrieve commit timestamp for transaction %u", xid)));
=======
				 errmsg("cannot retrieve commit timestamp for transaction %u", xid)));
>>>>>>> fdf521d6
	else if (!TransactionIdIsNormal(xid))
	{
		/* frozen and bootstrap xids are always committed far in the past */
		*ts = 0;
		if (nodeid)
			*nodeid = 0;
		return false;
	}

	LWLockAcquire(CommitTsLock, LW_SHARED);

	/* Error if module not enabled */
	if (!commitTsShared->commitTsActive)
		error_commit_ts_disabled();

	/*
	 * If we're asked for the cached value, return that.  Otherwise, fall
	 * through to read from SLRU.
	 */
	if (commitTsShared->xidLastCommit == xid)
	{
		*ts = commitTsShared->dataLastCommit.time;
		if (nodeid)
			*nodeid = commitTsShared->dataLastCommit.nodeid;

		LWLockRelease(CommitTsLock);
		return *ts != 0;
	}

	oldestCommitTsXid = ShmemVariableCache->oldestCommitTsXid;
	newestCommitTsXid = ShmemVariableCache->newestCommitTsXid;
	/* neither is invalid, or both are */
	Assert(TransactionIdIsValid(oldestCommitTsXid) == TransactionIdIsValid(newestCommitTsXid));
	LWLockRelease(CommitTsLock);

	/*
	 * Return empty if the requested value is outside our valid range.
	 */
	if (!TransactionIdIsValid(oldestCommitTsXid) ||
		TransactionIdPrecedes(xid, oldestCommitTsXid) ||
		TransactionIdPrecedes(newestCommitTsXid, xid))
	{
		*ts = 0;
		if (nodeid)
			*nodeid = InvalidRepOriginId;
		return false;
	}

	/* lock is acquired by SimpleLruReadPage_ReadOnly */
	slotno = SimpleLruReadPage_ReadOnly(CommitTsCtl, pageno, xid);
	memcpy(&entry,
		   CommitTsCtl->shared->page_buffer[slotno] +
		   SizeOfCommitTimestampEntry * entryno,
		   SizeOfCommitTimestampEntry);

	*ts = entry.time;
	if (nodeid)
		*nodeid = entry.nodeid;

	LWLockRelease(CommitTsControlLock);
	return *ts != 0;
}

/*
 * Return the Xid of the latest committed transaction.  (As far as this module
 * is concerned, anyway; it's up to the caller to ensure the value is useful
 * for its purposes.)
 *
 * ts and extra are filled with the corresponding data; they can be passed
 * as NULL if not wanted.
 */
TransactionId
GetLatestCommitTsData(TimestampTz *ts, RepOriginId *nodeid)
{
	TransactionId xid;

	LWLockAcquire(CommitTsLock, LW_SHARED);

	/* Error if module not enabled */
	if (!commitTsShared->commitTsActive)
		error_commit_ts_disabled();

	xid = commitTsShared->xidLastCommit;
	if (ts)
		*ts = commitTsShared->dataLastCommit.time;
	if (nodeid)
		*nodeid = commitTsShared->dataLastCommit.nodeid;
	LWLockRelease(CommitTsLock);

	return xid;
}

static void
error_commit_ts_disabled(void)
{
	ereport(ERROR,
			(errcode(ERRCODE_OBJECT_NOT_IN_PREREQUISITE_STATE),
			 errmsg("could not get commit timestamp data"),
			 RecoveryInProgress() ?
			 errhint("Make sure the configuration parameter \"%s\" is set on the master server.",
					 "track_commit_timestamp") :
			 errhint("Make sure the configuration parameter \"%s\" is set.",
					 "track_commit_timestamp")));
}

/*
 * SQL-callable wrapper to obtain commit time of a transaction
 */
Datum
pg_xact_commit_timestamp(PG_FUNCTION_ARGS)
{
	TransactionId xid = PG_GETARG_UINT32(0);
	TimestampTz ts;
	bool		found;

	found = TransactionIdGetCommitTsData(xid, &ts, NULL);

	if (!found)
		PG_RETURN_NULL();

	PG_RETURN_TIMESTAMPTZ(ts);
}


Datum
pg_last_committed_xact(PG_FUNCTION_ARGS)
{
	TransactionId xid;
	TimestampTz ts;
	Datum		values[2];
	bool		nulls[2];
	TupleDesc	tupdesc;
	HeapTuple	htup;

	/* and construct a tuple with our data */
	xid = GetLatestCommitTsData(&ts, NULL);

	/*
	 * Construct a tuple descriptor for the result row.  This must match this
	 * function's pg_proc entry!
	 */
	tupdesc = CreateTemplateTupleDesc(2, false);
	TupleDescInitEntry(tupdesc, (AttrNumber) 1, "xid",
					   XIDOID, -1, 0);
	TupleDescInitEntry(tupdesc, (AttrNumber) 2, "timestamp",
					   TIMESTAMPTZOID, -1, 0);
	tupdesc = BlessTupleDesc(tupdesc);

	if (!TransactionIdIsNormal(xid))
	{
		memset(nulls, true, sizeof(nulls));
	}
	else
	{
		values[0] = TransactionIdGetDatum(xid);
		nulls[0] = false;

		values[1] = TimestampTzGetDatum(ts);
		nulls[1] = false;
	}

	htup = heap_form_tuple(tupdesc, values, nulls);

	PG_RETURN_DATUM(HeapTupleGetDatum(htup));
}


/*
 * Number of shared CommitTS buffers.
 *
 * We use a very similar logic as for the number of CLOG buffers; see comments
 * in CLOGShmemBuffers.
 */
Size
CommitTsShmemBuffers(void)
{
	return Min(16, Max(4, NBuffers / 1024));
}

/*
 * Shared memory sizing for CommitTs
 */
Size
CommitTsShmemSize(void)
{
	return SimpleLruShmemSize(CommitTsShmemBuffers(), 0) +
		sizeof(CommitTimestampShared);
}

/*
 * Initialize CommitTs at system startup (postmaster start or standalone
 * backend)
 */
void
CommitTsShmemInit(void)
{
	bool		found;

	CommitTsCtl->PagePrecedes = CommitTsPagePrecedes;
	SimpleLruInit(CommitTsCtl, "commit_timestamp", CommitTsShmemBuffers(), 0,
				  CommitTsControlLock, "pg_commit_ts",
				  LWTRANCHE_COMMITTS_BUFFERS);

	commitTsShared = ShmemInitStruct("CommitTs shared",
									 sizeof(CommitTimestampShared),
									 &found);

	if (!IsUnderPostmaster)
	{
		Assert(!found);

		commitTsShared->xidLastCommit = InvalidTransactionId;
		TIMESTAMP_NOBEGIN(commitTsShared->dataLastCommit.time);
		commitTsShared->dataLastCommit.nodeid = InvalidRepOriginId;
		commitTsShared->commitTsActive = false;
	}
	else
		Assert(found);
}

/*
 * This function must be called ONCE on system install.
 *
 * (The CommitTs directory is assumed to have been created by initdb, and
 * CommitTsShmemInit must have been called already.)
 */
void
BootStrapCommitTs(void)
{
	/*
	 * Nothing to do here at present, unlike most other SLRU modules; segments
	 * are created when the server is started with this module enabled. See
	 * ActivateCommitTs.
	 */
}

/*
 * Initialize (or reinitialize) a page of CommitTs to zeroes.
 * If writeXlog is TRUE, also emit an XLOG record saying we did this.
 *
 * The page is not actually written, just set up in shared memory.
 * The slot number of the new page is returned.
 *
 * Control lock must be held at entry, and will be held at exit.
 */
static int
ZeroCommitTsPage(int pageno, bool writeXlog)
{
	int			slotno;

	slotno = SimpleLruZeroPage(CommitTsCtl, pageno);

	if (writeXlog)
		WriteZeroPageXlogRec(pageno);

	return slotno;
}

/*
 * This must be called ONCE during postmaster or standalone-backend startup,
 * after StartupXLOG has initialized ShmemVariableCache->nextXid.
 */
void
StartupCommitTs(void)
{
	ActivateCommitTs();
}

/*
 * This must be called ONCE during postmaster or standalone-backend startup,
 * after recovery has finished.
 */
void
CompleteCommitTsInitialization(void)
{
	/*
	 * If the feature is not enabled, turn it off for good.  This also removes
	 * any leftover data.
	 *
	 * Conversely, we activate the module if the feature is enabled.  This is
	 * not necessary in a master system because we already did it earlier, but
	 * if we're in a standby server that got promoted which had the feature
	 * enabled and was following a master that had the feature disabled, this
	 * is where we turn it on locally.
	 */
	if (!track_commit_timestamp)
		DeactivateCommitTs();
	else
		ActivateCommitTs();
}

/*
 * Activate or deactivate CommitTs' upon reception of a XLOG_PARAMETER_CHANGE
 * XLog record in a standby.
 */
void
CommitTsParameterChange(bool newvalue, bool oldvalue)
{
	/*
	 * If the commit_ts module is disabled in this server and we get word from
	 * the master server that it is enabled there, activate it so that we can
	 * replay future WAL records involving it; also mark it as active on
	 * pg_control.  If the old value was already set, we already did this, so
	 * don't do anything.
	 *
	 * If the module is disabled in the master, disable it here too, unless
	 * the module is enabled locally.
	 *
	 * Note this only runs in the recovery process, so an unlocked read is
	 * fine.
	 */
	if (newvalue)
	{
		if (!commitTsShared->commitTsActive)
			ActivateCommitTs();
	}
	else if (commitTsShared->commitTsActive)
		DeactivateCommitTs();
}

/*
 * Activate this module whenever necessary.
 *		This must happen during postmaster or standalone-backend startup,
 *		or during WAL replay anytime the track_commit_timestamp setting is
 *		changed in the master.
 *
 * The reason why this SLRU needs separate activation/deactivation functions is
 * that it can be enabled/disabled during start and the activation/deactivation
 * on master is propagated to standby via replay. Other SLRUs don't have this
 * property and they can be just initialized during normal startup.
 *
 * This is in charge of creating the currently active segment, if it's not
 * already there.  The reason for this is that the server might have been
 * running with this module disabled for a while and thus might have skipped
 * the normal creation point.
 */
static void
ActivateCommitTs(void)
{
	TransactionId xid;
	int			pageno;

	/* If we've done this already, there's nothing to do */
	LWLockAcquire(CommitTsLock, LW_EXCLUSIVE);
	if (commitTsShared->commitTsActive)
	{
		LWLockRelease(CommitTsLock);
		return;
	}
	LWLockRelease(CommitTsLock);

	xid = ShmemVariableCache->nextXid;
	pageno = TransactionIdToCTsPage(xid);

	/*
	 * Re-Initialize our idea of the latest page number.
	 */
	LWLockAcquire(CommitTsControlLock, LW_EXCLUSIVE);
	CommitTsCtl->shared->latest_page_number = pageno;
	LWLockRelease(CommitTsControlLock);

	/*
	 * If CommitTs is enabled, but it wasn't in the previous server run, we
	 * need to set the oldest and newest values to the next Xid; that way, we
	 * will not try to read data that might not have been set.
	 *
	 * XXX does this have a problem if a server is started with commitTs
	 * enabled, then started with commitTs disabled, then restarted with it
	 * enabled again?  It doesn't look like it does, because there should be a
	 * checkpoint that sets the value to InvalidTransactionId at end of
	 * recovery; and so any chance of injecting new transactions without
	 * CommitTs values would occur after the oldestCommitTsXid has been set to
	 * Invalid temporarily.
	 */
	LWLockAcquire(CommitTsLock, LW_EXCLUSIVE);
	if (ShmemVariableCache->oldestCommitTsXid == InvalidTransactionId)
	{
		ShmemVariableCache->oldestCommitTsXid =
			ShmemVariableCache->newestCommitTsXid = ReadNewTransactionId();
	}
	LWLockRelease(CommitTsLock);

	/* Create the current segment file, if necessary */
	if (!SimpleLruDoesPhysicalPageExist(CommitTsCtl, pageno))
	{
		int			slotno;

		LWLockAcquire(CommitTsControlLock, LW_EXCLUSIVE);
		slotno = ZeroCommitTsPage(pageno, false);
		SimpleLruWritePage(CommitTsCtl, slotno);
		Assert(!CommitTsCtl->shared->page_dirty[slotno]);
		LWLockRelease(CommitTsControlLock);
	}

	/* Change the activation status in shared memory. */
	LWLockAcquire(CommitTsLock, LW_EXCLUSIVE);
	commitTsShared->commitTsActive = true;
	LWLockRelease(CommitTsLock);
}

/*
 * Deactivate this module.
 *
 * This must be called when the track_commit_timestamp parameter is turned off.
 * This happens during postmaster or standalone-backend startup, or during WAL
 * replay.
 *
 * Resets CommitTs into invalid state to make sure we don't hand back
 * possibly-invalid data; also removes segments of old data.
 */
static void
DeactivateCommitTs(void)
{
	/*
	 * Cleanup the status in the shared memory.
	 *
	 * We reset everything in the commitTsShared record to prevent user from
	 * getting confusing data about last committed transaction on the standby
	 * when the module was activated repeatedly on the primary.
	 */
	LWLockAcquire(CommitTsLock, LW_EXCLUSIVE);

	commitTsShared->commitTsActive = false;
	commitTsShared->xidLastCommit = InvalidTransactionId;
	TIMESTAMP_NOBEGIN(commitTsShared->dataLastCommit.time);
	commitTsShared->dataLastCommit.nodeid = InvalidRepOriginId;

	ShmemVariableCache->oldestCommitTsXid = InvalidTransactionId;
	ShmemVariableCache->newestCommitTsXid = InvalidTransactionId;

	LWLockRelease(CommitTsLock);

	/*
	 * Remove *all* files.  This is necessary so that there are no leftover
	 * files; in the case where this feature is later enabled after running
	 * with it disabled for some time there may be a gap in the file sequence.
	 * (We can probably tolerate out-of-sequence files, as they are going to
	 * be overwritten anyway when we wrap around, but it seems better to be
	 * tidy.)
	 */
	LWLockAcquire(CommitTsControlLock, LW_EXCLUSIVE);
	(void) SlruScanDirectory(CommitTsCtl, SlruScanDirCbDeleteAll, NULL);
	LWLockRelease(CommitTsControlLock);
}

/*
 * This must be called ONCE during postmaster or standalone-backend shutdown
 */
void
ShutdownCommitTs(void)
{
	/* Flush dirty CommitTs pages to disk */
	SimpleLruFlush(CommitTsCtl, false);

	/*
	 * fsync pg_commit_ts to ensure that any files flushed previously are
	 * durably on disk.
	 */
	fsync_fname("pg_commit_ts", true);
}

/*
 * Perform a checkpoint --- either during shutdown, or on-the-fly
 */
void
CheckPointCommitTs(void)
{
	/* Flush dirty CommitTs pages to disk */
	SimpleLruFlush(CommitTsCtl, true);

	/*
	 * fsync pg_commit_ts to ensure that any files flushed previously are
	 * durably on disk.
	 */
	fsync_fname("pg_commit_ts", true);
}

/*
 * Make sure that CommitTs has room for a newly-allocated XID.
 *
 * NB: this is called while holding XidGenLock.  We want it to be very fast
 * most of the time; even when it's not so fast, no actual I/O need happen
 * unless we're forced to write out a dirty CommitTs or xlog page to make room
 * in shared memory.
 *
 * NB: the current implementation relies on track_commit_timestamp being
 * PGC_POSTMASTER.
 */
void
ExtendCommitTs(TransactionId newestXact)
{
	int			pageno;

	/*
	 * Nothing to do if module not enabled.  Note we do an unlocked read of
	 * the flag here, which is okay because this routine is only called from
	 * GetNewTransactionId, which is never called in a standby.
	 */
	Assert(!InRecovery);
	if (!commitTsShared->commitTsActive)
		return;

	/*
	 * No work except at first XID of a page.  But beware: just after
	 * wraparound, the first XID of page zero is FirstNormalTransactionId.
	 */
	if (TransactionIdToCTsEntry(newestXact) != 0 &&
		!TransactionIdEquals(newestXact, FirstNormalTransactionId))
		return;

	pageno = TransactionIdToCTsPage(newestXact);

	LWLockAcquire(CommitTsControlLock, LW_EXCLUSIVE);

	/* Zero the page and make an XLOG entry about it */
	ZeroCommitTsPage(pageno, !InRecovery);

	LWLockRelease(CommitTsControlLock);
}

/*
 * Remove all CommitTs segments before the one holding the passed
 * transaction ID.
 *
 * Note that we don't need to flush XLOG here.
 */
void
TruncateCommitTs(TransactionId oldestXact)
{
	int			cutoffPage;

	/*
	 * The cutoff point is the start of the segment containing oldestXact. We
	 * pass the *page* containing oldestXact to SimpleLruTruncate.
	 */
	cutoffPage = TransactionIdToCTsPage(oldestXact);

	/* Check to see if there's any files that could be removed */
	if (!SlruScanDirectory(CommitTsCtl, SlruScanDirCbReportPresence,
						   &cutoffPage))
		return;					/* nothing to remove */

	/* Write XLOG record */
	WriteTruncateXlogRec(cutoffPage, oldestXact);

	/* Now we can remove the old CommitTs segment(s) */
	SimpleLruTruncate(CommitTsCtl, cutoffPage);
}

/*
 * Set the limit values between which commit TS can be consulted.
 */
void
SetCommitTsLimit(TransactionId oldestXact, TransactionId newestXact)
{
	/*
	 * Be careful not to overwrite values that are either further into the
	 * "future" or signal a disabled committs.
	 */
	LWLockAcquire(CommitTsLock, LW_EXCLUSIVE);
	if (ShmemVariableCache->oldestCommitTsXid != InvalidTransactionId)
	{
		if (TransactionIdPrecedes(ShmemVariableCache->oldestCommitTsXid, oldestXact))
			ShmemVariableCache->oldestCommitTsXid = oldestXact;
		if (TransactionIdPrecedes(newestXact, ShmemVariableCache->newestCommitTsXid))
			ShmemVariableCache->newestCommitTsXid = newestXact;
	}
	else
	{
		Assert(ShmemVariableCache->newestCommitTsXid == InvalidTransactionId);
		ShmemVariableCache->oldestCommitTsXid = oldestXact;
		ShmemVariableCache->newestCommitTsXid = newestXact;
	}
	LWLockRelease(CommitTsLock);
}

/*
 * Move forwards the oldest commitTS value that can be consulted
 */
void
AdvanceOldestCommitTsXid(TransactionId oldestXact)
{
	LWLockAcquire(CommitTsLock, LW_EXCLUSIVE);
	if (ShmemVariableCache->oldestCommitTsXid != InvalidTransactionId &&
		TransactionIdPrecedes(ShmemVariableCache->oldestCommitTsXid, oldestXact))
		ShmemVariableCache->oldestCommitTsXid = oldestXact;
	LWLockRelease(CommitTsLock);
}


/*
 * Decide which of two CLOG page numbers is "older" for truncation purposes.
 *
 * We need to use comparison of TransactionIds here in order to do the right
 * thing with wraparound XID arithmetic.  However, if we are asked about
 * page number zero, we don't want to hand InvalidTransactionId to
 * TransactionIdPrecedes: it'll get weird about permanent xact IDs.  So,
 * offset both xids by FirstNormalTransactionId to avoid that.
 */
static bool
CommitTsPagePrecedes(int page1, int page2)
{
	TransactionId xid1;
	TransactionId xid2;

	xid1 = ((TransactionId) page1) * COMMIT_TS_XACTS_PER_PAGE;
	xid1 += FirstNormalTransactionId;
	xid2 = ((TransactionId) page2) * COMMIT_TS_XACTS_PER_PAGE;
	xid2 += FirstNormalTransactionId;

	return TransactionIdPrecedes(xid1, xid2);
}


/*
 * Write a ZEROPAGE xlog record
 */
static void
WriteZeroPageXlogRec(int pageno)
{
	XLogBeginInsert();
	XLogRegisterData((char *) (&pageno), sizeof(int));
	(void) XLogInsert(RM_COMMIT_TS_ID, COMMIT_TS_ZEROPAGE);
}

/*
 * Write a TRUNCATE xlog record
 */
static void
WriteTruncateXlogRec(int pageno, TransactionId oldestXid)
{
	xl_commit_ts_truncate xlrec;

	xlrec.pageno = pageno;
	xlrec.oldestXid = oldestXid;

	XLogBeginInsert();
	XLogRegisterData((char *) (&xlrec), SizeOfCommitTsTruncate);
	(void) XLogInsert(RM_COMMIT_TS_ID, COMMIT_TS_TRUNCATE);
}

/*
 * Write a SETTS xlog record
 */
static void
WriteSetTimestampXlogRec(TransactionId mainxid, int nsubxids,
						 TransactionId *subxids, TimestampTz timestamp,
						 RepOriginId nodeid)
{
	xl_commit_ts_set record;

	record.timestamp = timestamp;
	record.nodeid = nodeid;
	record.mainxid = mainxid;

	XLogBeginInsert();
	XLogRegisterData((char *) &record,
					 offsetof(xl_commit_ts_set, mainxid) +
					 sizeof(TransactionId));
	XLogRegisterData((char *) subxids, nsubxids * sizeof(TransactionId));
	XLogInsert(RM_COMMIT_TS_ID, COMMIT_TS_SETTS);
}

/*
 * CommitTS resource manager's routines
 */
void
commit_ts_redo(XLogReaderState *record)
{
	uint8		info = XLogRecGetInfo(record) & ~XLR_INFO_MASK;

	/* Backup blocks are not used in commit_ts records */
	Assert(!XLogRecHasAnyBlockRefs(record));

	if (info == COMMIT_TS_ZEROPAGE)
	{
		int			pageno;
		int			slotno;

		memcpy(&pageno, XLogRecGetData(record), sizeof(int));

		LWLockAcquire(CommitTsControlLock, LW_EXCLUSIVE);

		slotno = ZeroCommitTsPage(pageno, false);
		SimpleLruWritePage(CommitTsCtl, slotno);
		Assert(!CommitTsCtl->shared->page_dirty[slotno]);

		LWLockRelease(CommitTsControlLock);
	}
	else if (info == COMMIT_TS_TRUNCATE)
	{
		xl_commit_ts_truncate *trunc = (xl_commit_ts_truncate *) XLogRecGetData(record);

		AdvanceOldestCommitTsXid(trunc->oldestXid);

		/*
		 * During XLOG replay, latest_page_number isn't set up yet; insert a
		 * suitable value to bypass the sanity test in SimpleLruTruncate.
		 */
		CommitTsCtl->shared->latest_page_number = trunc->pageno;

		SimpleLruTruncate(CommitTsCtl, trunc->pageno);
	}
	else if (info == COMMIT_TS_SETTS)
	{
		xl_commit_ts_set *setts = (xl_commit_ts_set *) XLogRecGetData(record);
		int			nsubxids;
		TransactionId *subxids;

		nsubxids = ((XLogRecGetDataLen(record) - SizeOfCommitTsSet) /
					sizeof(TransactionId));
		if (nsubxids > 0)
		{
			subxids = palloc(sizeof(TransactionId) * nsubxids);
			memcpy(subxids,
				   XLogRecGetData(record) + SizeOfCommitTsSet,
				   sizeof(TransactionId) * nsubxids);
		}
		else
			subxids = NULL;

		TransactionTreeSetCommitTsData(setts->mainxid, nsubxids, subxids,
									   setts->timestamp, setts->nodeid, true);
		if (subxids)
			pfree(subxids);
	}
	else
		elog(PANIC, "commit_ts_redo: unknown op code %u", info);
}<|MERGE_RESOLUTION|>--- conflicted
+++ resolved
@@ -292,11 +292,7 @@
 	if (!TransactionIdIsValid(xid))
 		ereport(ERROR,
 				(errcode(ERRCODE_INVALID_PARAMETER_VALUE),
-<<<<<<< HEAD
-		errmsg("cannot retrieve commit timestamp for transaction %u", xid)));
-=======
 				 errmsg("cannot retrieve commit timestamp for transaction %u", xid)));
->>>>>>> fdf521d6
 	else if (!TransactionIdIsNormal(xid))
 	{
 		/* frozen and bootstrap xids are always committed far in the past */
