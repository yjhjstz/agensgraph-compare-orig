/*
 * brin_tuples.c
 *		Method implementations for tuples in BRIN indexes.
 *
 * Intended usage is that code outside this file only deals with
 * BrinMemTuples, and convert to and from the on-disk representation through
 * functions in this file.
 *
 * NOTES
 *
 * A BRIN tuple is similar to a heap tuple, with a few key differences.  The
 * first interesting difference is that the tuple header is much simpler, only
 * containing its total length and a small area for flags.  Also, the stored
 * data does not match the relation tuple descriptor exactly: for each
 * attribute in the descriptor, the index tuple carries an arbitrary number
 * of values, depending on the opclass.
 *
 * Also, for each column of the index relation there are two null bits: one
 * (hasnulls) stores whether any tuple within the page range has that column
 * set to null; the other one (allnulls) stores whether the column values are
 * all null.  If allnulls is true, then the tuple data area does not contain
 * values for that column at all; whereas it does if the hasnulls is set.
 * Note the size of the null bitmask may not be the same as that of the
 * datum array.
 *
 * Portions Copyright (c) 1996-2017, PostgreSQL Global Development Group
 * Portions Copyright (c) 1994, Regents of the University of California
 *
 * IDENTIFICATION
 *	  src/backend/access/brin/brin_tuple.c
 */
#include "postgres.h"

#include "access/htup_details.h"
#include "access/brin_tuple.h"
#include "access/tupdesc.h"
#include "access/tupmacs.h"
#include "utils/datum.h"
#include "utils/memutils.h"


static inline void brin_deconstruct_tuple(BrinDesc *brdesc,
					   char *tp, bits8 *nullbits, bool nulls,
					   Datum *values, bool *allnulls, bool *hasnulls);


/*
 * Return a tuple descriptor used for on-disk storage of BRIN tuples.
 */
static TupleDesc
brtuple_disk_tupdesc(BrinDesc *brdesc)
{
	/* We cache these in the BrinDesc */
	if (brdesc->bd_disktdesc == NULL)
	{
		int			i;
		int			j;
		AttrNumber	attno = 1;
		TupleDesc	tupdesc;
		MemoryContext oldcxt;

		/* make sure it's in the bdesc's context */
		oldcxt = MemoryContextSwitchTo(brdesc->bd_context);

		tupdesc = CreateTemplateTupleDesc(brdesc->bd_totalstored, false);

		for (i = 0; i < brdesc->bd_tupdesc->natts; i++)
		{
			for (j = 0; j < brdesc->bd_info[i]->oi_nstored; j++)
				TupleDescInitEntry(tupdesc, attno++, NULL,
								   brdesc->bd_info[i]->oi_typcache[j]->type_id,
								   -1, 0);
		}

		MemoryContextSwitchTo(oldcxt);

		brdesc->bd_disktdesc = tupdesc;
	}

	return brdesc->bd_disktdesc;
}

/*
 * Generate a new on-disk tuple to be inserted in a BRIN index.
 *
 * See brin_form_placeholder_tuple if you touch this.
 */
BrinTuple *
brin_form_tuple(BrinDesc *brdesc, BlockNumber blkno, BrinMemTuple *tuple,
				Size *size)
{
	Datum	   *values;
	bool	   *nulls;
	bool		anynulls = false;
	BrinTuple  *rettuple;
	int			keyno;
	int			idxattno;
	uint16		phony_infomask = 0;
	bits8	   *phony_nullbitmap;
	Size		len,
				hoff,
				data_len;

	Assert(brdesc->bd_totalstored > 0);

	values = (Datum *) palloc(sizeof(Datum) * brdesc->bd_totalstored);
	nulls = (bool *) palloc0(sizeof(bool) * brdesc->bd_totalstored);
	phony_nullbitmap = (bits8 *)
		palloc(sizeof(bits8) * BITMAPLEN(brdesc->bd_totalstored));

	/*
	 * Set up the values/nulls arrays for heap_fill_tuple
	 */
	idxattno = 0;
	for (keyno = 0; keyno < brdesc->bd_tupdesc->natts; keyno++)
	{
		int			datumno;

		/*
		 * "allnulls" is set when there's no nonnull value in any row in the
		 * column; when this happens, there is no data to store.  Thus set the
		 * nullable bits for all data elements of this column and we're done.
		 */
		if (tuple->bt_columns[keyno].bv_allnulls)
		{
			for (datumno = 0;
				 datumno < brdesc->bd_info[keyno]->oi_nstored;
				 datumno++)
				nulls[idxattno++] = true;
			anynulls = true;
			continue;
		}

		/*
		 * The "hasnulls" bit is set when there are some null values in the
		 * data.  We still need to store a real value, but the presence of
		 * this means we need a null bitmap.
		 */
		if (tuple->bt_columns[keyno].bv_hasnulls)
			anynulls = true;

		for (datumno = 0;
			 datumno < brdesc->bd_info[keyno]->oi_nstored;
			 datumno++)
			values[idxattno++] = tuple->bt_columns[keyno].bv_values[datumno];
	}

	/* Assert we did not overrun temp arrays */
	Assert(idxattno <= brdesc->bd_totalstored);

	/* compute total space needed */
	len = SizeOfBrinTuple;
	if (anynulls)
	{
		/*
		 * We need a double-length bitmap on an on-disk BRIN index tuple; the
		 * first half stores the "allnulls" bits, the second stores
		 * "hasnulls".
		 */
		len += BITMAPLEN(brdesc->bd_tupdesc->natts * 2);
	}

	len = hoff = MAXALIGN(len);

	data_len = heap_compute_data_size(brtuple_disk_tupdesc(brdesc),
									  values, nulls);
	len += data_len;

	len = MAXALIGN(len);

	rettuple = palloc0(len);
	rettuple->bt_blkno = blkno;
	rettuple->bt_info = hoff;

	/* Assert that hoff fits in the space available */
	Assert((rettuple->bt_info & BRIN_OFFSET_MASK) == hoff);

	/*
	 * The infomask and null bitmap as computed by heap_fill_tuple are useless
	 * to us.  However, that function will not accept a null infomask; and we
	 * need to pass a valid null bitmap so that it will correctly skip
	 * outputting null attributes in the data area.
	 */
	heap_fill_tuple(brtuple_disk_tupdesc(brdesc),
					values,
					nulls,
					(char *) rettuple + hoff,
					data_len,
					&phony_infomask,
					phony_nullbitmap);

	/* done with these */
	pfree(values);
	pfree(nulls);
	pfree(phony_nullbitmap);

	/*
	 * Now fill in the real null bitmasks.  allnulls first.
	 */
	if (anynulls)
	{
		bits8	   *bitP;
		int			bitmask;

		rettuple->bt_info |= BRIN_NULLS_MASK;

		/*
		 * Note that we reverse the sense of null bits in this module: we
		 * store a 1 for a null attribute rather than a 0.  So we must reverse
		 * the sense of the att_isnull test in br_deconstruct_tuple as well.
		 */
		bitP = ((bits8 *) ((char *) rettuple + SizeOfBrinTuple)) - 1;
		bitmask = HIGHBIT;
		for (keyno = 0; keyno < brdesc->bd_tupdesc->natts; keyno++)
		{
			if (bitmask != HIGHBIT)
				bitmask <<= 1;
			else
			{
				bitP += 1;
				*bitP = 0x0;
				bitmask = 1;
			}

			if (!tuple->bt_columns[keyno].bv_allnulls)
				continue;

			*bitP |= bitmask;
		}
		/* hasnulls bits follow */
		for (keyno = 0; keyno < brdesc->bd_tupdesc->natts; keyno++)
		{
			if (bitmask != HIGHBIT)
				bitmask <<= 1;
			else
			{
				bitP += 1;
				*bitP = 0x0;
				bitmask = 1;
			}

			if (!tuple->bt_columns[keyno].bv_hasnulls)
				continue;

			*bitP |= bitmask;
		}
		bitP = ((bits8 *) (rettuple + SizeOfBrinTuple)) - 1;
	}

	if (tuple->bt_placeholder)
		rettuple->bt_info |= BRIN_PLACEHOLDER_MASK;

	*size = len;
	return rettuple;
}

/*
 * Generate a new on-disk tuple with no data values, marked as placeholder.
 *
 * This is a cut-down version of brin_form_tuple.
 */
BrinTuple *
brin_form_placeholder_tuple(BrinDesc *brdesc, BlockNumber blkno, Size *size)
{
	Size		len;
	Size		hoff;
	BrinTuple  *rettuple;
	int			keyno;
	bits8	   *bitP;
	int			bitmask;

	/* compute total space needed: always add nulls */
	len = SizeOfBrinTuple;
	len += BITMAPLEN(brdesc->bd_tupdesc->natts * 2);
	len = hoff = MAXALIGN(len);

	rettuple = palloc0(len);
	rettuple->bt_blkno = blkno;
	rettuple->bt_info = hoff;
	rettuple->bt_info |= BRIN_NULLS_MASK | BRIN_PLACEHOLDER_MASK;

	bitP = ((bits8 *) ((char *) rettuple + SizeOfBrinTuple)) - 1;
	bitmask = HIGHBIT;
	/* set allnulls true for all attributes */
	for (keyno = 0; keyno < brdesc->bd_tupdesc->natts; keyno++)
	{
		if (bitmask != HIGHBIT)
			bitmask <<= 1;
		else
		{
			bitP += 1;
			*bitP = 0x0;
			bitmask = 1;
		}

		*bitP |= bitmask;
	}
	/* no need to set hasnulls */

	*size = len;
	return rettuple;
}

/*
 * Free a tuple created by brin_form_tuple
 */
void
brin_free_tuple(BrinTuple *tuple)
{
	pfree(tuple);
}

/*
 * Given a brin tuple of size len, create a copy of it.  If 'dest' is not
 * NULL, its size is destsz, and can be used as output buffer; if the tuple
 * to be copied does not fit, it is enlarged by repalloc, and the size is
 * updated to match.  This avoids palloc/free cycles when many brin tuples
 * are being processed in loops.
 */
BrinTuple *
brin_copy_tuple(BrinTuple *tuple, Size len, BrinTuple *dest, Size *destsz)
{
	if (!destsz || *destsz == 0)
		dest = palloc(len);
	else if (len > *destsz)
	{
		dest = repalloc(dest, len);
		*destsz = len;
	}

	memcpy(dest, tuple, len);

	return dest;
}

/*
 * Return whether two BrinTuples are bitwise identical.
 */
bool
brin_tuples_equal(const BrinTuple *a, Size alen, const BrinTuple *b, Size blen)
{
	if (alen != blen)
		return false;
	if (memcmp(a, b, alen) != 0)
		return false;
	return true;
}

/*
 * Create a new BrinMemTuple from scratch, and initialize it to an empty
 * state.
 *
 * Note: we don't provide any means to free a deformed tuple, so make sure to
 * use a temporary memory context.
 */
BrinMemTuple *
brin_new_memtuple(BrinDesc *brdesc)
{
	BrinMemTuple *dtup;
	long		basesize;

	basesize = MAXALIGN(sizeof(BrinMemTuple) +
						sizeof(BrinValues) * brdesc->bd_tupdesc->natts);
	dtup = palloc0(basesize + sizeof(Datum) * brdesc->bd_totalstored);

	dtup->bt_values = palloc(sizeof(Datum) * brdesc->bd_totalstored);
	dtup->bt_allnulls = palloc(sizeof(bool) * brdesc->bd_tupdesc->natts);
	dtup->bt_hasnulls = palloc(sizeof(bool) * brdesc->bd_tupdesc->natts);

	dtup->bt_context = AllocSetContextCreate(CurrentMemoryContext,
											 "brin dtuple",
											 ALLOCSET_DEFAULT_SIZES);
<<<<<<< HEAD
=======

	brin_memtuple_initialize(dtup, brdesc);

>>>>>>> fdf521d6
	return dtup;
}

/*
 * Reset a BrinMemTuple to initial state.  We return the same tuple, for
 * notational convenience.
 */
BrinMemTuple *
brin_memtuple_initialize(BrinMemTuple *dtuple, BrinDesc *brdesc)
{
	int			i;
	char	   *currdatum;

	MemoryContextReset(dtuple->bt_context);

	currdatum = (char *) dtuple +
		MAXALIGN(sizeof(BrinMemTuple) +
				 sizeof(BrinValues) * brdesc->bd_tupdesc->natts);
	for (i = 0; i < brdesc->bd_tupdesc->natts; i++)
	{
		dtuple->bt_columns[i].bv_allnulls = true;
		dtuple->bt_columns[i].bv_hasnulls = false;

		dtuple->bt_columns[i].bv_attno = i + 1;
		dtuple->bt_columns[i].bv_allnulls = true;
		dtuple->bt_columns[i].bv_hasnulls = false;
		dtuple->bt_columns[i].bv_values = (Datum *) currdatum;
		currdatum += sizeof(Datum) * brdesc->bd_info[i]->oi_nstored;
	}

	return dtuple;
}

/*
 * Convert a BrinTuple back to a BrinMemTuple.  This is the reverse of
 * brin_form_tuple.
 *
 * As an optimization, the caller can pass a previously allocated 'dMemtuple'.
 * This avoids having to allocate it here, which can be useful when this
 * function is called many times in a loop.  It is caller's responsibility
 * that the given BrinMemTuple matches what we need here.
 *
 * Note we don't need the "on disk tupdesc" here; we rely on our own routine to
 * deconstruct the tuple from the on-disk format.
 */
BrinMemTuple *
brin_deform_tuple(BrinDesc *brdesc, BrinTuple *tuple, BrinMemTuple *dMemtuple)
{
	BrinMemTuple *dtup;
	Datum	   *values;
	bool	   *allnulls;
	bool	   *hasnulls;
	char	   *tp;
	bits8	   *nullbits;
	int			keyno;
	int			valueno;
	MemoryContext oldcxt;

	dtup = dMemtuple ? brin_memtuple_initialize(dMemtuple, brdesc) :
		brin_new_memtuple(brdesc);

	if (BrinTupleIsPlaceholder(tuple))
		dtup->bt_placeholder = true;
	dtup->bt_blkno = tuple->bt_blkno;

	values = dtup->bt_values;
	allnulls = dtup->bt_allnulls;
	hasnulls = dtup->bt_hasnulls;

	tp = (char *) tuple + BrinTupleDataOffset(tuple);

	if (BrinTupleHasNulls(tuple))
		nullbits = (bits8 *) ((char *) tuple + SizeOfBrinTuple);
	else
		nullbits = NULL;
	brin_deconstruct_tuple(brdesc,
						   tp, nullbits, BrinTupleHasNulls(tuple),
						   values, allnulls, hasnulls);

	/*
	 * Iterate to assign each of the values to the corresponding item in the
	 * values array of each column.  The copies occur in the tuple's context.
	 */
	oldcxt = MemoryContextSwitchTo(dtup->bt_context);
	for (valueno = 0, keyno = 0; keyno < brdesc->bd_tupdesc->natts; keyno++)
	{
		int			i;

		if (allnulls[keyno])
		{
			valueno += brdesc->bd_info[keyno]->oi_nstored;
			continue;
		}

		/*
		 * We would like to skip datumCopy'ing the values datum in some cases,
		 * caller permitting ...
		 */
		for (i = 0; i < brdesc->bd_info[keyno]->oi_nstored; i++)
			dtup->bt_columns[keyno].bv_values[i] =
				datumCopy(values[valueno++],
						  brdesc->bd_info[keyno]->oi_typcache[i]->typbyval,
						  brdesc->bd_info[keyno]->oi_typcache[i]->typlen);

		dtup->bt_columns[keyno].bv_hasnulls = hasnulls[keyno];
		dtup->bt_columns[keyno].bv_allnulls = false;
	}

	MemoryContextSwitchTo(oldcxt);

	return dtup;
}

/*
 * brin_deconstruct_tuple
 *		Guts of attribute extraction from an on-disk BRIN tuple.
 *
 * Its arguments are:
 *	brdesc		BRIN descriptor for the stored tuple
 *	tp			pointer to the tuple data area
 *	nullbits	pointer to the tuple nulls bitmask
 *	nulls		"has nulls" bit in tuple infomask
 *	values		output values, array of size brdesc->bd_totalstored
 *	allnulls	output "allnulls", size brdesc->bd_tupdesc->natts
 *	hasnulls	output "hasnulls", size brdesc->bd_tupdesc->natts
 *
 * Output arrays must have been allocated by caller.
 */
static inline void
brin_deconstruct_tuple(BrinDesc *brdesc,
					   char *tp, bits8 *nullbits, bool nulls,
					   Datum *values, bool *allnulls, bool *hasnulls)
{
	int			attnum;
	int			stored;
	TupleDesc	diskdsc;
	long		off;

	/*
	 * First iterate to natts to obtain both null flags for each attribute.
	 * Note that we reverse the sense of the att_isnull test, because we store
	 * 1 for a null value (rather than a 1 for a not null value as is the
	 * att_isnull convention used elsewhere.)  See brin_form_tuple.
	 */
	for (attnum = 0; attnum < brdesc->bd_tupdesc->natts; attnum++)
	{
		/*
		 * the "all nulls" bit means that all values in the page range for
		 * this column are nulls.  Therefore there are no values in the tuple
		 * data area.
		 */
		allnulls[attnum] = nulls && !att_isnull(attnum, nullbits);

		/*
		 * the "has nulls" bit means that some tuples have nulls, but others
		 * have not-null values.  Therefore we know the tuple contains data
		 * for this column.
		 *
		 * The hasnulls bits follow the allnulls bits in the same bitmask.
		 */
		hasnulls[attnum] =
			nulls && !att_isnull(brdesc->bd_tupdesc->natts + attnum, nullbits);
	}

	/*
	 * Iterate to obtain each attribute's stored values.  Note that since we
	 * may reuse attribute entries for more than one column, we cannot cache
	 * offsets here.
	 */
	diskdsc = brtuple_disk_tupdesc(brdesc);
	stored = 0;
	off = 0;
	for (attnum = 0; attnum < brdesc->bd_tupdesc->natts; attnum++)
	{
		int			datumno;

		if (allnulls[attnum])
		{
			stored += brdesc->bd_info[attnum]->oi_nstored;
			continue;
		}

		for (datumno = 0;
			 datumno < brdesc->bd_info[attnum]->oi_nstored;
			 datumno++)
		{
			Form_pg_attribute thisatt = diskdsc->attrs[stored];

			if (thisatt->attlen == -1)
			{
				off = att_align_pointer(off, thisatt->attalign, -1,
										tp + off);
			}
			else
			{
				/* not varlena, so safe to use att_align_nominal */
				off = att_align_nominal(off, thisatt->attalign);
			}

			values[stored++] = fetchatt(thisatt, tp + off);

			off = att_addlength_pointer(off, thisatt->attlen, tp + off);
		}
	}
}<|MERGE_RESOLUTION|>--- conflicted
+++ resolved
@@ -370,12 +370,9 @@
 	dtup->bt_context = AllocSetContextCreate(CurrentMemoryContext,
 											 "brin dtuple",
 											 ALLOCSET_DEFAULT_SIZES);
-<<<<<<< HEAD
-=======
 
 	brin_memtuple_initialize(dtup, brdesc);
 
->>>>>>> fdf521d6
 	return dtup;
 }
 
