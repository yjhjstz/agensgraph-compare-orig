/*-------------------------------------------------------------------------
 *
 * gindesc.c
 *	  rmgr descriptor routines for access/transam/gin/ginxlog.c
 *
 * Portions Copyright (c) 1996-2017, PostgreSQL Global Development Group
 * Portions Copyright (c) 1994, Regents of the University of California
 *
 *
 * IDENTIFICATION
 *	  src/backend/access/rmgrdesc/gindesc.c
 *
 *-------------------------------------------------------------------------
 */
#include "postgres.h"

#include "access/ginxlog.h"
#include "access/xlogutils.h"
#include "lib/stringinfo.h"
#include "storage/relfilenode.h"

static void
desc_recompress_leaf(StringInfo buf, ginxlogRecompressDataLeaf *insertData)
{
	int			i;
	char	   *walbuf = ((char *) insertData) + sizeof(ginxlogRecompressDataLeaf);

	appendStringInfo(buf, " %d segments:", (int) insertData->nactions);

	for (i = 0; i < insertData->nactions; i++)
	{
		uint8		a_segno = *((uint8 *) (walbuf++));
		uint8		a_action = *((uint8 *) (walbuf++));
		uint16		nitems = 0;
		int			newsegsize = 0;

		if (a_action == GIN_SEGMENT_INSERT ||
			a_action == GIN_SEGMENT_REPLACE)
		{
			newsegsize = SizeOfGinPostingList((GinPostingList *) walbuf);
			walbuf += SHORTALIGN(newsegsize);
		}

		if (a_action == GIN_SEGMENT_ADDITEMS)
		{
			memcpy(&nitems, walbuf, sizeof(uint16));
			walbuf += sizeof(uint16);
			walbuf += nitems * sizeof(ItemPointerData);
		}

		switch (a_action)
		{
			case GIN_SEGMENT_ADDITEMS:
				appendStringInfo(buf, " %d (add %d items)", a_segno, nitems);
				break;
			case GIN_SEGMENT_DELETE:
				appendStringInfo(buf, " %d (delete)", a_segno);
				break;
			case GIN_SEGMENT_INSERT:
				appendStringInfo(buf, " %d (insert)", a_segno);
				break;
			case GIN_SEGMENT_REPLACE:
				appendStringInfo(buf, " %d (replace)", a_segno);
				break;
			default:
				appendStringInfo(buf, " %d unknown action %d ???", a_segno, a_action);
				/* cannot decode unrecognized actions further */
				return;
		}
	}
}

void
gin_desc(StringInfo buf, XLogReaderState *record)
{
	char	   *rec = XLogRecGetData(record);
	uint8		info = XLogRecGetInfo(record) & ~XLR_INFO_MASK;

	switch (info)
	{
		case XLOG_GIN_CREATE_INDEX:
			/* no further information */
			break;
		case XLOG_GIN_CREATE_PTREE:
			/* no further information */
			break;
		case XLOG_GIN_INSERT:
			{
				ginxlogInsert *xlrec = (ginxlogInsert *) rec;

				appendStringInfo(buf, "isdata: %c isleaf: %c",
								 (xlrec->flags & GIN_INSERT_ISDATA) ? 'T' : 'F',
								 (xlrec->flags & GIN_INSERT_ISLEAF) ? 'T' : 'F');
				if (!(xlrec->flags & GIN_INSERT_ISLEAF))
				{
					char	   *payload = rec + sizeof(ginxlogInsert);
					BlockNumber leftChildBlkno;
					BlockNumber rightChildBlkno;

					leftChildBlkno = BlockIdGetBlockNumber((BlockId) payload);
					payload += sizeof(BlockIdData);
					rightChildBlkno = BlockIdGetBlockNumber((BlockId) payload);
					payload += sizeof(BlockNumber);
					appendStringInfo(buf, " children: %u/%u",
									 leftChildBlkno, rightChildBlkno);
				}
				if (XLogRecHasBlockImage(record, 0))
<<<<<<< HEAD
					appendStringInfoString(buf, " (full page image)");
=======
				{
					if (XLogRecBlockImageApply(record, 0))
						appendStringInfoString(buf, " (full page image)");
					else
						appendStringInfoString(buf, " (full page image, for WAL verification)");
				}
>>>>>>> fdf521d6
				else
				{
					char	   *payload = XLogRecGetBlockData(record, 0, NULL);

					if (!(xlrec->flags & GIN_INSERT_ISDATA))
						appendStringInfo(buf, " isdelete: %c",
<<<<<<< HEAD
						 (((ginxlogInsertEntry *) payload)->isDelete) ? 'T' : 'F');
=======
										 (((ginxlogInsertEntry *) payload)->isDelete) ? 'T' : 'F');
>>>>>>> fdf521d6
					else if (xlrec->flags & GIN_INSERT_ISLEAF)
						desc_recompress_leaf(buf, (ginxlogRecompressDataLeaf *) payload);
					else
					{
						ginxlogInsertDataInternal *insertData =
<<<<<<< HEAD
							(ginxlogInsertDataInternal *) payload;
=======
						(ginxlogInsertDataInternal *) payload;
>>>>>>> fdf521d6

						appendStringInfo(buf, " pitem: %u-%u/%u",
										 PostingItemGetBlockNumber(&insertData->newitem),
										 ItemPointerGetBlockNumber(&insertData->newitem.key),
										 ItemPointerGetOffsetNumber(&insertData->newitem.key));
					}
				}
			}
			break;
		case XLOG_GIN_SPLIT:
			{
				ginxlogSplit *xlrec = (ginxlogSplit *) rec;

				appendStringInfo(buf, "isrootsplit: %c",
								 (((ginxlogSplit *) rec)->flags & GIN_SPLIT_ROOT) ? 'T' : 'F');
				appendStringInfo(buf, " isdata: %c isleaf: %c",
								 (xlrec->flags & GIN_INSERT_ISDATA) ? 'T' : 'F',
								 (xlrec->flags & GIN_INSERT_ISLEAF) ? 'T' : 'F');
			}
			break;
		case XLOG_GIN_VACUUM_PAGE:
			/* no further information */
			break;
		case XLOG_GIN_VACUUM_DATA_LEAF_PAGE:
			{
				if (XLogRecHasBlockImage(record, 0))
				{
					if (XLogRecBlockImageApply(record, 0))
						appendStringInfoString(buf, " (full page image)");
					else
						appendStringInfoString(buf, " (full page image, for WAL verification)");
				}
				else
				{
					ginxlogVacuumDataLeafPage *xlrec =
<<<<<<< HEAD
						(ginxlogVacuumDataLeafPage *) XLogRecGetBlockData(record, 0, NULL);
=======
					(ginxlogVacuumDataLeafPage *) XLogRecGetBlockData(record, 0, NULL);
>>>>>>> fdf521d6

					desc_recompress_leaf(buf, &xlrec->data);
				}
			}
			break;
		case XLOG_GIN_DELETE_PAGE:
			/* no further information */
			break;
		case XLOG_GIN_UPDATE_META_PAGE:
			/* no further information */
			break;
		case XLOG_GIN_INSERT_LISTPAGE:
			/* no further information */
			break;
		case XLOG_GIN_DELETE_LISTPAGE:
			appendStringInfo(buf, "ndeleted: %d",
							 ((ginxlogDeleteListPages *) rec)->ndeleted);
			break;
	}
}

const char *
gin_identify(uint8 info)
{
	const char *id = NULL;

	switch (info & ~XLR_INFO_MASK)
	{
		case XLOG_GIN_CREATE_INDEX:
			id = "CREATE_INDEX";
			break;
		case XLOG_GIN_CREATE_PTREE:
			id = "CREATE_PTREE";
			break;
		case XLOG_GIN_INSERT:
			id = "INSERT";
			break;
		case XLOG_GIN_SPLIT:
			id = "SPLIT";
			break;
		case XLOG_GIN_VACUUM_PAGE:
			id = "VACUUM_PAGE";
			break;
		case XLOG_GIN_VACUUM_DATA_LEAF_PAGE:
			id = "VACUUM_DATA_LEAF_PAGE";
			break;
		case XLOG_GIN_DELETE_PAGE:
			id = "DELETE_PAGE";
			break;
		case XLOG_GIN_UPDATE_META_PAGE:
			id = "UPDATE_META_PAGE";
			break;
		case XLOG_GIN_INSERT_LISTPAGE:
			id = "INSERT_LISTPAGE";
			break;
		case XLOG_GIN_DELETE_LISTPAGE:
			id = "DELETE_LISTPAGE";
			break;
	}

	return id;
}<|MERGE_RESOLUTION|>--- conflicted
+++ resolved
@@ -105,37 +105,25 @@
 									 leftChildBlkno, rightChildBlkno);
 				}
 				if (XLogRecHasBlockImage(record, 0))
-<<<<<<< HEAD
-					appendStringInfoString(buf, " (full page image)");
-=======
 				{
 					if (XLogRecBlockImageApply(record, 0))
 						appendStringInfoString(buf, " (full page image)");
 					else
 						appendStringInfoString(buf, " (full page image, for WAL verification)");
 				}
->>>>>>> fdf521d6
 				else
 				{
 					char	   *payload = XLogRecGetBlockData(record, 0, NULL);
 
 					if (!(xlrec->flags & GIN_INSERT_ISDATA))
 						appendStringInfo(buf, " isdelete: %c",
-<<<<<<< HEAD
-						 (((ginxlogInsertEntry *) payload)->isDelete) ? 'T' : 'F');
-=======
 										 (((ginxlogInsertEntry *) payload)->isDelete) ? 'T' : 'F');
->>>>>>> fdf521d6
 					else if (xlrec->flags & GIN_INSERT_ISLEAF)
 						desc_recompress_leaf(buf, (ginxlogRecompressDataLeaf *) payload);
 					else
 					{
 						ginxlogInsertDataInternal *insertData =
-<<<<<<< HEAD
 							(ginxlogInsertDataInternal *) payload;
-=======
-						(ginxlogInsertDataInternal *) payload;
->>>>>>> fdf521d6
 
 						appendStringInfo(buf, " pitem: %u-%u/%u",
 										 PostingItemGetBlockNumber(&insertData->newitem),
@@ -171,11 +159,7 @@
 				else
 				{
 					ginxlogVacuumDataLeafPage *xlrec =
-<<<<<<< HEAD
-						(ginxlogVacuumDataLeafPage *) XLogRecGetBlockData(record, 0, NULL);
-=======
 					(ginxlogVacuumDataLeafPage *) XLogRecGetBlockData(record, 0, NULL);
->>>>>>> fdf521d6
 
 					desc_recompress_leaf(buf, &xlrec->data);
 				}
