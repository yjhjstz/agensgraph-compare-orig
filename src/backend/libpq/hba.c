--- conflicted
+++ resolved
@@ -1291,8 +1291,6 @@
 		parsedline->auth_method == uaSSPI)
 		parsedline->include_realm = true;
 
-<<<<<<< HEAD
-=======
 	/*
 	 * For SSPI, include_realm defaults to the SAM-compatible domain (aka
 	 * NetBIOS name) and user names instead of the Kerberos principal name for
@@ -1304,7 +1302,6 @@
 		parsedline->upn_username = false;
 	}
 
->>>>>>> e77ea9db
 	/* Parse remaining arguments */
 	while ((field = lnext(field)) != NULL)
 	{
