--- conflicted
+++ resolved
@@ -496,8 +496,6 @@
 select pg_get_viewdef('tt18v', true);
 explain (costs off) select * from tt18v;
 
-<<<<<<< HEAD
-=======
 -- check display of ScalarArrayOp with a sub-select
 
 select 'foo'::text = any(array['abc','def','foo']::text[]);
@@ -509,7 +507,6 @@
        'foo'::text = any((select array['abc','def','foo']::text[])::text[]) c2;
 select pg_get_viewdef('tt19v', true);
 
->>>>>>> e77ea9db
 -- clean up all the random objects we made above
 set client_min_messages = warning;
 DROP SCHEMA temp_view_test CASCADE;
