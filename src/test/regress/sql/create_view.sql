--- conflicted
+++ resolved
@@ -224,8 +224,6 @@
                      'mysecview3'::regclass, 'mysecview4'::regclass)
        ORDER BY relname;
 
-<<<<<<< HEAD
-=======
 -- Check that unknown literals are converted to "text" in CREATE VIEW,
 -- so that we don't end up with unknown-type columns.
 
@@ -234,7 +232,6 @@
 \d+ unspecified_types
 SELECT * FROM unspecified_types;
 
->>>>>>> fdf521d6
 -- This test checks that proper typmods are assigned in a multi-row VALUES
 
 CREATE VIEW tt1 AS
