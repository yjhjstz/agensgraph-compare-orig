--
-- SUBSELECT
--

SELECT 1 AS one WHERE 1 IN (SELECT 1);

SELECT 1 AS zero WHERE 1 NOT IN (SELECT 1);

SELECT 1 AS zero WHERE 1 IN (SELECT 2);

-- Check grammar's handling of extra parens in assorted contexts

SELECT * FROM (SELECT 1 AS x) ss;
SELECT * FROM ((SELECT 1 AS x)) ss;

(SELECT 2) UNION SELECT 2;
((SELECT 2)) UNION SELECT 2;

SELECT ((SELECT 2) UNION SELECT 2);
SELECT (((SELECT 2)) UNION SELECT 2);

SELECT (SELECT ARRAY[1,2,3])[1];
SELECT ((SELECT ARRAY[1,2,3]))[2];
SELECT (((SELECT ARRAY[1,2,3])))[3];

-- Set up some simple test tables

CREATE TABLE SUBSELECT_TBL (
  f1 integer,
  f2 integer,
  f3 float
);

INSERT INTO SUBSELECT_TBL VALUES (1, 2, 3);
INSERT INTO SUBSELECT_TBL VALUES (2, 3, 4);
INSERT INTO SUBSELECT_TBL VALUES (3, 4, 5);
INSERT INTO SUBSELECT_TBL VALUES (1, 1, 1);
INSERT INTO SUBSELECT_TBL VALUES (2, 2, 2);
INSERT INTO SUBSELECT_TBL VALUES (3, 3, 3);
INSERT INTO SUBSELECT_TBL VALUES (6, 7, 8);
INSERT INTO SUBSELECT_TBL VALUES (8, 9, NULL);

SELECT '' AS eight, * FROM SUBSELECT_TBL;

-- Uncorrelated subselects

SELECT '' AS two, f1 AS "Constant Select" FROM SUBSELECT_TBL
  WHERE f1 IN (SELECT 1);

SELECT '' AS six, f1 AS "Uncorrelated Field" FROM SUBSELECT_TBL
  WHERE f1 IN (SELECT f2 FROM SUBSELECT_TBL);

SELECT '' AS six, f1 AS "Uncorrelated Field" FROM SUBSELECT_TBL
  WHERE f1 IN (SELECT f2 FROM SUBSELECT_TBL WHERE
    f2 IN (SELECT f1 FROM SUBSELECT_TBL));

SELECT '' AS three, f1, f2
  FROM SUBSELECT_TBL
  WHERE (f1, f2) NOT IN (SELECT f2, CAST(f3 AS int4) FROM SUBSELECT_TBL
                         WHERE f3 IS NOT NULL);

-- Correlated subselects

SELECT '' AS six, f1 AS "Correlated Field", f2 AS "Second Field"
  FROM SUBSELECT_TBL upper
  WHERE f1 IN (SELECT f2 FROM SUBSELECT_TBL WHERE f1 = upper.f1);

SELECT '' AS six, f1 AS "Correlated Field", f3 AS "Second Field"
  FROM SUBSELECT_TBL upper
  WHERE f1 IN
    (SELECT f2 FROM SUBSELECT_TBL WHERE CAST(upper.f2 AS float) = f3);

SELECT '' AS six, f1 AS "Correlated Field", f3 AS "Second Field"
  FROM SUBSELECT_TBL upper
  WHERE f3 IN (SELECT upper.f1 + f2 FROM SUBSELECT_TBL
               WHERE f2 = CAST(f3 AS integer));

SELECT '' AS five, f1 AS "Correlated Field"
  FROM SUBSELECT_TBL
  WHERE (f1, f2) IN (SELECT f2, CAST(f3 AS int4) FROM SUBSELECT_TBL
                     WHERE f3 IS NOT NULL);

--
-- Use some existing tables in the regression test
--

SELECT '' AS eight, ss.f1 AS "Correlated Field", ss.f3 AS "Second Field"
  FROM SUBSELECT_TBL ss
  WHERE f1 NOT IN (SELECT f1+1 FROM INT4_TBL
                   WHERE f1 != ss.f1 AND f1 < 2147483647);

select q1, float8(count(*)) / (select count(*) from int8_tbl)
from int8_tbl group by q1 order by q1;

<<<<<<< HEAD
=======
-- Unspecified-type literals in output columns should resolve as text

SELECT *, pg_typeof(f1) FROM
  (SELECT 'foo' AS f1 FROM generate_series(1,3)) ss ORDER BY 1;

-- ... unless there's context to suggest differently

explain verbose select '42' union all select '43';
explain verbose select '42' union all select 43;

>>>>>>> fdf521d6
-- check materialization of an initplan reference (bug #14524)
explain (verbose, costs off)
select 1 = all (select (select 1));
select 1 = all (select (select 1));

--
-- Check EXISTS simplification with LIMIT
--
explain (costs off)
select * from int4_tbl o where exists
  (select 1 from int4_tbl i where i.f1=o.f1 limit null);
explain (costs off)
select * from int4_tbl o where not exists
  (select 1 from int4_tbl i where i.f1=o.f1 limit 1);
explain (costs off)
select * from int4_tbl o where exists
  (select 1 from int4_tbl i where i.f1=o.f1 limit 0);

--
-- Test cases to catch unpleasant interactions between IN-join processing
-- and subquery pullup.
--

select count(*) from
  (select 1 from tenk1 a
   where unique1 IN (select hundred from tenk1 b)) ss;
select count(distinct ss.ten) from
  (select ten from tenk1 a
   where unique1 IN (select hundred from tenk1 b)) ss;
select count(*) from
  (select 1 from tenk1 a
   where unique1 IN (select distinct hundred from tenk1 b)) ss;
select count(distinct ss.ten) from
  (select ten from tenk1 a
   where unique1 IN (select distinct hundred from tenk1 b)) ss;

--
-- Test cases to check for overenthusiastic optimization of
-- "IN (SELECT DISTINCT ...)" and related cases.  Per example from
-- Luca Pireddu and Michael Fuhr.
--

CREATE TEMP TABLE foo (id integer);
CREATE TEMP TABLE bar (id1 integer, id2 integer);

INSERT INTO foo VALUES (1);

INSERT INTO bar VALUES (1, 1);
INSERT INTO bar VALUES (2, 2);
INSERT INTO bar VALUES (3, 1);

-- These cases require an extra level of distinct-ing above subquery s
SELECT * FROM foo WHERE id IN
    (SELECT id2 FROM (SELECT DISTINCT id1, id2 FROM bar) AS s);
SELECT * FROM foo WHERE id IN
    (SELECT id2 FROM (SELECT id1,id2 FROM bar GROUP BY id1,id2) AS s);
SELECT * FROM foo WHERE id IN
    (SELECT id2 FROM (SELECT id1, id2 FROM bar UNION
                      SELECT id1, id2 FROM bar) AS s);

-- These cases do not
SELECT * FROM foo WHERE id IN
    (SELECT id2 FROM (SELECT DISTINCT ON (id2) id1, id2 FROM bar) AS s);
SELECT * FROM foo WHERE id IN
    (SELECT id2 FROM (SELECT id2 FROM bar GROUP BY id2) AS s);
SELECT * FROM foo WHERE id IN
    (SELECT id2 FROM (SELECT id2 FROM bar UNION
                      SELECT id2 FROM bar) AS s);

--
-- Test case to catch problems with multiply nested sub-SELECTs not getting
-- recalculated properly.  Per bug report from Didier Moens.
--

CREATE TABLE orderstest (
    approver_ref integer,
    po_ref integer,
    ordercanceled boolean
);

INSERT INTO orderstest VALUES (1, 1, false);
INSERT INTO orderstest VALUES (66, 5, false);
INSERT INTO orderstest VALUES (66, 6, false);
INSERT INTO orderstest VALUES (66, 7, false);
INSERT INTO orderstest VALUES (66, 1, true);
INSERT INTO orderstest VALUES (66, 8, false);
INSERT INTO orderstest VALUES (66, 1, false);
INSERT INTO orderstest VALUES (77, 1, false);
INSERT INTO orderstest VALUES (1, 1, false);
INSERT INTO orderstest VALUES (66, 1, false);
INSERT INTO orderstest VALUES (1, 1, false);

CREATE VIEW orders_view AS
SELECT *,
(SELECT CASE
   WHEN ord.approver_ref=1 THEN '---' ELSE 'Approved'
 END) AS "Approved",
(SELECT CASE
 WHEN ord.ordercanceled
 THEN 'Canceled'
 ELSE
  (SELECT CASE
		WHEN ord.po_ref=1
		THEN
		 (SELECT CASE
				WHEN ord.approver_ref=1
				THEN '---'
				ELSE 'Approved'
			END)
		ELSE 'PO'
	END)
END) AS "Status",
(CASE
 WHEN ord.ordercanceled
 THEN 'Canceled'
 ELSE
  (CASE
		WHEN ord.po_ref=1
		THEN
		 (CASE
				WHEN ord.approver_ref=1
				THEN '---'
				ELSE 'Approved'
			END)
		ELSE 'PO'
	END)
END) AS "Status_OK"
FROM orderstest ord;

SELECT * FROM orders_view;

DROP TABLE orderstest cascade;

--
-- Test cases to catch situations where rule rewriter fails to propagate
-- hasSubLinks flag correctly.  Per example from Kyle Bateman.
--

create temp table parts (
    partnum     text,
    cost        float8
);

create temp table shipped (
    ttype       char(2),
    ordnum      int4,
    partnum     text,
    value       float8
);

create temp view shipped_view as
    select * from shipped where ttype = 'wt';

create rule shipped_view_insert as on insert to shipped_view do instead
    insert into shipped values('wt', new.ordnum, new.partnum, new.value);

insert into parts (partnum, cost) values (1, 1234.56);

insert into shipped_view (ordnum, partnum, value)
    values (0, 1, (select cost from parts where partnum = '1'));

select * from shipped_view;

create rule shipped_view_update as on update to shipped_view do instead
    update shipped set partnum = new.partnum, value = new.value
        where ttype = new.ttype and ordnum = new.ordnum;

update shipped_view set value = 11
    from int4_tbl a join int4_tbl b
      on (a.f1 = (select f1 from int4_tbl c where c.f1=b.f1))
    where ordnum = a.f1;

select * from shipped_view;

select f1, ss1 as relabel from
    (select *, (select sum(f1) from int4_tbl b where f1 >= a.f1) as ss1
     from int4_tbl a) ss;

--
-- Test cases involving PARAM_EXEC parameters and min/max index optimizations.
-- Per bug report from David Sanchez i Gregori.
--

select * from (
  select max(unique1) from tenk1 as a
  where exists (select 1 from tenk1 as b where b.thousand = a.unique2)
) ss;

select * from (
  select min(unique1) from tenk1 as a
  where not exists (select 1 from tenk1 as b where b.unique2 = 10000)
) ss;

--
-- Test that an IN implemented using a UniquePath does unique-ification
-- with the right semantics, as per bug #4113.  (Unfortunately we have
-- no simple way to ensure that this test case actually chooses that type
-- of plan, but it does in releases 7.4-8.3.  Note that an ordering difference
-- here might mean that some other plan type is being used, rendering the test
-- pointless.)
--

create temp table numeric_table (num_col numeric);
insert into numeric_table values (1), (1.000000000000000000001), (2), (3);

create temp table float_table (float_col float8);
insert into float_table values (1), (2), (3);

select * from float_table
  where float_col in (select num_col from numeric_table);

select * from numeric_table
  where num_col in (select float_col from float_table);

--
-- Test case for bug #4290: bogus calculation of subplan param sets
--

create temp table ta (id int primary key, val int);

insert into ta values(1,1);
insert into ta values(2,2);

create temp table tb (id int primary key, aval int);

insert into tb values(1,1);
insert into tb values(2,1);
insert into tb values(3,2);
insert into tb values(4,2);

create temp table tc (id int primary key, aid int);

insert into tc values(1,1);
insert into tc values(2,2);

select
  ( select min(tb.id) from tb
    where tb.aval = (select ta.val from ta where ta.id = tc.aid) ) as min_tb_id
from tc;

--
-- Test case for 8.3 "failed to locate grouping columns" bug
--

create temp table t1 (f1 numeric(14,0), f2 varchar(30));

select * from
  (select distinct f1, f2, (select f2 from t1 x where x.f1 = up.f1) as fs
   from t1 up) ss
group by f1,f2,fs;

--
-- Test case for bug #5514 (mishandling of whole-row Vars in subselects)
--

create temp table table_a(id integer);
insert into table_a values (42);

create temp view view_a as select * from table_a;

select view_a from view_a;
select (select view_a) from view_a;
select (select (select view_a)) from view_a;
select (select (a.*)::text) from view_a a;

--
-- Check that whole-row Vars reading the result of a subselect don't include
-- any junk columns therein
--

select q from (select max(f1) from int4_tbl group by f1 order by f1) q;
with q as (select max(f1) from int4_tbl group by f1 order by f1)
  select q from q;

--
-- Test case for sublinks pulled up into joinaliasvars lists in an
-- inherited update/delete query
--

begin;  --  this shouldn't delete anything, but be safe

delete from road
where exists (
  select 1
  from
    int4_tbl cross join
    ( select f1, array(select q1 from int8_tbl) as arr
      from text_tbl ) ss
  where road.name = ss.f1 );

rollback;

--
-- Test case for sublinks pushed down into subselects via join alias expansion
--

select
  (select sq1) as qq1
from
  (select exists(select 1 from int4_tbl where f1 = q2) as sq1, 42 as dummy
   from int8_tbl) sq0
  join
  int4_tbl i4 on dummy = i4.f1;

--
-- Test case for subselect within UPDATE of INSERT...ON CONFLICT DO UPDATE
--
create temp table upsert(key int4 primary key, val text);
insert into upsert values(1, 'val') on conflict (key) do update set val = 'not seen';
insert into upsert values(1, 'val') on conflict (key) do update set val = 'seen with subselect ' || (select f1 from int4_tbl where f1 != 0 limit 1)::text;

select * from upsert;

with aa as (select 'int4_tbl' u from int4_tbl limit 1)
insert into upsert values (1, 'x'), (999, 'y')
on conflict (key) do update set val = (select u from aa)
returning *;

--
-- Test case for cross-type partial matching in hashed subplan (bug #7597)
--

create temp table outer_7597 (f1 int4, f2 int4);
insert into outer_7597 values (0, 0);
insert into outer_7597 values (1, 0);
insert into outer_7597 values (0, null);
insert into outer_7597 values (1, null);

create temp table inner_7597(c1 int8, c2 int8);
insert into inner_7597 values(0, null);

select * from outer_7597 where (f1, f2) not in (select * from inner_7597);

--
-- Test case for premature memory release during hashing of subplan output
--

select '1'::text in (select '1'::name union all select '1'::name);

--
-- Test case for planner bug with nested EXISTS handling
--
select a.thousand from tenk1 a, tenk1 b
where a.thousand = b.thousand
  and exists ( select 1 from tenk1 c where b.hundred = c.hundred
                   and not exists ( select 1 from tenk1 d
                                    where a.thousand = d.thousand ) );

--
-- Check that nested sub-selects are not pulled up if they contain volatiles
--
explain (verbose, costs off)
  select x, x from
    (select (select now()) as x from (values(1),(2)) v(y)) ss;
explain (verbose, costs off)
  select x, x from
    (select (select random()) as x from (values(1),(2)) v(y)) ss;
explain (verbose, costs off)
  select x, x from
    (select (select now() where y=y) as x from (values(1),(2)) v(y)) ss;
explain (verbose, costs off)
  select x, x from
    (select (select random() where y=y) as x from (values(1),(2)) v(y)) ss;

--
-- Check we behave sanely in corner case of empty SELECT list (bug #8648)
--
create temp table nocolumns();
select exists(select * from nocolumns);

--
-- Check behavior with a SubPlan in VALUES (bug #14924)
--
select val.x
  from generate_series(1,10) as s(i),
  lateral (
    values ((select s.i + 1)), (s.i + 101)
  ) as val(x)
where s.i < 10 and (select val.x) < 110;

--
-- Check sane behavior with nested IN SubLinks
--
explain (verbose, costs off)
select * from int4_tbl where
  (case when f1 in (select unique1 from tenk1 a) then f1 else null end) in
  (select ten from tenk1 b);
select * from int4_tbl where
  (case when f1 in (select unique1 from tenk1 a) then f1 else null end) in
  (select ten from tenk1 b);

--
-- Check for incorrect optimization when IN subquery contains a SRF
--
explain (verbose, costs off)
select * from int4_tbl o where (f1, f1) in
  (select f1, generate_series(1,2) / 10 g from int4_tbl i group by f1);
select * from int4_tbl o where (f1, f1) in
  (select f1, generate_series(1,2) / 10 g from int4_tbl i group by f1);

--
-- check for over-optimization of whole-row Var referencing an Append plan
--
select (select q from
         (select 1,2,3 where f1 > 0
          union all
          select 4,5,6.0 where f1 <= 0
         ) q )
from int4_tbl;

--
-- Check that volatile quals aren't pushed down past a DISTINCT:
-- nextval() should not be called more than the nominal number of times
--
create temp sequence ts1;

select * from
  (select distinct ten from tenk1) ss
  where ten < 10 + nextval('ts1')
  order by 1;

select nextval('ts1');

--
-- Check that volatile quals aren't pushed down past a set-returning function;
-- while a nonvolatile qual can be, if it doesn't reference the SRF.
--
create function tattle(x int, y int) returns bool
volatile language plpgsql as $$
begin
  raise notice 'x = %, y = %', x, y;
  return x > y;
end$$;

explain (verbose, costs off)
select * from
  (select 9 as x, unnest(array[1,2,3,11,12,13]) as u) ss
  where tattle(x, 8);

select * from
  (select 9 as x, unnest(array[1,2,3,11,12,13]) as u) ss
  where tattle(x, 8);

-- if we pretend it's stable, we get different results:
alter function tattle(x int, y int) stable;

explain (verbose, costs off)
select * from
  (select 9 as x, unnest(array[1,2,3,11,12,13]) as u) ss
  where tattle(x, 8);

select * from
  (select 9 as x, unnest(array[1,2,3,11,12,13]) as u) ss
  where tattle(x, 8);

-- although even a stable qual should not be pushed down if it references SRF
explain (verbose, costs off)
select * from
  (select 9 as x, unnest(array[1,2,3,11,12,13]) as u) ss
  where tattle(x, u);

select * from
  (select 9 as x, unnest(array[1,2,3,11,12,13]) as u) ss
  where tattle(x, u);

drop function tattle(x int, y int);<|MERGE_RESOLUTION|>--- conflicted
+++ resolved
@@ -92,8 +92,6 @@
 select q1, float8(count(*)) / (select count(*) from int8_tbl)
 from int8_tbl group by q1 order by q1;
 
-<<<<<<< HEAD
-=======
 -- Unspecified-type literals in output columns should resolve as text
 
 SELECT *, pg_typeof(f1) FROM
@@ -104,7 +102,6 @@
 explain verbose select '42' union all select '43';
 explain verbose select '42' union all select 43;
 
->>>>>>> fdf521d6
 -- check materialization of an initplan reference (bug #14524)
 explain (verbose, costs off)
 select 1 = all (select (select 1));
