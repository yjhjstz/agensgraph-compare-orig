--- conflicted
+++ resolved
@@ -261,8 +261,6 @@
 insert into syscolconflicttest values (1) on conflict (key) do update set data = excluded.oid::text;
 drop table syscolconflicttest;
 
-<<<<<<< HEAD
-=======
 --
 -- Previous tests all managed to not test any expressions requiring
 -- planner preprocessing ...
@@ -285,7 +283,6 @@
 
 drop table insertconflict;
 
->>>>>>> e77ea9db
 
 -- ******************************************************************
 -- *                                                                *
@@ -409,9 +406,6 @@
     returning *;
 ;
 
-<<<<<<< HEAD
-DROP TABLE dropcol;
-=======
 DROP TABLE dropcol;
 
 -- check handling of regular btree constraint along with gist constraint
@@ -426,5 +420,4 @@
 insert into twoconstraints values(2, '((0,0),(1,2))')
   on conflict on constraint twoconstraints_f2_excl do nothing;  -- do nothing
 select * from twoconstraints;
-drop table twoconstraints;
->>>>>>> e77ea9db
+drop table twoconstraints;