--- conflicted
+++ resolved
@@ -4071,6 +4071,17 @@
 
 select unreserved_test();
 
+create or replace function unreserved_test() returns int as $$
+declare
+  return int := 42;
+begin
+  return := return + 1;
+  return return;
+end
+$$ language plpgsql;
+
+select unreserved_test();
+
 drop function unreserved_test();
 
 --
@@ -4463,9 +4474,6 @@
 begin
   v_test := 0 || v_test;  -- fail
 end;
-<<<<<<< HEAD
-$$;
-=======
 $$;
 
 --
@@ -4802,5 +4810,4 @@
     RETURN;
 END; $$ LANGUAGE plpgsql;
 
-SELECT * FROM list_partitioned_table() AS t;
->>>>>>> fdf521d6
+SELECT * FROM list_partitioned_table() AS t;