--- conflicted
+++ resolved
@@ -320,11 +320,6 @@
 INSERT INTO atest5(two) VALUES (6) ON CONFLICT (two) DO UPDATE set three = EXCLUDED.three;
 INSERT INTO atest5(two) VALUES (6) ON CONFLICT (two) DO UPDATE set one = 8; -- fails (due to UPDATE)
 INSERT INTO atest5(three) VALUES (4) ON CONFLICT (two) DO UPDATE set three = 10; -- fails (due to INSERT)
-<<<<<<< HEAD
--- Check that the columns in the inference require select privileges
--- Error. No privs on four
-INSERT INTO atest5(three) VALUES (4) ON CONFLICT (four) DO UPDATE set three = 10;
-=======
 
 -- Check that the columns in the inference require select privileges
 INSERT INTO atest5(four) VALUES (4); -- fail
@@ -343,7 +338,6 @@
 
 INSERT INTO atest5(four) VALUES (4) ON CONFLICT (four) DO UPDATE set three = 3; -- ok
 INSERT INTO atest5(four) VALUES (4) ON CONFLICT ON CONSTRAINT atest5_four_key DO UPDATE set three = 3; -- ok
->>>>>>> fdf521d6
 
 SET SESSION AUTHORIZATION regress_user1;
 REVOKE ALL (one) ON atest5 FROM regress_user4;
