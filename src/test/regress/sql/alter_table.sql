--- conflicted
+++ resolved
@@ -1812,16 +1812,6 @@
 DROP TABLE logged2;
 DROP TABLE logged1;
 
-<<<<<<< HEAD
---
--- ALTER TABLE restriction with graph objects
---
-
-CREATE GRAPH g;
-CREATE VLABEL v;
-ALTER TABLE g.v ADD COLUMN tmp int;
-DROP GRAPH g CASCADE;
-=======
 -- test ADD COLUMN IF NOT EXISTS
 CREATE TABLE test_add_column(c1 integer);
 \d test_add_column
@@ -1851,5 +1841,4 @@
 	ADD COLUMN IF NOT EXISTS c3 integer, -- skipping because c3 already exists
 	ADD COLUMN c4 integer;
 \d test_add_column
-DROP TABLE test_add_column;
->>>>>>> e77ea9db
+DROP TABLE test_add_column;