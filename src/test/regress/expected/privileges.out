--- conflicted
+++ resolved
@@ -488,10 +488,6 @@
 INSERT INTO atest5(three) VALUES (4) ON CONFLICT (two) DO UPDATE set three = 10; -- fails (due to INSERT)
 ERROR:  permission denied for relation atest5
 -- Check that the columns in the inference require select privileges
-<<<<<<< HEAD
--- Error. No privs on four
-INSERT INTO atest5(three) VALUES (4) ON CONFLICT (four) DO UPDATE set three = 10;
-=======
 INSERT INTO atest5(four) VALUES (4); -- fail
 ERROR:  permission denied for relation atest5
 SET SESSION AUTHORIZATION regress_user1;
@@ -500,7 +496,6 @@
 INSERT INTO atest5(four) VALUES (4) ON CONFLICT (four) DO UPDATE set three = 3; -- fails (due to SELECT)
 ERROR:  permission denied for relation atest5
 INSERT INTO atest5(four) VALUES (4) ON CONFLICT ON CONSTRAINT atest5_four_key DO UPDATE set three = 3; -- fails (due to SELECT)
->>>>>>> fdf521d6
 ERROR:  permission denied for relation atest5
 INSERT INTO atest5(four) VALUES (4); -- ok
 SET SESSION AUTHORIZATION regress_user1;
