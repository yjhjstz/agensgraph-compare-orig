--- conflicted
+++ resolved
@@ -109,15 +109,9 @@
 NOTICE:  f_leak => great manga
  did | cid | dlevel |      dauthor      |        dtitle         
 -----+-----+--------+-------------------+-----------------------
-<<<<<<< HEAD
-   4 |  44 |      1 | rls_regress_user1 | my first manga
-   6 |  22 |      1 | rls_regress_user2 | great science fiction
-   8 |  44 |      1 | rls_regress_user2 | great manga
-=======
    4 |  44 |      1 | regress_rls_bob   | my first manga
    6 |  22 |      1 | regress_rls_carol | great science fiction
    8 |  44 |      1 | regress_rls_carol | great manga
->>>>>>> e77ea9db
 (3 rows)
 
 -- viewpoint from regress_rls_carol
@@ -173,17 +167,10 @@
 NOTICE:  f_leak => great manga
  did | cid | dlevel |      dauthor      |        dtitle         
 -----+-----+--------+-------------------+-----------------------
-<<<<<<< HEAD
-   4 |  44 |      1 | rls_regress_user1 | my first manga
-   5 |  44 |      2 | rls_regress_user1 | my second manga
-   6 |  22 |      1 | rls_regress_user2 | great science fiction
-   8 |  44 |      1 | rls_regress_user2 | great manga
-=======
    4 |  44 |      1 | regress_rls_bob   | my first manga
    5 |  44 |      2 | regress_rls_bob   | my second manga
    6 |  22 |      1 | regress_rls_carol | great science fiction
    8 |  44 |      1 | regress_rls_carol | great manga
->>>>>>> e77ea9db
 (4 rows)
 
 EXPLAIN (COSTS OFF) SELECT * FROM document WHERE f_leak(dtitle);
@@ -342,15 +329,9 @@
 (0 rows)
 
 -- RLS policies are checked before constraints
-<<<<<<< HEAD
-INSERT INTO document VALUES (8, 44, 1, 'rls_regress_user2', 'my third manga'); -- Should fail with RLS check violation, not duplicate key violation
-ERROR:  new row violates row-level security policy for table "document"
-UPDATE document SET did = 8, dauthor = 'rls_regress_user2' WHERE did = 5; -- Should fail with RLS check violation, not duplicate key violation
-=======
 INSERT INTO document VALUES (8, 44, 1, 'regress_rls_carol', 'my third manga'); -- Should fail with RLS check violation, not duplicate key violation
 ERROR:  new row violates row-level security policy for table "document"
 UPDATE document SET did = 8, dauthor = 'regress_rls_carol' WHERE did = 5; -- Should fail with RLS check violation, not duplicate key violation
->>>>>>> e77ea9db
 ERROR:  new row violates row-level security policy for table "document"
 -- database superuser does bypass RLS policy when enabled
 RESET SESSION AUTHORIZATION;
@@ -1640,11 +1621,7 @@
 INSERT INTO document VALUES (2, (SELECT cid from category WHERE cname = 'technology'), 1, 'regress_rls_bob', 'my first novel')
     ON CONFLICT (did) DO UPDATE SET cid = EXCLUDED.cid, dtitle = EXCLUDED.dtitle RETURNING *;
 ERROR:  new row violates row-level security policy for table "document"
-<<<<<<< HEAD
-SET SESSION AUTHORIZATION rls_regress_user0;
-=======
-SET SESSION AUTHORIZATION regress_rls_alice;
->>>>>>> e77ea9db
+SET SESSION AUTHORIZATION regress_rls_alice;
 DROP POLICY p3_with_default ON document;
 --
 -- Test ALL policies with ON CONFLICT DO UPDATE (much the same as existing UPDATE
@@ -1664,13 +1641,8 @@
     ON CONFLICT (did) DO UPDATE SET dtitle = EXCLUDED.dtitle;
 ERROR:  new row violates row-level security policy (USING expression) for table "document"
 -- Fails, since ALL WCO are enforced:
-<<<<<<< HEAD
-INSERT INTO document VALUES (1, (SELECT cid from category WHERE cname = 'novel'), 1, 'rls_regress_user1', 'my first novel')
-    ON CONFLICT (did) DO UPDATE SET dauthor = 'rls_regress_user2';
-=======
 INSERT INTO document VALUES (1, (SELECT cid from category WHERE cname = 'novel'), 1, 'regress_rls_bob', 'my first novel')
     ON CONFLICT (did) DO UPDATE SET dauthor = 'regress_rls_carol';
->>>>>>> e77ea9db
 ERROR:  new row violates row-level security policy for table "document"
 --
 -- ROLE/GROUP
@@ -1678,13 +1650,8 @@
 SET SESSION AUTHORIZATION regress_rls_alice;
 CREATE TABLE z1 (a int, b text);
 CREATE TABLE z2 (a int, b text);
-<<<<<<< HEAD
-GRANT SELECT ON z1,z2 TO rls_regress_group1, rls_regress_group2,
-    rls_regress_user1, rls_regress_user2;
-=======
 GRANT SELECT ON z1,z2 TO regress_rls_group1, regress_rls_group2,
     regress_rls_bob, regress_rls_carol;
->>>>>>> e77ea9db
 INSERT INTO z1 VALUES
     (1, 'aba'),
     (2, 'bbb'),
@@ -1752,11 +1719,7 @@
                      Filter: ((a % 2) = 0)
 (9 rows)
 
-<<<<<<< HEAD
-SET ROLE rls_regress_group1;
-=======
 SET ROLE regress_rls_group1;
->>>>>>> e77ea9db
 SELECT * FROM z1 WHERE f_leak(b);
 NOTICE:  f_leak => bbb
 NOTICE:  f_leak => dad
@@ -1812,11 +1775,7 @@
                      Filter: ((a % 2) = 0)
 (9 rows)
 
-<<<<<<< HEAD
-SET SESSION AUTHORIZATION rls_regress_user2;
-=======
 SET SESSION AUTHORIZATION regress_rls_carol;
->>>>>>> e77ea9db
 SELECT * FROM z1 WHERE f_leak(b);
 NOTICE:  f_leak => aba
 NOTICE:  f_leak => ccc
@@ -1872,11 +1831,7 @@
                      Filter: ((a % 2) = 1)
 (9 rows)
 
-<<<<<<< HEAD
-SET ROLE rls_regress_group2;
-=======
 SET ROLE regress_rls_group2;
->>>>>>> e77ea9db
 SELECT * FROM z1 WHERE f_leak(b);
 NOTICE:  f_leak => aba
 NOTICE:  f_leak => ccc
@@ -2159,21 +2114,12 @@
 NOTICE:  f_leak => fgh_updt_updt
  a |       b       |         c         
 ---+---------------+-------------------
-<<<<<<< HEAD
- 3 | cde_updt      | rls_regress_user2
- 7 | fgh_updt      | rls_regress_user2
- 2 | bcd_updt_updt | rls_regress_user1
- 4 | def_updt_updt | rls_regress_user2
- 6 | fgh_updt_updt | rls_regress_user1
- 8 | fgh_updt_updt | rls_regress_user2
-=======
  3 | cde_updt      | regress_rls_carol
  7 | fgh_updt      | regress_rls_carol
  2 | bcd_updt_updt | regress_rls_bob
  4 | def_updt_updt | regress_rls_carol
  6 | fgh_updt_updt | regress_rls_bob
  8 | fgh_updt_updt | regress_rls_carol
->>>>>>> e77ea9db
 (6 rows)
 
 --
@@ -2835,11 +2781,7 @@
 9,45c48cce2e2d7fbdea1afc51c7c6ad26
 10,d3d9446802a44259755d38e6d163e820
 -- Check COPY TO as user without permissions. SET row_security TO OFF;
-<<<<<<< HEAD
-SET SESSION AUTHORIZATION rls_regress_user2;
-=======
 SET SESSION AUTHORIZATION regress_rls_carol;
->>>>>>> e77ea9db
 SET row_security TO OFF;
 COPY (SELECT * FROM copy_t ORDER BY a ASC) TO STDOUT WITH DELIMITER ','; --fail - would be affected by RLS
 ERROR:  query would be affected by row-level security policy for table "copy_t"
@@ -2852,11 +2794,7 @@
 CREATE TABLE copy_rel_to (a integer, b text);
 CREATE POLICY p1 ON copy_rel_to USING (a % 2 = 0);
 ALTER TABLE copy_rel_to ENABLE ROW LEVEL SECURITY;
-<<<<<<< HEAD
-GRANT ALL ON copy_rel_to TO rls_regress_user1, rls_regress_exempt_user;
-=======
 GRANT ALL ON copy_rel_to TO regress_rls_bob, regress_rls_exempt_user;
->>>>>>> e77ea9db
 INSERT INTO copy_rel_to VALUES (1, md5('1'));
 -- Check COPY TO as Superuser/owner.
 RESET SESSION AUTHORIZATION;
@@ -2867,22 +2805,14 @@
 COPY copy_rel_to TO STDOUT WITH DELIMITER ',';
 1,c4ca4238a0b923820dcc509a6f75849b
 -- Check COPY TO as user with permissions.
-<<<<<<< HEAD
-SET SESSION AUTHORIZATION rls_regress_user1;
-=======
-SET SESSION AUTHORIZATION regress_rls_bob;
->>>>>>> e77ea9db
+SET SESSION AUTHORIZATION regress_rls_bob;
 SET row_security TO OFF;
 COPY copy_rel_to TO STDOUT WITH DELIMITER ','; --fail - would be affected by RLS
 ERROR:  query would be affected by row-level security policy for table "copy_rel_to"
 SET row_security TO ON;
 COPY copy_rel_to TO STDOUT WITH DELIMITER ','; --ok
 -- Check COPY TO as user with permissions and BYPASSRLS
-<<<<<<< HEAD
-SET SESSION AUTHORIZATION rls_regress_exempt_user;
-=======
 SET SESSION AUTHORIZATION regress_rls_exempt_user;
->>>>>>> e77ea9db
 SET row_security TO OFF;
 COPY copy_rel_to TO STDOUT WITH DELIMITER ','; --ok
 1,c4ca4238a0b923820dcc509a6f75849b
@@ -2890,11 +2820,7 @@
 COPY copy_rel_to TO STDOUT WITH DELIMITER ','; --ok
 1,c4ca4238a0b923820dcc509a6f75849b
 -- Check COPY TO as user without permissions. SET row_security TO OFF;
-<<<<<<< HEAD
-SET SESSION AUTHORIZATION rls_regress_user2;
-=======
 SET SESSION AUTHORIZATION regress_rls_carol;
->>>>>>> e77ea9db
 SET row_security TO OFF;
 COPY copy_rel_to TO STDOUT WITH DELIMITER ','; --fail - permission denied
 ERROR:  permission denied for relation copy_rel_to
@@ -2917,11 +2843,7 @@
 ERROR:  COPY FROM not supported with row-level security
 HINT:  Use INSERT statements instead.
 -- Check COPY FROM as user with permissions and BYPASSRLS
-<<<<<<< HEAD
-SET SESSION AUTHORIZATION rls_regress_exempt_user;
-=======
 SET SESSION AUTHORIZATION regress_rls_exempt_user;
->>>>>>> e77ea9db
 SET row_security TO ON;
 COPY copy_t FROM STDIN; --ok
 -- Check COPY FROM as user without permissions.
@@ -2936,16 +2858,6 @@
 DROP TABLE copy_t;
 DROP TABLE copy_rel_to CASCADE;
 -- Check WHERE CURRENT OF
-<<<<<<< HEAD
-SET SESSION AUTHORIZATION rls_regress_user0;
-CREATE TABLE current_check (currentid int, payload text, rlsuser text);
-GRANT ALL ON current_check TO PUBLIC;
-INSERT INTO current_check VALUES
-    (1, 'abc', 'rls_regress_user1'),
-    (2, 'bcd', 'rls_regress_user1'),
-    (3, 'cde', 'rls_regress_user1'),
-    (4, 'def', 'rls_regress_user1');
-=======
 SET SESSION AUTHORIZATION regress_rls_alice;
 CREATE TABLE current_check (currentid int, payload text, rlsuser text);
 GRANT ALL ON current_check TO PUBLIC;
@@ -2954,20 +2866,10 @@
     (2, 'bcd', 'regress_rls_bob'),
     (3, 'cde', 'regress_rls_bob'),
     (4, 'def', 'regress_rls_bob');
->>>>>>> e77ea9db
 CREATE POLICY p1 ON current_check FOR SELECT USING (currentid % 2 = 0);
 CREATE POLICY p2 ON current_check FOR DELETE USING (currentid = 4 AND rlsuser = current_user);
 CREATE POLICY p3 ON current_check FOR UPDATE USING (currentid = 4) WITH CHECK (rlsuser = current_user);
 ALTER TABLE current_check ENABLE ROW LEVEL SECURITY;
-<<<<<<< HEAD
-SET SESSION AUTHORIZATION rls_regress_user1;
--- Can SELECT even rows
-SELECT * FROM current_check;
- currentid | payload |      rlsuser      
------------+---------+-------------------
-         2 | bcd     | rls_regress_user1
-         4 | def     | rls_regress_user1
-=======
 SET SESSION AUTHORIZATION regress_rls_bob;
 -- Can SELECT even rows
 SELECT * FROM current_check;
@@ -2975,7 +2877,6 @@
 -----------+---------+-----------------
          2 | bcd     | regress_rls_bob
          4 | def     | regress_rls_bob
->>>>>>> e77ea9db
 (2 rows)
 
 -- Cannot UPDATE row 2
@@ -2989,15 +2890,9 @@
 -- Returns rows that can be seen according to SELECT policy, like plain SELECT
 -- above (even rows)
 FETCH ABSOLUTE 1 FROM current_check_cursor;
-<<<<<<< HEAD
- currentid | payload |      rlsuser      
------------+---------+-------------------
-         2 | bcd     | rls_regress_user1
-=======
  currentid | payload |     rlsuser     
 -----------+---------+-----------------
          2 | bcd     | regress_rls_bob
->>>>>>> e77ea9db
 (1 row)
 
 -- Still cannot UPDATE row 2 through cursor
@@ -3008,24 +2903,6 @@
 
 -- Can update row 4 through cursor, which is the next visible row
 FETCH RELATIVE 1 FROM current_check_cursor;
-<<<<<<< HEAD
- currentid | payload |      rlsuser      
------------+---------+-------------------
-         4 | def     | rls_regress_user1
-(1 row)
-
-UPDATE current_check SET payload = payload || '_new' WHERE CURRENT OF current_check_cursor RETURNING *;
- currentid | payload |      rlsuser      
------------+---------+-------------------
-         4 | def_new | rls_regress_user1
-(1 row)
-
-SELECT * FROM current_check;
- currentid | payload |      rlsuser      
------------+---------+-------------------
-         2 | bcd     | rls_regress_user1
-         4 | def_new | rls_regress_user1
-=======
  currentid | payload |     rlsuser     
 -----------+---------+-----------------
          4 | def     | regress_rls_bob
@@ -3042,7 +2919,6 @@
 -----------+---------+-----------------
          2 | bcd     | regress_rls_bob
          4 | def_new | regress_rls_bob
->>>>>>> e77ea9db
 (2 rows)
 
 -- Plan should be a subquery TID scan
@@ -3061,15 +2937,9 @@
 
 -- Similarly can only delete row 4
 FETCH ABSOLUTE 1 FROM current_check_cursor;
-<<<<<<< HEAD
- currentid | payload |      rlsuser      
------------+---------+-------------------
-         2 | bcd     | rls_regress_user1
-=======
  currentid | payload |     rlsuser     
 -----------+---------+-----------------
          2 | bcd     | regress_rls_bob
->>>>>>> e77ea9db
 (1 row)
 
 DELETE FROM current_check WHERE CURRENT OF current_check_cursor RETURNING *;
@@ -3078,23 +2948,6 @@
 (0 rows)
 
 FETCH RELATIVE 1 FROM current_check_cursor;
-<<<<<<< HEAD
- currentid | payload |      rlsuser      
------------+---------+-------------------
-         4 | def     | rls_regress_user1
-(1 row)
-
-DELETE FROM current_check WHERE CURRENT OF current_check_cursor RETURNING *;
- currentid | payload |      rlsuser      
------------+---------+-------------------
-         4 | def_new | rls_regress_user1
-(1 row)
-
-SELECT * FROM current_check;
- currentid | payload |      rlsuser      
------------+---------+-------------------
-         2 | bcd     | rls_regress_user1
-=======
  currentid | payload |     rlsuser     
 -----------+---------+-----------------
          4 | def     | regress_rls_bob
@@ -3110,7 +2963,6 @@
  currentid | payload |     rlsuser     
 -----------+---------+-----------------
          2 | bcd     | regress_rls_bob
->>>>>>> e77ea9db
 (1 row)
 
 COMMIT;
@@ -3118,11 +2970,7 @@
 -- check pg_stats view filtering
 --
 SET row_security TO ON;
-<<<<<<< HEAD
-SET SESSION AUTHORIZATION rls_regress_user0;
-=======
-SET SESSION AUTHORIZATION regress_rls_alice;
->>>>>>> e77ea9db
+SET SESSION AUTHORIZATION regress_rls_alice;
 ANALYZE current_check;
 -- Stats visible
 SELECT row_security_active('current_check');
@@ -3134,16 +2982,6 @@
 SELECT attname, most_common_vals FROM pg_stats
   WHERE tablename = 'current_check'
   ORDER BY 1;
-<<<<<<< HEAD
-  attname  |  most_common_vals   
------------+---------------------
- currentid | 
- payload   | 
- rlsuser   | {rls_regress_user1}
-(3 rows)
-
-SET SESSION AUTHORIZATION rls_regress_user1;
-=======
   attname  | most_common_vals  
 -----------+-------------------
  currentid | 
@@ -3152,7 +2990,6 @@
 (3 rows)
 
 SET SESSION AUTHORIZATION regress_rls_bob;
->>>>>>> e77ea9db
 -- Stats not visible
 SELECT row_security_active('current_check');
  row_security_active 
@@ -3174,22 +3011,14 @@
 CREATE TABLE coll_t (c) AS VALUES ('bar'::text);
 CREATE POLICY coll_p ON coll_t USING (c < ('foo'::text COLLATE "C"));
 ALTER TABLE coll_t ENABLE ROW LEVEL SECURITY;
-<<<<<<< HEAD
-GRANT SELECT ON coll_t TO rls_regress_user0;
-=======
 GRANT SELECT ON coll_t TO regress_rls_alice;
->>>>>>> e77ea9db
 SELECT (string_to_array(polqual, ':'))[7] AS inputcollid FROM pg_policy WHERE polrelid = 'coll_t'::regclass;
    inputcollid    
 ------------------
  inputcollid 950 
 (1 row)
 
-<<<<<<< HEAD
-SET SESSION AUTHORIZATION rls_regress_user0;
-=======
-SET SESSION AUTHORIZATION regress_rls_alice;
->>>>>>> e77ea9db
+SET SESSION AUTHORIZATION regress_rls_alice;
 SELECT * FROM coll_t;
   c  
 -----
@@ -3202,19 +3031,11 @@
 --
 RESET SESSION AUTHORIZATION;
 BEGIN;
-<<<<<<< HEAD
-CREATE ROLE alice;
-CREATE ROLE bob;
-CREATE TABLE tbl1 (c) AS VALUES ('bar'::text);
-GRANT SELECT ON TABLE tbl1 TO alice;
-CREATE POLICY P ON tbl1 TO alice, bob USING (true);
-=======
 CREATE ROLE regress_rls_eve;
 CREATE ROLE regress_rls_frank;
 CREATE TABLE tbl1 (c) AS VALUES ('bar'::text);
 GRANT SELECT ON TABLE tbl1 TO regress_rls_eve;
 CREATE POLICY P ON tbl1 TO regress_rls_eve, regress_rls_frank USING (true);
->>>>>>> e77ea9db
 SELECT refclassid::regclass, deptype
   FROM pg_depend
   WHERE classid = 'pg_policy'::regclass
@@ -3227,11 +3048,7 @@
 SELECT refclassid::regclass, deptype
   FROM pg_shdepend
   WHERE classid = 'pg_policy'::regclass
-<<<<<<< HEAD
-  AND refobjid IN ('alice'::regrole, 'bob'::regrole);
-=======
   AND refobjid IN ('regress_rls_eve'::regrole, 'regress_rls_frank'::regrole);
->>>>>>> e77ea9db
  refclassid | deptype 
 ------------+---------
  pg_authid  | r
@@ -3239,26 +3056,6 @@
 (2 rows)
 
 SAVEPOINT q;
-<<<<<<< HEAD
-DROP ROLE alice; --fails due to dependency on POLICY p
-ERROR:  role "alice" cannot be dropped because some objects depend on it
-DETAIL:  target of policy p on table tbl1
-privileges for table tbl1
-ROLLBACK TO q;
-ALTER POLICY p ON tbl1 TO bob USING (true);
-SAVEPOINT q;
-DROP ROLE alice; --fails due to dependency on GRANT SELECT
-ERROR:  role "alice" cannot be dropped because some objects depend on it
-DETAIL:  privileges for table tbl1
-ROLLBACK TO q;
-REVOKE ALL ON TABLE tbl1 FROM alice;
-SAVEPOINT q;
-DROP ROLE alice; --succeeds
-ROLLBACK TO q;
-SAVEPOINT q;
-DROP ROLE bob; --fails due to dependency on POLICY p
-ERROR:  role "bob" cannot be dropped because some objects depend on it
-=======
 DROP ROLE regress_rls_eve; --fails due to dependency on POLICY p
 ERROR:  role "regress_rls_eve" cannot be dropped because some objects depend on it
 DETAIL:  target of policy p on table tbl1
@@ -3277,16 +3074,11 @@
 SAVEPOINT q;
 DROP ROLE regress_rls_frank; --fails due to dependency on POLICY p
 ERROR:  role "regress_rls_frank" cannot be dropped because some objects depend on it
->>>>>>> e77ea9db
 DETAIL:  target of policy p on table tbl1
 ROLLBACK TO q;
 DROP POLICY p ON tbl1;
 SAVEPOINT q;
-<<<<<<< HEAD
-DROP ROLE bob; -- succeeds
-=======
 DROP ROLE regress_rls_frank; -- succeeds
->>>>>>> e77ea9db
 ROLLBACK TO q;
 ROLLBACK; -- cleanup
 --
@@ -3322,20 +3114,12 @@
 --
 -- Non-target relations are only subject to SELECT policies
 --
-<<<<<<< HEAD
-SET SESSION AUTHORIZATION rls_regress_user0;
-=======
-SET SESSION AUTHORIZATION regress_rls_alice;
->>>>>>> e77ea9db
+SET SESSION AUTHORIZATION regress_rls_alice;
 CREATE TABLE r1 (a int);
 CREATE TABLE r2 (a int);
 INSERT INTO r1 VALUES (10), (20);
 INSERT INTO r2 VALUES (10), (20);
-<<<<<<< HEAD
-GRANT ALL ON r1, r2 TO rls_regress_user1;
-=======
 GRANT ALL ON r1, r2 TO regress_rls_bob;
->>>>>>> e77ea9db
 CREATE POLICY p1 ON r1 USING (true);
 ALTER TABLE r1 ENABLE ROW LEVEL SECURITY;
 CREATE POLICY p1 ON r2 FOR SELECT USING (true);
@@ -3343,11 +3127,7 @@
 CREATE POLICY p3 ON r2 FOR UPDATE USING (false);
 CREATE POLICY p4 ON r2 FOR DELETE USING (false);
 ALTER TABLE r2 ENABLE ROW LEVEL SECURITY;
-<<<<<<< HEAD
-SET SESSION AUTHORIZATION rls_regress_user1;
-=======
-SET SESSION AUTHORIZATION regress_rls_bob;
->>>>>>> e77ea9db
+SET SESSION AUTHORIZATION regress_rls_bob;
 SELECT * FROM r1;
  a  
 ----
@@ -3411,21 +3191,13 @@
  20
 (2 rows)
 
-<<<<<<< HEAD
-SET SESSION AUTHORIZATION rls_regress_user0;
-=======
-SET SESSION AUTHORIZATION regress_rls_alice;
->>>>>>> e77ea9db
+SET SESSION AUTHORIZATION regress_rls_alice;
 DROP TABLE r1;
 DROP TABLE r2;
 --
 -- FORCE ROW LEVEL SECURITY applies RLS to owners too
 --
-<<<<<<< HEAD
-SET SESSION AUTHORIZATION rls_regress_user0;
-=======
-SET SESSION AUTHORIZATION regress_rls_alice;
->>>>>>> e77ea9db
+SET SESSION AUTHORIZATION regress_rls_alice;
 SET row_security = on;
 CREATE TABLE r1 (a int);
 INSERT INTO r1 VALUES (10), (20);
@@ -3470,11 +3242,7 @@
 --
 -- FORCE ROW LEVEL SECURITY does not break RI
 --
-<<<<<<< HEAD
-SET SESSION AUTHORIZATION rls_regress_user0;
-=======
-SET SESSION AUTHORIZATION regress_rls_alice;
->>>>>>> e77ea9db
+SET SESSION AUTHORIZATION regress_rls_alice;
 SET row_security = on;
 CREATE TABLE r1 (a int PRIMARY KEY);
 CREATE TABLE r2 (a int REFERENCES r1);
@@ -3564,11 +3332,7 @@
 -- Test INSERT+RETURNING applies SELECT policies as
 -- WithCheckOptions (meaning an error is thrown)
 --
-<<<<<<< HEAD
-SET SESSION AUTHORIZATION rls_regress_user0;
-=======
-SET SESSION AUTHORIZATION regress_rls_alice;
->>>>>>> e77ea9db
+SET SESSION AUTHORIZATION regress_rls_alice;
 SET row_security = on;
 CREATE TABLE r1 (a int);
 CREATE POLICY p1 ON r1 FOR SELECT USING (false);
@@ -3597,11 +3361,7 @@
 -- Test UPDATE+RETURNING applies SELECT policies as
 -- WithCheckOptions (meaning an error is thrown)
 --
-<<<<<<< HEAD
-SET SESSION AUTHORIZATION rls_regress_user0;
-=======
-SET SESSION AUTHORIZATION regress_rls_alice;
->>>>>>> e77ea9db
+SET SESSION AUTHORIZATION regress_rls_alice;
 SET row_security = on;
 CREATE TABLE r1 (a int);
 CREATE POLICY p1 ON r1 FOR SELECT USING (a < 20);
@@ -3637,13 +3397,8 @@
 RESET SESSION AUTHORIZATION;
 CREATE TABLE dep1 (c1 int);
 CREATE TABLE dep2 (c1 int);
-<<<<<<< HEAD
-CREATE POLICY dep_p1 ON dep1 TO rls_regress_user1 USING (c1 > (select max(dep2.c1) from dep2));
-ALTER POLICY dep_p1 ON dep1 TO rls_regress_user1,rls_regress_user2;
-=======
 CREATE POLICY dep_p1 ON dep1 TO regress_rls_bob USING (c1 > (select max(dep2.c1) from dep2));
 ALTER POLICY dep_p1 ON dep1 TO regress_rls_bob,regress_rls_carol;
->>>>>>> e77ea9db
 -- Should return one
 SELECT count(*) = 1 FROM pg_depend
 				   WHERE objid = (SELECT oid FROM pg_policy WHERE polname = 'dep_p1')
@@ -3657,11 +3412,7 @@
 -- Should return one
 SELECT count(*) = 1 FROM pg_shdepend
 				   WHERE objid = (SELECT oid FROM pg_policy WHERE polname = 'dep_p1')
-<<<<<<< HEAD
-					 AND refobjid = (SELECT oid FROM pg_authid WHERE rolname = 'rls_regress_user1');
-=======
 					 AND refobjid = (SELECT oid FROM pg_authid WHERE rolname = 'regress_rls_bob');
->>>>>>> e77ea9db
  ?column? 
 ----------
  t
@@ -3670,11 +3421,7 @@
 -- Should return one
 SELECT count(*) = 1 FROM pg_shdepend
 				   WHERE objid = (SELECT oid FROM pg_policy WHERE polname = 'dep_p1')
-<<<<<<< HEAD
-					 AND refobjid = (SELECT oid FROM pg_authid WHERE rolname = 'rls_regress_user2');
-=======
 					 AND refobjid = (SELECT oid FROM pg_authid WHERE rolname = 'regress_rls_carol');
->>>>>>> e77ea9db
  ?column? 
 ----------
  t
@@ -3691,20 +3438,6 @@
 
 -- DROP OWNED BY testing
 RESET SESSION AUTHORIZATION;
-<<<<<<< HEAD
-CREATE ROLE dob_role1;
-CREATE ROLE dob_role2;
-CREATE TABLE dob_t1 (c1 int);
-CREATE POLICY p1 ON dob_t1 TO dob_role1 USING (true);
-DROP OWNED BY dob_role1;
-DROP POLICY p1 ON dob_t1; -- should fail, already gone
-ERROR:  policy "p1" for table "dob_t1" does not exist
-CREATE POLICY p1 ON dob_t1 TO dob_role1,dob_role2 USING (true);
-DROP OWNED BY dob_role1;
-DROP POLICY p1 ON dob_t1; -- should succeed
-DROP USER dob_role1;
-DROP USER dob_role2;
-=======
 CREATE ROLE regress_rls_dob_role1;
 CREATE ROLE regress_rls_dob_role2;
 CREATE TABLE dob_t1 (c1 int);
@@ -3717,7 +3450,6 @@
 DROP POLICY p1 ON dob_t1; -- should succeed
 DROP USER regress_rls_dob_role1;
 DROP USER regress_rls_dob_role2;
->>>>>>> e77ea9db
 --
 -- Clean up objects
 --
@@ -3726,17 +3458,6 @@
 SET client_min_messages TO 'warning';
 DROP SCHEMA regress_rls_schema CASCADE;
 RESET client_min_messages;
-<<<<<<< HEAD
-DROP USER rls_regress_user0;
-DROP USER rls_regress_user1;
-DROP USER rls_regress_user2;
-DROP USER rls_regress_exempt_user;
-DROP ROLE rls_regress_group1;
-DROP ROLE rls_regress_group2;
--- Arrange to have a few policies left over, for testing
--- pg_dump/pg_restore
-CREATE SCHEMA rls_regress_schema;
-=======
 DROP USER regress_rls_alice;
 DROP USER regress_rls_bob;
 DROP USER regress_rls_carol;
@@ -3746,7 +3467,6 @@
 -- Arrange to have a few policies left over, for testing
 -- pg_dump/pg_restore
 CREATE SCHEMA regress_rls_schema;
->>>>>>> e77ea9db
 CREATE TABLE rls_tbl (c1 int);
 ALTER TABLE rls_tbl ENABLE ROW LEVEL SECURITY;
 CREATE POLICY p1 ON rls_tbl USING (c1 > 5);
