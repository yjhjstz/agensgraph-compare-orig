--- conflicted
+++ resolved
@@ -3114,11 +3114,7 @@
 (1 row)
 
 select jsonb_set('{"n":null, "a":1, "b":[1,2], "c":{"1":2}, "d":{"1":[2,3]}}'::jsonb, '{d,NULL,0}', '[1,2,3]');
-<<<<<<< HEAD
-ERROR:  path element at the position 2 is NULL
-=======
 ERROR:  path element at position 2 is null
->>>>>>> e77ea9db
 select jsonb_set('{"n":null, "a":1, "b":[1,2], "c":{"1":2}, "d":{"1":[2,3]}}'::jsonb, '{n}', '{"1": 2}');
                                 jsonb_set                                
 -------------------------------------------------------------------------
@@ -3138,11 +3134,7 @@
 (1 row)
 
 select jsonb_set('{"n":null, "a":1, "b":[1,2], "c":{"1":2}, "d":{"1":[2,3]}}'::jsonb, '{d,NULL,0}', '{"1": 2}');
-<<<<<<< HEAD
-ERROR:  path element at the position 2 is NULL
-=======
 ERROR:  path element at position 2 is null
->>>>>>> e77ea9db
 select jsonb_set('{"n":null, "a":1, "b":[1,2], "c":{"1":2}, "d":{"1":[2,3]}}'::jsonb, '{b,-1}', '"test"');
                                 jsonb_set                                 
 --------------------------------------------------------------------------
@@ -3186,11 +3178,7 @@
 (1 row)
 
 select '{"n":null, "a":1, "b":[1,2], "c":{"1":2}, "d":{"1":[2,3]}}'::jsonb #- '{b,-1e}'; -- invalid array subscript
-<<<<<<< HEAD
-ERROR:  path element at the position 2 is not an integer
-=======
 ERROR:  path element at position 2 is not an integer: "-1e"
->>>>>>> e77ea9db
 select '{"n":null, "a":1, "b":[1,2], "c":{"1":2}, "d":{"1":[2,3]}}'::jsonb #- '{d,1,0}';
                              ?column?                             
 ------------------------------------------------------------------
@@ -3319,13 +3307,6 @@
 (1 row)
 
 select jsonb_set('{"a": [1, 2, 3]}', '{a, non_integer}', '"new_value"');
-<<<<<<< HEAD
-ERROR:  path element at the position 2 is not an integer
-select jsonb_set('{"a": {"b": [1, 2, 3]}}', '{a, b, non_integer}', '"new_value"');
-ERROR:  path element at the position 3 is not an integer
-select jsonb_set('{"a": {"b": [1, 2, 3]}}', '{a, b, NULL}', '"new_value"');
-ERROR:  path element at the position 3 is NULL
-=======
 ERROR:  path element at position 2 is not an integer: "non_integer"
 select jsonb_set('{"a": {"b": [1, 2, 3]}}', '{a, b, non_integer}', '"new_value"');
 ERROR:  path element at position 3 is not an integer: "non_integer"
@@ -3459,5 +3440,4 @@
 HINT:  Try using the function jsonb_set to replace key value.
 select jsonb_insert('{"a": {"b": "value"}}', '{a, b}', '"new_value"', true);
 ERROR:  cannot replace existing key
-HINT:  Try using the function jsonb_set to replace key value.
->>>>>>> e77ea9db
+HINT:  Try using the function jsonb_set to replace key value.