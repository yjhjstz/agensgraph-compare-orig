--- conflicted
+++ resolved
@@ -1502,8 +1502,6 @@
    ->  Seq Scan on int8_tbl xxxxxxxxxxxxxxxxxxxxxxxxxxxxxxxxxxxxxxxxxxxxxxxxxxxxxxxxxxxxx_1
 (3 rows)
 
-<<<<<<< HEAD
-=======
 -- check display of ScalarArrayOp with a sub-select
 select 'foo'::text = any(array['abc','def','foo']::text[]);
  ?column? 
@@ -1532,7 +1530,6 @@
      'foo'::text = ANY ((( SELECT ARRAY['abc'::text, 'def'::text, 'foo'::text] AS "array"))::text[]) AS c2;
 (1 row)
 
->>>>>>> e77ea9db
 -- clean up all the random objects we made above
 set client_min_messages = warning;
 DROP SCHEMA temp_view_test CASCADE;
