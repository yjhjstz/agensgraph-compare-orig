--
-- UPDATABLE VIEWS
--
-- check that non-updatable views and columns are rejected with useful error
-- messages
CREATE TABLE base_tbl (a int PRIMARY KEY, b text DEFAULT 'Unspecified');
INSERT INTO base_tbl SELECT i, 'Row ' || i FROM generate_series(-2, 2) g(i);
CREATE VIEW ro_view1 AS SELECT DISTINCT a, b FROM base_tbl; -- DISTINCT not supported
CREATE VIEW ro_view2 AS SELECT a, b FROM base_tbl GROUP BY a, b; -- GROUP BY not supported
CREATE VIEW ro_view3 AS SELECT 1 FROM base_tbl HAVING max(a) > 0; -- HAVING not supported
CREATE VIEW ro_view4 AS SELECT count(*) FROM base_tbl; -- Aggregate functions not supported
CREATE VIEW ro_view5 AS SELECT a, rank() OVER() FROM base_tbl; -- Window functions not supported
CREATE VIEW ro_view6 AS SELECT a, b FROM base_tbl UNION SELECT -a, b FROM base_tbl; -- Set ops not supported
CREATE VIEW ro_view7 AS WITH t AS (SELECT a, b FROM base_tbl) SELECT * FROM t; -- WITH not supported
CREATE VIEW ro_view8 AS SELECT a, b FROM base_tbl ORDER BY a OFFSET 1; -- OFFSET not supported
CREATE VIEW ro_view9 AS SELECT a, b FROM base_tbl ORDER BY a LIMIT 1; -- LIMIT not supported
CREATE VIEW ro_view10 AS SELECT 1 AS a; -- No base relations
CREATE VIEW ro_view11 AS SELECT b1.a, b2.b FROM base_tbl b1, base_tbl b2; -- Multiple base relations
CREATE VIEW ro_view12 AS SELECT * FROM generate_series(1, 10) AS g(a); -- SRF in rangetable
CREATE VIEW ro_view13 AS SELECT a, b FROM (SELECT * FROM base_tbl) AS t; -- Subselect in rangetable
CREATE VIEW rw_view14 AS SELECT ctid, a, b FROM base_tbl; -- System columns may be part of an updatable view
CREATE VIEW rw_view15 AS SELECT a, upper(b) FROM base_tbl; -- Expression/function may be part of an updatable view
CREATE VIEW rw_view16 AS SELECT a, b, a AS aa FROM base_tbl; -- Repeated column may be part of an updatable view
CREATE VIEW ro_view17 AS SELECT * FROM ro_view1; -- Base relation not updatable
CREATE VIEW ro_view18 AS SELECT * FROM (VALUES(1)) AS tmp(a); -- VALUES in rangetable
CREATE SEQUENCE seq;
CREATE VIEW ro_view19 AS SELECT * FROM seq; -- View based on a sequence
CREATE VIEW ro_view20 AS SELECT a, b, generate_series(1, a) g FROM base_tbl; -- SRF in targetlist not supported
SELECT table_name, is_insertable_into
  FROM information_schema.tables
 WHERE table_name LIKE E'r_\\_view%'
 ORDER BY table_name;
 table_name | is_insertable_into 
------------+--------------------
 ro_view1   | NO
 ro_view10  | NO
 ro_view11  | NO
 ro_view12  | NO
 ro_view13  | NO
 ro_view17  | NO
 ro_view18  | NO
 ro_view19  | NO
 ro_view2   | NO
 ro_view20  | NO
 ro_view3   | NO
 ro_view4   | NO
 ro_view5   | NO
 ro_view6   | NO
 ro_view7   | NO
 ro_view8   | NO
 ro_view9   | NO
 rw_view14  | YES
 rw_view15  | YES
 rw_view16  | YES
(20 rows)

SELECT table_name, is_updatable, is_insertable_into
  FROM information_schema.views
 WHERE table_name LIKE E'r_\\_view%'
 ORDER BY table_name;
 table_name | is_updatable | is_insertable_into 
------------+--------------+--------------------
 ro_view1   | NO           | NO
 ro_view10  | NO           | NO
 ro_view11  | NO           | NO
 ro_view12  | NO           | NO
 ro_view13  | NO           | NO
 ro_view17  | NO           | NO
 ro_view18  | NO           | NO
 ro_view19  | NO           | NO
 ro_view2   | NO           | NO
 ro_view20  | NO           | NO
 ro_view3   | NO           | NO
 ro_view4   | NO           | NO
 ro_view5   | NO           | NO
 ro_view6   | NO           | NO
 ro_view7   | NO           | NO
 ro_view8   | NO           | NO
 ro_view9   | NO           | NO
 rw_view14  | YES          | YES
 rw_view15  | YES          | YES
 rw_view16  | YES          | YES
(20 rows)

SELECT table_name, column_name, is_updatable
  FROM information_schema.columns
 WHERE table_name LIKE E'r_\\_view%'
 ORDER BY table_name, ordinal_position;
 table_name | column_name | is_updatable 
------------+-------------+--------------
 ro_view1   | a           | NO
 ro_view1   | b           | NO
 ro_view10  | a           | NO
 ro_view11  | a           | NO
 ro_view11  | b           | NO
 ro_view12  | a           | NO
 ro_view13  | a           | NO
 ro_view13  | b           | NO
 ro_view17  | a           | NO
 ro_view17  | b           | NO
 ro_view18  | a           | NO
 ro_view19  | last_value  | NO
 ro_view19  | log_cnt     | NO
 ro_view19  | is_called   | NO
 ro_view2   | a           | NO
 ro_view2   | b           | NO
 ro_view20  | a           | NO
 ro_view20  | b           | NO
 ro_view20  | g           | NO
 ro_view3   | ?column?    | NO
 ro_view4   | count       | NO
 ro_view5   | a           | NO
 ro_view5   | rank        | NO
 ro_view6   | a           | NO
 ro_view6   | b           | NO
 ro_view7   | a           | NO
 ro_view7   | b           | NO
 ro_view8   | a           | NO
 ro_view8   | b           | NO
 ro_view9   | a           | NO
 ro_view9   | b           | NO
 rw_view14  | ctid        | NO
 rw_view14  | a           | YES
 rw_view14  | b           | YES
 rw_view15  | a           | YES
 rw_view15  | upper       | NO
 rw_view16  | a           | YES
 rw_view16  | b           | YES
 rw_view16  | aa          | YES
(39 rows)

-- Read-only views
DELETE FROM ro_view1;
ERROR:  cannot delete from view "ro_view1"
DETAIL:  Views containing DISTINCT are not automatically updatable.
HINT:  To enable deleting from the view, provide an INSTEAD OF DELETE trigger or an unconditional ON DELETE DO INSTEAD rule.
DELETE FROM ro_view2;
ERROR:  cannot delete from view "ro_view2"
DETAIL:  Views containing GROUP BY are not automatically updatable.
HINT:  To enable deleting from the view, provide an INSTEAD OF DELETE trigger or an unconditional ON DELETE DO INSTEAD rule.
DELETE FROM ro_view3;
ERROR:  cannot delete from view "ro_view3"
DETAIL:  Views containing HAVING are not automatically updatable.
HINT:  To enable deleting from the view, provide an INSTEAD OF DELETE trigger or an unconditional ON DELETE DO INSTEAD rule.
DELETE FROM ro_view4;
ERROR:  cannot delete from view "ro_view4"
DETAIL:  Views that return aggregate functions are not automatically updatable.
HINT:  To enable deleting from the view, provide an INSTEAD OF DELETE trigger or an unconditional ON DELETE DO INSTEAD rule.
DELETE FROM ro_view5;
ERROR:  cannot delete from view "ro_view5"
DETAIL:  Views that return window functions are not automatically updatable.
HINT:  To enable deleting from the view, provide an INSTEAD OF DELETE trigger or an unconditional ON DELETE DO INSTEAD rule.
DELETE FROM ro_view6;
ERROR:  cannot delete from view "ro_view6"
DETAIL:  Views containing UNION, INTERSECT, or EXCEPT are not automatically updatable.
HINT:  To enable deleting from the view, provide an INSTEAD OF DELETE trigger or an unconditional ON DELETE DO INSTEAD rule.
UPDATE ro_view7 SET a=a+1;
ERROR:  cannot update view "ro_view7"
DETAIL:  Views containing WITH are not automatically updatable.
HINT:  To enable updating the view, provide an INSTEAD OF UPDATE trigger or an unconditional ON UPDATE DO INSTEAD rule.
UPDATE ro_view8 SET a=a+1;
ERROR:  cannot update view "ro_view8"
DETAIL:  Views containing LIMIT or OFFSET are not automatically updatable.
HINT:  To enable updating the view, provide an INSTEAD OF UPDATE trigger or an unconditional ON UPDATE DO INSTEAD rule.
UPDATE ro_view9 SET a=a+1;
ERROR:  cannot update view "ro_view9"
DETAIL:  Views containing LIMIT or OFFSET are not automatically updatable.
HINT:  To enable updating the view, provide an INSTEAD OF UPDATE trigger or an unconditional ON UPDATE DO INSTEAD rule.
UPDATE ro_view10 SET a=a+1;
ERROR:  cannot update view "ro_view10"
DETAIL:  Views that do not select from a single table or view are not automatically updatable.
HINT:  To enable updating the view, provide an INSTEAD OF UPDATE trigger or an unconditional ON UPDATE DO INSTEAD rule.
UPDATE ro_view11 SET a=a+1;
ERROR:  cannot update view "ro_view11"
DETAIL:  Views that do not select from a single table or view are not automatically updatable.
HINT:  To enable updating the view, provide an INSTEAD OF UPDATE trigger or an unconditional ON UPDATE DO INSTEAD rule.
UPDATE ro_view12 SET a=a+1;
ERROR:  cannot update view "ro_view12"
DETAIL:  Views that do not select from a single table or view are not automatically updatable.
HINT:  To enable updating the view, provide an INSTEAD OF UPDATE trigger or an unconditional ON UPDATE DO INSTEAD rule.
INSERT INTO ro_view13 VALUES (3, 'Row 3');
ERROR:  cannot insert into view "ro_view13"
DETAIL:  Views that do not select from a single table or view are not automatically updatable.
HINT:  To enable inserting into the view, provide an INSTEAD OF INSERT trigger or an unconditional ON INSERT DO INSTEAD rule.
-- Partially updatable view
INSERT INTO rw_view14 VALUES (null, 3, 'Row 3'); -- should fail
ERROR:  cannot insert into column "ctid" of view "rw_view14"
DETAIL:  View columns that refer to system columns are not updatable.
INSERT INTO rw_view14 (a, b) VALUES (3, 'Row 3'); -- should be OK
UPDATE rw_view14 SET ctid=null WHERE a=3; -- should fail
ERROR:  cannot update column "ctid" of view "rw_view14"
DETAIL:  View columns that refer to system columns are not updatable.
UPDATE rw_view14 SET b='ROW 3' WHERE a=3; -- should be OK
SELECT * FROM base_tbl;
 a  |   b    
----+--------
 -2 | Row -2
 -1 | Row -1
  0 | Row 0
  1 | Row 1
  2 | Row 2
  3 | ROW 3
(6 rows)

DELETE FROM rw_view14 WHERE a=3; -- should be OK
-- Partially updatable view
INSERT INTO rw_view15 VALUES (3, 'ROW 3'); -- should fail
ERROR:  cannot insert into column "upper" of view "rw_view15"
DETAIL:  View columns that are not columns of their base relation are not updatable.
INSERT INTO rw_view15 (a) VALUES (3); -- should be OK
INSERT INTO rw_view15 (a) VALUES (3) ON CONFLICT DO NOTHING; -- succeeds
SELECT * FROM rw_view15;
 a  |    upper    
----+-------------
 -2 | ROW -2
 -1 | ROW -1
  0 | ROW 0
  1 | ROW 1
  2 | ROW 2
  3 | UNSPECIFIED
(6 rows)

INSERT INTO rw_view15 (a) VALUES (3) ON CONFLICT (a) DO NOTHING; -- succeeds
SELECT * FROM rw_view15;
 a  |    upper    
----+-------------
 -2 | ROW -2
 -1 | ROW -1
  0 | ROW 0
  1 | ROW 1
  2 | ROW 2
  3 | UNSPECIFIED
(6 rows)

INSERT INTO rw_view15 (a) VALUES (3) ON CONFLICT (a) DO UPDATE set a = excluded.a; -- succeeds
SELECT * FROM rw_view15;
 a  |    upper    
----+-------------
 -2 | ROW -2
 -1 | ROW -1
  0 | ROW 0
  1 | ROW 1
  2 | ROW 2
  3 | UNSPECIFIED
(6 rows)

INSERT INTO rw_view15 (a) VALUES (3) ON CONFLICT (a) DO UPDATE set upper = 'blarg'; -- fails
ERROR:  cannot insert into column "upper" of view "rw_view15"
DETAIL:  View columns that are not columns of their base relation are not updatable.
SELECT * FROM rw_view15;
 a  |    upper    
----+-------------
 -2 | ROW -2
 -1 | ROW -1
  0 | ROW 0
  1 | ROW 1
  2 | ROW 2
  3 | UNSPECIFIED
(6 rows)

SELECT * FROM rw_view15;
 a  |    upper    
----+-------------
 -2 | ROW -2
 -1 | ROW -1
  0 | ROW 0
  1 | ROW 1
  2 | ROW 2
  3 | UNSPECIFIED
(6 rows)

ALTER VIEW rw_view15 ALTER COLUMN upper SET DEFAULT 'NOT SET';
INSERT INTO rw_view15 (a) VALUES (4); -- should fail
ERROR:  cannot insert into column "upper" of view "rw_view15"
DETAIL:  View columns that are not columns of their base relation are not updatable.
UPDATE rw_view15 SET upper='ROW 3' WHERE a=3; -- should fail
ERROR:  cannot update column "upper" of view "rw_view15"
DETAIL:  View columns that are not columns of their base relation are not updatable.
UPDATE rw_view15 SET upper=DEFAULT WHERE a=3; -- should fail
ERROR:  cannot update column "upper" of view "rw_view15"
DETAIL:  View columns that are not columns of their base relation are not updatable.
UPDATE rw_view15 SET a=4 WHERE a=3; -- should be OK
SELECT * FROM base_tbl;
 a  |      b      
----+-------------
 -2 | Row -2
 -1 | Row -1
  0 | Row 0
  1 | Row 1
  2 | Row 2
  4 | Unspecified
(6 rows)

DELETE FROM rw_view15 WHERE a=4; -- should be OK
-- Partially updatable view
INSERT INTO rw_view16 VALUES (3, 'Row 3', 3); -- should fail
ERROR:  multiple assignments to same column "a"
INSERT INTO rw_view16 (a, b) VALUES (3, 'Row 3'); -- should be OK
UPDATE rw_view16 SET a=3, aa=-3 WHERE a=3; -- should fail
ERROR:  multiple assignments to same column "a"
UPDATE rw_view16 SET aa=-3 WHERE a=3; -- should be OK
SELECT * FROM base_tbl;
 a  |   b    
----+--------
 -2 | Row -2
 -1 | Row -1
  0 | Row 0
  1 | Row 1
  2 | Row 2
 -3 | Row 3
(6 rows)

DELETE FROM rw_view16 WHERE a=-3; -- should be OK
-- Read-only views
INSERT INTO ro_view17 VALUES (3, 'ROW 3');
ERROR:  cannot insert into view "ro_view1"
DETAIL:  Views containing DISTINCT are not automatically updatable.
HINT:  To enable inserting into the view, provide an INSTEAD OF INSERT trigger or an unconditional ON INSERT DO INSTEAD rule.
DELETE FROM ro_view18;
ERROR:  cannot delete from view "ro_view18"
DETAIL:  Views that do not select from a single table or view are not automatically updatable.
HINT:  To enable deleting from the view, provide an INSTEAD OF DELETE trigger or an unconditional ON DELETE DO INSTEAD rule.
UPDATE ro_view19 SET last_value=1000;
ERROR:  cannot update view "ro_view19"
DETAIL:  Views that do not select from a single table or view are not automatically updatable.
HINT:  To enable updating the view, provide an INSTEAD OF UPDATE trigger or an unconditional ON UPDATE DO INSTEAD rule.
UPDATE ro_view20 SET b=upper(b);
ERROR:  cannot update view "ro_view20"
DETAIL:  Views that return set-returning functions are not automatically updatable.
HINT:  To enable updating the view, provide an INSTEAD OF UPDATE trigger or an unconditional ON UPDATE DO INSTEAD rule.
DROP TABLE base_tbl CASCADE;
NOTICE:  drop cascades to 16 other objects
DETAIL:  drop cascades to view ro_view1
drop cascades to view ro_view17
drop cascades to view ro_view2
drop cascades to view ro_view3
drop cascades to view ro_view5
drop cascades to view ro_view6
drop cascades to view ro_view7
drop cascades to view ro_view8
drop cascades to view ro_view9
drop cascades to view ro_view11
drop cascades to view ro_view13
drop cascades to view rw_view15
drop cascades to view rw_view16
drop cascades to view ro_view20
drop cascades to view ro_view4
drop cascades to view rw_view14
DROP VIEW ro_view10, ro_view12, ro_view18;
DROP SEQUENCE seq CASCADE;
NOTICE:  drop cascades to view ro_view19
-- simple updatable view
CREATE TABLE base_tbl (a int PRIMARY KEY, b text DEFAULT 'Unspecified');
INSERT INTO base_tbl SELECT i, 'Row ' || i FROM generate_series(-2, 2) g(i);
CREATE VIEW rw_view1 AS SELECT * FROM base_tbl WHERE a>0;
SELECT table_name, is_insertable_into
  FROM information_schema.tables
 WHERE table_name = 'rw_view1';
 table_name | is_insertable_into 
------------+--------------------
 rw_view1   | YES
(1 row)

SELECT table_name, is_updatable, is_insertable_into
  FROM information_schema.views
 WHERE table_name = 'rw_view1';
 table_name | is_updatable | is_insertable_into 
------------+--------------+--------------------
 rw_view1   | YES          | YES
(1 row)

SELECT table_name, column_name, is_updatable
  FROM information_schema.columns
 WHERE table_name = 'rw_view1'
 ORDER BY ordinal_position;
 table_name | column_name | is_updatable 
------------+-------------+--------------
 rw_view1   | a           | YES
 rw_view1   | b           | YES
(2 rows)

INSERT INTO rw_view1 VALUES (3, 'Row 3');
INSERT INTO rw_view1 (a) VALUES (4);
UPDATE rw_view1 SET a=5 WHERE a=4;
DELETE FROM rw_view1 WHERE b='Row 2';
SELECT * FROM base_tbl;
 a  |      b      
----+-------------
 -2 | Row -2
 -1 | Row -1
  0 | Row 0
  1 | Row 1
  3 | Row 3
  5 | Unspecified
(6 rows)

EXPLAIN (costs off) UPDATE rw_view1 SET a=6 WHERE a=5;
                    QUERY PLAN                    
--------------------------------------------------
 Update on base_tbl
   ->  Index Scan using base_tbl_pkey on base_tbl
         Index Cond: ((a > 0) AND (a = 5))
(3 rows)

EXPLAIN (costs off) DELETE FROM rw_view1 WHERE a=5;
                    QUERY PLAN                    
--------------------------------------------------
 Delete on base_tbl
   ->  Index Scan using base_tbl_pkey on base_tbl
         Index Cond: ((a > 0) AND (a = 5))
(3 rows)

DROP TABLE base_tbl CASCADE;
NOTICE:  drop cascades to view rw_view1
-- view on top of view
CREATE TABLE base_tbl (a int PRIMARY KEY, b text DEFAULT 'Unspecified');
INSERT INTO base_tbl SELECT i, 'Row ' || i FROM generate_series(-2, 2) g(i);
CREATE VIEW rw_view1 AS SELECT b AS bb, a AS aa FROM base_tbl WHERE a>0;
CREATE VIEW rw_view2 AS SELECT aa AS aaa, bb AS bbb FROM rw_view1 WHERE aa<10;
SELECT table_name, is_insertable_into
  FROM information_schema.tables
 WHERE table_name = 'rw_view2';
 table_name | is_insertable_into 
------------+--------------------
 rw_view2   | YES
(1 row)

SELECT table_name, is_updatable, is_insertable_into
  FROM information_schema.views
 WHERE table_name = 'rw_view2';
 table_name | is_updatable | is_insertable_into 
------------+--------------+--------------------
 rw_view2   | YES          | YES
(1 row)

SELECT table_name, column_name, is_updatable
  FROM information_schema.columns
 WHERE table_name = 'rw_view2'
 ORDER BY ordinal_position;
 table_name | column_name | is_updatable 
------------+-------------+--------------
 rw_view2   | aaa         | YES
 rw_view2   | bbb         | YES
(2 rows)

INSERT INTO rw_view2 VALUES (3, 'Row 3');
INSERT INTO rw_view2 (aaa) VALUES (4);
SELECT * FROM rw_view2;
 aaa |     bbb     
-----+-------------
   1 | Row 1
   2 | Row 2
   3 | Row 3
   4 | Unspecified
(4 rows)

UPDATE rw_view2 SET bbb='Row 4' WHERE aaa=4;
DELETE FROM rw_view2 WHERE aaa=2;
SELECT * FROM rw_view2;
 aaa |  bbb  
-----+-------
   1 | Row 1
   3 | Row 3
   4 | Row 4
(3 rows)

EXPLAIN (costs off) UPDATE rw_view2 SET aaa=5 WHERE aaa=4;
                       QUERY PLAN                       
--------------------------------------------------------
 Update on base_tbl
   ->  Index Scan using base_tbl_pkey on base_tbl
         Index Cond: ((a < 10) AND (a > 0) AND (a = 4))
(3 rows)

EXPLAIN (costs off) DELETE FROM rw_view2 WHERE aaa=4;
                       QUERY PLAN                       
--------------------------------------------------------
 Delete on base_tbl
   ->  Index Scan using base_tbl_pkey on base_tbl
         Index Cond: ((a < 10) AND (a > 0) AND (a = 4))
(3 rows)

DROP TABLE base_tbl CASCADE;
NOTICE:  drop cascades to 2 other objects
DETAIL:  drop cascades to view rw_view1
drop cascades to view rw_view2
-- view on top of view with rules
CREATE TABLE base_tbl (a int PRIMARY KEY, b text DEFAULT 'Unspecified');
INSERT INTO base_tbl SELECT i, 'Row ' || i FROM generate_series(-2, 2) g(i);
CREATE VIEW rw_view1 AS SELECT * FROM base_tbl WHERE a>0 OFFSET 0; -- not updatable without rules/triggers
CREATE VIEW rw_view2 AS SELECT * FROM rw_view1 WHERE a<10;
SELECT table_name, is_insertable_into
  FROM information_schema.tables
 WHERE table_name LIKE 'rw_view%'
 ORDER BY table_name;
 table_name | is_insertable_into 
------------+--------------------
 rw_view1   | NO
 rw_view2   | NO
(2 rows)

SELECT table_name, is_updatable, is_insertable_into
  FROM information_schema.views
 WHERE table_name LIKE 'rw_view%'
 ORDER BY table_name;
 table_name | is_updatable | is_insertable_into 
------------+--------------+--------------------
 rw_view1   | NO           | NO
 rw_view2   | NO           | NO
(2 rows)

SELECT table_name, column_name, is_updatable
  FROM information_schema.columns
 WHERE table_name LIKE 'rw_view%'
 ORDER BY table_name, ordinal_position;
 table_name | column_name | is_updatable 
------------+-------------+--------------
 rw_view1   | a           | NO
 rw_view1   | b           | NO
 rw_view2   | a           | NO
 rw_view2   | b           | NO
(4 rows)

CREATE RULE rw_view1_ins_rule AS ON INSERT TO rw_view1
  DO INSTEAD INSERT INTO base_tbl VALUES (NEW.a, NEW.b) RETURNING *;
SELECT table_name, is_insertable_into
  FROM information_schema.tables
 WHERE table_name LIKE 'rw_view%'
 ORDER BY table_name;
 table_name | is_insertable_into 
------------+--------------------
 rw_view1   | YES
 rw_view2   | YES
(2 rows)

SELECT table_name, is_updatable, is_insertable_into
  FROM information_schema.views
 WHERE table_name LIKE 'rw_view%'
 ORDER BY table_name;
 table_name | is_updatable | is_insertable_into 
------------+--------------+--------------------
 rw_view1   | NO           | YES
 rw_view2   | NO           | YES
(2 rows)

SELECT table_name, column_name, is_updatable
  FROM information_schema.columns
 WHERE table_name LIKE 'rw_view%'
 ORDER BY table_name, ordinal_position;
 table_name | column_name | is_updatable 
------------+-------------+--------------
 rw_view1   | a           | NO
 rw_view1   | b           | NO
 rw_view2   | a           | NO
 rw_view2   | b           | NO
(4 rows)

CREATE RULE rw_view1_upd_rule AS ON UPDATE TO rw_view1
  DO INSTEAD UPDATE base_tbl SET b=NEW.b WHERE a=OLD.a RETURNING NEW.*;
SELECT table_name, is_insertable_into
  FROM information_schema.tables
 WHERE table_name LIKE 'rw_view%'
 ORDER BY table_name;
 table_name | is_insertable_into 
------------+--------------------
 rw_view1   | YES
 rw_view2   | YES
(2 rows)

SELECT table_name, is_updatable, is_insertable_into
  FROM information_schema.views
 WHERE table_name LIKE 'rw_view%'
 ORDER BY table_name;
 table_name | is_updatable | is_insertable_into 
------------+--------------+--------------------
 rw_view1   | NO           | YES
 rw_view2   | NO           | YES
(2 rows)

SELECT table_name, column_name, is_updatable
  FROM information_schema.columns
 WHERE table_name LIKE 'rw_view%'
 ORDER BY table_name, ordinal_position;
 table_name | column_name | is_updatable 
------------+-------------+--------------
 rw_view1   | a           | NO
 rw_view1   | b           | NO
 rw_view2   | a           | NO
 rw_view2   | b           | NO
(4 rows)

CREATE RULE rw_view1_del_rule AS ON DELETE TO rw_view1
  DO INSTEAD DELETE FROM base_tbl WHERE a=OLD.a RETURNING OLD.*;
SELECT table_name, is_insertable_into
  FROM information_schema.tables
 WHERE table_name LIKE 'rw_view%'
 ORDER BY table_name;
 table_name | is_insertable_into 
------------+--------------------
 rw_view1   | YES
 rw_view2   | YES
(2 rows)

SELECT table_name, is_updatable, is_insertable_into
  FROM information_schema.views
 WHERE table_name LIKE 'rw_view%'
 ORDER BY table_name;
 table_name | is_updatable | is_insertable_into 
------------+--------------+--------------------
 rw_view1   | YES          | YES
 rw_view2   | YES          | YES
(2 rows)

SELECT table_name, column_name, is_updatable
  FROM information_schema.columns
 WHERE table_name LIKE 'rw_view%'
 ORDER BY table_name, ordinal_position;
 table_name | column_name | is_updatable 
------------+-------------+--------------
 rw_view1   | a           | YES
 rw_view1   | b           | YES
 rw_view2   | a           | YES
 rw_view2   | b           | YES
(4 rows)

INSERT INTO rw_view2 VALUES (3, 'Row 3') RETURNING *;
 a |   b   
---+-------
 3 | Row 3
(1 row)

UPDATE rw_view2 SET b='Row three' WHERE a=3 RETURNING *;
 a |     b     
---+-----------
 3 | Row three
(1 row)

SELECT * FROM rw_view2;
 a |     b     
---+-----------
 1 | Row 1
 2 | Row 2
 3 | Row three
(3 rows)

DELETE FROM rw_view2 WHERE a=3 RETURNING *;
 a |     b     
---+-----------
 3 | Row three
(1 row)

SELECT * FROM rw_view2;
 a |   b   
---+-------
 1 | Row 1
 2 | Row 2
(2 rows)

EXPLAIN (costs off) UPDATE rw_view2 SET a=3 WHERE a=2;
                           QUERY PLAN                           
----------------------------------------------------------------
 Update on base_tbl
   ->  Nested Loop
         ->  Index Scan using base_tbl_pkey on base_tbl
               Index Cond: (a = 2)
         ->  Subquery Scan on rw_view1
               Filter: ((rw_view1.a < 10) AND (rw_view1.a = 2))
               ->  Bitmap Heap Scan on base_tbl base_tbl_1
                     Recheck Cond: (a > 0)
                     ->  Bitmap Index Scan on base_tbl_pkey
                           Index Cond: (a > 0)
(10 rows)

EXPLAIN (costs off) DELETE FROM rw_view2 WHERE a=2;
                           QUERY PLAN                           
----------------------------------------------------------------
 Delete on base_tbl
   ->  Nested Loop
         ->  Index Scan using base_tbl_pkey on base_tbl
               Index Cond: (a = 2)
         ->  Subquery Scan on rw_view1
               Filter: ((rw_view1.a < 10) AND (rw_view1.a = 2))
               ->  Bitmap Heap Scan on base_tbl base_tbl_1
                     Recheck Cond: (a > 0)
                     ->  Bitmap Index Scan on base_tbl_pkey
                           Index Cond: (a > 0)
(10 rows)

DROP TABLE base_tbl CASCADE;
NOTICE:  drop cascades to 2 other objects
DETAIL:  drop cascades to view rw_view1
drop cascades to view rw_view2
-- view on top of view with triggers
CREATE TABLE base_tbl (a int PRIMARY KEY, b text DEFAULT 'Unspecified');
INSERT INTO base_tbl SELECT i, 'Row ' || i FROM generate_series(-2, 2) g(i);
CREATE VIEW rw_view1 AS SELECT * FROM base_tbl WHERE a>0 OFFSET 0; -- not updatable without rules/triggers
CREATE VIEW rw_view2 AS SELECT * FROM rw_view1 WHERE a<10;
SELECT table_name, is_insertable_into
  FROM information_schema.tables
 WHERE table_name LIKE 'rw_view%'
 ORDER BY table_name;
 table_name | is_insertable_into 
------------+--------------------
 rw_view1   | NO
 rw_view2   | NO
(2 rows)

SELECT table_name, is_updatable, is_insertable_into,
       is_trigger_updatable, is_trigger_deletable,
       is_trigger_insertable_into
  FROM information_schema.views
 WHERE table_name LIKE 'rw_view%'
 ORDER BY table_name;
 table_name | is_updatable | is_insertable_into | is_trigger_updatable | is_trigger_deletable | is_trigger_insertable_into 
------------+--------------+--------------------+----------------------+----------------------+----------------------------
 rw_view1   | NO           | NO                 | NO                   | NO                   | NO
 rw_view2   | NO           | NO                 | NO                   | NO                   | NO
(2 rows)

SELECT table_name, column_name, is_updatable
  FROM information_schema.columns
 WHERE table_name LIKE 'rw_view%'
 ORDER BY table_name, ordinal_position;
 table_name | column_name | is_updatable 
------------+-------------+--------------
 rw_view1   | a           | NO
 rw_view1   | b           | NO
 rw_view2   | a           | NO
 rw_view2   | b           | NO
(4 rows)

CREATE FUNCTION rw_view1_trig_fn()
RETURNS trigger AS
$$
BEGIN
  IF TG_OP = 'INSERT' THEN
    INSERT INTO base_tbl VALUES (NEW.a, NEW.b);
    RETURN NEW;
  ELSIF TG_OP = 'UPDATE' THEN
    UPDATE base_tbl SET b=NEW.b WHERE a=OLD.a;
    RETURN NEW;
  ELSIF TG_OP = 'DELETE' THEN
    DELETE FROM base_tbl WHERE a=OLD.a;
    RETURN OLD;
  END IF;
END;
$$
LANGUAGE plpgsql;
CREATE TRIGGER rw_view1_ins_trig INSTEAD OF INSERT ON rw_view1
  FOR EACH ROW EXECUTE PROCEDURE rw_view1_trig_fn();
SELECT table_name, is_insertable_into
  FROM information_schema.tables
 WHERE table_name LIKE 'rw_view%'
 ORDER BY table_name;
 table_name | is_insertable_into 
------------+--------------------
 rw_view1   | NO
 rw_view2   | NO
(2 rows)

SELECT table_name, is_updatable, is_insertable_into,
       is_trigger_updatable, is_trigger_deletable,
       is_trigger_insertable_into
  FROM information_schema.views
 WHERE table_name LIKE 'rw_view%'
 ORDER BY table_name;
 table_name | is_updatable | is_insertable_into | is_trigger_updatable | is_trigger_deletable | is_trigger_insertable_into 
------------+--------------+--------------------+----------------------+----------------------+----------------------------
 rw_view1   | NO           | NO                 | NO                   | NO                   | YES
 rw_view2   | NO           | NO                 | NO                   | NO                   | NO
(2 rows)

SELECT table_name, column_name, is_updatable
  FROM information_schema.columns
 WHERE table_name LIKE 'rw_view%'
 ORDER BY table_name, ordinal_position;
 table_name | column_name | is_updatable 
------------+-------------+--------------
 rw_view1   | a           | NO
 rw_view1   | b           | NO
 rw_view2   | a           | NO
 rw_view2   | b           | NO
(4 rows)

CREATE TRIGGER rw_view1_upd_trig INSTEAD OF UPDATE ON rw_view1
  FOR EACH ROW EXECUTE PROCEDURE rw_view1_trig_fn();
SELECT table_name, is_insertable_into
  FROM information_schema.tables
 WHERE table_name LIKE 'rw_view%'
 ORDER BY table_name;
 table_name | is_insertable_into 
------------+--------------------
 rw_view1   | NO
 rw_view2   | NO
(2 rows)

SELECT table_name, is_updatable, is_insertable_into,
       is_trigger_updatable, is_trigger_deletable,
       is_trigger_insertable_into
  FROM information_schema.views
 WHERE table_name LIKE 'rw_view%'
 ORDER BY table_name;
 table_name | is_updatable | is_insertable_into | is_trigger_updatable | is_trigger_deletable | is_trigger_insertable_into 
------------+--------------+--------------------+----------------------+----------------------+----------------------------
 rw_view1   | NO           | NO                 | YES                  | NO                   | YES
 rw_view2   | NO           | NO                 | NO                   | NO                   | NO
(2 rows)

SELECT table_name, column_name, is_updatable
  FROM information_schema.columns
 WHERE table_name LIKE 'rw_view%'
 ORDER BY table_name, ordinal_position;
 table_name | column_name | is_updatable 
------------+-------------+--------------
 rw_view1   | a           | NO
 rw_view1   | b           | NO
 rw_view2   | a           | NO
 rw_view2   | b           | NO
(4 rows)

CREATE TRIGGER rw_view1_del_trig INSTEAD OF DELETE ON rw_view1
  FOR EACH ROW EXECUTE PROCEDURE rw_view1_trig_fn();
SELECT table_name, is_insertable_into
  FROM information_schema.tables
 WHERE table_name LIKE 'rw_view%'
 ORDER BY table_name;
 table_name | is_insertable_into 
------------+--------------------
 rw_view1   | NO
 rw_view2   | NO
(2 rows)

SELECT table_name, is_updatable, is_insertable_into,
       is_trigger_updatable, is_trigger_deletable,
       is_trigger_insertable_into
  FROM information_schema.views
 WHERE table_name LIKE 'rw_view%'
 ORDER BY table_name;
 table_name | is_updatable | is_insertable_into | is_trigger_updatable | is_trigger_deletable | is_trigger_insertable_into 
------------+--------------+--------------------+----------------------+----------------------+----------------------------
 rw_view1   | NO           | NO                 | YES                  | YES                  | YES
 rw_view2   | NO           | NO                 | NO                   | NO                   | NO
(2 rows)

SELECT table_name, column_name, is_updatable
  FROM information_schema.columns
 WHERE table_name LIKE 'rw_view%'
 ORDER BY table_name, ordinal_position;
 table_name | column_name | is_updatable 
------------+-------------+--------------
 rw_view1   | a           | NO
 rw_view1   | b           | NO
 rw_view2   | a           | NO
 rw_view2   | b           | NO
(4 rows)

INSERT INTO rw_view2 VALUES (3, 'Row 3') RETURNING *;
 a |   b   
---+-------
 3 | Row 3
(1 row)

UPDATE rw_view2 SET b='Row three' WHERE a=3 RETURNING *;
 a |     b     
---+-----------
 3 | Row three
(1 row)

SELECT * FROM rw_view2;
 a |     b     
---+-----------
 1 | Row 1
 2 | Row 2
 3 | Row three
(3 rows)

DELETE FROM rw_view2 WHERE a=3 RETURNING *;
 a |     b     
---+-----------
 3 | Row three
(1 row)

SELECT * FROM rw_view2;
 a |   b   
---+-------
 1 | Row 1
 2 | Row 2
(2 rows)

EXPLAIN (costs off) UPDATE rw_view2 SET a=3 WHERE a=2;
                        QUERY PLAN                        
----------------------------------------------------------
 Update on rw_view1 rw_view1_1
   ->  Subquery Scan on rw_view1
         Filter: ((rw_view1.a < 10) AND (rw_view1.a = 2))
         ->  Bitmap Heap Scan on base_tbl
               Recheck Cond: (a > 0)
               ->  Bitmap Index Scan on base_tbl_pkey
                     Index Cond: (a > 0)
(7 rows)

EXPLAIN (costs off) DELETE FROM rw_view2 WHERE a=2;
                        QUERY PLAN                        
----------------------------------------------------------
 Delete on rw_view1 rw_view1_1
   ->  Subquery Scan on rw_view1
         Filter: ((rw_view1.a < 10) AND (rw_view1.a = 2))
         ->  Bitmap Heap Scan on base_tbl
               Recheck Cond: (a > 0)
               ->  Bitmap Index Scan on base_tbl_pkey
                     Index Cond: (a > 0)
(7 rows)

DROP TABLE base_tbl CASCADE;
NOTICE:  drop cascades to 2 other objects
DETAIL:  drop cascades to view rw_view1
drop cascades to view rw_view2
DROP FUNCTION rw_view1_trig_fn();
-- update using whole row from view
CREATE TABLE base_tbl (a int PRIMARY KEY, b text DEFAULT 'Unspecified');
INSERT INTO base_tbl SELECT i, 'Row ' || i FROM generate_series(-2, 2) g(i);
CREATE VIEW rw_view1 AS SELECT b AS bb, a AS aa FROM base_tbl;
CREATE FUNCTION rw_view1_aa(x rw_view1)
  RETURNS int AS $$ SELECT x.aa $$ LANGUAGE sql;
UPDATE rw_view1 v SET bb='Updated row 2' WHERE rw_view1_aa(v)=2
  RETURNING rw_view1_aa(v), v.bb;
 rw_view1_aa |      bb       
-------------+---------------
           2 | Updated row 2
(1 row)

SELECT * FROM base_tbl;
 a  |       b       
----+---------------
 -2 | Row -2
 -1 | Row -1
  0 | Row 0
  1 | Row 1
  2 | Updated row 2
(5 rows)

EXPLAIN (costs off)
UPDATE rw_view1 v SET bb='Updated row 2' WHERE rw_view1_aa(v)=2
  RETURNING rw_view1_aa(v), v.bb;
                    QUERY PLAN                    
--------------------------------------------------
 Update on base_tbl
   ->  Index Scan using base_tbl_pkey on base_tbl
         Index Cond: (a = 2)
(3 rows)

DROP TABLE base_tbl CASCADE;
NOTICE:  drop cascades to 2 other objects
DETAIL:  drop cascades to view rw_view1
drop cascades to function rw_view1_aa(rw_view1)
-- permissions checks
CREATE USER regress_view_user1;
CREATE USER regress_view_user2;
SET SESSION AUTHORIZATION regress_view_user1;
CREATE TABLE base_tbl(a int, b text, c float);
INSERT INTO base_tbl VALUES (1, 'Row 1', 1.0);
CREATE VIEW rw_view1 AS SELECT b AS bb, c AS cc, a AS aa FROM base_tbl;
INSERT INTO rw_view1 VALUES ('Row 2', 2.0, 2);
GRANT SELECT ON base_tbl TO regress_view_user2;
GRANT SELECT ON rw_view1 TO regress_view_user2;
GRANT UPDATE (a,c) ON base_tbl TO regress_view_user2;
GRANT UPDATE (bb,cc) ON rw_view1 TO regress_view_user2;
RESET SESSION AUTHORIZATION;
SET SESSION AUTHORIZATION regress_view_user2;
CREATE VIEW rw_view2 AS SELECT b AS bb, c AS cc, a AS aa FROM base_tbl;
SELECT * FROM base_tbl; -- ok
 a |   b   | c 
---+-------+---
 1 | Row 1 | 1
 2 | Row 2 | 2
(2 rows)

SELECT * FROM rw_view1; -- ok
  bb   | cc | aa 
-------+----+----
 Row 1 |  1 |  1
 Row 2 |  2 |  2
(2 rows)

SELECT * FROM rw_view2; -- ok
  bb   | cc | aa 
-------+----+----
 Row 1 |  1 |  1
 Row 2 |  2 |  2
(2 rows)

INSERT INTO base_tbl VALUES (3, 'Row 3', 3.0); -- not allowed
ERROR:  permission denied for relation base_tbl
INSERT INTO rw_view1 VALUES ('Row 3', 3.0, 3); -- not allowed
ERROR:  permission denied for relation rw_view1
INSERT INTO rw_view2 VALUES ('Row 3', 3.0, 3); -- not allowed
ERROR:  permission denied for relation base_tbl
UPDATE base_tbl SET a=a, c=c; -- ok
UPDATE base_tbl SET b=b; -- not allowed
ERROR:  permission denied for relation base_tbl
UPDATE rw_view1 SET bb=bb, cc=cc; -- ok
UPDATE rw_view1 SET aa=aa; -- not allowed
ERROR:  permission denied for relation rw_view1
UPDATE rw_view2 SET aa=aa, cc=cc; -- ok
UPDATE rw_view2 SET bb=bb; -- not allowed
ERROR:  permission denied for relation base_tbl
DELETE FROM base_tbl; -- not allowed
ERROR:  permission denied for relation base_tbl
DELETE FROM rw_view1; -- not allowed
ERROR:  permission denied for relation rw_view1
DELETE FROM rw_view2; -- not allowed
ERROR:  permission denied for relation base_tbl
RESET SESSION AUTHORIZATION;
SET SESSION AUTHORIZATION regress_view_user1;
GRANT INSERT, DELETE ON base_tbl TO regress_view_user2;
RESET SESSION AUTHORIZATION;
SET SESSION AUTHORIZATION regress_view_user2;
INSERT INTO base_tbl VALUES (3, 'Row 3', 3.0); -- ok
INSERT INTO rw_view1 VALUES ('Row 4', 4.0, 4); -- not allowed
ERROR:  permission denied for relation rw_view1
INSERT INTO rw_view2 VALUES ('Row 4', 4.0, 4); -- ok
DELETE FROM base_tbl WHERE a=1; -- ok
DELETE FROM rw_view1 WHERE aa=2; -- not allowed
ERROR:  permission denied for relation rw_view1
DELETE FROM rw_view2 WHERE aa=2; -- ok
SELECT * FROM base_tbl;
 a |   b   | c 
---+-------+---
 3 | Row 3 | 3
 4 | Row 4 | 4
(2 rows)

RESET SESSION AUTHORIZATION;
SET SESSION AUTHORIZATION regress_view_user1;
REVOKE INSERT, DELETE ON base_tbl FROM regress_view_user2;
GRANT INSERT, DELETE ON rw_view1 TO regress_view_user2;
RESET SESSION AUTHORIZATION;
SET SESSION AUTHORIZATION regress_view_user2;
INSERT INTO base_tbl VALUES (5, 'Row 5', 5.0); -- not allowed
ERROR:  permission denied for relation base_tbl
INSERT INTO rw_view1 VALUES ('Row 5', 5.0, 5); -- ok
INSERT INTO rw_view2 VALUES ('Row 6', 6.0, 6); -- not allowed
ERROR:  permission denied for relation base_tbl
DELETE FROM base_tbl WHERE a=3; -- not allowed
ERROR:  permission denied for relation base_tbl
DELETE FROM rw_view1 WHERE aa=3; -- ok
DELETE FROM rw_view2 WHERE aa=4; -- not allowed
ERROR:  permission denied for relation base_tbl
SELECT * FROM base_tbl;
 a |   b   | c 
---+-------+---
 4 | Row 4 | 4
 5 | Row 5 | 5
(2 rows)

RESET SESSION AUTHORIZATION;
DROP TABLE base_tbl CASCADE;
NOTICE:  drop cascades to 2 other objects
DETAIL:  drop cascades to view rw_view1
drop cascades to view rw_view2
DROP USER regress_view_user1;
DROP USER regress_view_user2;
-- column defaults
CREATE TABLE base_tbl (a int PRIMARY KEY, b text DEFAULT 'Unspecified', c serial);
INSERT INTO base_tbl VALUES (1, 'Row 1');
INSERT INTO base_tbl VALUES (2, 'Row 2');
INSERT INTO base_tbl VALUES (3);
CREATE VIEW rw_view1 AS SELECT a AS aa, b AS bb FROM base_tbl;
ALTER VIEW rw_view1 ALTER COLUMN bb SET DEFAULT 'View default';
INSERT INTO rw_view1 VALUES (4, 'Row 4');
INSERT INTO rw_view1 (aa) VALUES (5);
SELECT * FROM base_tbl;
 a |      b       | c 
---+--------------+---
 1 | Row 1        | 1
 2 | Row 2        | 2
 3 | Unspecified  | 3
 4 | Row 4        | 4
 5 | View default | 5
(5 rows)

DROP TABLE base_tbl CASCADE;
NOTICE:  drop cascades to view rw_view1
-- Table having triggers
CREATE TABLE base_tbl (a int PRIMARY KEY, b text DEFAULT 'Unspecified');
INSERT INTO base_tbl VALUES (1, 'Row 1');
INSERT INTO base_tbl VALUES (2, 'Row 2');
CREATE FUNCTION rw_view1_trig_fn()
RETURNS trigger AS
$$
BEGIN
  IF TG_OP = 'INSERT' THEN
    UPDATE base_tbl SET b=NEW.b WHERE a=1;
    RETURN NULL;
  END IF;
  RETURN NULL;
END;
$$
LANGUAGE plpgsql;
CREATE TRIGGER rw_view1_ins_trig AFTER INSERT ON base_tbl
  FOR EACH ROW EXECUTE PROCEDURE rw_view1_trig_fn();
CREATE VIEW rw_view1 AS SELECT a AS aa, b AS bb FROM base_tbl;
INSERT INTO rw_view1 VALUES (3, 'Row 3');
select * from base_tbl;
 a |   b   
---+-------
 2 | Row 2
 3 | Row 3
 1 | Row 3
(3 rows)

DROP VIEW rw_view1;
DROP TRIGGER rw_view1_ins_trig on base_tbl;
DROP FUNCTION rw_view1_trig_fn();
DROP TABLE base_tbl;
-- view with ORDER BY
CREATE TABLE base_tbl (a int, b int);
INSERT INTO base_tbl VALUES (1,2), (4,5), (3,-3);
CREATE VIEW rw_view1 AS SELECT * FROM base_tbl ORDER BY a+b;
SELECT * FROM rw_view1;
 a | b  
---+----
 3 | -3
 1 |  2
 4 |  5
(3 rows)

INSERT INTO rw_view1 VALUES (7,-8);
SELECT * FROM rw_view1;
 a | b  
---+----
 7 | -8
 3 | -3
 1 |  2
 4 |  5
(4 rows)

EXPLAIN (verbose, costs off) UPDATE rw_view1 SET b = b + 1 RETURNING *;
                         QUERY PLAN                          
-------------------------------------------------------------
 Update on public.base_tbl
   Output: base_tbl.a, base_tbl.b
   ->  Seq Scan on public.base_tbl
         Output: base_tbl.a, (base_tbl.b + 1), base_tbl.ctid
(4 rows)

UPDATE rw_view1 SET b = b + 1 RETURNING *;
 a | b  
---+----
 1 |  3
 4 |  6
 3 | -2
 7 | -7
(4 rows)

SELECT * FROM rw_view1;
 a | b  
---+----
 7 | -7
 3 | -2
 1 |  3
 4 |  6
(4 rows)

DROP TABLE base_tbl CASCADE;
NOTICE:  drop cascades to view rw_view1
-- multiple array-column updates
CREATE TABLE base_tbl (a int, arr int[]);
INSERT INTO base_tbl VALUES (1,ARRAY[2]), (3,ARRAY[4]);
CREATE VIEW rw_view1 AS SELECT * FROM base_tbl;
UPDATE rw_view1 SET arr[1] = 42, arr[2] = 77 WHERE a = 3;
SELECT * FROM rw_view1;
 a |   arr   
---+---------
 1 | {2}
 3 | {42,77}
(2 rows)

DROP TABLE base_tbl CASCADE;
NOTICE:  drop cascades to view rw_view1
-- views with updatable and non-updatable columns
CREATE TABLE base_tbl(a float);
INSERT INTO base_tbl SELECT i/10.0 FROM generate_series(1,10) g(i);
CREATE VIEW rw_view1 AS
  SELECT ctid, sin(a) s, a, cos(a) c
  FROM base_tbl
  WHERE a != 0
  ORDER BY abs(a);
INSERT INTO rw_view1 VALUES (null, null, 1.1, null); -- should fail
ERROR:  cannot insert into column "ctid" of view "rw_view1"
DETAIL:  View columns that refer to system columns are not updatable.
INSERT INTO rw_view1 (s, c, a) VALUES (null, null, 1.1); -- should fail
ERROR:  cannot insert into column "s" of view "rw_view1"
DETAIL:  View columns that are not columns of their base relation are not updatable.
INSERT INTO rw_view1 (a) VALUES (1.1) RETURNING a, s, c; -- OK
  a  |         s         |         c         
-----+-------------------+-------------------
 1.1 | 0.891207360061435 | 0.453596121425577
(1 row)

UPDATE rw_view1 SET s = s WHERE a = 1.1; -- should fail
ERROR:  cannot update column "s" of view "rw_view1"
DETAIL:  View columns that are not columns of their base relation are not updatable.
UPDATE rw_view1 SET a = 1.05 WHERE a = 1.1 RETURNING s; -- OK
         s         
-------------------
 0.867423225594017
(1 row)

DELETE FROM rw_view1 WHERE a = 1.05; -- OK
CREATE VIEW rw_view2 AS
  SELECT s, c, s/c t, a base_a, ctid
  FROM rw_view1;
INSERT INTO rw_view2 VALUES (null, null, null, 1.1, null); -- should fail
ERROR:  cannot insert into column "t" of view "rw_view2"
DETAIL:  View columns that are not columns of their base relation are not updatable.
INSERT INTO rw_view2(s, c, base_a) VALUES (null, null, 1.1); -- should fail
ERROR:  cannot insert into column "s" of view "rw_view1"
DETAIL:  View columns that are not columns of their base relation are not updatable.
INSERT INTO rw_view2(base_a) VALUES (1.1) RETURNING t; -- OK
        t         
------------------
 1.96475965724865
(1 row)

UPDATE rw_view2 SET s = s WHERE base_a = 1.1; -- should fail
ERROR:  cannot update column "s" of view "rw_view1"
DETAIL:  View columns that are not columns of their base relation are not updatable.
UPDATE rw_view2 SET t = t WHERE base_a = 1.1; -- should fail
ERROR:  cannot update column "t" of view "rw_view2"
DETAIL:  View columns that are not columns of their base relation are not updatable.
UPDATE rw_view2 SET base_a = 1.05 WHERE base_a = 1.1; -- OK
DELETE FROM rw_view2 WHERE base_a = 1.05 RETURNING base_a, s, c, t; -- OK
 base_a |         s         |         c         |        t         
--------+-------------------+-------------------+------------------
   1.05 | 0.867423225594017 | 0.497571047891727 | 1.74331530998317
(1 row)

CREATE VIEW rw_view3 AS
  SELECT s, c, s/c t, ctid
  FROM rw_view1;
INSERT INTO rw_view3 VALUES (null, null, null, null); -- should fail
ERROR:  cannot insert into column "t" of view "rw_view3"
DETAIL:  View columns that are not columns of their base relation are not updatable.
INSERT INTO rw_view3(s) VALUES (null); -- should fail
ERROR:  cannot insert into column "s" of view "rw_view1"
DETAIL:  View columns that are not columns of their base relation are not updatable.
UPDATE rw_view3 SET s = s; -- should fail
ERROR:  cannot update column "s" of view "rw_view1"
DETAIL:  View columns that are not columns of their base relation are not updatable.
DELETE FROM rw_view3 WHERE s = sin(0.1); -- should be OK
SELECT * FROM base_tbl ORDER BY a;
  a  
-----
 0.2
 0.3
 0.4
 0.5
 0.6
 0.7
 0.8
 0.9
   1
(9 rows)

SELECT table_name, is_insertable_into
  FROM information_schema.tables
 WHERE table_name LIKE E'r_\\_view%'
 ORDER BY table_name;
 table_name | is_insertable_into 
------------+--------------------
 rw_view1   | YES
 rw_view2   | YES
 rw_view3   | NO
(3 rows)

SELECT table_name, is_updatable, is_insertable_into
  FROM information_schema.views
 WHERE table_name LIKE E'r_\\_view%'
 ORDER BY table_name;
 table_name | is_updatable | is_insertable_into 
------------+--------------+--------------------
 rw_view1   | YES          | YES
 rw_view2   | YES          | YES
 rw_view3   | NO           | NO
(3 rows)

SELECT table_name, column_name, is_updatable
  FROM information_schema.columns
 WHERE table_name LIKE E'r_\\_view%'
 ORDER BY table_name, ordinal_position;
 table_name | column_name | is_updatable 
------------+-------------+--------------
 rw_view1   | ctid        | NO
 rw_view1   | s           | NO
 rw_view1   | a           | YES
 rw_view1   | c           | NO
 rw_view2   | s           | NO
 rw_view2   | c           | NO
 rw_view2   | t           | NO
 rw_view2   | base_a      | YES
 rw_view2   | ctid        | NO
 rw_view3   | s           | NO
 rw_view3   | c           | NO
 rw_view3   | t           | NO
 rw_view3   | ctid        | NO
(13 rows)

SELECT events & 4 != 0 AS upd,
       events & 8 != 0 AS ins,
       events & 16 != 0 AS del
  FROM pg_catalog.pg_relation_is_updatable('rw_view3'::regclass, false) t(events);
 upd | ins | del 
-----+-----+-----
 f   | f   | t
(1 row)

DROP TABLE base_tbl CASCADE;
NOTICE:  drop cascades to 3 other objects
DETAIL:  drop cascades to view rw_view1
drop cascades to view rw_view2
drop cascades to view rw_view3
-- inheritance tests
CREATE TABLE base_tbl_parent (a int);
CREATE TABLE base_tbl_child (CHECK (a > 0)) INHERITS (base_tbl_parent);
INSERT INTO base_tbl_parent SELECT * FROM generate_series(-8, -1);
INSERT INTO base_tbl_child SELECT * FROM generate_series(1, 8);
CREATE VIEW rw_view1 AS SELECT * FROM base_tbl_parent;
CREATE VIEW rw_view2 AS SELECT * FROM ONLY base_tbl_parent;
SELECT * FROM rw_view1 ORDER BY a;
 a  
----
 -8
 -7
 -6
 -5
 -4
 -3
 -2
 -1
  1
  2
  3
  4
  5
  6
  7
  8
(16 rows)

SELECT * FROM ONLY rw_view1 ORDER BY a;
 a  
----
 -8
 -7
 -6
 -5
 -4
 -3
 -2
 -1
  1
  2
  3
  4
  5
  6
  7
  8
(16 rows)

SELECT * FROM rw_view2 ORDER BY a;
 a  
----
 -8
 -7
 -6
 -5
 -4
 -3
 -2
 -1
(8 rows)

INSERT INTO rw_view1 VALUES (-100), (100);
INSERT INTO rw_view2 VALUES (-200), (200);
UPDATE rw_view1 SET a = a*10 WHERE a IN (-1, 1); -- Should produce -10 and 10
UPDATE ONLY rw_view1 SET a = a*10 WHERE a IN (-2, 2); -- Should produce -20 and 20
UPDATE rw_view2 SET a = a*10 WHERE a IN (-3, 3); -- Should produce -30 only
UPDATE ONLY rw_view2 SET a = a*10 WHERE a IN (-4, 4); -- Should produce -40 only
DELETE FROM rw_view1 WHERE a IN (-5, 5); -- Should delete -5 and 5
DELETE FROM ONLY rw_view1 WHERE a IN (-6, 6); -- Should delete -6 and 6
DELETE FROM rw_view2 WHERE a IN (-7, 7); -- Should delete -7 only
DELETE FROM ONLY rw_view2 WHERE a IN (-8, 8); -- Should delete -8 only
SELECT * FROM ONLY base_tbl_parent ORDER BY a;
  a   
------
 -200
 -100
  -40
  -30
  -20
  -10
  100
  200
(8 rows)

SELECT * FROM base_tbl_child ORDER BY a;
 a  
----
  3
  4
  7
  8
 10
 20
(6 rows)

DROP TABLE base_tbl_parent, base_tbl_child CASCADE;
NOTICE:  drop cascades to 2 other objects
DETAIL:  drop cascades to view rw_view1
drop cascades to view rw_view2
-- simple WITH CHECK OPTION
CREATE TABLE base_tbl (a int, b int DEFAULT 10);
INSERT INTO base_tbl VALUES (1,2), (2,3), (1,-1);
CREATE VIEW rw_view1 AS SELECT * FROM base_tbl WHERE a < b
  WITH LOCAL CHECK OPTION;
\d+ rw_view1
                          View "public.rw_view1"
 Column |  Type   | Collation | Nullable | Default | Storage | Description 
--------+---------+-----------+----------+---------+---------+-------------
 a      | integer |           |          |         | plain   | 
 b      | integer |           |          |         | plain   | 
View definition:
 SELECT base_tbl.a,
    base_tbl.b
   FROM base_tbl
  WHERE base_tbl.a < base_tbl.b;
Options: check_option=local

SELECT * FROM information_schema.views WHERE table_name = 'rw_view1';
 table_catalog | table_schema | table_name |          view_definition           | check_option | is_updatable | is_insertable_into | is_trigger_updatable | is_trigger_deletable | is_trigger_insertable_into 
---------------+--------------+------------+------------------------------------+--------------+--------------+--------------------+----------------------+----------------------+----------------------------
 regression    | public       | rw_view1   |  SELECT base_tbl.a,               +| LOCAL        | YES          | YES                | NO                   | NO                   | NO
               |              |            |     base_tbl.b                    +|              |              |                    |                      |                      | 
               |              |            |    FROM base_tbl                  +|              |              |                    |                      |                      | 
               |              |            |   WHERE (base_tbl.a < base_tbl.b); |              |              |                    |                      |                      | 
(1 row)

INSERT INTO rw_view1 VALUES(3,4); -- ok
INSERT INTO rw_view1 VALUES(4,3); -- should fail
ERROR:  new row violates check option for view "rw_view1"
DETAIL:  Failing row contains (4, 3).
INSERT INTO rw_view1 VALUES(5,null); -- should fail
ERROR:  new row violates check option for view "rw_view1"
DETAIL:  Failing row contains (5, null).
UPDATE rw_view1 SET b = 5 WHERE a = 3; -- ok
UPDATE rw_view1 SET b = -5 WHERE a = 3; -- should fail
ERROR:  new row violates check option for view "rw_view1"
DETAIL:  Failing row contains (3, -5).
INSERT INTO rw_view1(a) VALUES (9); -- ok
INSERT INTO rw_view1(a) VALUES (10); -- should fail
ERROR:  new row violates check option for view "rw_view1"
DETAIL:  Failing row contains (10, 10).
SELECT * FROM base_tbl;
 a | b  
---+----
 1 |  2
 2 |  3
 1 | -1
 3 |  5
 9 | 10
(5 rows)

DROP TABLE base_tbl CASCADE;
NOTICE:  drop cascades to view rw_view1
-- WITH LOCAL/CASCADED CHECK OPTION
CREATE TABLE base_tbl (a int);
CREATE VIEW rw_view1 AS SELECT * FROM base_tbl WHERE a > 0;
CREATE VIEW rw_view2 AS SELECT * FROM rw_view1 WHERE a < 10
  WITH CHECK OPTION; -- implicitly cascaded
\d+ rw_view2
                          View "public.rw_view2"
 Column |  Type   | Collation | Nullable | Default | Storage | Description 
--------+---------+-----------+----------+---------+---------+-------------
 a      | integer |           |          |         | plain   | 
View definition:
 SELECT rw_view1.a
   FROM rw_view1
  WHERE rw_view1.a < 10;
Options: check_option=cascaded

SELECT * FROM information_schema.views WHERE table_name = 'rw_view2';
 table_catalog | table_schema | table_name |      view_definition       | check_option | is_updatable | is_insertable_into | is_trigger_updatable | is_trigger_deletable | is_trigger_insertable_into 
---------------+--------------+------------+----------------------------+--------------+--------------+--------------------+----------------------+----------------------+----------------------------
 regression    | public       | rw_view2   |  SELECT rw_view1.a        +| CASCADED     | YES          | YES                | NO                   | NO                   | NO
               |              |            |    FROM rw_view1          +|              |              |                    |                      |                      | 
               |              |            |   WHERE (rw_view1.a < 10); |              |              |                    |                      |                      | 
(1 row)

INSERT INTO rw_view2 VALUES (-5); -- should fail
ERROR:  new row violates check option for view "rw_view1"
DETAIL:  Failing row contains (-5).
INSERT INTO rw_view2 VALUES (5); -- ok
INSERT INTO rw_view2 VALUES (15); -- should fail
ERROR:  new row violates check option for view "rw_view2"
DETAIL:  Failing row contains (15).
SELECT * FROM base_tbl;
 a 
---
 5
(1 row)

UPDATE rw_view2 SET a = a - 10; -- should fail
ERROR:  new row violates check option for view "rw_view1"
DETAIL:  Failing row contains (-5).
UPDATE rw_view2 SET a = a + 10; -- should fail
ERROR:  new row violates check option for view "rw_view2"
DETAIL:  Failing row contains (15).
CREATE OR REPLACE VIEW rw_view2 AS SELECT * FROM rw_view1 WHERE a < 10
  WITH LOCAL CHECK OPTION;
\d+ rw_view2
                          View "public.rw_view2"
 Column |  Type   | Collation | Nullable | Default | Storage | Description 
--------+---------+-----------+----------+---------+---------+-------------
 a      | integer |           |          |         | plain   | 
View definition:
 SELECT rw_view1.a
   FROM rw_view1
  WHERE rw_view1.a < 10;
Options: check_option=local

SELECT * FROM information_schema.views WHERE table_name = 'rw_view2';
 table_catalog | table_schema | table_name |      view_definition       | check_option | is_updatable | is_insertable_into | is_trigger_updatable | is_trigger_deletable | is_trigger_insertable_into 
---------------+--------------+------------+----------------------------+--------------+--------------+--------------------+----------------------+----------------------+----------------------------
 regression    | public       | rw_view2   |  SELECT rw_view1.a        +| LOCAL        | YES          | YES                | NO                   | NO                   | NO
               |              |            |    FROM rw_view1          +|              |              |                    |                      |                      | 
               |              |            |   WHERE (rw_view1.a < 10); |              |              |                    |                      |                      | 
(1 row)

INSERT INTO rw_view2 VALUES (-10); -- ok, but not in view
INSERT INTO rw_view2 VALUES (20); -- should fail
ERROR:  new row violates check option for view "rw_view2"
DETAIL:  Failing row contains (20).
SELECT * FROM base_tbl;
  a  
-----
   5
 -10
(2 rows)

ALTER VIEW rw_view1 SET (check_option=here); -- invalid
ERROR:  invalid value for "check_option" option
DETAIL:  Valid values are "local" and "cascaded".
ALTER VIEW rw_view1 SET (check_option=local);
INSERT INTO rw_view2 VALUES (-20); -- should fail
ERROR:  new row violates check option for view "rw_view1"
DETAIL:  Failing row contains (-20).
INSERT INTO rw_view2 VALUES (30); -- should fail
ERROR:  new row violates check option for view "rw_view2"
DETAIL:  Failing row contains (30).
ALTER VIEW rw_view2 RESET (check_option);
\d+ rw_view2
                          View "public.rw_view2"
 Column |  Type   | Collation | Nullable | Default | Storage | Description 
--------+---------+-----------+----------+---------+---------+-------------
 a      | integer |           |          |         | plain   | 
View definition:
 SELECT rw_view1.a
   FROM rw_view1
  WHERE rw_view1.a < 10;

SELECT * FROM information_schema.views WHERE table_name = 'rw_view2';
 table_catalog | table_schema | table_name |      view_definition       | check_option | is_updatable | is_insertable_into | is_trigger_updatable | is_trigger_deletable | is_trigger_insertable_into 
---------------+--------------+------------+----------------------------+--------------+--------------+--------------------+----------------------+----------------------+----------------------------
 regression    | public       | rw_view2   |  SELECT rw_view1.a        +| NONE         | YES          | YES                | NO                   | NO                   | NO
               |              |            |    FROM rw_view1          +|              |              |                    |                      |                      | 
               |              |            |   WHERE (rw_view1.a < 10); |              |              |                    |                      |                      | 
(1 row)

INSERT INTO rw_view2 VALUES (30); -- ok, but not in view
SELECT * FROM base_tbl;
  a  
-----
   5
 -10
  30
(3 rows)

DROP TABLE base_tbl CASCADE;
NOTICE:  drop cascades to 2 other objects
DETAIL:  drop cascades to view rw_view1
drop cascades to view rw_view2
-- WITH CHECK OPTION with no local view qual
CREATE TABLE base_tbl (a int);
CREATE VIEW rw_view1 AS SELECT * FROM base_tbl WITH CHECK OPTION;
CREATE VIEW rw_view2 AS SELECT * FROM rw_view1 WHERE a > 0;
CREATE VIEW rw_view3 AS SELECT * FROM rw_view2 WITH CHECK OPTION;
SELECT * FROM information_schema.views WHERE table_name LIKE E'rw\\_view_' ORDER BY table_name;
 table_catalog | table_schema | table_name |      view_definition      | check_option | is_updatable | is_insertable_into | is_trigger_updatable | is_trigger_deletable | is_trigger_insertable_into 
---------------+--------------+------------+---------------------------+--------------+--------------+--------------------+----------------------+----------------------+----------------------------
 regression    | public       | rw_view1   |  SELECT base_tbl.a       +| CASCADED     | YES          | YES                | NO                   | NO                   | NO
               |              |            |    FROM base_tbl;         |              |              |                    |                      |                      | 
 regression    | public       | rw_view2   |  SELECT rw_view1.a       +| NONE         | YES          | YES                | NO                   | NO                   | NO
               |              |            |    FROM rw_view1         +|              |              |                    |                      |                      | 
               |              |            |   WHERE (rw_view1.a > 0); |              |              |                    |                      |                      | 
 regression    | public       | rw_view3   |  SELECT rw_view2.a       +| CASCADED     | YES          | YES                | NO                   | NO                   | NO
               |              |            |    FROM rw_view2;         |              |              |                    |                      |                      | 
(3 rows)

INSERT INTO rw_view1 VALUES (-1); -- ok
INSERT INTO rw_view1 VALUES (1); -- ok
INSERT INTO rw_view2 VALUES (-2); -- ok, but not in view
INSERT INTO rw_view2 VALUES (2); -- ok
INSERT INTO rw_view3 VALUES (-3); -- should fail
ERROR:  new row violates check option for view "rw_view2"
DETAIL:  Failing row contains (-3).
INSERT INTO rw_view3 VALUES (3); -- ok
DROP TABLE base_tbl CASCADE;
NOTICE:  drop cascades to 3 other objects
DETAIL:  drop cascades to view rw_view1
drop cascades to view rw_view2
drop cascades to view rw_view3
-- WITH CHECK OPTION with scalar array ops
CREATE TABLE base_tbl (a int, b int[]);
CREATE VIEW rw_view1 AS SELECT * FROM base_tbl WHERE a = ANY (b)
  WITH CHECK OPTION;
INSERT INTO rw_view1 VALUES (1, ARRAY[1,2,3]); -- ok
INSERT INTO rw_view1 VALUES (10, ARRAY[4,5]); -- should fail
ERROR:  new row violates check option for view "rw_view1"
DETAIL:  Failing row contains (10, {4,5}).
UPDATE rw_view1 SET b[2] = -b[2] WHERE a = 1; -- ok
UPDATE rw_view1 SET b[1] = -b[1] WHERE a = 1; -- should fail
ERROR:  new row violates check option for view "rw_view1"
DETAIL:  Failing row contains (1, {-1,-2,3}).
PREPARE ins(int, int[]) AS INSERT INTO rw_view1 VALUES($1, $2);
EXECUTE ins(2, ARRAY[1,2,3]); -- ok
EXECUTE ins(10, ARRAY[4,5]); -- should fail
ERROR:  new row violates check option for view "rw_view1"
DETAIL:  Failing row contains (10, {4,5}).
DEALLOCATE PREPARE ins;
DROP TABLE base_tbl CASCADE;
NOTICE:  drop cascades to view rw_view1
-- WITH CHECK OPTION with subquery
CREATE TABLE base_tbl (a int);
CREATE TABLE ref_tbl (a int PRIMARY KEY);
INSERT INTO ref_tbl SELECT * FROM generate_series(1,10);
CREATE VIEW rw_view1 AS
  SELECT * FROM base_tbl b
  WHERE EXISTS(SELECT 1 FROM ref_tbl r WHERE r.a = b.a)
  WITH CHECK OPTION;
INSERT INTO rw_view1 VALUES (5); -- ok
INSERT INTO rw_view1 VALUES (15); -- should fail
ERROR:  new row violates check option for view "rw_view1"
DETAIL:  Failing row contains (15).
UPDATE rw_view1 SET a = a + 5; -- ok
UPDATE rw_view1 SET a = a + 5; -- should fail
ERROR:  new row violates check option for view "rw_view1"
DETAIL:  Failing row contains (15).
EXPLAIN (costs off) INSERT INTO rw_view1 VALUES (5);
                          QUERY PLAN                           
---------------------------------------------------------------
 Insert on base_tbl b
   ->  Result
         SubPlan 1
           ->  Index Only Scan using ref_tbl_pkey on ref_tbl r
                 Index Cond: (a = b.a)
         SubPlan 2
           ->  Seq Scan on ref_tbl r_1
(7 rows)

EXPLAIN (costs off) UPDATE rw_view1 SET a = a + 5;
                           QUERY PLAN                            
-----------------------------------------------------------------
 Update on base_tbl b
   ->  Hash Join
         Hash Cond: (b.a = r.a)
         ->  Seq Scan on base_tbl b
         ->  Hash
               ->  Seq Scan on ref_tbl r
         SubPlan 1
           ->  Index Only Scan using ref_tbl_pkey on ref_tbl r_1
                 Index Cond: (a = b.a)
         SubPlan 2
           ->  Seq Scan on ref_tbl r_2
(11 rows)

DROP TABLE base_tbl, ref_tbl CASCADE;
NOTICE:  drop cascades to view rw_view1
-- WITH CHECK OPTION with BEFORE trigger on base table
CREATE TABLE base_tbl (a int, b int);
CREATE FUNCTION base_tbl_trig_fn()
RETURNS trigger AS
$$
BEGIN
  NEW.b := 10;
  RETURN NEW;
END;
$$
LANGUAGE plpgsql;
CREATE TRIGGER base_tbl_trig BEFORE INSERT OR UPDATE ON base_tbl
  FOR EACH ROW EXECUTE PROCEDURE base_tbl_trig_fn();
CREATE VIEW rw_view1 AS SELECT * FROM base_tbl WHERE a < b WITH CHECK OPTION;
INSERT INTO rw_view1 VALUES (5,0); -- ok
INSERT INTO rw_view1 VALUES (15, 20); -- should fail
ERROR:  new row violates check option for view "rw_view1"
DETAIL:  Failing row contains (15, 10).
UPDATE rw_view1 SET a = 20, b = 30; -- should fail
ERROR:  new row violates check option for view "rw_view1"
DETAIL:  Failing row contains (20, 10).
DROP TABLE base_tbl CASCADE;
NOTICE:  drop cascades to view rw_view1
DROP FUNCTION base_tbl_trig_fn();
-- WITH LOCAL CHECK OPTION with INSTEAD OF trigger on base view
CREATE TABLE base_tbl (a int, b int);
CREATE VIEW rw_view1 AS SELECT a FROM base_tbl WHERE a < b;
CREATE FUNCTION rw_view1_trig_fn()
RETURNS trigger AS
$$
BEGIN
  IF TG_OP = 'INSERT' THEN
    INSERT INTO base_tbl VALUES (NEW.a, 10);
    RETURN NEW;
  ELSIF TG_OP = 'UPDATE' THEN
    UPDATE base_tbl SET a=NEW.a WHERE a=OLD.a;
    RETURN NEW;
  ELSIF TG_OP = 'DELETE' THEN
    DELETE FROM base_tbl WHERE a=OLD.a;
    RETURN OLD;
  END IF;
END;
$$
LANGUAGE plpgsql;
CREATE TRIGGER rw_view1_trig
  INSTEAD OF INSERT OR UPDATE OR DELETE ON rw_view1
  FOR EACH ROW EXECUTE PROCEDURE rw_view1_trig_fn();
CREATE VIEW rw_view2 AS
  SELECT * FROM rw_view1 WHERE a > 0 WITH LOCAL CHECK OPTION;
INSERT INTO rw_view2 VALUES (-5); -- should fail
ERROR:  new row violates check option for view "rw_view2"
DETAIL:  Failing row contains (-5).
INSERT INTO rw_view2 VALUES (5); -- ok
INSERT INTO rw_view2 VALUES (50); -- ok, but not in view
UPDATE rw_view2 SET a = a - 10; -- should fail
ERROR:  new row violates check option for view "rw_view2"
DETAIL:  Failing row contains (-5).
SELECT * FROM base_tbl;
 a  | b  
----+----
  5 | 10
 50 | 10
(2 rows)

-- Check option won't cascade down to base view with INSTEAD OF triggers
ALTER VIEW rw_view2 SET (check_option=cascaded);
INSERT INTO rw_view2 VALUES (100); -- ok, but not in view (doesn't fail rw_view1's check)
UPDATE rw_view2 SET a = 200 WHERE a = 5; -- ok, but not in view (doesn't fail rw_view1's check)
SELECT * FROM base_tbl;
  a  | b  
-----+----
  50 | 10
 100 | 10
 200 | 10
(3 rows)

-- Neither local nor cascaded check options work with INSTEAD rules
DROP TRIGGER rw_view1_trig ON rw_view1;
CREATE RULE rw_view1_ins_rule AS ON INSERT TO rw_view1
  DO INSTEAD INSERT INTO base_tbl VALUES (NEW.a, 10);
CREATE RULE rw_view1_upd_rule AS ON UPDATE TO rw_view1
  DO INSTEAD UPDATE base_tbl SET a=NEW.a WHERE a=OLD.a;
INSERT INTO rw_view2 VALUES (-10); -- ok, but not in view (doesn't fail rw_view2's check)
INSERT INTO rw_view2 VALUES (5); -- ok
INSERT INTO rw_view2 VALUES (20); -- ok, but not in view (doesn't fail rw_view1's check)
UPDATE rw_view2 SET a = 30 WHERE a = 5; -- ok, but not in view (doesn't fail rw_view1's check)
INSERT INTO rw_view2 VALUES (5); -- ok
UPDATE rw_view2 SET a = -5 WHERE a = 5; -- ok, but not in view (doesn't fail rw_view2's check)
SELECT * FROM base_tbl;
  a  | b  
-----+----
  50 | 10
 100 | 10
 200 | 10
 -10 | 10
  20 | 10
  30 | 10
  -5 | 10
(7 rows)

DROP TABLE base_tbl CASCADE;
NOTICE:  drop cascades to 2 other objects
DETAIL:  drop cascades to view rw_view1
drop cascades to view rw_view2
DROP FUNCTION rw_view1_trig_fn();
CREATE TABLE base_tbl (a int);
CREATE VIEW rw_view1 AS SELECT a,10 AS b FROM base_tbl;
CREATE RULE rw_view1_ins_rule AS ON INSERT TO rw_view1
  DO INSTEAD INSERT INTO base_tbl VALUES (NEW.a);
CREATE VIEW rw_view2 AS
  SELECT * FROM rw_view1 WHERE a > b WITH LOCAL CHECK OPTION;
INSERT INTO rw_view2 VALUES (2,3); -- ok, but not in view (doesn't fail rw_view2's check)
DROP TABLE base_tbl CASCADE;
NOTICE:  drop cascades to 2 other objects
DETAIL:  drop cascades to view rw_view1
drop cascades to view rw_view2
-- security barrier view
CREATE TABLE base_tbl (person text, visibility text);
INSERT INTO base_tbl VALUES ('Tom', 'public'),
                            ('Dick', 'private'),
                            ('Harry', 'public');
CREATE VIEW rw_view1 AS
  SELECT person FROM base_tbl WHERE visibility = 'public';
CREATE FUNCTION snoop(anyelement)
RETURNS boolean AS
$$
BEGIN
  RAISE NOTICE 'snooped value: %', $1;
  RETURN true;
END;
$$
LANGUAGE plpgsql COST 0.000001;
CREATE OR REPLACE FUNCTION leakproof(anyelement)
RETURNS boolean AS
$$
BEGIN
  RETURN true;
END;
$$
LANGUAGE plpgsql STRICT IMMUTABLE LEAKPROOF;
SELECT * FROM rw_view1 WHERE snoop(person);
NOTICE:  snooped value: Tom
NOTICE:  snooped value: Dick
NOTICE:  snooped value: Harry
 person 
--------
 Tom
 Harry
(2 rows)

UPDATE rw_view1 SET person=person WHERE snoop(person);
NOTICE:  snooped value: Tom
NOTICE:  snooped value: Dick
NOTICE:  snooped value: Harry
DELETE FROM rw_view1 WHERE NOT snoop(person);
NOTICE:  snooped value: Dick
NOTICE:  snooped value: Tom
NOTICE:  snooped value: Harry
ALTER VIEW rw_view1 SET (security_barrier = true);
SELECT table_name, is_insertable_into
  FROM information_schema.tables
 WHERE table_name = 'rw_view1';
 table_name | is_insertable_into 
------------+--------------------
 rw_view1   | YES
(1 row)

SELECT table_name, is_updatable, is_insertable_into
  FROM information_schema.views
 WHERE table_name = 'rw_view1';
 table_name | is_updatable | is_insertable_into 
------------+--------------+--------------------
 rw_view1   | YES          | YES
(1 row)

SELECT table_name, column_name, is_updatable
  FROM information_schema.columns
 WHERE table_name = 'rw_view1'
 ORDER BY ordinal_position;
 table_name | column_name | is_updatable 
------------+-------------+--------------
 rw_view1   | person      | YES
(1 row)

SELECT * FROM rw_view1 WHERE snoop(person);
NOTICE:  snooped value: Tom
NOTICE:  snooped value: Harry
 person 
--------
 Tom
 Harry
(2 rows)

UPDATE rw_view1 SET person=person WHERE snoop(person);
NOTICE:  snooped value: Tom
NOTICE:  snooped value: Harry
DELETE FROM rw_view1 WHERE NOT snoop(person);
NOTICE:  snooped value: Tom
NOTICE:  snooped value: Harry
EXPLAIN (costs off) SELECT * FROM rw_view1 WHERE snoop(person);
                  QUERY PLAN                   
-----------------------------------------------
 Subquery Scan on rw_view1
   Filter: snoop(rw_view1.person)
   ->  Seq Scan on base_tbl
         Filter: (visibility = 'public'::text)
(4 rows)

EXPLAIN (costs off) UPDATE rw_view1 SET person=person WHERE snoop(person);
                            QUERY PLAN                             
-------------------------------------------------------------------
 Update on base_tbl
   ->  Seq Scan on base_tbl
         Filter: ((visibility = 'public'::text) AND snoop(person))
(3 rows)

EXPLAIN (costs off) DELETE FROM rw_view1 WHERE NOT snoop(person);
                               QUERY PLAN                                
-------------------------------------------------------------------------
 Delete on base_tbl
   ->  Seq Scan on base_tbl
         Filter: ((visibility = 'public'::text) AND (NOT snoop(person)))
(3 rows)

-- security barrier view on top of security barrier view
CREATE VIEW rw_view2 WITH (security_barrier = true) AS
  SELECT * FROM rw_view1 WHERE snoop(person);
SELECT table_name, is_insertable_into
  FROM information_schema.tables
 WHERE table_name = 'rw_view2';
 table_name | is_insertable_into 
------------+--------------------
 rw_view2   | YES
(1 row)

SELECT table_name, is_updatable, is_insertable_into
  FROM information_schema.views
 WHERE table_name = 'rw_view2';
 table_name | is_updatable | is_insertable_into 
------------+--------------+--------------------
 rw_view2   | YES          | YES
(1 row)

SELECT table_name, column_name, is_updatable
  FROM information_schema.columns
 WHERE table_name = 'rw_view2'
 ORDER BY ordinal_position;
 table_name | column_name | is_updatable 
------------+-------------+--------------
 rw_view2   | person      | YES
(1 row)

SELECT * FROM rw_view2 WHERE snoop(person);
NOTICE:  snooped value: Tom
NOTICE:  snooped value: Tom
NOTICE:  snooped value: Harry
NOTICE:  snooped value: Harry
 person 
--------
 Tom
 Harry
(2 rows)

UPDATE rw_view2 SET person=person WHERE snoop(person);
NOTICE:  snooped value: Tom
NOTICE:  snooped value: Tom
NOTICE:  snooped value: Harry
NOTICE:  snooped value: Harry
DELETE FROM rw_view2 WHERE NOT snoop(person);
NOTICE:  snooped value: Tom
NOTICE:  snooped value: Tom
NOTICE:  snooped value: Harry
NOTICE:  snooped value: Harry
EXPLAIN (costs off) SELECT * FROM rw_view2 WHERE snoop(person);
                     QUERY PLAN                      
-----------------------------------------------------
 Subquery Scan on rw_view2
   Filter: snoop(rw_view2.person)
   ->  Subquery Scan on rw_view1
         Filter: snoop(rw_view1.person)
         ->  Seq Scan on base_tbl
               Filter: (visibility = 'public'::text)
(6 rows)

EXPLAIN (costs off) UPDATE rw_view2 SET person=person WHERE snoop(person);
                                     QUERY PLAN                                      
-------------------------------------------------------------------------------------
 Update on base_tbl
   ->  Seq Scan on base_tbl
         Filter: ((visibility = 'public'::text) AND snoop(person) AND snoop(person))
(3 rows)

EXPLAIN (costs off) DELETE FROM rw_view2 WHERE NOT snoop(person);
                                        QUERY PLAN                                         
-------------------------------------------------------------------------------------------
 Delete on base_tbl
   ->  Seq Scan on base_tbl
         Filter: ((visibility = 'public'::text) AND snoop(person) AND (NOT snoop(person)))
(3 rows)

DROP TABLE base_tbl CASCADE;
NOTICE:  drop cascades to 2 other objects
DETAIL:  drop cascades to view rw_view1
drop cascades to view rw_view2
-- security barrier view on top of table with rules
CREATE TABLE base_tbl(id int PRIMARY KEY, data text, deleted boolean);
INSERT INTO base_tbl VALUES (1, 'Row 1', false), (2, 'Row 2', true);
CREATE RULE base_tbl_ins_rule AS ON INSERT TO base_tbl
  WHERE EXISTS (SELECT 1 FROM base_tbl t WHERE t.id = new.id)
  DO INSTEAD
    UPDATE base_tbl SET data = new.data, deleted = false WHERE id = new.id;
CREATE RULE base_tbl_del_rule AS ON DELETE TO base_tbl
  DO INSTEAD
    UPDATE base_tbl SET deleted = true WHERE id = old.id;
CREATE VIEW rw_view1 WITH (security_barrier=true) AS
  SELECT id, data FROM base_tbl WHERE NOT deleted;
SELECT * FROM rw_view1;
 id | data  
----+-------
  1 | Row 1
(1 row)

EXPLAIN (costs off) DELETE FROM rw_view1 WHERE id = 1 AND snoop(data);
                            QUERY PLAN                             
-------------------------------------------------------------------
 Update on base_tbl base_tbl_1
   ->  Nested Loop
         ->  Index Scan using base_tbl_pkey on base_tbl base_tbl_1
               Index Cond: (id = 1)
         ->  Index Scan using base_tbl_pkey on base_tbl
               Index Cond: (id = 1)
               Filter: ((NOT deleted) AND snoop(data))
(7 rows)

DELETE FROM rw_view1 WHERE id = 1 AND snoop(data);
NOTICE:  snooped value: Row 1
EXPLAIN (costs off) INSERT INTO rw_view1 VALUES (2, 'New row 2');
                        QUERY PLAN                         
-----------------------------------------------------------
 Insert on base_tbl
   InitPlan 1 (returns $0)
     ->  Index Only Scan using base_tbl_pkey on base_tbl t
           Index Cond: (id = 2)
   ->  Result
         One-Time Filter: ($0 IS NOT TRUE)
 
 Update on base_tbl
   InitPlan 1 (returns $0)
     ->  Index Only Scan using base_tbl_pkey on base_tbl t
           Index Cond: (id = 2)
   ->  Result
         One-Time Filter: $0
         ->  Index Scan using base_tbl_pkey on base_tbl
               Index Cond: (id = 2)
(15 rows)

INSERT INTO rw_view1 VALUES (2, 'New row 2');
SELECT * FROM base_tbl;
 id |   data    | deleted 
----+-----------+---------
  1 | Row 1     | t
  2 | New row 2 | f
(2 rows)

DROP TABLE base_tbl CASCADE;
NOTICE:  drop cascades to view rw_view1
-- security barrier view based on inheritance set
CREATE TABLE t1 (a int, b float, c text);
CREATE INDEX t1_a_idx ON t1(a);
INSERT INTO t1
SELECT i,i,'t1' FROM generate_series(1,10) g(i);
ANALYZE t1;
CREATE TABLE t11 (d text) INHERITS (t1);
CREATE INDEX t11_a_idx ON t11(a);
INSERT INTO t11
SELECT i,i,'t11','t11d' FROM generate_series(1,10) g(i);
ANALYZE t11;
CREATE TABLE t12 (e int[]) INHERITS (t1);
CREATE INDEX t12_a_idx ON t12(a);
INSERT INTO t12
SELECT i,i,'t12','{1,2}'::int[] FROM generate_series(1,10) g(i);
ANALYZE t12;
CREATE TABLE t111 () INHERITS (t11, t12);
NOTICE:  merging multiple inherited definitions of column "a"
NOTICE:  merging multiple inherited definitions of column "b"
NOTICE:  merging multiple inherited definitions of column "c"
CREATE INDEX t111_a_idx ON t111(a);
INSERT INTO t111
SELECT i,i,'t111','t111d','{1,1,1}'::int[] FROM generate_series(1,10) g(i);
ANALYZE t111;
CREATE VIEW v1 WITH (security_barrier=true) AS
SELECT *, (SELECT d FROM t11 WHERE t11.a = t1.a LIMIT 1) AS d
FROM t1
WHERE a > 5 AND EXISTS(SELECT 1 FROM t12 WHERE t12.a = t1.a);
SELECT * FROM v1 WHERE a=3; -- should not see anything
 a | b | c | d 
---+---+---+---
(0 rows)

SELECT * FROM v1 WHERE a=8;
 a | b |  c   |  d   
---+---+------+------
 8 | 8 | t1   | t11d
 8 | 8 | t11  | t11d
 8 | 8 | t12  | t11d
 8 | 8 | t111 | t11d
(4 rows)

EXPLAIN (VERBOSE, COSTS OFF)
UPDATE v1 SET a=100 WHERE snoop(a) AND leakproof(a) AND a < 7 AND a != 6;
                                                        QUERY PLAN                                                         
---------------------------------------------------------------------------------------------------------------------------
 Update on public.t1
   Update on public.t1
   Update on public.t11
   Update on public.t12
   Update on public.t111
   ->  Index Scan using t1_a_idx on public.t1
         Output: 100, t1.b, t1.c, t1.ctid
         Index Cond: ((t1.a > 5) AND (t1.a < 7))
         Filter: ((t1.a <> 6) AND (alternatives: SubPlan 1 or hashed SubPlan 2) AND snoop(t1.a) AND leakproof(t1.a))
         SubPlan 1
           ->  Append
                 ->  Seq Scan on public.t12 t12_1
                       Filter: (t12_1.a = t1.a)
                 ->  Seq Scan on public.t111 t111_1
                       Filter: (t111_1.a = t1.a)
         SubPlan 2
           ->  Append
                 ->  Seq Scan on public.t12 t12_2
                       Output: t12_2.a
                 ->  Seq Scan on public.t111 t111_2
                       Output: t111_2.a
   ->  Index Scan using t11_a_idx on public.t11
         Output: 100, t11.b, t11.c, t11.d, t11.ctid
         Index Cond: ((t11.a > 5) AND (t11.a < 7))
         Filter: ((t11.a <> 6) AND (alternatives: SubPlan 1 or hashed SubPlan 2) AND snoop(t11.a) AND leakproof(t11.a))
   ->  Index Scan using t12_a_idx on public.t12
         Output: 100, t12.b, t12.c, t12.e, t12.ctid
         Index Cond: ((t12.a > 5) AND (t12.a < 7))
         Filter: ((t12.a <> 6) AND (alternatives: SubPlan 1 or hashed SubPlan 2) AND snoop(t12.a) AND leakproof(t12.a))
   ->  Index Scan using t111_a_idx on public.t111
         Output: 100, t111.b, t111.c, t111.d, t111.e, t111.ctid
         Index Cond: ((t111.a > 5) AND (t111.a < 7))
         Filter: ((t111.a <> 6) AND (alternatives: SubPlan 1 or hashed SubPlan 2) AND snoop(t111.a) AND leakproof(t111.a))
(33 rows)

UPDATE v1 SET a=100 WHERE snoop(a) AND leakproof(a) AND a < 7 AND a != 6;
SELECT * FROM v1 WHERE a=100; -- Nothing should have been changed to 100
 a | b | c | d 
---+---+---+---
(0 rows)

SELECT * FROM t1 WHERE a=100; -- Nothing should have been changed to 100
 a | b | c 
---+---+---
(0 rows)

EXPLAIN (VERBOSE, COSTS OFF)
UPDATE v1 SET a=a+1 WHERE snoop(a) AND leakproof(a) AND a = 8;
                                               QUERY PLAN                                                
---------------------------------------------------------------------------------------------------------
 Update on public.t1
   Update on public.t1
   Update on public.t11
   Update on public.t12
   Update on public.t111
   ->  Index Scan using t1_a_idx on public.t1
         Output: (t1.a + 1), t1.b, t1.c, t1.ctid
         Index Cond: ((t1.a > 5) AND (t1.a = 8))
         Filter: ((alternatives: SubPlan 1 or hashed SubPlan 2) AND snoop(t1.a) AND leakproof(t1.a))
         SubPlan 1
           ->  Append
                 ->  Seq Scan on public.t12 t12_1
                       Filter: (t12_1.a = t1.a)
                 ->  Seq Scan on public.t111 t111_1
                       Filter: (t111_1.a = t1.a)
         SubPlan 2
           ->  Append
                 ->  Seq Scan on public.t12 t12_2
                       Output: t12_2.a
                 ->  Seq Scan on public.t111 t111_2
                       Output: t111_2.a
   ->  Index Scan using t11_a_idx on public.t11
         Output: (t11.a + 1), t11.b, t11.c, t11.d, t11.ctid
         Index Cond: ((t11.a > 5) AND (t11.a = 8))
         Filter: ((alternatives: SubPlan 1 or hashed SubPlan 2) AND snoop(t11.a) AND leakproof(t11.a))
   ->  Index Scan using t12_a_idx on public.t12
         Output: (t12.a + 1), t12.b, t12.c, t12.e, t12.ctid
         Index Cond: ((t12.a > 5) AND (t12.a = 8))
         Filter: ((alternatives: SubPlan 1 or hashed SubPlan 2) AND snoop(t12.a) AND leakproof(t12.a))
   ->  Index Scan using t111_a_idx on public.t111
         Output: (t111.a + 1), t111.b, t111.c, t111.d, t111.e, t111.ctid
         Index Cond: ((t111.a > 5) AND (t111.a = 8))
         Filter: ((alternatives: SubPlan 1 or hashed SubPlan 2) AND snoop(t111.a) AND leakproof(t111.a))
(33 rows)

UPDATE v1 SET a=a+1 WHERE snoop(a) AND leakproof(a) AND a = 8;
NOTICE:  snooped value: 8
NOTICE:  snooped value: 8
NOTICE:  snooped value: 8
NOTICE:  snooped value: 8
SELECT * FROM v1 WHERE b=8;
 a | b |  c   |  d   
---+---+------+------
 9 | 8 | t1   | t11d
 9 | 8 | t11  | t11d
 9 | 8 | t12  | t11d
 9 | 8 | t111 | t11d
(4 rows)

DELETE FROM v1 WHERE snoop(a) AND leakproof(a); -- should not delete everything, just where a>5
NOTICE:  snooped value: 6
NOTICE:  snooped value: 7
NOTICE:  snooped value: 9
NOTICE:  snooped value: 10
NOTICE:  snooped value: 9
NOTICE:  snooped value: 6
NOTICE:  snooped value: 7
NOTICE:  snooped value: 9
NOTICE:  snooped value: 10
NOTICE:  snooped value: 9
NOTICE:  snooped value: 6
NOTICE:  snooped value: 7
NOTICE:  snooped value: 9
NOTICE:  snooped value: 10
NOTICE:  snooped value: 9
NOTICE:  snooped value: 6
NOTICE:  snooped value: 7
NOTICE:  snooped value: 9
NOTICE:  snooped value: 10
NOTICE:  snooped value: 9
TABLE t1; -- verify all a<=5 are intact
 a | b |  c   
---+---+------
 1 | 1 | t1
 2 | 2 | t1
 3 | 3 | t1
 4 | 4 | t1
 5 | 5 | t1
 1 | 1 | t11
 2 | 2 | t11
 3 | 3 | t11
 4 | 4 | t11
 5 | 5 | t11
 1 | 1 | t12
 2 | 2 | t12
 3 | 3 | t12
 4 | 4 | t12
 5 | 5 | t12
 1 | 1 | t111
 2 | 2 | t111
 3 | 3 | t111
 4 | 4 | t111
 5 | 5 | t111
(20 rows)

DROP TABLE t1, t11, t12, t111 CASCADE;
NOTICE:  drop cascades to view v1
DROP FUNCTION snoop(anyelement);
DROP FUNCTION leakproof(anyelement);
CREATE TABLE tx1 (a integer);
CREATE TABLE tx2 (b integer);
CREATE TABLE tx3 (c integer);
CREATE VIEW vx1 AS SELECT a FROM tx1 WHERE EXISTS(SELECT 1 FROM tx2 JOIN tx3 ON b=c);
INSERT INTO vx1 values (1);
SELECT * FROM tx1;
 a 
---
 1
(1 row)

SELECT * FROM vx1;
 a 
---
(0 rows)

DROP VIEW vx1;
DROP TABLE tx1;
DROP TABLE tx2;
DROP TABLE tx3;
CREATE TABLE tx1 (a integer);
CREATE TABLE tx2 (b integer);
CREATE TABLE tx3 (c integer);
CREATE VIEW vx1 AS SELECT a FROM tx1 WHERE EXISTS(SELECT 1 FROM tx2 JOIN tx3 ON b=c);
INSERT INTO vx1 VALUES (1);
INSERT INTO vx1 VALUES (1);
SELECT * FROM tx1;
 a 
---
 1
 1
(2 rows)

SELECT * FROM vx1;
 a 
---
(0 rows)

DROP VIEW vx1;
DROP TABLE tx1;
DROP TABLE tx2;
DROP TABLE tx3;
CREATE TABLE tx1 (a integer, b integer);
CREATE TABLE tx2 (b integer, c integer);
CREATE TABLE tx3 (c integer, d integer);
ALTER TABLE tx1 DROP COLUMN b;
ALTER TABLE tx2 DROP COLUMN c;
ALTER TABLE tx3 DROP COLUMN d;
CREATE VIEW vx1 AS SELECT a FROM tx1 WHERE EXISTS(SELECT 1 FROM tx2 JOIN tx3 ON b=c);
INSERT INTO vx1 VALUES (1);
INSERT INTO vx1 VALUES (1);
SELECT * FROM tx1;
 a 
---
 1
 1
(2 rows)

SELECT * FROM vx1;
 a 
---
(0 rows)

DROP VIEW vx1;
DROP TABLE tx1;
DROP TABLE tx2;
DROP TABLE tx3;
--
-- Test handling of vars from correlated subqueries in quals from outer
-- security barrier views, per bug #13988
--
CREATE TABLE t1 (a int, b text, c int);
INSERT INTO t1 VALUES (1, 'one', 10);
CREATE TABLE t2 (cc int);
INSERT INTO t2 VALUES (10), (20);
CREATE VIEW v1 WITH (security_barrier = true) AS
  SELECT * FROM t1 WHERE (a > 0)
  WITH CHECK OPTION;
CREATE VIEW v2 WITH (security_barrier = true) AS
  SELECT * FROM v1 WHERE EXISTS (SELECT 1 FROM t2 WHERE t2.cc = v1.c)
  WITH CHECK OPTION;
INSERT INTO v2 VALUES (2, 'two', 20); -- ok
INSERT INTO v2 VALUES (-2, 'minus two', 20); -- not allowed
ERROR:  new row violates check option for view "v1"
DETAIL:  Failing row contains (-2, minus two, 20).
INSERT INTO v2 VALUES (3, 'three', 30); -- not allowed
ERROR:  new row violates check option for view "v2"
DETAIL:  Failing row contains (3, three, 30).
UPDATE v2 SET b = 'ONE' WHERE a = 1; -- ok
UPDATE v2 SET a = -1 WHERE a = 1; -- not allowed
ERROR:  new row violates check option for view "v1"
DETAIL:  Failing row contains (-1, ONE, 10).
UPDATE v2 SET c = 30 WHERE a = 1; -- not allowed
ERROR:  new row violates check option for view "v2"
DETAIL:  Failing row contains (1, ONE, 30).
DELETE FROM v2 WHERE a = 2; -- ok
SELECT * FROM v2;
 a |  b  | c  
---+-----+----
 1 | ONE | 10
(1 row)

DROP VIEW v2;
DROP VIEW v1;
DROP TABLE t2;
DROP TABLE t1;
--
-- Test CREATE OR REPLACE VIEW turning a non-updatable view into an
-- auto-updatable view and adding check options in a single step
--
CREATE TABLE t1 (a int, b text);
CREATE VIEW v1 AS SELECT null::int AS a;
CREATE OR REPLACE VIEW v1 AS SELECT * FROM t1 WHERE a > 0 WITH CHECK OPTION;
INSERT INTO v1 VALUES (1, 'ok'); -- ok
INSERT INTO v1 VALUES (-1, 'invalid'); -- should fail
ERROR:  new row violates check option for view "v1"
DETAIL:  Failing row contains (-1, invalid).
DROP VIEW v1;
<<<<<<< HEAD
DROP TABLE t1;
=======
DROP TABLE t1;
-- check that an auto-updatable view on a partitioned table works correctly
create table pt (a int, b int, v varchar) partition by range (a, b);
create table pt1 (b int not null, v varchar, a int not null) partition by range (b);
create table pt11 (like pt1);
alter table pt11 drop a;
alter table pt11 add a int;
alter table pt11 drop a;
alter table pt11 add a int not null;
alter table pt1 attach partition pt11 for values from (2) to (5);
alter table pt attach partition pt1 for values from (1, 2) to (1, 10);
create view ptv as select * from pt;
select events & 4 != 0 AS upd,
       events & 8 != 0 AS ins,
       events & 16 != 0 AS del
  from pg_catalog.pg_relation_is_updatable('pt'::regclass, false) t(events);
 upd | ins | del 
-----+-----+-----
 t   | t   | t
(1 row)

select pg_catalog.pg_column_is_updatable('pt'::regclass, 1::smallint, false);
 pg_column_is_updatable 
------------------------
 t
(1 row)

select pg_catalog.pg_column_is_updatable('pt'::regclass, 2::smallint, false);
 pg_column_is_updatable 
------------------------
 t
(1 row)

select table_name, is_updatable, is_insertable_into
  from information_schema.views where table_name = 'ptv';
 table_name | is_updatable | is_insertable_into 
------------+--------------+--------------------
 ptv        | YES          | YES
(1 row)

select table_name, column_name, is_updatable
  from information_schema.columns where table_name = 'ptv' order by column_name;
 table_name | column_name | is_updatable 
------------+-------------+--------------
 ptv        | a           | YES
 ptv        | b           | YES
 ptv        | v           | YES
(3 rows)

insert into ptv values (1, 2);
select tableoid::regclass, * from pt;
 tableoid | a | b | v 
----------+---+---+---
 pt11     | 1 | 2 | 
(1 row)

create view ptv_wco as select * from pt where a = 0 with check option;
insert into ptv_wco values (1, 2);
ERROR:  new row violates check option for view "ptv_wco"
DETAIL:  Failing row contains (1, 2, null).
drop view ptv, ptv_wco;
drop table pt, pt1, pt11;
-- check that wholerow vars appearing in WITH CHECK OPTION constraint expressions
-- work fine with partitioned tables
create table wcowrtest (a int) partition by list (a);
create table wcowrtest1 partition of wcowrtest for values in (1);
create view wcowrtest_v as select * from wcowrtest where wcowrtest = '(2)'::wcowrtest with check option;
insert into wcowrtest_v values (1);
ERROR:  new row violates check option for view "wcowrtest_v"
DETAIL:  Failing row contains (1).
alter table wcowrtest add b text;
create table wcowrtest2 (b text, c int, a int);
alter table wcowrtest2 drop c;
alter table wcowrtest attach partition wcowrtest2 for values in (2);
create table sometable (a int, b text);
insert into sometable values (1, 'a'), (2, 'b');
create view wcowrtest_v2 as
    select *
      from wcowrtest r
      where r in (select s from sometable s where r.a = s.a)
with check option;
-- WITH CHECK qual will be processed with wcowrtest2's
-- rowtype after tuple-routing
insert into wcowrtest_v2 values (2, 'no such row in sometable');
ERROR:  new row violates check option for view "wcowrtest_v2"
DETAIL:  Failing row contains (2, no such row in sometable).
drop view wcowrtest_v, wcowrtest_v2;
drop table wcowrtest, sometable;
>>>>>>> fdf521d6
<|MERGE_RESOLUTION|>--- conflicted
+++ resolved
@@ -2366,9 +2366,6 @@
 ERROR:  new row violates check option for view "v1"
 DETAIL:  Failing row contains (-1, invalid).
 DROP VIEW v1;
-<<<<<<< HEAD
-DROP TABLE t1;
-=======
 DROP TABLE t1;
 -- check that an auto-updatable view on a partitioned table works correctly
 create table pt (a int, b int, v varchar) partition by range (a, b);
@@ -2456,5 +2453,4 @@
 ERROR:  new row violates check option for view "wcowrtest_v2"
 DETAIL:  Failing row contains (2, no such row in sometable).
 drop view wcowrtest_v, wcowrtest_v2;
-drop table wcowrtest, sometable;
->>>>>>> fdf521d6
+drop table wcowrtest, sometable;