--
-- CREATE_TABLE
--
--
-- CLASS DEFINITIONS
--
CREATE TABLE hobbies_r (
	name		text,
	person 		text
);
CREATE TABLE equipment_r (
	name 		text,
	hobby		text
);
CREATE TABLE onek (
	unique1		int4,
	unique2		int4,
	two			int4,
	four		int4,
	ten			int4,
	twenty		int4,
	hundred		int4,
	thousand	int4,
	twothousand	int4,
	fivethous	int4,
	tenthous	int4,
	odd			int4,
	even		int4,
	stringu1	name,
	stringu2	name,
	string4		name
);
CREATE TABLE tenk1 (
	unique1		int4,
	unique2		int4,
	two			int4,
	four		int4,
	ten			int4,
	twenty		int4,
	hundred		int4,
	thousand	int4,
	twothousand	int4,
	fivethous	int4,
	tenthous	int4,
	odd			int4,
	even		int4,
	stringu1	name,
	stringu2	name,
	string4		name
) WITH OIDS;
CREATE TABLE tenk2 (
	unique1 	int4,
	unique2 	int4,
	two 	 	int4,
	four 		int4,
	ten			int4,
	twenty 		int4,
	hundred 	int4,
	thousand 	int4,
	twothousand int4,
	fivethous 	int4,
	tenthous	int4,
	odd			int4,
	even		int4,
	stringu1	name,
	stringu2	name,
	string4		name
);
CREATE TABLE person (
	name 		text,
	age			int4,
	location 	point
);
CREATE TABLE emp (
	salary 		int4,
	manager 	name
) INHERITS (person) WITH OIDS;
CREATE TABLE student (
	gpa 		float8
) INHERITS (person);
CREATE TABLE stud_emp (
	percent 	int4
) INHERITS (emp, student);
NOTICE:  merging multiple inherited definitions of column "name"
NOTICE:  merging multiple inherited definitions of column "age"
NOTICE:  merging multiple inherited definitions of column "location"
CREATE TABLE city (
	name		name,
	location 	box,
	budget 		city_budget
);
CREATE TABLE dept (
	dname		name,
	mgrname 	text
);
CREATE TABLE slow_emp4000 (
	home_base	 box
);
CREATE TABLE fast_emp4000 (
	home_base	 box
);
CREATE TABLE road (
	name		text,
	thepath 	path
);
CREATE TABLE ihighway () INHERITS (road);
CREATE TABLE shighway (
	surface		text
) INHERITS (road);
CREATE TABLE real_city (
	pop			int4,
	cname		text,
	outline 	path
);
--
-- test the "star" operators a bit more thoroughly -- this time,
-- throw in lots of NULL fields...
--
-- a is the type root
-- b and c inherit from a (one-level single inheritance)
-- d inherits from b and c (two-level multiple inheritance)
-- e inherits from c (two-level single inheritance)
-- f inherits from e (three-level single inheritance)
--
CREATE TABLE a_star (
	class		char,
	a 			int4
);
CREATE TABLE b_star (
	b 			text
) INHERITS (a_star);
CREATE TABLE c_star (
	c 			name
) INHERITS (a_star);
CREATE TABLE d_star (
	d 			float8
) INHERITS (b_star, c_star);
NOTICE:  merging multiple inherited definitions of column "class"
NOTICE:  merging multiple inherited definitions of column "a"
CREATE TABLE e_star (
	e 			int2
) INHERITS (c_star);
CREATE TABLE f_star (
	f 			polygon
) INHERITS (e_star);
CREATE TABLE aggtest (
	a 			int2,
	b			float4
);
CREATE TABLE hash_i4_heap (
	seqno 		int4,
	random 		int4
);
CREATE TABLE hash_name_heap (
	seqno 		int4,
	random 		name
);
CREATE TABLE hash_txt_heap (
	seqno 		int4,
	random 		text
);
CREATE TABLE hash_f8_heap (
	seqno		int4,
	random 		float8
);
-- don't include the hash_ovfl_heap stuff in the distribution
-- the data set is too large for what it's worth
--
-- CREATE TABLE hash_ovfl_heap (
--	x			int4,
--	y			int4
-- );
CREATE TABLE bt_i4_heap (
	seqno 		int4,
	random 		int4
);
CREATE TABLE bt_name_heap (
	seqno 		name,
	random 		int4
);
CREATE TABLE bt_txt_heap (
	seqno 		text,
	random 		int4
);
CREATE TABLE bt_f8_heap (
	seqno 		float8,
	random 		int4
);
CREATE TABLE array_op_test (
	seqno		int4,
	i			int4[],
	t			text[]
);
CREATE TABLE array_index_op_test (
	seqno		int4,
	i			int4[],
	t			text[]
);
CREATE TABLE testjsonb (
       j jsonb
);
CREATE TABLE IF NOT EXISTS test_tsvector(
	t text,
	a tsvector
);
CREATE TABLE IF NOT EXISTS test_tsvector(
	t text
);
NOTICE:  relation "test_tsvector" already exists, skipping
CREATE UNLOGGED TABLE unlogged1 (a int primary key);			-- OK
CREATE TEMPORARY TABLE unlogged2 (a int primary key);			-- OK
SELECT relname, relkind, relpersistence FROM pg_class WHERE relname ~ '^unlogged\d' ORDER BY relname;
    relname     | relkind | relpersistence 
----------------+---------+----------------
 unlogged1      | r       | u
 unlogged1_pkey | i       | u
 unlogged2      | r       | t
 unlogged2_pkey | i       | t
(4 rows)

REINDEX INDEX unlogged1_pkey;
REINDEX INDEX unlogged2_pkey;
SELECT relname, relkind, relpersistence FROM pg_class WHERE relname ~ '^unlogged\d' ORDER BY relname;
    relname     | relkind | relpersistence 
----------------+---------+----------------
 unlogged1      | r       | u
 unlogged1_pkey | i       | u
 unlogged2      | r       | t
 unlogged2_pkey | i       | t
(4 rows)

DROP TABLE unlogged2;
INSERT INTO unlogged1 VALUES (42);
CREATE UNLOGGED TABLE public.unlogged2 (a int primary key);		-- also OK
CREATE UNLOGGED TABLE pg_temp.unlogged3 (a int primary key);	-- not OK
ERROR:  only temporary relations may be created in temporary schemas
LINE 1: CREATE UNLOGGED TABLE pg_temp.unlogged3 (a int primary key);
                              ^
CREATE TABLE pg_temp.implicitly_temp (a int primary key);		-- OK
CREATE TEMP TABLE explicitly_temp (a int primary key);			-- also OK
CREATE TEMP TABLE pg_temp.doubly_temp (a int primary key);		-- also OK
CREATE TEMP TABLE public.temp_to_perm (a int primary key);		-- not OK
ERROR:  cannot create temporary relation in non-temporary schema
LINE 1: CREATE TEMP TABLE public.temp_to_perm (a int primary key);
                          ^
DROP TABLE unlogged1, public.unlogged2;
CREATE TABLE as_select1 AS SELECT * FROM pg_class WHERE relkind = 'r';
CREATE TABLE as_select1 AS SELECT * FROM pg_class WHERE relkind = 'r';
ERROR:  relation "as_select1" already exists
CREATE TABLE IF NOT EXISTS as_select1 AS SELECT * FROM pg_class WHERE relkind = 'r';
NOTICE:  relation "as_select1" already exists, skipping
DROP TABLE as_select1;
<<<<<<< HEAD
--
-- CREATE TABLE restriction with graph objects
--
CREATE GRAPH g;
CREATE TABLE g.t (i int);
ERROR:  cannot create table in graph schema
CREATE TABLE t (i int) INHERITS (g.ag_vertex);
ERROR:  invalid parent, table cannot inherit label
DROP GRAPH g CASCADE;
NOTICE:  drop cascades to 2 other objects
DETAIL:  drop cascades to label ag_vertex
drop cascades to label ag_edge
=======
-- check that the oid column is added before the primary key is checked
CREATE TABLE oid_pk (f1 INT, PRIMARY KEY(oid)) WITH OIDS;
DROP TABLE oid_pk;
>>>>>>> e77ea9db
<|MERGE_RESOLUTION|>--- conflicted
+++ resolved
@@ -250,21 +250,6 @@
 CREATE TABLE IF NOT EXISTS as_select1 AS SELECT * FROM pg_class WHERE relkind = 'r';
 NOTICE:  relation "as_select1" already exists, skipping
 DROP TABLE as_select1;
-<<<<<<< HEAD
---
--- CREATE TABLE restriction with graph objects
---
-CREATE GRAPH g;
-CREATE TABLE g.t (i int);
-ERROR:  cannot create table in graph schema
-CREATE TABLE t (i int) INHERITS (g.ag_vertex);
-ERROR:  invalid parent, table cannot inherit label
-DROP GRAPH g CASCADE;
-NOTICE:  drop cascades to 2 other objects
-DETAIL:  drop cascades to label ag_vertex
-drop cascades to label ag_edge
-=======
 -- check that the oid column is added before the primary key is checked
 CREATE TABLE oid_pk (f1 INT, PRIMARY KEY(oid)) WITH OIDS;
-DROP TABLE oid_pk;
->>>>>>> e77ea9db
+DROP TABLE oid_pk;