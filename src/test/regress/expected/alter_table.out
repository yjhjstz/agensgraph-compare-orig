--- conflicted
+++ resolved
@@ -2825,20 +2825,6 @@
 DROP TABLE logged3;
 DROP TABLE logged2;
 DROP TABLE logged1;
-<<<<<<< HEAD
---
--- ALTER TABLE restriction with graph objects
---
-CREATE GRAPH g;
-CREATE VLABEL v;
-ALTER TABLE g.v ADD COLUMN tmp int;
-ERROR:  cannot ALTER TABLE on graph label
-DROP GRAPH g CASCADE;
-NOTICE:  drop cascades to 3 other objects
-DETAIL:  drop cascades to label ag_vertex
-drop cascades to label ag_edge
-drop cascades to label v
-=======
 -- test ADD COLUMN IF NOT EXISTS
 CREATE TABLE test_add_column(c1 integer);
 \d test_add_column
@@ -2927,5 +2913,4 @@
  c3     | integer | 
  c4     | integer | 
 
-DROP TABLE test_add_column;
->>>>>>> e77ea9db
+DROP TABLE test_add_column;