CREATE TEMP TABLE x (
	a serial,
	b int,
	c text not null default 'stuff',
	d text,
	e text
) WITH OIDS;
CREATE FUNCTION fn_x_before () RETURNS TRIGGER AS '
  BEGIN
		NEW.e := ''before trigger fired''::text;
		return NEW;
	END;
' LANGUAGE plpgsql;
CREATE FUNCTION fn_x_after () RETURNS TRIGGER AS '
  BEGIN
		UPDATE x set e=''after trigger fired'' where c=''stuff'';
		return NULL;
	END;
' LANGUAGE plpgsql;
CREATE TRIGGER trg_x_after AFTER INSERT ON x
FOR EACH ROW EXECUTE PROCEDURE fn_x_after();
CREATE TRIGGER trg_x_before BEFORE INSERT ON x
FOR EACH ROW EXECUTE PROCEDURE fn_x_before();
COPY x (a, b, c, d, e) from stdin;
COPY x (b, d) from stdin;
COPY x (b, d) from stdin;
COPY x (a, b, c, d, e) from stdin;
-- non-existent column in column list: should fail
COPY x (xyz) from stdin;
ERROR:  column "xyz" of relation "x" does not exist
-- too many columns in column list: should fail
COPY x (a, b, c, d, e, d, c) from stdin;
ERROR:  column "d" specified more than once
-- missing data: should fail
COPY x from stdin;
ERROR:  invalid input syntax for integer: ""
CONTEXT:  COPY x, line 1, column a: ""
COPY x from stdin;
ERROR:  missing data for column "e"
CONTEXT:  COPY x, line 1: "2000	230	23	23"
COPY x from stdin;
ERROR:  missing data for column "e"
CONTEXT:  COPY x, line 1: "2001	231	\N	\N"
-- extra data: should fail
COPY x from stdin;
ERROR:  extra data after last expected column
CONTEXT:  COPY x, line 1: "2002	232	40	50	60	70	80"
-- various COPY options: delimiters, oids, NULL string, encoding
COPY x (b, c, d, e) from stdin with oids delimiter ',' null 'x';
COPY x from stdin WITH DELIMITER AS ';' NULL AS '';
COPY x from stdin WITH DELIMITER AS ':' NULL AS E'\\X' ENCODING 'sql_ascii';
-- check results of copy in
SELECT * FROM x;
   a   | b  |     c      |   d    |          e           
-------+----+------------+--------+----------------------
  9999 |    | \N         | NN     | before trigger fired
 10000 | 21 | 31         | 41     | before trigger fired
 10001 | 22 | 32         | 42     | before trigger fired
 10002 | 23 | 33         | 43     | before trigger fired
 10003 | 24 | 34         | 44     | before trigger fired
 10004 | 25 | 35         | 45     | before trigger fired
 10005 | 26 | 36         | 46     | before trigger fired
     6 |    | 45         | 80     | before trigger fired
     7 |    | x          | \x     | before trigger fired
     8 |    | ,          | \,     | before trigger fired
  3000 |    | c          |        | before trigger fired
  4000 |    | C          |        | before trigger fired
  4001 |  1 | empty      |        | before trigger fired
  4002 |  2 | null       |        | before trigger fired
  4003 |  3 | Backslash  | \      | before trigger fired
  4004 |  4 | BackslashX | \X     | before trigger fired
  4005 |  5 | N          | N      | before trigger fired
  4006 |  6 | BackslashN | \N     | before trigger fired
  4007 |  7 | XX         | XX     | before trigger fired
  4008 |  8 | Delimiter  | :      | before trigger fired
     1 |  1 | stuff      | test_1 | after trigger fired
     2 |  2 | stuff      | test_2 | after trigger fired
     3 |  3 | stuff      | test_3 | after trigger fired
     4 |  4 | stuff      | test_4 | after trigger fired
     5 |  5 | stuff      | test_5 | after trigger fired
(25 rows)

-- COPY w/ oids on a table w/o oids should fail
CREATE TABLE no_oids (
	a	int,
	b	int
) WITHOUT OIDS;
INSERT INTO no_oids (a, b) VALUES (5, 10);
INSERT INTO no_oids (a, b) VALUES (20, 30);
-- should fail
COPY no_oids FROM stdin WITH OIDS;
ERROR:  table "no_oids" does not have OIDs
COPY no_oids TO stdout WITH OIDS;
ERROR:  table "no_oids" does not have OIDs
-- check copy out
COPY x TO stdout;
9999	\N	\\N	NN	before trigger fired
10000	21	31	41	before trigger fired
10001	22	32	42	before trigger fired
10002	23	33	43	before trigger fired
10003	24	34	44	before trigger fired
10004	25	35	45	before trigger fired
10005	26	36	46	before trigger fired
6	\N	45	80	before trigger fired
7	\N	x	\\x	before trigger fired
8	\N	,	\\,	before trigger fired
3000	\N	c	\N	before trigger fired
4000	\N	C	\N	before trigger fired
4001	1	empty		before trigger fired
4002	2	null	\N	before trigger fired
4003	3	Backslash	\\	before trigger fired
4004	4	BackslashX	\\X	before trigger fired
4005	5	N	N	before trigger fired
4006	6	BackslashN	\\N	before trigger fired
4007	7	XX	XX	before trigger fired
4008	8	Delimiter	:	before trigger fired
1	1	stuff	test_1	after trigger fired
2	2	stuff	test_2	after trigger fired
3	3	stuff	test_3	after trigger fired
4	4	stuff	test_4	after trigger fired
5	5	stuff	test_5	after trigger fired
COPY x (c, e) TO stdout;
\\N	before trigger fired
31	before trigger fired
32	before trigger fired
33	before trigger fired
34	before trigger fired
35	before trigger fired
36	before trigger fired
45	before trigger fired
x	before trigger fired
,	before trigger fired
c	before trigger fired
C	before trigger fired
empty	before trigger fired
null	before trigger fired
Backslash	before trigger fired
BackslashX	before trigger fired
N	before trigger fired
BackslashN	before trigger fired
XX	before trigger fired
Delimiter	before trigger fired
stuff	after trigger fired
stuff	after trigger fired
stuff	after trigger fired
stuff	after trigger fired
stuff	after trigger fired
COPY x (b, e) TO stdout WITH NULL 'I''m null';
I'm null	before trigger fired
21	before trigger fired
22	before trigger fired
23	before trigger fired
24	before trigger fired
25	before trigger fired
26	before trigger fired
I'm null	before trigger fired
I'm null	before trigger fired
I'm null	before trigger fired
I'm null	before trigger fired
I'm null	before trigger fired
1	before trigger fired
2	before trigger fired
3	before trigger fired
4	before trigger fired
5	before trigger fired
6	before trigger fired
7	before trigger fired
8	before trigger fired
1	after trigger fired
2	after trigger fired
3	after trigger fired
4	after trigger fired
5	after trigger fired
CREATE TEMP TABLE y (
	col1 text,
	col2 text
);
INSERT INTO y VALUES ('Jackson, Sam', E'\\h');
INSERT INTO y VALUES ('It is "perfect".',E'\t');
INSERT INTO y VALUES ('', NULL);
COPY y TO stdout WITH CSV;
"Jackson, Sam",\h
"It is ""perfect"".",	
"",
COPY y TO stdout WITH CSV QUOTE '''' DELIMITER '|';
Jackson, Sam|\h
It is "perfect".|	
''|
COPY y TO stdout WITH CSV FORCE QUOTE col2 ESCAPE E'\\' ENCODING 'sql_ascii';
"Jackson, Sam","\\h"
"It is \"perfect\".","	"
"",
COPY y TO stdout WITH CSV FORCE QUOTE *;
"Jackson, Sam","\h"
"It is ""perfect"".","	"
"",
-- Repeat above tests with new 9.0 option syntax
COPY y TO stdout (FORMAT CSV);
"Jackson, Sam",\h
"It is ""perfect"".",	
"",
COPY y TO stdout (FORMAT CSV, QUOTE '''', DELIMITER '|');
Jackson, Sam|\h
It is "perfect".|	
''|
COPY y TO stdout (FORMAT CSV, FORCE_QUOTE (col2), ESCAPE E'\\');
"Jackson, Sam","\\h"
"It is \"perfect\".","	"
"",
COPY y TO stdout (FORMAT CSV, FORCE_QUOTE *);
"Jackson, Sam","\h"
"It is ""perfect"".","	"
"",
\copy y TO stdout (FORMAT CSV)
"Jackson, Sam",\h
"It is ""perfect"".",	
"",
\copy y TO stdout (FORMAT CSV, QUOTE '''', DELIMITER '|')
Jackson, Sam|\h
It is "perfect".|	
''|
\copy y TO stdout (FORMAT CSV, FORCE_QUOTE (col2), ESCAPE E'\\')
"Jackson, Sam","\\h"
"It is \"perfect\".","	"
"",
\copy y TO stdout (FORMAT CSV, FORCE_QUOTE *)
"Jackson, Sam","\h"
"It is ""perfect"".","	"
"",
--test that we read consecutive LFs properly
CREATE TEMP TABLE testnl (a int, b text, c int);
COPY testnl FROM stdin CSV;
-- test end of copy marker
CREATE TEMP TABLE testeoc (a text);
COPY testeoc FROM stdin CSV;
COPY testeoc TO stdout CSV;
a\.
\.b
c\.d
"\."
-- test handling of nonstandard null marker that violates escaping rules
CREATE TEMP TABLE testnull(a int, b text);
INSERT INTO testnull VALUES (1, E'\\0'), (NULL, NULL);
COPY testnull TO stdout WITH NULL AS E'\\0';
1	\\0
\0	\0
COPY testnull FROM stdin WITH NULL AS E'\\0';
SELECT * FROM testnull;
 a  | b  
----+----
  1 | \0
    | 
 42 | \0
    | 
(4 rows)

BEGIN;
CREATE TABLE vistest (LIKE testeoc);
COPY vistest FROM stdin CSV;
COMMIT;
SELECT * FROM vistest;
 a  
----
 a0
 b
(2 rows)

BEGIN;
TRUNCATE vistest;
COPY vistest FROM stdin CSV;
SELECT * FROM vistest;
 a  
----
 a1
 b
(2 rows)

SAVEPOINT s1;
TRUNCATE vistest;
COPY vistest FROM stdin CSV;
SELECT * FROM vistest;
 a  
----
 d1
 e
(2 rows)

COMMIT;
SELECT * FROM vistest;
 a  
----
 d1
 e
(2 rows)

BEGIN;
TRUNCATE vistest;
COPY vistest FROM stdin CSV FREEZE;
SELECT * FROM vistest;
 a  
----
 a2
 b
(2 rows)

SAVEPOINT s1;
TRUNCATE vistest;
COPY vistest FROM stdin CSV FREEZE;
SELECT * FROM vistest;
 a  
----
 d2
 e
(2 rows)

COMMIT;
SELECT * FROM vistest;
 a  
----
 d2
 e
(2 rows)

BEGIN;
TRUNCATE vistest;
COPY vistest FROM stdin CSV FREEZE;
SELECT * FROM vistest;
 a 
---
 x
 y
(2 rows)

COMMIT;
TRUNCATE vistest;
COPY vistest FROM stdin CSV FREEZE;
ERROR:  cannot perform FREEZE because the table was not created or truncated in the current subtransaction
BEGIN;
TRUNCATE vistest;
SAVEPOINT s1;
COPY vistest FROM stdin CSV FREEZE;
ERROR:  cannot perform FREEZE because the table was not created or truncated in the current subtransaction
COMMIT;
BEGIN;
INSERT INTO vistest VALUES ('z');
SAVEPOINT s1;
TRUNCATE vistest;
ROLLBACK TO SAVEPOINT s1;
COPY vistest FROM stdin CSV FREEZE;
ERROR:  cannot perform FREEZE because the table was not created or truncated in the current subtransaction
COMMIT;
CREATE FUNCTION truncate_in_subxact() RETURNS VOID AS
$$
BEGIN
	TRUNCATE vistest;
EXCEPTION
  WHEN OTHERS THEN
	INSERT INTO vistest VALUES ('subxact failure');
END;
$$ language plpgsql;
BEGIN;
INSERT INTO vistest VALUES ('z');
SELECT truncate_in_subxact();
 truncate_in_subxact 
---------------------
 
(1 row)

COPY vistest FROM stdin CSV FREEZE;
SELECT * FROM vistest;
 a  
----
 d4
 e
(2 rows)

COMMIT;
SELECT * FROM vistest;
 a  
----
 d4
 e
(2 rows)

-- Test FORCE_NOT_NULL and FORCE_NULL options
CREATE TEMP TABLE forcetest (
    a INT NOT NULL,
    b TEXT NOT NULL,
    c TEXT,
    d TEXT,
    e TEXT
);
\pset null NULL
-- should succeed with no effect ("b" remains an empty string, "c" remains NULL)
BEGIN;
COPY forcetest (a, b, c) FROM STDIN WITH (FORMAT csv, FORCE_NOT_NULL(b), FORCE_NULL(c));
COMMIT;
SELECT b, c FROM forcetest WHERE a = 1;
 b |  c   
---+------
   | NULL
(1 row)

-- should succeed, FORCE_NULL and FORCE_NOT_NULL can be both specified
BEGIN;
COPY forcetest (a, b, c, d) FROM STDIN WITH (FORMAT csv, FORCE_NOT_NULL(c,d), FORCE_NULL(c,d));
COMMIT;
SELECT c, d FROM forcetest WHERE a = 2;
 c |  d   
---+------
   | NULL
(1 row)

-- should fail with not-null constraint violation
BEGIN;
COPY forcetest (a, b, c) FROM STDIN WITH (FORMAT csv, FORCE_NULL(b), FORCE_NOT_NULL(c));
ERROR:  null value in column "b" violates not-null constraint
DETAIL:  Failing row contains (3, null, , null, null).
CONTEXT:  COPY forcetest, line 1: "3,,"""
ROLLBACK;
-- should fail with "not referenced by COPY" error
BEGIN;
COPY forcetest (d, e) FROM STDIN WITH (FORMAT csv, FORCE_NOT_NULL(b));
ERROR:  FORCE_NOT_NULL column "b" not referenced by COPY
ROLLBACK;
-- should fail with "not referenced by COPY" error
BEGIN;
COPY forcetest (d, e) FROM STDIN WITH (FORMAT csv, FORCE_NULL(b));
ERROR:  FORCE_NULL column "b" not referenced by COPY
ROLLBACK;
\pset null ''
-- test case with whole-row Var in a check constraint
create table check_con_tbl (f1 int);
create function check_con_function(check_con_tbl) returns bool as $$
begin
  raise notice 'input = %', row_to_json($1);
  return $1.f1 > 0;
end $$ language plpgsql immutable;
alter table check_con_tbl add check (check_con_function(check_con_tbl.*));
\d+ check_con_tbl
                               Table "public.check_con_tbl"
 Column |  Type   | Collation | Nullable | Default | Storage | Stats target | Description 
--------+---------+-----------+----------+---------+---------+--------------+-------------
 f1     | integer |           |          |         | plain   |              | 
Check constraints:
    "check_con_tbl_check" CHECK (check_con_function(check_con_tbl.*))

copy check_con_tbl from stdin;
NOTICE:  input = {"f1":1}
NOTICE:  input = {"f1":null}
copy check_con_tbl from stdin;
NOTICE:  input = {"f1":0}
ERROR:  new row for relation "check_con_tbl" violates check constraint "check_con_tbl_check"
DETAIL:  Failing row contains (0).
CONTEXT:  COPY check_con_tbl, line 1: "0"
select * from check_con_tbl;
 f1 
----
  1
   
(2 rows)

-- test with RLS enabled.
CREATE ROLE regress_rls_copy_user;
CREATE ROLE regress_rls_copy_user_colperms;
CREATE TABLE rls_t1 (a int, b int, c int);
COPY rls_t1 (a, b, c) from stdin;
CREATE POLICY p1 ON rls_t1 FOR SELECT USING (a % 2 = 0);
ALTER TABLE rls_t1 ENABLE ROW LEVEL SECURITY;
ALTER TABLE rls_t1 FORCE ROW LEVEL SECURITY;
GRANT SELECT ON TABLE rls_t1 TO regress_rls_copy_user;
GRANT SELECT (a, b) ON TABLE rls_t1 TO regress_rls_copy_user_colperms;
-- all columns
COPY rls_t1 TO stdout;
1	4	1
2	3	2
3	2	3
4	1	4
COPY rls_t1 (a, b, c) TO stdout;
1	4	1
2	3	2
3	2	3
4	1	4
-- subset of columns
COPY rls_t1 (a) TO stdout;
1
2
3
4
COPY rls_t1 (a, b) TO stdout;
1	4
2	3
3	2
4	1
-- column reordering
COPY rls_t1 (b, a) TO stdout;
4	1
3	2
2	3
1	4
SET SESSION AUTHORIZATION regress_rls_copy_user;
-- all columns
COPY rls_t1 TO stdout;
2	3	2
4	1	4
COPY rls_t1 (a, b, c) TO stdout;
2	3	2
4	1	4
-- subset of columns
COPY rls_t1 (a) TO stdout;
2
4
COPY rls_t1 (a, b) TO stdout;
2	3
4	1
-- column reordering
COPY rls_t1 (b, a) TO stdout;
3	2
1	4
RESET SESSION AUTHORIZATION;
SET SESSION AUTHORIZATION regress_rls_copy_user_colperms;
-- attempt all columns (should fail)
COPY rls_t1 TO stdout;
ERROR:  permission denied for relation rls_t1
COPY rls_t1 (a, b, c) TO stdout;
ERROR:  permission denied for relation rls_t1
-- try to copy column with no privileges (should fail)
COPY rls_t1 (c) TO stdout;
ERROR:  permission denied for relation rls_t1
-- subset of columns (should succeed)
COPY rls_t1 (a) TO stdout;
2
4
COPY rls_t1 (a, b) TO stdout;
2	3
4	1
RESET SESSION AUTHORIZATION;
<<<<<<< HEAD
=======
-- test with INSTEAD OF INSERT trigger on a view
CREATE TABLE instead_of_insert_tbl(id serial, name text);
CREATE VIEW instead_of_insert_tbl_view AS SELECT ''::text AS str;
COPY instead_of_insert_tbl_view FROM stdin; -- fail
ERROR:  cannot copy to view "instead_of_insert_tbl_view"
HINT:  To enable copying to a view, provide an INSTEAD OF INSERT trigger.
CREATE FUNCTION fun_instead_of_insert_tbl() RETURNS trigger AS $$
BEGIN
  INSERT INTO instead_of_insert_tbl (name) VALUES (NEW.str);
  RETURN NULL;
END;
$$ LANGUAGE plpgsql;
CREATE TRIGGER trig_instead_of_insert_tbl_view
  INSTEAD OF INSERT ON instead_of_insert_tbl_view
  FOR EACH ROW EXECUTE PROCEDURE fun_instead_of_insert_tbl();
COPY instead_of_insert_tbl_view FROM stdin;
SELECT * FROM instead_of_insert_tbl;
 id | name  
----+-------
  1 | test1
(1 row)

-- clean up
>>>>>>> fdf521d6
DROP TABLE forcetest;
DROP TABLE vistest;
DROP FUNCTION truncate_in_subxact();
DROP TABLE x, y;
DROP TABLE rls_t1 CASCADE;
DROP ROLE regress_rls_copy_user;
DROP ROLE regress_rls_copy_user_colperms;
DROP FUNCTION fn_x_before();
DROP FUNCTION fn_x_after();
DROP TABLE instead_of_insert_tbl;
DROP VIEW instead_of_insert_tbl_view;
DROP FUNCTION fun_instead_of_insert_tbl();<|MERGE_RESOLUTION|>--- conflicted
+++ resolved
@@ -535,8 +535,6 @@
 2	3
 4	1
 RESET SESSION AUTHORIZATION;
-<<<<<<< HEAD
-=======
 -- test with INSTEAD OF INSERT trigger on a view
 CREATE TABLE instead_of_insert_tbl(id serial, name text);
 CREATE VIEW instead_of_insert_tbl_view AS SELECT ''::text AS str;
@@ -560,7 +558,6 @@
 (1 row)
 
 -- clean up
->>>>>>> fdf521d6
 DROP TABLE forcetest;
 DROP TABLE vistest;
 DROP FUNCTION truncate_in_subxact();
