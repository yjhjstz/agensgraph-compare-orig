--
-- SUBSELECT
--
SELECT 1 AS one WHERE 1 IN (SELECT 1);
 one 
-----
   1
(1 row)

SELECT 1 AS zero WHERE 1 NOT IN (SELECT 1);
 zero 
------
(0 rows)

SELECT 1 AS zero WHERE 1 IN (SELECT 2);
 zero 
------
(0 rows)

-- Check grammar's handling of extra parens in assorted contexts
SELECT * FROM (SELECT 1 AS x) ss;
 x 
---
 1
(1 row)

SELECT * FROM ((SELECT 1 AS x)) ss;
 x 
---
 1
(1 row)

(SELECT 2) UNION SELECT 2;
 ?column? 
----------
        2
(1 row)

((SELECT 2)) UNION SELECT 2;
 ?column? 
----------
        2
(1 row)

SELECT ((SELECT 2) UNION SELECT 2);
 ?column? 
----------
        2
(1 row)

SELECT (((SELECT 2)) UNION SELECT 2);
 ?column? 
----------
        2
(1 row)

SELECT (SELECT ARRAY[1,2,3])[1];
 array 
-------
     1
(1 row)

SELECT ((SELECT ARRAY[1,2,3]))[2];
 array 
-------
     2
(1 row)

SELECT (((SELECT ARRAY[1,2,3])))[3];
 array 
-------
     3
(1 row)

-- Set up some simple test tables
CREATE TABLE SUBSELECT_TBL (
  f1 integer,
  f2 integer,
  f3 float
);
INSERT INTO SUBSELECT_TBL VALUES (1, 2, 3);
INSERT INTO SUBSELECT_TBL VALUES (2, 3, 4);
INSERT INTO SUBSELECT_TBL VALUES (3, 4, 5);
INSERT INTO SUBSELECT_TBL VALUES (1, 1, 1);
INSERT INTO SUBSELECT_TBL VALUES (2, 2, 2);
INSERT INTO SUBSELECT_TBL VALUES (3, 3, 3);
INSERT INTO SUBSELECT_TBL VALUES (6, 7, 8);
INSERT INTO SUBSELECT_TBL VALUES (8, 9, NULL);
SELECT '' AS eight, * FROM SUBSELECT_TBL;
 eight | f1 | f2 | f3 
-------+----+----+----
       |  1 |  2 |  3
       |  2 |  3 |  4
       |  3 |  4 |  5
       |  1 |  1 |  1
       |  2 |  2 |  2
       |  3 |  3 |  3
       |  6 |  7 |  8
       |  8 |  9 |   
(8 rows)

-- Uncorrelated subselects
SELECT '' AS two, f1 AS "Constant Select" FROM SUBSELECT_TBL
  WHERE f1 IN (SELECT 1);
 two | Constant Select 
-----+-----------------
     |               1
     |               1
(2 rows)

SELECT '' AS six, f1 AS "Uncorrelated Field" FROM SUBSELECT_TBL
  WHERE f1 IN (SELECT f2 FROM SUBSELECT_TBL);
 six | Uncorrelated Field 
-----+--------------------
     |                  1
     |                  2
     |                  3
     |                  1
     |                  2
     |                  3
(6 rows)

SELECT '' AS six, f1 AS "Uncorrelated Field" FROM SUBSELECT_TBL
  WHERE f1 IN (SELECT f2 FROM SUBSELECT_TBL WHERE
    f2 IN (SELECT f1 FROM SUBSELECT_TBL));
 six | Uncorrelated Field 
-----+--------------------
     |                  1
     |                  2
     |                  3
     |                  1
     |                  2
     |                  3
(6 rows)

SELECT '' AS three, f1, f2
  FROM SUBSELECT_TBL
  WHERE (f1, f2) NOT IN (SELECT f2, CAST(f3 AS int4) FROM SUBSELECT_TBL
                         WHERE f3 IS NOT NULL);
 three | f1 | f2 
-------+----+----
       |  1 |  2
       |  6 |  7
       |  8 |  9
(3 rows)

-- Correlated subselects
SELECT '' AS six, f1 AS "Correlated Field", f2 AS "Second Field"
  FROM SUBSELECT_TBL upper
  WHERE f1 IN (SELECT f2 FROM SUBSELECT_TBL WHERE f1 = upper.f1);
 six | Correlated Field | Second Field 
-----+------------------+--------------
     |                1 |            2
     |                2 |            3
     |                3 |            4
     |                1 |            1
     |                2 |            2
     |                3 |            3
(6 rows)

SELECT '' AS six, f1 AS "Correlated Field", f3 AS "Second Field"
  FROM SUBSELECT_TBL upper
  WHERE f1 IN
    (SELECT f2 FROM SUBSELECT_TBL WHERE CAST(upper.f2 AS float) = f3);
 six | Correlated Field | Second Field 
-----+------------------+--------------
     |                2 |            4
     |                3 |            5
     |                1 |            1
     |                2 |            2
     |                3 |            3
(5 rows)

SELECT '' AS six, f1 AS "Correlated Field", f3 AS "Second Field"
  FROM SUBSELECT_TBL upper
  WHERE f3 IN (SELECT upper.f1 + f2 FROM SUBSELECT_TBL
               WHERE f2 = CAST(f3 AS integer));
 six | Correlated Field | Second Field 
-----+------------------+--------------
     |                1 |            3
     |                2 |            4
     |                3 |            5
     |                6 |            8
(4 rows)

SELECT '' AS five, f1 AS "Correlated Field"
  FROM SUBSELECT_TBL
  WHERE (f1, f2) IN (SELECT f2, CAST(f3 AS int4) FROM SUBSELECT_TBL
                     WHERE f3 IS NOT NULL);
 five | Correlated Field 
------+------------------
      |                2
      |                3
      |                1
      |                2
      |                3
(5 rows)

--
-- Use some existing tables in the regression test
--
SELECT '' AS eight, ss.f1 AS "Correlated Field", ss.f3 AS "Second Field"
  FROM SUBSELECT_TBL ss
  WHERE f1 NOT IN (SELECT f1+1 FROM INT4_TBL
                   WHERE f1 != ss.f1 AND f1 < 2147483647);
 eight | Correlated Field | Second Field 
-------+------------------+--------------
       |                2 |            4
       |                3 |            5
       |                2 |            2
       |                3 |            3
       |                6 |            8
       |                8 |             
(6 rows)

select q1, float8(count(*)) / (select count(*) from int8_tbl)
from int8_tbl group by q1 order by q1;
        q1        | ?column? 
------------------+----------
              123 |      0.4
 4567890123456789 |      0.6
(2 rows)

<<<<<<< HEAD
=======
-- Unspecified-type literals in output columns should resolve as text
SELECT *, pg_typeof(f1) FROM
  (SELECT 'foo' AS f1 FROM generate_series(1,3)) ss ORDER BY 1;
 f1  | pg_typeof 
-----+-----------
 foo | text
 foo | text
 foo | text
(3 rows)

-- ... unless there's context to suggest differently
explain verbose select '42' union all select '43';
                   QUERY PLAN                    
-------------------------------------------------
 Append  (cost=0.00..0.04 rows=2 width=32)
   ->  Result  (cost=0.00..0.01 rows=1 width=32)
         Output: '42'::text
   ->  Result  (cost=0.00..0.01 rows=1 width=32)
         Output: '43'::text
(5 rows)

explain verbose select '42' union all select 43;
                   QUERY PLAN                   
------------------------------------------------
 Append  (cost=0.00..0.04 rows=2 width=4)
   ->  Result  (cost=0.00..0.01 rows=1 width=4)
         Output: 42
   ->  Result  (cost=0.00..0.01 rows=1 width=4)
         Output: 43
(5 rows)

>>>>>>> fdf521d6
-- check materialization of an initplan reference (bug #14524)
explain (verbose, costs off)
select 1 = all (select (select 1));
            QUERY PLAN             
-----------------------------------
 Result
   Output: (SubPlan 2)
   SubPlan 2
     ->  Materialize
           Output: ($0)
           InitPlan 1 (returns $0)
             ->  Result
                   Output: 1
           ->  Result
                 Output: $0
(10 rows)

select 1 = all (select (select 1));
 ?column? 
----------
 t
(1 row)

--
-- Check EXISTS simplification with LIMIT
--
explain (costs off)
select * from int4_tbl o where exists
  (select 1 from int4_tbl i where i.f1=o.f1 limit null);
             QUERY PLAN             
------------------------------------
 Hash Semi Join
   Hash Cond: (o.f1 = i.f1)
   ->  Seq Scan on int4_tbl o
   ->  Hash
         ->  Seq Scan on int4_tbl i
(5 rows)

explain (costs off)
select * from int4_tbl o where not exists
  (select 1 from int4_tbl i where i.f1=o.f1 limit 1);
             QUERY PLAN             
------------------------------------
 Hash Anti Join
   Hash Cond: (o.f1 = i.f1)
   ->  Seq Scan on int4_tbl o
   ->  Hash
         ->  Seq Scan on int4_tbl i
(5 rows)

explain (costs off)
select * from int4_tbl o where exists
  (select 1 from int4_tbl i where i.f1=o.f1 limit 0);
              QUERY PLAN              
--------------------------------------
 Seq Scan on int4_tbl o
   Filter: (SubPlan 1)
   SubPlan 1
     ->  Limit
           ->  Seq Scan on int4_tbl i
                 Filter: (f1 = o.f1)
(6 rows)

--
-- Test cases to catch unpleasant interactions between IN-join processing
-- and subquery pullup.
--
select count(*) from
  (select 1 from tenk1 a
   where unique1 IN (select hundred from tenk1 b)) ss;
 count 
-------
   100
(1 row)

select count(distinct ss.ten) from
  (select ten from tenk1 a
   where unique1 IN (select hundred from tenk1 b)) ss;
 count 
-------
    10
(1 row)

select count(*) from
  (select 1 from tenk1 a
   where unique1 IN (select distinct hundred from tenk1 b)) ss;
 count 
-------
   100
(1 row)

select count(distinct ss.ten) from
  (select ten from tenk1 a
   where unique1 IN (select distinct hundred from tenk1 b)) ss;
 count 
-------
    10
(1 row)

--
-- Test cases to check for overenthusiastic optimization of
-- "IN (SELECT DISTINCT ...)" and related cases.  Per example from
-- Luca Pireddu and Michael Fuhr.
--
CREATE TEMP TABLE foo (id integer);
CREATE TEMP TABLE bar (id1 integer, id2 integer);
INSERT INTO foo VALUES (1);
INSERT INTO bar VALUES (1, 1);
INSERT INTO bar VALUES (2, 2);
INSERT INTO bar VALUES (3, 1);
-- These cases require an extra level of distinct-ing above subquery s
SELECT * FROM foo WHERE id IN
    (SELECT id2 FROM (SELECT DISTINCT id1, id2 FROM bar) AS s);
 id 
----
  1
(1 row)

SELECT * FROM foo WHERE id IN
    (SELECT id2 FROM (SELECT id1,id2 FROM bar GROUP BY id1,id2) AS s);
 id 
----
  1
(1 row)

SELECT * FROM foo WHERE id IN
    (SELECT id2 FROM (SELECT id1, id2 FROM bar UNION
                      SELECT id1, id2 FROM bar) AS s);
 id 
----
  1
(1 row)

-- These cases do not
SELECT * FROM foo WHERE id IN
    (SELECT id2 FROM (SELECT DISTINCT ON (id2) id1, id2 FROM bar) AS s);
 id 
----
  1
(1 row)

SELECT * FROM foo WHERE id IN
    (SELECT id2 FROM (SELECT id2 FROM bar GROUP BY id2) AS s);
 id 
----
  1
(1 row)

SELECT * FROM foo WHERE id IN
    (SELECT id2 FROM (SELECT id2 FROM bar UNION
                      SELECT id2 FROM bar) AS s);
 id 
----
  1
(1 row)

--
-- Test case to catch problems with multiply nested sub-SELECTs not getting
-- recalculated properly.  Per bug report from Didier Moens.
--
CREATE TABLE orderstest (
    approver_ref integer,
    po_ref integer,
    ordercanceled boolean
);
INSERT INTO orderstest VALUES (1, 1, false);
INSERT INTO orderstest VALUES (66, 5, false);
INSERT INTO orderstest VALUES (66, 6, false);
INSERT INTO orderstest VALUES (66, 7, false);
INSERT INTO orderstest VALUES (66, 1, true);
INSERT INTO orderstest VALUES (66, 8, false);
INSERT INTO orderstest VALUES (66, 1, false);
INSERT INTO orderstest VALUES (77, 1, false);
INSERT INTO orderstest VALUES (1, 1, false);
INSERT INTO orderstest VALUES (66, 1, false);
INSERT INTO orderstest VALUES (1, 1, false);
CREATE VIEW orders_view AS
SELECT *,
(SELECT CASE
   WHEN ord.approver_ref=1 THEN '---' ELSE 'Approved'
 END) AS "Approved",
(SELECT CASE
 WHEN ord.ordercanceled
 THEN 'Canceled'
 ELSE
  (SELECT CASE
		WHEN ord.po_ref=1
		THEN
		 (SELECT CASE
				WHEN ord.approver_ref=1
				THEN '---'
				ELSE 'Approved'
			END)
		ELSE 'PO'
	END)
END) AS "Status",
(CASE
 WHEN ord.ordercanceled
 THEN 'Canceled'
 ELSE
  (CASE
		WHEN ord.po_ref=1
		THEN
		 (CASE
				WHEN ord.approver_ref=1
				THEN '---'
				ELSE 'Approved'
			END)
		ELSE 'PO'
	END)
END) AS "Status_OK"
FROM orderstest ord;
SELECT * FROM orders_view;
 approver_ref | po_ref | ordercanceled | Approved |  Status  | Status_OK 
--------------+--------+---------------+----------+----------+-----------
            1 |      1 | f             | ---      | ---      | ---
           66 |      5 | f             | Approved | PO       | PO
           66 |      6 | f             | Approved | PO       | PO
           66 |      7 | f             | Approved | PO       | PO
           66 |      1 | t             | Approved | Canceled | Canceled
           66 |      8 | f             | Approved | PO       | PO
           66 |      1 | f             | Approved | Approved | Approved
           77 |      1 | f             | Approved | Approved | Approved
            1 |      1 | f             | ---      | ---      | ---
           66 |      1 | f             | Approved | Approved | Approved
            1 |      1 | f             | ---      | ---      | ---
(11 rows)

DROP TABLE orderstest cascade;
NOTICE:  drop cascades to view orders_view
--
-- Test cases to catch situations where rule rewriter fails to propagate
-- hasSubLinks flag correctly.  Per example from Kyle Bateman.
--
create temp table parts (
    partnum     text,
    cost        float8
);
create temp table shipped (
    ttype       char(2),
    ordnum      int4,
    partnum     text,
    value       float8
);
create temp view shipped_view as
    select * from shipped where ttype = 'wt';
create rule shipped_view_insert as on insert to shipped_view do instead
    insert into shipped values('wt', new.ordnum, new.partnum, new.value);
insert into parts (partnum, cost) values (1, 1234.56);
insert into shipped_view (ordnum, partnum, value)
    values (0, 1, (select cost from parts where partnum = '1'));
select * from shipped_view;
 ttype | ordnum | partnum |  value  
-------+--------+---------+---------
 wt    |      0 | 1       | 1234.56
(1 row)

create rule shipped_view_update as on update to shipped_view do instead
    update shipped set partnum = new.partnum, value = new.value
        where ttype = new.ttype and ordnum = new.ordnum;
update shipped_view set value = 11
    from int4_tbl a join int4_tbl b
      on (a.f1 = (select f1 from int4_tbl c where c.f1=b.f1))
    where ordnum = a.f1;
select * from shipped_view;
 ttype | ordnum | partnum | value 
-------+--------+---------+-------
 wt    |      0 | 1       |    11
(1 row)

select f1, ss1 as relabel from
    (select *, (select sum(f1) from int4_tbl b where f1 >= a.f1) as ss1
     from int4_tbl a) ss;
     f1      |  relabel   
-------------+------------
           0 | 2147607103
      123456 | 2147607103
     -123456 | 2147483647
  2147483647 | 2147483647
 -2147483647 |          0
(5 rows)

--
-- Test cases involving PARAM_EXEC parameters and min/max index optimizations.
-- Per bug report from David Sanchez i Gregori.
--
select * from (
  select max(unique1) from tenk1 as a
  where exists (select 1 from tenk1 as b where b.thousand = a.unique2)
) ss;
 max  
------
 9997
(1 row)

select * from (
  select min(unique1) from tenk1 as a
  where not exists (select 1 from tenk1 as b where b.unique2 = 10000)
) ss;
 min 
-----
   0
(1 row)

--
-- Test that an IN implemented using a UniquePath does unique-ification
-- with the right semantics, as per bug #4113.  (Unfortunately we have
-- no simple way to ensure that this test case actually chooses that type
-- of plan, but it does in releases 7.4-8.3.  Note that an ordering difference
-- here might mean that some other plan type is being used, rendering the test
-- pointless.)
--
create temp table numeric_table (num_col numeric);
insert into numeric_table values (1), (1.000000000000000000001), (2), (3);
create temp table float_table (float_col float8);
insert into float_table values (1), (2), (3);
select * from float_table
  where float_col in (select num_col from numeric_table);
 float_col 
-----------
         1
         2
         3
(3 rows)

select * from numeric_table
  where num_col in (select float_col from float_table);
         num_col         
-------------------------
                       1
 1.000000000000000000001
                       2
                       3
(4 rows)

--
-- Test case for bug #4290: bogus calculation of subplan param sets
--
create temp table ta (id int primary key, val int);
insert into ta values(1,1);
insert into ta values(2,2);
create temp table tb (id int primary key, aval int);
insert into tb values(1,1);
insert into tb values(2,1);
insert into tb values(3,2);
insert into tb values(4,2);
create temp table tc (id int primary key, aid int);
insert into tc values(1,1);
insert into tc values(2,2);
select
  ( select min(tb.id) from tb
    where tb.aval = (select ta.val from ta where ta.id = tc.aid) ) as min_tb_id
from tc;
 min_tb_id 
-----------
         1
         3
(2 rows)

--
-- Test case for 8.3 "failed to locate grouping columns" bug
--
create temp table t1 (f1 numeric(14,0), f2 varchar(30));
select * from
  (select distinct f1, f2, (select f2 from t1 x where x.f1 = up.f1) as fs
   from t1 up) ss
group by f1,f2,fs;
 f1 | f2 | fs 
----+----+----
(0 rows)

--
-- Test case for bug #5514 (mishandling of whole-row Vars in subselects)
--
create temp table table_a(id integer);
insert into table_a values (42);
create temp view view_a as select * from table_a;
select view_a from view_a;
 view_a 
--------
 (42)
(1 row)

select (select view_a) from view_a;
 view_a 
--------
 (42)
(1 row)

select (select (select view_a)) from view_a;
 view_a 
--------
 (42)
(1 row)

select (select (a.*)::text) from view_a a;
  a   
------
 (42)
(1 row)

--
-- Check that whole-row Vars reading the result of a subselect don't include
-- any junk columns therein
--
select q from (select max(f1) from int4_tbl group by f1 order by f1) q;
       q       
---------------
 (-2147483647)
 (-123456)
 (0)
 (123456)
 (2147483647)
(5 rows)

with q as (select max(f1) from int4_tbl group by f1 order by f1)
  select q from q;
       q       
---------------
 (-2147483647)
 (-123456)
 (0)
 (123456)
 (2147483647)
(5 rows)

--
-- Test case for sublinks pulled up into joinaliasvars lists in an
-- inherited update/delete query
--
begin;  --  this shouldn't delete anything, but be safe
delete from road
where exists (
  select 1
  from
    int4_tbl cross join
    ( select f1, array(select q1 from int8_tbl) as arr
      from text_tbl ) ss
  where road.name = ss.f1 );
rollback;
--
-- Test case for sublinks pushed down into subselects via join alias expansion
--
select
  (select sq1) as qq1
from
  (select exists(select 1 from int4_tbl where f1 = q2) as sq1, 42 as dummy
   from int8_tbl) sq0
  join
  int4_tbl i4 on dummy = i4.f1;
 qq1 
-----
(0 rows)

--
-- Test case for subselect within UPDATE of INSERT...ON CONFLICT DO UPDATE
--
create temp table upsert(key int4 primary key, val text);
insert into upsert values(1, 'val') on conflict (key) do update set val = 'not seen';
insert into upsert values(1, 'val') on conflict (key) do update set val = 'seen with subselect ' || (select f1 from int4_tbl where f1 != 0 limit 1)::text;
select * from upsert;
 key |            val             
-----+----------------------------
   1 | seen with subselect 123456
(1 row)

with aa as (select 'int4_tbl' u from int4_tbl limit 1)
insert into upsert values (1, 'x'), (999, 'y')
on conflict (key) do update set val = (select u from aa)
returning *;
 key |   val    
-----+----------
   1 | int4_tbl
 999 | y
(2 rows)

--
-- Test case for cross-type partial matching in hashed subplan (bug #7597)
--
create temp table outer_7597 (f1 int4, f2 int4);
insert into outer_7597 values (0, 0);
insert into outer_7597 values (1, 0);
insert into outer_7597 values (0, null);
insert into outer_7597 values (1, null);
create temp table inner_7597(c1 int8, c2 int8);
insert into inner_7597 values(0, null);
select * from outer_7597 where (f1, f2) not in (select * from inner_7597);
 f1 | f2 
----+----
  1 |  0
  1 |   
(2 rows)

--
-- Test case for premature memory release during hashing of subplan output
--
select '1'::text in (select '1'::name union all select '1'::name);
 ?column? 
----------
 t
(1 row)

--
-- Test case for planner bug with nested EXISTS handling
--
select a.thousand from tenk1 a, tenk1 b
where a.thousand = b.thousand
  and exists ( select 1 from tenk1 c where b.hundred = c.hundred
                   and not exists ( select 1 from tenk1 d
                                    where a.thousand = d.thousand ) );
 thousand 
----------
(0 rows)

--
-- Check that nested sub-selects are not pulled up if they contain volatiles
--
explain (verbose, costs off)
  select x, x from
    (select (select now()) as x from (values(1),(2)) v(y)) ss;
        QUERY PLAN         
---------------------------
 Values Scan on "*VALUES*"
   Output: $0, $1
   InitPlan 1 (returns $0)
     ->  Result
           Output: now()
   InitPlan 2 (returns $1)
     ->  Result
           Output: now()
(8 rows)

explain (verbose, costs off)
  select x, x from
    (select (select random()) as x from (values(1),(2)) v(y)) ss;
            QUERY PLAN            
----------------------------------
 Subquery Scan on ss
   Output: ss.x, ss.x
   ->  Values Scan on "*VALUES*"
         Output: $0
         InitPlan 1 (returns $0)
           ->  Result
                 Output: random()
(7 rows)

explain (verbose, costs off)
  select x, x from
    (select (select now() where y=y) as x from (values(1),(2)) v(y)) ss;
                              QUERY PLAN                              
----------------------------------------------------------------------
 Values Scan on "*VALUES*"
   Output: (SubPlan 1), (SubPlan 2)
   SubPlan 1
     ->  Result
           Output: now()
           One-Time Filter: ("*VALUES*".column1 = "*VALUES*".column1)
   SubPlan 2
     ->  Result
           Output: now()
           One-Time Filter: ("*VALUES*".column1 = "*VALUES*".column1)
(10 rows)

explain (verbose, costs off)
  select x, x from
    (select (select random() where y=y) as x from (values(1),(2)) v(y)) ss;
                                 QUERY PLAN                                 
----------------------------------------------------------------------------
 Subquery Scan on ss
   Output: ss.x, ss.x
   ->  Values Scan on "*VALUES*"
         Output: (SubPlan 1)
         SubPlan 1
           ->  Result
                 Output: random()
                 One-Time Filter: ("*VALUES*".column1 = "*VALUES*".column1)
(8 rows)

--
-- Check we behave sanely in corner case of empty SELECT list (bug #8648)
--
create temp table nocolumns();
select exists(select * from nocolumns);
 exists 
--------
 f
(1 row)

--
-- Check behavior with a SubPlan in VALUES (bug #14924)
--
select val.x
  from generate_series(1,10) as s(i),
  lateral (
    values ((select s.i + 1)), (s.i + 101)
  ) as val(x)
where s.i < 10 and (select val.x) < 110;
  x  
-----
   2
 102
   3
 103
   4
 104
   5
 105
   6
 106
   7
 107
   8
 108
   9
 109
  10
(17 rows)

--
-- Check sane behavior with nested IN SubLinks
--
explain (verbose, costs off)
select * from int4_tbl where
  (case when f1 in (select unique1 from tenk1 a) then f1 else null end) in
  (select ten from tenk1 b);
                                                                                      QUERY PLAN                                                                                       
---------------------------------------------------------------------------------------------------------------------------------------------------------------------------------------
 Nested Loop Semi Join
   Output: int4_tbl.f1
   Join Filter: (CASE WHEN (hashed SubPlan 1) THEN int4_tbl.f1 ELSE NULL::integer END = b.ten)
   ->  Seq Scan on public.int4_tbl
         Output: int4_tbl.f1
   ->  Seq Scan on public.tenk1 b
         Output: b.unique1, b.unique2, b.two, b.four, b.ten, b.twenty, b.hundred, b.thousand, b.twothousand, b.fivethous, b.tenthous, b.odd, b.even, b.stringu1, b.stringu2, b.string4
   SubPlan 1
     ->  Index Only Scan using tenk1_unique1 on public.tenk1 a
           Output: a.unique1
(10 rows)

select * from int4_tbl where
  (case when f1 in (select unique1 from tenk1 a) then f1 else null end) in
  (select ten from tenk1 b);
 f1 
----
  0
(1 row)

--
-- Check for incorrect optimization when IN subquery contains a SRF
--
explain (verbose, costs off)
select * from int4_tbl o where (f1, f1) in
  (select f1, generate_series(1,2) / 10 g from int4_tbl i group by f1);
                            QUERY PLAN                             
-------------------------------------------------------------------
 Nested Loop Semi Join
   Output: o.f1
   Join Filter: (o.f1 = "ANY_subquery".f1)
   ->  Seq Scan on public.int4_tbl o
         Output: o.f1
   ->  Materialize
         Output: "ANY_subquery".f1, "ANY_subquery".g
         ->  Subquery Scan on "ANY_subquery"
               Output: "ANY_subquery".f1, "ANY_subquery".g
               Filter: ("ANY_subquery".f1 = "ANY_subquery".g)
               ->  Result
                     Output: i.f1, ((generate_series(1, 2)) / 10)
                     ->  ProjectSet
                           Output: generate_series(1, 2), i.f1
                           ->  HashAggregate
                                 Output: i.f1
                                 Group Key: i.f1
                                 ->  Seq Scan on public.int4_tbl i
                                       Output: i.f1
(19 rows)

select * from int4_tbl o where (f1, f1) in
  (select f1, generate_series(1,2) / 10 g from int4_tbl i group by f1);
 f1 
----
  0
(1 row)

--
-- check for over-optimization of whole-row Var referencing an Append plan
--
select (select q from
         (select 1,2,3 where f1 > 0
          union all
          select 4,5,6.0 where f1 <= 0
         ) q )
from int4_tbl;
     q     
-----------
 (4,5,6.0)
 (1,2,3)
 (4,5,6.0)
 (1,2,3)
 (4,5,6.0)
(5 rows)

--
-- Check that volatile quals aren't pushed down past a DISTINCT:
-- nextval() should not be called more than the nominal number of times
--
create temp sequence ts1;
select * from
  (select distinct ten from tenk1) ss
  where ten < 10 + nextval('ts1')
  order by 1;
 ten 
-----
   0
   1
   2
   3
   4
   5
   6
   7
   8
   9
(10 rows)

select nextval('ts1');
 nextval 
---------
      11
(1 row)

--
-- Check that volatile quals aren't pushed down past a set-returning function;
-- while a nonvolatile qual can be, if it doesn't reference the SRF.
--
create function tattle(x int, y int) returns bool
volatile language plpgsql as $$
begin
  raise notice 'x = %, y = %', x, y;
  return x > y;
end$$;
explain (verbose, costs off)
select * from
  (select 9 as x, unnest(array[1,2,3,11,12,13]) as u) ss
  where tattle(x, 8);
                        QUERY PLAN                        
----------------------------------------------------------
 Subquery Scan on ss
   Output: x, u
   Filter: tattle(ss.x, 8)
   ->  ProjectSet
         Output: 9, unnest('{1,2,3,11,12,13}'::integer[])
         ->  Result
(6 rows)

select * from
  (select 9 as x, unnest(array[1,2,3,11,12,13]) as u) ss
  where tattle(x, 8);
NOTICE:  x = 9, y = 8
NOTICE:  x = 9, y = 8
NOTICE:  x = 9, y = 8
NOTICE:  x = 9, y = 8
NOTICE:  x = 9, y = 8
NOTICE:  x = 9, y = 8
 x | u  
---+----
 9 |  1
 9 |  2
 9 |  3
 9 | 11
 9 | 12
 9 | 13
(6 rows)

-- if we pretend it's stable, we get different results:
alter function tattle(x int, y int) stable;
explain (verbose, costs off)
select * from
  (select 9 as x, unnest(array[1,2,3,11,12,13]) as u) ss
  where tattle(x, 8);
                     QUERY PLAN                     
----------------------------------------------------
 ProjectSet
   Output: 9, unnest('{1,2,3,11,12,13}'::integer[])
   ->  Result
         One-Time Filter: tattle(9, 8)
(4 rows)

select * from
  (select 9 as x, unnest(array[1,2,3,11,12,13]) as u) ss
  where tattle(x, 8);
NOTICE:  x = 9, y = 8
 x | u  
---+----
 9 |  1
 9 |  2
 9 |  3
 9 | 11
 9 | 12
 9 | 13
(6 rows)

-- although even a stable qual should not be pushed down if it references SRF
explain (verbose, costs off)
select * from
  (select 9 as x, unnest(array[1,2,3,11,12,13]) as u) ss
  where tattle(x, u);
                        QUERY PLAN                        
----------------------------------------------------------
 Subquery Scan on ss
   Output: x, u
   Filter: tattle(ss.x, ss.u)
   ->  ProjectSet
         Output: 9, unnest('{1,2,3,11,12,13}'::integer[])
         ->  Result
(6 rows)

select * from
  (select 9 as x, unnest(array[1,2,3,11,12,13]) as u) ss
  where tattle(x, u);
NOTICE:  x = 9, y = 1
NOTICE:  x = 9, y = 2
NOTICE:  x = 9, y = 3
NOTICE:  x = 9, y = 11
NOTICE:  x = 9, y = 12
NOTICE:  x = 9, y = 13
 x | u 
---+---
 9 | 1
 9 | 2
 9 | 3
(3 rows)

drop function tattle(x int, y int);<|MERGE_RESOLUTION|>--- conflicted
+++ resolved
@@ -221,8 +221,6 @@
  4567890123456789 |      0.6
 (2 rows)
 
-<<<<<<< HEAD
-=======
 -- Unspecified-type literals in output columns should resolve as text
 SELECT *, pg_typeof(f1) FROM
   (SELECT 'foo' AS f1 FROM generate_series(1,3)) ss ORDER BY 1;
@@ -254,7 +252,6 @@
          Output: 43
 (5 rows)
 
->>>>>>> fdf521d6
 -- check materialization of an initplan reference (bug #14524)
 explain (verbose, costs off)
 select 1 = all (select (select 1));
