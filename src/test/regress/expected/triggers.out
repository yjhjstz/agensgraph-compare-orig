--- conflicted
+++ resolved
@@ -1447,28 +1447,12 @@
 NOTICE:  depth_a_tr: depth = 1
 NOTICE:  depth_b_tr: depth = 2
 NOTICE:  depth_c_tr: depth = 3
-<<<<<<< HEAD
-CONTEXT:  SQL statement "insert into depth_c values (1)"
-PL/pgSQL function depth_b_tf() line 5 at EXECUTE
-SQL statement "insert into depth_b values (new.id)"
-PL/pgSQL function depth_a_tf() line 4 at SQL statement
-=======
->>>>>>> e77ea9db
 NOTICE:  SQLSTATE = U9999: depth = 2
 NOTICE:  depth_b_tr: depth = 2
 NOTICE:  depth_c_tr: depth = 3
-<<<<<<< HEAD
-CONTEXT:  SQL statement "insert into depth_c values (1)"
-PL/pgSQL function depth_b_tf() line 12 at EXECUTE
-SQL statement "insert into depth_b values (new.id)"
-PL/pgSQL function depth_a_tf() line 4 at SQL statement
-ERROR:  U9999
-CONTEXT:  SQL statement "insert into depth_c values (1)"
-=======
 ERROR:  U9999
 CONTEXT:  PL/pgSQL function depth_c_tf() line 5 at RAISE
 SQL statement "insert into depth_c values (1)"
->>>>>>> e77ea9db
 PL/pgSQL function depth_b_tf() line 12 at EXECUTE
 SQL statement "insert into depth_b values (new.id)"
 PL/pgSQL function depth_a_tf() line 4 at SQL statement
@@ -1482,19 +1466,7 @@
 NOTICE:  depth_a_tr: depth = 1
 NOTICE:  depth_b_tr: depth = 2
 NOTICE:  depth_c_tr: depth = 3
-<<<<<<< HEAD
-CONTEXT:  SQL statement "insert into depth_c values (2)"
-PL/pgSQL function depth_b_tf() line 5 at EXECUTE
-SQL statement "insert into depth_b values (new.id)"
-PL/pgSQL function depth_a_tf() line 4 at SQL statement
 NOTICE:  depth_c_tr: depth = 3
-CONTEXT:  SQL statement "insert into depth_c values (2)"
-PL/pgSQL function depth_b_tf() line 5 at EXECUTE
-SQL statement "insert into depth_b values (new.id)"
-PL/pgSQL function depth_a_tf() line 4 at SQL statement
-=======
-NOTICE:  depth_c_tr: depth = 3
->>>>>>> e77ea9db
 NOTICE:  depth_b_tr: depth = 2
 NOTICE:  depth_a_tr: depth = 1
 select pg_trigger_depth();
