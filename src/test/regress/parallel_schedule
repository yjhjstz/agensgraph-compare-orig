# ----------
# src/test/regress/parallel_schedule
#
# By convention, we put no more than twenty tests in any one parallel group;
# this limits the number of connections needed to run the tests.
# ----------

# run tablespace by itself, and first, because it forces a checkpoint;
# we'd prefer not to have checkpoints later in the tests because that
# interferes with crash-recovery testing.
test: tablespace

# ----------
# The first group of parallel tests
# ----------
test: boolean char name varchar text int2 int4 int8 oid float4 float8 bit numeric txid uuid enum money rangetypes pg_lsn regproc

# Depends on things setup during char, varchar and text
test: strings
# Depends on int2, int4, int8, float4, float8
test: numerology

# ----------
# The second group of parallel tests
# ----------
test: point lseg line box path polygon circle date time timetz timestamp timestamptz interval abstime reltime tinterval inet macaddr tstypes comments

# ----------
# Another group of parallel tests
# geometry depends on point, lseg, box, path, polygon and circle
# horology depends on interval, timetz, timestamp, timestamptz, reltime and abstime
# ----------
test: geometry horology regex oidjoins type_sanity opr_sanity

# ----------
# These four each depend on the previous one
# ----------
test: insert
test: insert_conflict
test: create_function_1
test: create_type
test: create_table
test: create_function_2

# ----------
# Load huge amounts of data
# We should split the data files into single files and then
# execute two copy tests parallel, to check that copy itself
# is concurrent safe.
# ----------
test: copy copyselect copydml

# ----------
# More groups of parallel tests
# ----------
test: create_misc create_operator
# These depend on the above two
test: create_index create_view

# ----------
# Another group of parallel tests
# ----------
<<<<<<< HEAD
test: create_aggregate create_function_3 create_cast constraints triggers inherit create_table_like typed_table vacuum drop_if_exists updatable_views rolenames roleattributes
=======
test: create_aggregate create_function_3 create_cast constraints triggers inherit create_table_like typed_table vacuum drop_if_exists updatable_views rolenames roleattributes create_am
>>>>>>> e77ea9db

# ----------
# sanity_check does a vacuum, affecting the sort order of SELECT *
# results. So it should not run parallel to other tests.
# ----------
test: sanity_check

# ----------
# Believe it or not, select creates a table, subsequent
# tests need.
# ----------
test: errors
test: select
ignore: random

# ----------
# Another group of parallel tests
# ----------
test: select_into select_distinct select_distinct_on select_implicit select_having subselect union case join aggregates transactions random portals arrays btree_index hash_index update namespace prepared_xacts delete

# ----------
# Another group of parallel tests
# ----------
<<<<<<< HEAD
test: brin gin gist spgist privileges collate matview lock replica_identity rowsecurity object_address tablesample groupingsets
=======
test: brin gin gist spgist privileges init_privs security_label collate matview lock replica_identity rowsecurity object_address tablesample groupingsets drop_operator
>>>>>>> e77ea9db

# ----------
# Another group of parallel tests
# ----------
test: alter_generic alter_operator misc psql async dbsize misc_functions

# rules cannot run concurrently with any test that creates a view
test: rules psql_crosstab select_parallel amutils

# ----------
# Another group of parallel tests
# ----------
test: select_views portals_p2 foreign_key cluster dependency guc bitmapops combocid tsearch tsdicts foreign_data window xmlmap functional_deps advisory_lock json jsonb json_encoding indirect_toast equivclass
# ----------
# Another group of parallel tests
# NB: temp.sql does a reconnect which transiently uses 2 connections,
# so keep this parallel group to at most 19 tests
# ----------
test: plancache limit plpgsql copy2 temp domain rangefuncs prepare without_oid conversion truncate alter_table sequence polymorphism rowtypes returning largeobject with xml

# event triggers cannot run concurrently with any test that runs DDL
test: event_trigger

# run stats by itself because its delay may be insufficient under heavy load
test: stats

# run cypher dml test
test: cypher_dml graphid

# run cypher ddl test
test: cypher_ddl<|MERGE_RESOLUTION|>--- conflicted
+++ resolved
@@ -60,11 +60,7 @@
 # ----------
 # Another group of parallel tests
 # ----------
-<<<<<<< HEAD
-test: create_aggregate create_function_3 create_cast constraints triggers inherit create_table_like typed_table vacuum drop_if_exists updatable_views rolenames roleattributes
-=======
 test: create_aggregate create_function_3 create_cast constraints triggers inherit create_table_like typed_table vacuum drop_if_exists updatable_views rolenames roleattributes create_am
->>>>>>> e77ea9db
 
 # ----------
 # sanity_check does a vacuum, affecting the sort order of SELECT *
@@ -88,11 +84,7 @@
 # ----------
 # Another group of parallel tests
 # ----------
-<<<<<<< HEAD
-test: brin gin gist spgist privileges collate matview lock replica_identity rowsecurity object_address tablesample groupingsets
-=======
 test: brin gin gist spgist privileges init_privs security_label collate matview lock replica_identity rowsecurity object_address tablesample groupingsets drop_operator
->>>>>>> e77ea9db
 
 # ----------
 # Another group of parallel tests
@@ -117,10 +109,4 @@
 test: event_trigger
 
 # run stats by itself because its delay may be insufficient under heavy load
-test: stats
-
-# run cypher dml test
-test: cypher_dml graphid
-
-# run cypher ddl test
-test: cypher_ddl+test: stats