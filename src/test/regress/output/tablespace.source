--- conflicted
+++ resolved
@@ -166,8 +166,6 @@
 Tablespace: "regress_tblspace"
 
 DROP TABLE testschema.test_default_tab;
-<<<<<<< HEAD
-=======
 -- check that default_tablespace affects index additions in ALTER TABLE
 CREATE TABLE testschema.test_tab(id int) TABLESPACE regress_tblspace;
 INSERT INTO testschema.test_tab VALUES (1);
@@ -197,7 +195,6 @@
 (1 row)
 
 DROP TABLE testschema.test_tab;
->>>>>>> fdf521d6
 -- let's try moving a table from one place to another
 CREATE TABLE testschema.atable AS VALUES (1), (2);
 CREATE UNIQUE INDEX anindex ON testschema.atable(column1);
