
=pod

=head1 NAME

PostgresNode - class representing PostgreSQL server instance

=head1 SYNOPSIS

  use PostgresNode;

  my $node = PostgresNode->get_new_node('mynode');

  # Create a data directory with initdb
  $node->init();

  # Start the PostgreSQL server
  $node->start();

  # Change a setting and restart
  $node->append_conf('postgresql.conf', 'hot_standby = on');
  $node->restart();

  # run a query with psql, like:
  #   echo 'SELECT 1' | psql -qAXt postgres -v ON_ERROR_STOP=1
  $psql_stdout = $node->safe_psql('postgres', 'SELECT 1');

  # Run psql with a timeout, capturing stdout and stderr
  # as well as the psql exit code. Pass some extra psql
  # options. If there's an error from psql raise an exception.
  my ($stdout, $stderr, $timed_out);
  my $cmdret = $node->psql('postgres', 'SELECT pg_sleep(60)',
	  stdout => \$stdout, stderr => \$stderr,
	  timeout => 30, timed_out => \$timed_out,
	  extra_params => ['--single-transaction'],
	  on_error_die => 1)
  print "Sleep timed out" if $timed_out;

  # Similar thing, more convenient in common cases
  my ($cmdret, $stdout, $stderr) =
      $node->psql('postgres', 'SELECT 1');

  # run query every second until it returns 't'
  # or times out
  $node->poll_query_until('postgres', q|SELECT random() < 0.1;|')
    or die "timed out";

  # Do an online pg_basebackup
  my $ret = $node->backup('testbackup1');

  # Take a backup of a running server
  my $ret = $node->backup_fs_hot('testbackup2');

  # Take a backup of a stopped server
  $node->stop;
  my $ret = $node->backup_fs_cold('testbackup3')

  # Restore it to create a new independent node (not a replica)
  my $replica = get_new_node('replica');
  $replica->init_from_backup($node, 'testbackup');
  $replica->start;

  # Stop the server
  $node->stop('fast');

=head1 DESCRIPTION

PostgresNode contains a set of routines able to work on a PostgreSQL node,
allowing to start, stop, backup and initialize it with various options.
The set of nodes managed by a given test is also managed by this module.

In addition to node management, PostgresNode instances have some wrappers
around Test::More functions to run commands with an environment set up to
point to the instance.

The IPC::Run module is required.

=cut

package PostgresNode;

use strict;
use warnings;

use Config;
use Cwd;
use Exporter 'import';
use File::Basename;
use File::Spec;
use File::Temp ();
use IPC::Run;
use RecursiveCopy;
use Socket;
use Test::More;
use TestLib ();
use Time::HiRes qw(usleep);
use Scalar::Util qw(blessed);

our @EXPORT = qw(
  get_new_node
);

our ($test_localhost, $test_pghost, $last_port_assigned, @all_nodes);

# Windows path to virtual file system root

our $vfs_path = '';
if ($Config{osname} eq 'msys')
{
	$vfs_path = `cd / && pwd -W`;
	chomp $vfs_path;
}

INIT
{

	# PGHOST is set once and for all through a single series of tests when
	# this module is loaded.
	$test_localhost = "127.0.0.1";
	$test_pghost =
	  $TestLib::windows_os ? $test_localhost : TestLib::tempdir_short;
	$ENV{PGHOST}     = $test_pghost;
	$ENV{PGDATABASE} = 'postgres';

	# Tracking of last port value assigned to accelerate free port lookup.
	$last_port_assigned = int(rand() * 16384) + 49152;
}

=pod

=head1 METHODS

=over

=item PostgresNode::new($class, $name, $pghost, $pgport)

Create a new PostgresNode instance. Does not initdb or start it.

You should generally prefer to use get_new_node() instead since it takes care
of finding port numbers, registering instances for cleanup, etc.

=cut

sub new
{
	my ($class, $name, $pghost, $pgport) = @_;
	my $testname = basename($0);
	$testname =~ s/\.[^.]+$//;
	my $self = {
		_port    => $pgport,
		_host    => $pghost,
		_basedir => TestLib::tempdir("data_" . $name),
		_name    => $name,
		_logfile => "$TestLib::log_path/${testname}_${name}.log" };

	bless $self, $class;
	$self->dump_info;

	return $self;
}

=pod

=item $node->port()

Get the port number assigned to the host. This won't necessarily be a TCP port
open on the local host since we prefer to use unix sockets if possible.

Use $node->connstr() if you want a connection string.

=cut

sub port
{
	my ($self) = @_;
	return $self->{_port};
}

=pod

=item $node->host()

Return the host (like PGHOST) for this instance. May be a UNIX socket path.

Use $node->connstr() if you want a connection string.

=cut

sub host
{
	my ($self) = @_;
	return $self->{_host};
}

=pod

=item $node->basedir()

The directory all the node's files will be within - datadir, archive directory,
backups, etc.

=cut

sub basedir
{
	my ($self) = @_;
	return $self->{_basedir};
}

=pod

=item $node->name()

The name assigned to the node at creation time.

=cut

sub name
{
	my ($self) = @_;
	return $self->{_name};
}

=pod

=item $node->logfile()

Path to the PostgreSQL log file for this instance.

=cut

sub logfile
{
	my ($self) = @_;
	return $self->{_logfile};
}

=pod

=item $node->connstr()

Get a libpq connection string that will establish a connection to
this node. Suitable for passing to psql, DBD::Pg, etc.

=cut

sub connstr
{
	my ($self, $dbname) = @_;
	my $pgport = $self->port;
	my $pghost = $self->host;
	if (!defined($dbname))
	{
		return "port=$pgport host=$pghost";
	}

	# Escape properly the database string before using it, only
	# single quotes and backslashes need to be treated this way.
	$dbname =~ s#\\#\\\\#g;
	$dbname =~ s#\'#\\\'#g;

	return "port=$pgport host=$pghost dbname='$dbname'";
}

=pod

=item $node->data_dir()

Returns the path to the data directory. postgresql.conf and pg_hba.conf are
always here.

=cut

sub data_dir
{
	my ($self) = @_;
	my $res = $self->basedir;
	return "$res/pgdata";
}

=pod

=item $node->archive_dir()

If archiving is enabled, WAL files go here.

=cut

sub archive_dir
{
	my ($self) = @_;
	my $basedir = $self->basedir;
	return "$basedir/archives";
}

=pod

=item $node->backup_dir()

The output path for backups taken with $node->backup()

=cut

sub backup_dir
{
	my ($self) = @_;
	my $basedir = $self->basedir;
	return "$basedir/backup";
}

=pod

=item $node->info()

Return a string containing human-readable diagnostic information (paths, etc)
about this node.

=cut

sub info
{
	my ($self) = @_;
	my $_info = '';
	open my $fh, '>', \$_info or die;
	print $fh "Name: " . $self->name . "\n";
	print $fh "Data directory: " . $self->data_dir . "\n";
	print $fh "Backup directory: " . $self->backup_dir . "\n";
	print $fh "Archive directory: " . $self->archive_dir . "\n";
	print $fh "Connection string: " . $self->connstr . "\n";
	print $fh "Log file: " . $self->logfile . "\n";
	close $fh or die;
	return $_info;
}

=pod

=item $node->dump_info()

Print $node->info()

=cut

sub dump_info
{
	my ($self) = @_;
	print $self->info;
}


# Internal method to set up trusted pg_hba.conf for replication.  Not
# documented because you shouldn't use it, it's called automatically if needed.
sub set_replication_conf
{
	my ($self) = @_;
	my $pgdata = $self->data_dir;

	$self->host eq $test_pghost
	  or die "set_replication_conf only works with the default host";

	open my $hba, '>>', "$pgdata/pg_hba.conf";
	print $hba "\n# Allow replication (set up by PostgresNode.pm)\n";
	if ($TestLib::windows_os)
	{
		print $hba
"host replication all $test_localhost/32 sspi include_realm=1 map=regress\n";
	}
	close $hba;
}

=pod

=item $node->init(...)

Initialize a new cluster for testing.

Authentication is set up so that only the current OS user can access the
cluster. On Unix, we use Unix domain socket connections, with the socket in
a directory that's only accessible to the current user to ensure that.
On Windows, we use SSPI authentication to ensure the same (by pg_regress
--config-auth).

WAL archiving can be enabled on this node by passing the keyword parameter
has_archiving => 1. This is disabled by default.

postgresql.conf can be set up for replication by passing the keyword
parameter allows_streaming => 'logical' or 'physical' (passing 1 will also
suffice for physical replication) depending on type of replication that
should be enabled. This is disabled by default.

The new node is set up in a fast but unsafe configuration where fsync is
disabled.

=cut

sub init
{
	my ($self, %params) = @_;
	my $port   = $self->port;
	my $pgdata = $self->data_dir;
	my $host   = $self->host;

	$params{allows_streaming} = 0 unless defined $params{allows_streaming};
	$params{has_archiving}    = 0 unless defined $params{has_archiving};

	mkdir $self->backup_dir;
	mkdir $self->archive_dir;

	TestLib::system_or_bail('initdb', '-D', $pgdata, '-A', 'trust', '-N',
		@{ $params{extra} });
	TestLib::system_or_bail($ENV{PG_REGRESS}, '--config-auth', $pgdata);

	open my $conf, '>>', "$pgdata/postgresql.conf";
	print $conf "\n# Added by PostgresNode.pm\n";
	print $conf "fsync = off\n";
	print $conf "restart_after_crash = off\n";
	print $conf "log_line_prefix = '%m [%p] %q%a '\n";
	print $conf "log_statement = all\n";
	print $conf "wal_retrieve_retry_interval = '500ms'\n";
	print $conf "port = $port\n";

	if ($params{allows_streaming})
	{
		if ($params{allows_streaming} eq "logical")
		{
			print $conf "wal_level = logical\n";
		}
		else
		{
			print $conf "wal_level = replica\n";
		}
		print $conf "max_wal_senders = 5\n";
		print $conf "max_replication_slots = 5\n";
		print $conf "wal_keep_segments = 20\n";
		print $conf "max_wal_size = 128MB\n";
		print $conf "shared_buffers = 1MB\n";
		print $conf "wal_log_hints = on\n";
		print $conf "hot_standby = on\n";
		print $conf "max_connections = 10\n";
	}
	else
	{
		print $conf "wal_level = minimal\n";
		print $conf "max_wal_senders = 0\n";
	}

	if ($TestLib::windows_os)
	{
		print $conf "listen_addresses = '$host'\n";
	}
	else
	{
		print $conf "unix_socket_directories = '$host'\n";
		print $conf "listen_addresses = ''\n";
	}
	close $conf;

	$self->set_replication_conf if $params{allows_streaming};
	$self->enable_archiving     if $params{has_archiving};
}

=pod

=item $node->append_conf(filename, str)

A shortcut method to append to files like pg_hba.conf and postgresql.conf.

Does no validation or sanity checking. Does not reload the configuration
after writing.

A newline is automatically appended to the string.

=cut

sub append_conf
{
	my ($self, $filename, $str) = @_;

	my $conffile = $self->data_dir . '/' . $filename;

	TestLib::append_to_file($conffile, $str . "\n");
}

=pod

=item $node->backup(backup_name)

Create a hot backup with B<pg_basebackup> in subdirectory B<backup_name> of
B<< $node->backup_dir >>, including the WAL. WAL files
fetched at the end of the backup, not streamed.

You'll have to configure a suitable B<max_wal_senders> on the
target server since it isn't done by default.

=cut

sub backup
{
	my ($self, $backup_name) = @_;
	my $backup_path = $self->backup_dir . '/' . $backup_name;
	my $port        = $self->port;
	my $name        = $self->name;

	print "# Taking pg_basebackup $backup_name from node \"$name\"\n";
	TestLib::system_or_bail('pg_basebackup', '-D', $backup_path, '-p', $port,
		'--no-sync');
	print "# Backup finished\n";
}

=item $node->backup_fs_hot(backup_name)

Create a backup with a filesystem level copy in subdirectory B<backup_name> of
B<< $node->backup_dir >>, including WAL.

Archiving must be enabled, as B<pg_start_backup()> and B<pg_stop_backup()> are
used. This is not checked or enforced.

The backup name is passed as the backup label to B<pg_start_backup()>.

=cut

sub backup_fs_hot
{
	my ($self, $backup_name) = @_;
	$self->_backup_fs($backup_name, 1);
}

=item $node->backup_fs_cold(backup_name)

Create a backup with a filesystem level copy in subdirectory B<backup_name> of
B<< $node->backup_dir >>, including WAL. The server must be
stopped as no attempt to handle concurrent writes is made.

Use B<backup> or B<backup_fs_hot> if you want to back up a running server.

=cut

sub backup_fs_cold
{
	my ($self, $backup_name) = @_;
	$self->_backup_fs($backup_name, 0);
}


# Common sub of backup_fs_hot and backup_fs_cold
sub _backup_fs
{
	my ($self, $backup_name, $hot) = @_;
	my $backup_path = $self->backup_dir . '/' . $backup_name;
	my $port        = $self->port;
	my $name        = $self->name;

	print "# Taking filesystem backup $backup_name from node \"$name\"\n";

	if ($hot)
	{
		my $stdout = $self->safe_psql('postgres',
			"SELECT * FROM pg_start_backup('$backup_name');");
		print "# pg_start_backup: $stdout\n";
	}

	RecursiveCopy::copypath(
		$self->data_dir,
		$backup_path,
		filterfn => sub {
			my $src = shift;
			return ($src ne 'log' and $src ne 'postmaster.pid');
		});

	if ($hot)
	{

		# We ignore pg_stop_backup's return value. We also assume archiving
		# is enabled; otherwise the caller will have to copy the remaining
		# segments.
		my $stdout =
		  $self->safe_psql('postgres', 'SELECT * FROM pg_stop_backup();');
		print "# pg_stop_backup: $stdout\n";
	}

	print "# Backup finished\n";
}



=pod

=item $node->init_from_backup(root_node, backup_name)

Initialize a node from a backup, which may come from this node or a different
node. root_node must be a PostgresNode reference, backup_name the string name
of a backup previously created on that node with $node->backup.

Does not start the node after initializing it.

A recovery.conf is not created.

Streaming replication can be enabled on this node by passing the keyword
parameter has_streaming => 1. This is disabled by default.

Restoring WAL segments from archives using restore_command can be enabled
by passing the keyword parameter has_restoring => 1. This is disabled by
default.

The backup is copied, leaving the original unmodified. pg_hba.conf is
unconditionally set to enable replication connections.

=cut

sub init_from_backup
{
	my ($self, $root_node, $backup_name, %params) = @_;
	my $backup_path = $root_node->backup_dir . '/' . $backup_name;
	my $port        = $self->port;
	my $node_name   = $self->name;
	my $root_name   = $root_node->name;

	$params{has_streaming} = 0 unless defined $params{has_streaming};
	$params{has_restoring} = 0 unless defined $params{has_restoring};

	print
"# Initializing node \"$node_name\" from backup \"$backup_name\" of node \"$root_name\"\n";
	die "Backup \"$backup_name\" does not exist at $backup_path"
	  unless -d $backup_path;

	mkdir $self->backup_dir;
	mkdir $self->archive_dir;

	my $data_path = $self->data_dir;
	rmdir($data_path);
	RecursiveCopy::copypath($backup_path, $data_path);
	chmod(0700, $data_path);

	# Base configuration for this node
	$self->append_conf(
		'postgresql.conf',
		qq(
port = $port
));
	$self->enable_streaming($root_node) if $params{has_streaming};
	$self->enable_restoring($root_node) if $params{has_restoring};
}

=pod

=item $node->start()

Wrapper for pg_ctl start

Start the node and wait until it is ready to accept connections.

=cut

sub start
{
	my ($self) = @_;
	my $port   = $self->port;
	my $pgdata = $self->data_dir;
	my $name   = $self->name;
	BAIL_OUT("node \"$name\" is already running") if defined $self->{_pid};
	print("### Starting node \"$name\"\n");
	my $ret = TestLib::system_log('pg_ctl', '-D', $self->data_dir, '-l',
		$self->logfile, 'start');

	if ($ret != 0)
	{
		print "# pg_ctl start failed; logfile:\n";
		print TestLib::slurp_file($self->logfile);
		BAIL_OUT("pg_ctl start failed");
	}

	$self->_update_pid(1);
}

=pod

=item $node->stop(mode)

Stop the node using pg_ctl -m $mode and wait for it to stop.

Note: if the node is already known stopped, this does nothing.
However, if we think it's running and it's not, it's important for
this to fail.  Otherwise, tests might fail to detect server crashes.

=cut

sub stop
{
	my ($self, $mode) = @_;
	my $port   = $self->port;
	my $pgdata = $self->data_dir;
	my $name   = $self->name;
	$mode = 'fast' unless defined $mode;
	return unless defined $self->{_pid};
	print "### Stopping node \"$name\" using mode $mode\n";
	TestLib::system_or_bail('pg_ctl', '-D', $pgdata, '-m', $mode, 'stop');
	$self->_update_pid(0);
}

=pod

=item $node->reload()

Reload configuration parameters on the node.

=cut

sub reload
{
	my ($self) = @_;
	my $port   = $self->port;
	my $pgdata = $self->data_dir;
	my $name   = $self->name;
	print "### Reloading node \"$name\"\n";
	TestLib::system_or_bail('pg_ctl', '-D', $pgdata, 'reload');
}

=pod

=item $node->restart()

Wrapper for pg_ctl restart

=cut

sub restart
{
	my ($self)  = @_;
	my $port    = $self->port;
	my $pgdata  = $self->data_dir;
	my $logfile = $self->logfile;
	my $name    = $self->name;
	print "### Restarting node \"$name\"\n";
	TestLib::system_or_bail('pg_ctl', '-D', $pgdata, '-l', $logfile,
		'restart');
	$self->_update_pid(1);
}

=pod

=item $node->promote()

Wrapper for pg_ctl promote

=cut

sub promote
{
	my ($self)  = @_;
	my $port    = $self->port;
	my $pgdata  = $self->data_dir;
	my $logfile = $self->logfile;
	my $name    = $self->name;
	print "### Promoting node \"$name\"\n";
	TestLib::system_or_bail('pg_ctl', '-D', $pgdata, '-l', $logfile,
		'promote');
}

# Internal routine to enable streaming replication on a standby node.
sub enable_streaming
{
	my ($self, $root_node) = @_;
	my $root_connstr = $root_node->connstr;
	my $name         = $self->name;

	print "### Enabling streaming replication for node \"$name\"\n";
	$self->append_conf(
		'recovery.conf', qq(
primary_conninfo='$root_connstr application_name=$name'
standby_mode=on
));
}

# Internal routine to enable archive recovery command on a standby node
sub enable_restoring
{
	my ($self, $root_node) = @_;
	my $path = $vfs_path . $root_node->archive_dir;
	my $name = $self->name;

	print "### Enabling WAL restore for node \"$name\"\n";

	# On Windows, the path specified in the restore command needs to use
	# double back-slashes to work properly and to be able to detect properly
	# the file targeted by the copy command, so the directory value used
	# in this routine, using only one back-slash, need to be properly changed
	# first. Paths also need to be double-quoted to prevent failures where
	# the path contains spaces.
	$path =~ s{\\}{\\\\}g if ($TestLib::windows_os);
	my $copy_command =
	  $TestLib::windows_os
	  ? qq{copy "$path\\\\%f" "%p"}
	  : qq{cp "$path/%f" "%p"};

	$self->append_conf(
		'recovery.conf', qq(
restore_command = '$copy_command'
standby_mode = on
));
}

# Internal routine to enable archiving
sub enable_archiving
{
	my ($self) = @_;
	my $path   = $vfs_path . $self->archive_dir;
	my $name   = $self->name;

	print "### Enabling WAL archiving for node \"$name\"\n";

	# On Windows, the path specified in the restore command needs to use
	# double back-slashes to work properly and to be able to detect properly
	# the file targeted by the copy command, so the directory value used
	# in this routine, using only one back-slash, need to be properly changed
	# first. Paths also need to be double-quoted to prevent failures where
	# the path contains spaces.
	$path =~ s{\\}{\\\\}g if ($TestLib::windows_os);
	my $copy_command =
	  $TestLib::windows_os
	  ? qq{copy "%p" "$path\\\\%f"}
	  : qq{cp "%p" "$path/%f"};

	# Enable archive_mode and archive_command on node
	$self->append_conf(
		'postgresql.conf', qq(
archive_mode = on
archive_command = '$copy_command'
));
}

# Internal method
sub _update_pid
{
	my ($self, $is_running) = @_;
	my $name = $self->name;

	# If we can open the PID file, read its first line and that's the PID we
	# want.
	if (open my $pidfile, '<', $self->data_dir . "/postmaster.pid")
	{
		chomp($self->{_pid} = <$pidfile>);
		print "# Postmaster PID for node \"$name\" is $self->{_pid}\n";
		close $pidfile;

		# If we found a pidfile when there shouldn't be one, complain.
		BAIL_OUT("postmaster.pid unexpectedly present") unless $is_running;
		return;
	}

	$self->{_pid} = undef;
	print "# No postmaster PID for node \"$name\"\n";

	# Complain if we expected to find a pidfile.
	BAIL_OUT("postmaster.pid unexpectedly not present") if $is_running;
}

=pod

=item PostgresNode->get_new_node(node_name)

Build a new object of class C<PostgresNode> (or of a subclass, if you have
one), assigning a free port number.  Remembers the node, to prevent its port
number from being reused for another node, and to ensure that it gets
shut down when the test script exits.

You should generally use this instead of C<PostgresNode::new(...)>.

For backwards compatibility, it is also exported as a standalone function,
which can only create objects of class C<PostgresNode>.

=cut

sub get_new_node
{
	my $class = 'PostgresNode';
	$class = shift if 1 < scalar @_;
	my $name  = shift;
	my $found = 0;
	my $port  = $last_port_assigned;

	while ($found == 0)
	{

		# advance $port, wrapping correctly around range end
		$port = 49152 if ++$port >= 65536;
		print "# Checking port $port\n";

		# Check first that candidate port number is not included in
		# the list of already-registered nodes.
		$found = 1;
		foreach my $node (@all_nodes)
		{
			$found = 0 if ($node->port == $port);
		}

		# Check to see if anything else is listening on this TCP port.
		# This is *necessary* on Windows, and seems like a good idea
		# on Unixen as well, even though we don't ask the postmaster
		# to open a TCP port on Unix.
		if ($found == 1)
		{
			my $iaddr = inet_aton($test_localhost);
			my $paddr = sockaddr_in($port, $iaddr);
			my $proto = getprotobyname("tcp");

			socket(SOCK, PF_INET, SOCK_STREAM, $proto)
			  or die "socket failed: $!";

			# As in postmaster, don't use SO_REUSEADDR on Windows
			setsockopt(SOCK, SOL_SOCKET, SO_REUSEADDR, pack("l", 1))
			  unless $TestLib::windows_os;
			(bind(SOCK, $paddr) && listen(SOCK, SOMAXCONN))
			  or $found = 0;
			close(SOCK);
		}
	}

	print "# Found free port $port\n";

	# Lock port number found by creating a new node
	my $node = $class->new($name, $test_pghost, $port);

	# Add node to list of nodes
	push(@all_nodes, $node);

	# And update port for next time
	$last_port_assigned = $port;

	return $node;
}

# Automatically shut down any still-running nodes when the test script exits.
# Note that this just stops the postmasters (in the same order the nodes were
# created in).  Temporary PGDATA directories are deleted, in an unspecified
# order, later when the File::Temp objects are destroyed.
END
{

	# take care not to change the script's exit value
	my $exit_code = $?;

	foreach my $node (@all_nodes)
	{
		$node->teardown_node;
	}

	$? = $exit_code;
}

=pod

=item $node->teardown_node()

Do an immediate stop of the node

=cut

sub teardown_node
{
	my $self = shift;

	$self->stop('immediate');
}

=pod

=item $node->safe_psql($dbname, $sql) => stdout

Invoke B<psql> to run B<sql> on B<dbname> and return its stdout on success.
Die if the SQL produces an error. Runs with B<ON_ERROR_STOP> set.

Takes optional extra params like timeout and timed_out parameters with the same
options as psql.

=cut

sub safe_psql
{
	my ($self, $dbname, $sql, %params) = @_;

	my ($stdout, $stderr);

	my $ret = $self->psql(
		$dbname, $sql,
		%params,
		stdout        => \$stdout,
		stderr        => \$stderr,
		on_error_die  => 1,
		on_error_stop => 1);

	# psql can emit stderr from NOTICEs etc
	if ($stderr ne "")
	{
		print "#### Begin standard error\n";
		print $stderr;
		print "\n#### End standard error\n";
	}

	$stdout =~ s/\r//g if $TestLib::windows_os;
	return $stdout;
}

=pod

=item $node->psql($dbname, $sql, %params) => psql_retval

Invoke B<psql> to execute B<$sql> on B<$dbname> and return the return value
from B<psql>, which is run with on_error_stop by default so that it will
stop running sql and return 3 if the passed SQL results in an error.

As a convenience, if B<psql> is called in array context it returns an
array containing ($retval, $stdout, $stderr).

psql is invoked in tuples-only unaligned mode with reading of B<.psqlrc>
disabled.  That may be overridden by passing extra psql parameters.

stdout and stderr are transformed to UNIX line endings if on Windows. Any
trailing newline is removed.

Dies on failure to invoke psql but not if psql exits with a nonzero
return code (unless on_error_die specified).

If psql exits because of a signal, an exception is raised.

=over

=item stdout => \$stdout

B<stdout>, if given, must be a scalar reference to which standard output is
written.  If not given, standard output is not redirected and will be printed
unless B<psql> is called in array context, in which case it's captured and
returned.

=item stderr => \$stderr

Same as B<stdout> but gets standard error. If the same scalar is passed for
both B<stdout> and B<stderr> the results may be interleaved unpredictably.

=item on_error_stop => 1

By default, the B<psql> method invokes the B<psql> program with ON_ERROR_STOP=1
set, so SQL execution is stopped at the first error and exit code 2 is
returned.  Set B<on_error_stop> to 0 to ignore errors instead.

=item on_error_die => 0

By default, this method returns psql's result code. Pass on_error_die to
instead die with an informative message.

=item timeout => 'interval'

Set a timeout for the psql call as an interval accepted by B<IPC::Run::timer>
(integer seconds is fine).  This method raises an exception on timeout, unless
the B<timed_out> parameter is also given.

=item timed_out => \$timed_out

If B<timeout> is set and this parameter is given, the scalar it references
is set to true if the psql call times out.

=item extra_params => ['--single-transaction']

If given, it must be an array reference containing additional parameters to B<psql>.

=back

e.g.

	my ($stdout, $stderr, $timed_out);
	my $cmdret = $node->psql('postgres', 'SELECT pg_sleep(60)',
		stdout => \$stdout, stderr => \$stderr,
		timeout => 30, timed_out => \$timed_out,
		extra_params => ['--single-transaction'])

will set $cmdret to undef and $timed_out to a true value.

	$node->psql('postgres', $sql, on_error_die => 1);

dies with an informative message if $sql fails.

=cut

sub psql
{
	my ($self, $dbname, $sql, %params) = @_;

	my $stdout            = $params{stdout};
	my $stderr            = $params{stderr};
	my $timeout           = undef;
	my $timeout_exception = 'psql timed out';
	my @psql_params =
	  ('psql', '-XAtq', '-d', $self->connstr($dbname), '-f', '-');

	# If the caller wants an array and hasn't passed stdout/stderr
	# references, allocate temporary ones to capture them so we
	# can return them. Otherwise we won't redirect them at all.
	if (wantarray)
	{
		if (!defined($stdout))
		{
			my $temp_stdout = "";
			$stdout = \$temp_stdout;
		}
		if (!defined($stderr))
		{
			my $temp_stderr = "";
			$stderr = \$temp_stderr;
		}
	}

	$params{on_error_stop} = 1 unless defined $params{on_error_stop};
	$params{on_error_die}  = 0 unless defined $params{on_error_die};

	push @psql_params, '-v', 'ON_ERROR_STOP=1' if $params{on_error_stop};
	push @psql_params, @{ $params{extra_params} }
	  if defined $params{extra_params};

	$timeout =
	  IPC::Run::timeout($params{timeout}, exception => $timeout_exception)
	  if (defined($params{timeout}));

	${ $params{timed_out} } = 0 if defined $params{timed_out};

	# IPC::Run would otherwise append to existing contents:
	$$stdout = "" if ref($stdout);
	$$stderr = "" if ref($stderr);

	my $ret;

   # Run psql and capture any possible exceptions.  If the exception is
   # because of a timeout and the caller requested to handle that, just return
   # and set the flag.  Otherwise, and for any other exception, rethrow.
   #
   # For background, see
   # http://search.cpan.org/~ether/Try-Tiny-0.24/lib/Try/Tiny.pm
	do
	{
		local $@;
		eval {
			my @ipcrun_opts = (\@psql_params, '<', \$sql);
			push @ipcrun_opts, '>',  $stdout if defined $stdout;
			push @ipcrun_opts, '2>', $stderr if defined $stderr;
			push @ipcrun_opts, $timeout if defined $timeout;

			IPC::Run::run @ipcrun_opts;
			$ret = $?;
		};
		my $exc_save = $@;
		if ($exc_save)
		{

			# IPC::Run::run threw an exception. re-throw unless it's a
			# timeout, which we'll handle by testing is_expired
			die $exc_save
			  if (blessed($exc_save)
				|| $exc_save !~ /^\Q$timeout_exception\E/);

			$ret = undef;

			die "Got timeout exception '$exc_save' but timer not expired?!"
			  unless $timeout->is_expired;

			if (defined($params{timed_out}))
			{
				${ $params{timed_out} } = 1;
			}
			else
			{
				die "psql timed out: stderr: '$$stderr'\n"
				  . "while running '@psql_params'";
			}
		}
	};

	if (defined $$stdout)
	{
		chomp $$stdout;
		$$stdout =~ s/\r//g if $TestLib::windows_os;
	}

	if (defined $$stderr)
	{
		chomp $$stderr;
		$$stderr =~ s/\r//g if $TestLib::windows_os;
	}

	# See http://perldoc.perl.org/perlvar.html#%24CHILD_ERROR
	# We don't use IPC::Run::Simple to limit dependencies.
	#
	# We always die on signal.
	my $core = $ret & 128 ? " (core dumped)" : "";
	die "psql exited with signal "
	  . ($ret & 127)
	  . "$core: '$$stderr' while running '@psql_params'"
	  if $ret & 127;
	$ret = $ret >> 8;

	if ($ret && $params{on_error_die})
	{
		die "psql error: stderr: '$$stderr'\nwhile running '@psql_params'"
		  if $ret == 1;
		die "connection error: '$$stderr'\nwhile running '@psql_params'"
		  if $ret == 2;
		die
"error running SQL: '$$stderr'\nwhile running '@psql_params' with sql '$sql'"
		  if $ret == 3;
		die "psql returns $ret: '$$stderr'\nwhile running '@psql_params'";
	}

	if (wantarray)
	{
		return ($ret, $$stdout, $$stderr);
	}
	else
	{
		return $ret;
	}
}

=pod

=item $node->poll_query_until($dbname, $query [, $expected ])

<<<<<<< HEAD
Run a query once a second, until it returns 't' (i.e. SQL boolean true).
Continues polling if psql returns an error result. Times out after 180 seconds.
=======
Run B<$query> repeatedly, until it returns the B<$expected> result
('t', or SQL boolean true, by default).
Continues polling if B<psql> returns an error result.
Times out after 180 seconds.
Returns 1 if successful, 0 if timed out.
>>>>>>> fdf521d6

=cut

sub poll_query_until
{
	my ($self, $dbname, $query, $expected) = @_;

	$expected = 't' unless defined($expected);    # default value

	my $cmd = [ 'psql', '-XAt', '-c', $query, '-d', $self->connstr($dbname) ];
	my ($stdout, $stderr);
	my $max_attempts = 180 * 10;
	my $attempts     = 0;

	while ($attempts < $max_attempts)
	{
		my $result = IPC::Run::run $cmd, '>', \$stdout, '2>', \$stderr;

		chomp($stdout);
		$stdout =~ s/\r//g if $TestLib::windows_os;

		if ($stdout eq $expected)
		{
			return 1;
		}

		# Wait 0.1 second before retrying.
		usleep(100_000);

		$attempts++;
	}

	# The query result didn't change in 180 seconds. Give up. Print the stderr
	# from the last attempt, hopefully that's useful for debugging.
	diag $stderr;
	return 0;
}

=pod

=item $node->command_ok(...)

Runs a shell command like TestLib::command_ok, but with PGPORT
set so that the command will default to connecting to this
PostgresNode.

=cut

sub command_ok
{
	my $self = shift;

	local $ENV{PGPORT} = $self->port;

	TestLib::command_ok(@_);
}

=pod

=item $node->command_fails(...) - TestLib::command_fails with our PGPORT

See command_ok(...)

=cut

sub command_fails
{
	my $self = shift;

	local $ENV{PGPORT} = $self->port;

	TestLib::command_fails(@_);
}

=pod

=item $node->command_like(...)

TestLib::command_like with our PGPORT. See command_ok(...)

=cut

sub command_like
{
	my $self = shift;

	local $ENV{PGPORT} = $self->port;

	TestLib::command_like(@_);
}

=pod

=item $node->issues_sql_like(cmd, expected_sql, test_name)

Run a command on the node, then verify that $expected_sql appears in the
server log file.

Reads the whole log file so be careful when working with large log outputs.
The log file is truncated prior to running the command, however.

=cut

sub issues_sql_like
{
	my ($self, $cmd, $expected_sql, $test_name) = @_;

	local $ENV{PGPORT} = $self->port;

	truncate $self->logfile, 0;
	my $result = TestLib::run_log($cmd);
	ok($result, "@$cmd exit code 0");
	my $log = TestLib::slurp_file($self->logfile);
	like($log, $expected_sql, "$test_name: SQL found in server log");
}

=pod

=item $node->run_log(...)

Runs a shell command like TestLib::run_log, but with PGPORT set so
that the command will default to connecting to this PostgresNode.

=cut

sub run_log
{
	my $self = shift;

	local $ENV{PGPORT} = $self->port;

	TestLib::run_log(@_);
}

=pod

=item $node->lsn(mode)

Look up WAL locations on the server:

 * insert location (master only, error on replica)
 * write location (master only, error on replica)
 * flush location (master only, error on replica)
 * receive location (always undef on master)
 * replay location (always undef on master)

mode must be specified.

=cut

sub lsn
{
	my ($self, $mode) = @_;
	my %modes = (
		'insert'  => 'pg_current_wal_insert_lsn()',
		'flush'   => 'pg_current_wal_flush_lsn()',
		'write'   => 'pg_current_wal_lsn()',
		'receive' => 'pg_last_wal_receive_lsn()',
		'replay'  => 'pg_last_wal_replay_lsn()');

	$mode = '<undef>' if !defined($mode);
	die "unknown mode for 'lsn': '$mode', valid modes are "
	  . join(', ', keys %modes)
	  if !defined($modes{$mode});

	my $result = $self->safe_psql('postgres', "SELECT $modes{$mode}");
	chomp($result);
	if ($result eq '')
	{
		return;
	}
	else
	{
		return $result;
	}
}

=pod

=item $node->wait_for_catchup(standby_name, mode, target_lsn)

Wait for the node with application_name standby_name (usually from node->name)
until its replication location in pg_stat_replication equals or passes the
upstream's WAL insert point at the time this function is called. By default
the replay_lsn is waited for, but 'mode' may be specified to wait for any of
sent|write|flush|replay.

If there is no active replication connection from this peer, waits until
poll_query_until timeout.

Requires that the 'postgres' db exists and is accessible.

target_lsn may be any arbitrary lsn, but is typically $master_node->lsn('insert').

This is not a test. It die()s on failure.

=cut

sub wait_for_catchup
{
	my ($self, $standby_name, $mode, $target_lsn) = @_;
	$mode = defined($mode) ? $mode : 'replay';
	my %valid_modes =
	  ('sent' => 1, 'write' => 1, 'flush' => 1, 'replay' => 1);
	die "unknown mode $mode for 'wait_for_catchup', valid modes are "
	  . join(', ', keys(%valid_modes))
	  unless exists($valid_modes{$mode});

	# Allow passing of a PostgresNode instance as shorthand
	if (blessed($standby_name) && $standby_name->isa("PostgresNode"))
	{
		$standby_name = $standby_name->name;
	}
	die 'target_lsn must be specified' unless defined($target_lsn);
	print "Waiting for replication conn "
	  . $standby_name . "'s "
	  . $mode
	  . "_lsn to pass "
	  . $target_lsn . " on "
	  . $self->name . "\n";
	my $query =
qq[SELECT '$target_lsn' <= ${mode}_lsn FROM pg_catalog.pg_stat_replication WHERE application_name = '$standby_name';];
	$self->poll_query_until('postgres', $query)
	  or die "timed out waiting for catchup, current location is "
	  . ($self->safe_psql('postgres', $query) || '(unknown)');
	print "done\n";
}

=pod

=item $node->wait_for_slot_catchup(slot_name, mode, target_lsn)

Wait for the named replication slot to equal or pass the supplied target_lsn.
The location used is the restart_lsn unless mode is given, in which case it may
be 'restart' or 'confirmed_flush'.

Requires that the 'postgres' db exists and is accessible.

This is not a test. It die()s on failure.

If the slot is not active, will time out after poll_query_until's timeout.

target_lsn may be any arbitrary lsn, but is typically $master_node->lsn('insert').

Note that for logical slots, restart_lsn is held down by the oldest in-progress tx.

=cut

sub wait_for_slot_catchup
{
	my ($self, $slot_name, $mode, $target_lsn) = @_;
	$mode = defined($mode) ? $mode : 'restart';
	if (!($mode eq 'restart' || $mode eq 'confirmed_flush'))
	{
		die "valid modes are restart, confirmed_flush";
	}
	die 'target lsn must be specified' unless defined($target_lsn);
	print "Waiting for replication slot "
	  . $slot_name . "'s "
	  . $mode
	  . "_lsn to pass "
	  . $target_lsn . " on "
	  . $self->name . "\n";
	my $query =
qq[SELECT '$target_lsn' <= ${mode}_lsn FROM pg_catalog.pg_replication_slots WHERE slot_name = '$slot_name';];
	$self->poll_query_until('postgres', $query)
	  or die "timed out waiting for catchup, current location is "
	  . ($self->safe_psql('postgres', $query) || '(unknown)');
	print "done\n";
}

=pod

=item $node->query_hash($dbname, $query, @columns)

Execute $query on $dbname, replacing any appearance of the string __COLUMNS__
within the query with a comma-separated list of @columns.

If __COLUMNS__ does not appear in the query, its result columns must EXACTLY
match the order and number (but not necessarily alias) of supplied @columns.

The query must return zero or one rows.

Return a hash-ref representation of the results of the query, with any empty
or null results as defined keys with an empty-string value. There is no way
to differentiate between null and empty-string result fields.

If the query returns zero rows, return a hash with all columns empty. There
is no way to differentiate between zero rows returned and a row with only
null columns.

=cut

sub query_hash
{
	my ($self, $dbname, $query, @columns) = @_;
	die 'calls in array context for multi-row results not supported yet'
	  if (wantarray);

	# Replace __COLUMNS__ if found
	substr($query, index($query, '__COLUMNS__'), length('__COLUMNS__')) =
	  join(', ', @columns)
	  if index($query, '__COLUMNS__') >= 0;
	my $result = $self->safe_psql($dbname, $query);

	# hash slice, see http://stackoverflow.com/a/16755894/398670 .
	#
	# Fills the hash with empty strings produced by x-operator element
	# duplication if result is an empty row
	#
	my %val;
	@val{@columns} =
	  $result ne '' ? split(qr/\|/, $result, -1) : ('',) x scalar(@columns);
	return \%val;
}

=pod

=item $node->slot(slot_name)

Return hash-ref of replication slot data for the named slot, or a hash-ref with
all values '' if not found. Does not differentiate between null and empty string
for fields, no field is ever undef.

The restart_lsn and confirmed_flush_lsn fields are returned verbatim, and also
as a 2-list of [highword, lowword] integer. Since we rely on Perl 5.8.8 we can't
"use bigint", it's from 5.20, and we can't assume we have Math::Bigint from CPAN
either.

=cut

sub slot
{
	my ($self, $slot_name) = @_;
	my @columns = (
		'plugin', 'slot_type',  'datoid', 'database',
		'active', 'active_pid', 'xmin',   'catalog_xmin',
		'restart_lsn');
	return $self->query_hash(
		'postgres',
"SELECT __COLUMNS__ FROM pg_catalog.pg_replication_slots WHERE slot_name = '$slot_name'",
		@columns);
}

=pod

=item $node->pg_recvlogical_upto(self, dbname, slot_name, endpos, timeout_secs, ...)

Invoke pg_recvlogical to read from slot_name on dbname until LSN endpos, which
corresponds to pg_recvlogical --endpos.  Gives up after timeout (if nonzero).

Disallows pg_recvlogical from internally retrying on error by passing --no-loop.

Plugin options are passed as additional keyword arguments.

If called in scalar context, returns stdout, and die()s on timeout or nonzero return.

If called in array context, returns a tuple of (retval, stdout, stderr, timeout).
timeout is the IPC::Run::Timeout object whose is_expired method can be tested
to check for timeout. retval is undef on timeout.

=cut

sub pg_recvlogical_upto
{
	my ($self, $dbname, $slot_name, $endpos, $timeout_secs, %plugin_options) =
	  @_;
	my ($stdout, $stderr);

	my $timeout_exception = 'pg_recvlogical timed out';

	die 'slot name must be specified' unless defined($slot_name);
	die 'endpos must be specified'    unless defined($endpos);

	my @cmd = (
		'pg_recvlogical', '-S', $slot_name, '--dbname',
		$self->connstr($dbname));
	push @cmd, '--endpos', $endpos;
	push @cmd, '-f', '-', '--no-loop', '--start';

	while (my ($k, $v) = each %plugin_options)
	{
		die "= is not permitted to appear in replication option name"
		  if ($k =~ qr/=/);
		push @cmd, "-o", "$k=$v";
	}

	my $timeout;
	$timeout =
	  IPC::Run::timeout($timeout_secs, exception => $timeout_exception)
	  if $timeout_secs;
	my $ret = 0;

	do
	{
		local $@;
		eval {
			IPC::Run::run(\@cmd, ">", \$stdout, "2>", \$stderr, $timeout);
			$ret = $?;
		};
		my $exc_save = $@;
		if ($exc_save)
		{

			# IPC::Run::run threw an exception. re-throw unless it's a
			# timeout, which we'll handle by testing is_expired
			die $exc_save
			  if (blessed($exc_save) || $exc_save !~ qr/$timeout_exception/);

			$ret = undef;

			die "Got timeout exception '$exc_save' but timer not expired?!"
			  unless $timeout->is_expired;

			die
"$exc_save waiting for endpos $endpos with stdout '$stdout', stderr '$stderr'"
			  unless wantarray;
		}
	};

	$stdout =~ s/\r//g if $TestLib::windows_os;
	$stderr =~ s/\r//g if $TestLib::windows_os;

	if (wantarray)
	{
		return ($ret, $stdout, $stderr, $timeout);
	}
	else
	{
		die
"pg_recvlogical exited with code '$ret', stdout '$stdout' and stderr '$stderr'"
		  if $ret;
		return $stdout;
	}
}

=pod

=back

=cut

1;<|MERGE_RESOLUTION|>--- conflicted
+++ resolved
@@ -1220,16 +1220,11 @@
 
 =item $node->poll_query_until($dbname, $query [, $expected ])
 
-<<<<<<< HEAD
-Run a query once a second, until it returns 't' (i.e. SQL boolean true).
-Continues polling if psql returns an error result. Times out after 180 seconds.
-=======
 Run B<$query> repeatedly, until it returns the B<$expected> result
 ('t', or SQL boolean true, by default).
 Continues polling if B<psql> returns an error result.
 Times out after 180 seconds.
 Returns 1 if successful, 0 if timed out.
->>>>>>> fdf521d6
 
 =cut
 
