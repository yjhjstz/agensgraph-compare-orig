use strict;
use warnings;

use Config;
use PostgresNode;
use TestLib;
use Test::More;

my $tempdir       = TestLib::tempdir;
my $tempdir_short = TestLib::tempdir_short;

###############################################################
# This structure is based off of the src/bin/pg_dump/t test
# suite.
###############################################################
# Definition of the pg_dump runs to make.
#
# Each of these runs are named and those names are used below
# to define how each test should (or shouldn't) treat a result
# from a given run.
#
# test_key indicates that a given run should simply use the same
# set of like/unlike tests as another run, and which run that is.
#
# dump_cmd is the pg_dump command to run, which is an array of
# the full command and arguments to run.  Note that this is run
# using $node->command_ok(), so the port does not need to be
# specified and is pulled from $PGPORT, which is set by the
# PostgresNode system.
#
# restore_cmd is the pg_restore command to run, if any.  Note
# that this should generally be used when the pg_dump goes to
# a non-text file and that the restore can then be used to
# generate a text file to run through the tests from the
# non-text file generated by pg_dump.
#
# TODO: Have pg_restore actually restore to an independent
# database and then pg_dump *that* database (or something along
# those lines) to validate that part of the process.

my %pgdump_runs = (
	binary_upgrade => {
		dump_cmd => [
<<<<<<< HEAD
			'pg_dump',       "--file=$tempdir/binary_upgrade.sql",
			'--schema-only', '--binary-upgrade',
			'--dbname=postgres', ], },
	clean => {
		dump_cmd => [
			'pg_dump', "--file=$tempdir/clean.sql",
			'-c',      '--dbname=postgres', ], },
	clean_if_exists => {
		dump_cmd => [
			'pg_dump',
=======
			'pg_dump',                            '--no-sync',
			"--file=$tempdir/binary_upgrade.sql", '--schema-only',
			'--binary-upgrade',                   '--dbname=postgres', ], },
	clean => {
		dump_cmd => [
			'pg_dump', "--file=$tempdir/clean.sql",
			'-c',      '--no-sync',
			'--dbname=postgres', ], },
	clean_if_exists => {
		dump_cmd => [
			'pg_dump',
			'--no-sync',
>>>>>>> fdf521d6
			"--file=$tempdir/clean_if_exists.sql",
			'-c',
			'--if-exists',
			'--encoding=UTF8',    # no-op, just tests that option is accepted
			'postgres', ], },
	column_inserts => {
		dump_cmd => [
<<<<<<< HEAD
			'pg_dump', "--file=$tempdir/column_inserts.sql",
			'-a',      '--column-inserts',
			'postgres', ], },
	createdb => {
		dump_cmd => [
			'pg_dump',
			"--file=$tempdir/createdb.sql",
			'-C',
			'-R',                 # no-op, just for testing
=======
			'pg_dump',                            '--no-sync',
			"--file=$tempdir/column_inserts.sql", '-a',
			'--column-inserts',                   'postgres', ], },
	createdb => {
		dump_cmd => [
			'pg_dump',
			'--no-sync',
			"--file=$tempdir/createdb.sql",
			'-C',
			'-R',    # no-op, just for testing
>>>>>>> fdf521d6
			'postgres', ], },
	data_only => {
		dump_cmd => [
			'pg_dump',
<<<<<<< HEAD
			"--file=$tempdir/data_only.sql",
			'-a',
			'-v',                 # no-op, just make sure it works
=======
			'--no-sync',
			"--file=$tempdir/data_only.sql",
			'-a',
			'-v',    # no-op, just make sure it works
>>>>>>> fdf521d6
			'postgres', ], },
	defaults => {
		dump_cmd => [ 'pg_dump', '-f', "$tempdir/defaults.sql", 'postgres', ],
	},
	defaults_custom_format => {
		test_key => 'defaults',
		dump_cmd => [
<<<<<<< HEAD
			'pg_dump', '-Fc', '-Z6',
=======
			'pg_dump', '--no-sync', '-Fc', '-Z6',
>>>>>>> fdf521d6
			"--file=$tempdir/defaults_custom_format.dump", 'postgres', ],
		restore_cmd => [
			'pg_restore',
			"--file=$tempdir/defaults_custom_format.sql",
			"$tempdir/defaults_custom_format.dump", ], },
	defaults_dir_format => {
		test_key => 'defaults',
		dump_cmd => [
<<<<<<< HEAD
			'pg_dump',                             '-Fd',
=======
			'pg_dump', '--no-sync', '-Fd',
>>>>>>> fdf521d6
			"--file=$tempdir/defaults_dir_format", 'postgres', ],
		restore_cmd => [
			'pg_restore',
			"--file=$tempdir/defaults_dir_format.sql",
			"$tempdir/defaults_dir_format", ], },
	defaults_parallel => {
		test_key => 'defaults',
		dump_cmd => [
<<<<<<< HEAD
			'pg_dump', '-Fd', '-j2', "--file=$tempdir/defaults_parallel",
			'postgres', ],
=======
			'pg_dump', '--no-sync', '-Fd', '-j2',
			"--file=$tempdir/defaults_parallel", 'postgres', ],
>>>>>>> fdf521d6
		restore_cmd => [
			'pg_restore',
			"--file=$tempdir/defaults_parallel.sql",
			"$tempdir/defaults_parallel", ], },
	defaults_tar_format => {
		test_key => 'defaults',
		dump_cmd => [
<<<<<<< HEAD
			'pg_dump',                                 '-Ft',
=======
			'pg_dump', '--no-sync', '-Ft',
>>>>>>> fdf521d6
			"--file=$tempdir/defaults_tar_format.tar", 'postgres', ],
		restore_cmd => [
			'pg_restore',
			"--file=$tempdir/defaults_tar_format.sql",
			"$tempdir/defaults_tar_format.tar", ], },
	pg_dumpall_globals => {
<<<<<<< HEAD
		dump_cmd =>
		  [ 'pg_dumpall', "--file=$tempdir/pg_dumpall_globals.sql", '-g', ],
	},
	no_privs => {
		dump_cmd =>
		  [ 'pg_dump', "--file=$tempdir/no_privs.sql", '-x', 'postgres', ], },
	no_owner => {
		dump_cmd =>
		  [ 'pg_dump', "--file=$tempdir/no_owner.sql", '-O', 'postgres', ], },
	schema_only => {
		dump_cmd =>
		  [ 'pg_dump', "--file=$tempdir/schema_only.sql", '-s', 'postgres', ],
	},
	section_pre_data => {
		dump_cmd => [
			'pg_dump',            "--file=$tempdir/section_pre_data.sql",
			'--section=pre-data', 'postgres', ], },
	section_data => {
		dump_cmd => [
			'pg_dump',        "--file=$tempdir/section_data.sql",
			'--section=data', 'postgres', ], },
	section_post_data => {
		dump_cmd => [
			'pg_dump',             "--file=$tempdir/section_post_data.sql",
=======
		dump_cmd => [
			'pg_dumpall',                             '--no-sync',
			"--file=$tempdir/pg_dumpall_globals.sql", '-g', ], },
	no_privs => {
		dump_cmd => [
			'pg_dump',                      '--no-sync',
			"--file=$tempdir/no_privs.sql", '-x',
			'postgres', ], },
	no_owner => {
		dump_cmd => [
			'pg_dump',                      '--no-sync',
			"--file=$tempdir/no_owner.sql", '-O',
			'postgres', ], },
	schema_only => {
		dump_cmd => [
			'pg_dump', '--no-sync', "--file=$tempdir/schema_only.sql",
			'-s', 'postgres', ], },
	section_pre_data => {
		dump_cmd => [
			'pg_dump',                              '--no-sync',
			"--file=$tempdir/section_pre_data.sql", '--section=pre-data',
			'postgres', ], },
	section_data => {
		dump_cmd => [
			'pg_dump',                          '--no-sync',
			"--file=$tempdir/section_data.sql", '--section=data',
			'postgres', ], },
	section_post_data => {
		dump_cmd => [
			'pg_dump', '--no-sync', "--file=$tempdir/section_post_data.sql",
>>>>>>> fdf521d6
			'--section=post-data', 'postgres', ], },);

###############################################################
# Definition of the tests to run.
#
# Each test is defined using the log message that will be used.
#
# A regexp should be defined for each test which provides the
# basis for the test.  That regexp will be run against the output
# file of each of the runs which the test is to be run against
# and the success of the result will depend on if the regexp
# result matches the expected 'like' or 'unlike' case.
#
# For each test, there are two sets of runs defined, one for
# the 'like' tests and one for the 'unlike' tests.  'like'
# essentially means "the regexp for this test must match the
# output file".  'unlike' is the opposite.
#
# There are a few 'catch-all' tests which can be used to have
# a single, simple, test to over a range of other tests.  For
# example, there is a '^CREATE ' test, which is used for the
# 'data-only' test as there should never be any kind of CREATE
# statement in a 'data-only' run.  Without the catch-all, we
# would have to list the 'data-only' run in each and every
# 'CREATE xxxx' test, which would be a lot of additional tests.
#
# Note that it makes no sense for the same run to ever be listed
# in both 'like' and 'unlike' categories.
#
# There can then be a 'create_sql' and 'create_order' for a
# given test.  The 'create_sql' commands are collected up in
# 'create_order' and then run against the database prior to any
# of the pg_dump runs happening.  This is what "seeds" the
# system with objects to be dumped out.
#
# Building of this hash takes a bit of time as all of the regexps
# included in it are compiled.  This greatly improves performance
# as the regexps are used for each run the test applies to.

my %tests = (
	'ALTER EXTENSION test_pg_dump' => {
		create_order => 9,
		create_sql =>
'ALTER EXTENSION test_pg_dump ADD TABLE regress_pg_dump_table_added;',
		regexp => qr/^
<<<<<<< HEAD
			\QCREATE TABLE regress_pg_dump_table_added (\E
=======
			\QCREATE TABLE public.regress_pg_dump_table_added (\E
>>>>>>> fdf521d6
			\n\s+\Qcol1 integer NOT NULL,\E
			\n\s+\Qcol2 integer\E
			\n\);\n/xm,
		like   => { binary_upgrade => 1, },
		unlike => {
			clean              => 1,
			clean_if_exists    => 1,
			createdb           => 1,
			defaults           => 1,
			no_privs           => 1,
			no_owner           => 1,
			pg_dumpall_globals => 1,
			schema_only        => 1,
			section_pre_data   => 1,
			section_post_data  => 1, }, },

	'CREATE EXTENSION test_pg_dump' => {
		create_order => 2,
		create_sql   => 'CREATE EXTENSION test_pg_dump;',
		regexp       => qr/^
			\QCREATE EXTENSION IF NOT EXISTS test_pg_dump WITH SCHEMA public;\E
			\n/xm,
		like => {
			clean            => 1,
			clean_if_exists  => 1,
			createdb         => 1,
			defaults         => 1,
			no_privs         => 1,
			no_owner         => 1,
			schema_only      => 1,
			section_pre_data => 1, },
		unlike => {
			binary_upgrade     => 1,
			pg_dumpall_globals => 1,
			section_post_data  => 1, }, },

	'CREATE ROLE regress_dump_test_role' => {
		create_order => 1,
		create_sql   => 'CREATE ROLE regress_dump_test_role;',
		regexp       => qr/^CREATE ROLE regress_dump_test_role;\n/m,
		like         => { pg_dumpall_globals => 1, },
		unlike       => {
			binary_upgrade    => 1,
			clean             => 1,
			clean_if_exists   => 1,
			createdb          => 1,
			defaults          => 1,
			no_privs          => 1,
			no_owner          => 1,
			schema_only       => 1,
			section_pre_data  => 1,
			section_post_data => 1, }, },

	'CREATE SEQUENCE regress_pg_dump_table_col1_seq' => {
		regexp => qr/^
                    \QCREATE SEQUENCE public.regress_pg_dump_table_col1_seq\E
                    \n\s+\QAS integer\E
                    \n\s+\QSTART WITH 1\E
                    \n\s+\QINCREMENT BY 1\E
                    \n\s+\QNO MINVALUE\E
                    \n\s+\QNO MAXVALUE\E
                    \n\s+\QCACHE 1;\E
                    \n/xm,
<<<<<<< HEAD
		like   => { binary_upgrade => 1, },
		unlike => {
			clean              => 1,
			clean_if_exists    => 1,
			createdb           => 1,
			defaults           => 1,
			no_privs           => 1,
			no_owner           => 1,
			pg_dumpall_globals => 1,
			schema_only        => 1,
			section_pre_data   => 1,
			section_post_data  => 1, }, },

	'CREATE TABLE regress_pg_dump_table_added' => {
		create_order => 7,
		create_sql =>
'CREATE TABLE regress_pg_dump_table_added (col1 int not null, col2 int);',
		regexp => qr/^
			\QCREATE TABLE regress_pg_dump_table_added (\E
			\n\s+\Qcol1 integer NOT NULL,\E
			\n\s+\Qcol2 integer\E
			\n\);\n/xm,
=======
>>>>>>> fdf521d6
		like   => { binary_upgrade => 1, },
		unlike => {
			clean              => 1,
			clean_if_exists    => 1,
			createdb           => 1,
			defaults           => 1,
			no_privs           => 1,
			no_owner           => 1,
			pg_dumpall_globals => 1,
			schema_only        => 1,
			section_pre_data   => 1,
			section_post_data  => 1, }, },

<<<<<<< HEAD
=======
	'CREATE TABLE regress_pg_dump_table_added' => {
		create_order => 7,
		create_sql =>
'CREATE TABLE regress_pg_dump_table_added (col1 int not null, col2 int);',
		regexp => qr/^
			\QCREATE TABLE public.regress_pg_dump_table_added (\E
			\n\s+\Qcol1 integer NOT NULL,\E
			\n\s+\Qcol2 integer\E
			\n\);\n/xm,
		like   => { binary_upgrade => 1, },
		unlike => {
			clean              => 1,
			clean_if_exists    => 1,
			createdb           => 1,
			defaults           => 1,
			no_privs           => 1,
			no_owner           => 1,
			pg_dumpall_globals => 1,
			schema_only        => 1,
			section_pre_data   => 1,
			section_post_data  => 1, }, },

>>>>>>> fdf521d6
	'CREATE SEQUENCE regress_pg_dump_seq' => {
		regexp => qr/^
                    \QCREATE SEQUENCE public.regress_pg_dump_seq\E
                    \n\s+\QSTART WITH 1\E
                    \n\s+\QINCREMENT BY 1\E
                    \n\s+\QNO MINVALUE\E
                    \n\s+\QNO MAXVALUE\E
                    \n\s+\QCACHE 1;\E
                    \n/xm,
		like   => { binary_upgrade => 1, },
		unlike => {
			clean              => 1,
			clean_if_exists    => 1,
			createdb           => 1,
			defaults           => 1,
			no_privs           => 1,
			no_owner           => 1,
			pg_dumpall_globals => 1,
			schema_only        => 1,
			section_pre_data   => 1,
			section_post_data  => 1, }, },

	'SETVAL SEQUENCE regress_seq_dumpable' => {
		create_order => 6,
		create_sql   => qq{SELECT nextval('regress_seq_dumpable');},
		regexp       => qr/^
<<<<<<< HEAD
			\QSELECT pg_catalog.setval('regress_seq_dumpable', 1, true);\E
=======
			\QSELECT pg_catalog.setval('public.regress_seq_dumpable', 1, true);\E
>>>>>>> fdf521d6
			\n/xm,
		like => {
			clean           => 1,
			clean_if_exists => 1,
			createdb        => 1,
			data_only       => 1,
			defaults        => 1,
			no_owner        => 1,
			no_privs        => 1, },
		unlike => {
			pg_dumpall_globals => 1,
			schema_only        => 1,
			section_pre_data   => 1,
			section_post_data  => 1, }, },

	'CREATE TABLE regress_pg_dump_table' => {
		regexp => qr/^
			\QCREATE TABLE public.regress_pg_dump_table (\E
			\n\s+\Qcol1 integer NOT NULL,\E
			\n\s+\Qcol2 integer\E
			\n\);\n/xm,
		like   => { binary_upgrade => 1, },
		unlike => {
			clean              => 1,
			clean_if_exists    => 1,
			createdb           => 1,
			defaults           => 1,
			no_privs           => 1,
			no_owner           => 1,
			pg_dumpall_globals => 1,
			schema_only        => 1,
			section_pre_data   => 1,
			section_post_data  => 1, }, },

	'CREATE ACCESS METHOD regress_test_am' => {
		regexp => qr/^
			\QCREATE ACCESS METHOD regress_test_am TYPE INDEX HANDLER bthandler;\E
			\n/xm,
		like   => { binary_upgrade => 1, },
		unlike => {
			clean              => 1,
			clean_if_exists    => 1,
			createdb           => 1,
			defaults           => 1,
			no_privs           => 1,
			no_owner           => 1,
			pg_dumpall_globals => 1,
			schema_only        => 1,
			section_pre_data   => 1,
			section_post_data  => 1, }, },

	'COMMENT ON EXTENSION test_pg_dump' => {
		regexp => qr/^
			\QCOMMENT ON EXTENSION test_pg_dump \E
			\QIS 'Test pg_dump with an extension';\E
			\n/xm,
		like => {
			binary_upgrade   => 1,
			clean            => 1,
			clean_if_exists  => 1,
			createdb         => 1,
			defaults         => 1,
			no_privs         => 1,
			no_owner         => 1,
			schema_only      => 1,
			section_pre_data => 1, },
		unlike => {
			pg_dumpall_globals => 1,
			section_post_data  => 1, }, },

	'GRANT SELECT regress_pg_dump_table_added pre-ALTER EXTENSION' => {
		create_order => 8,
		create_sql =>
'GRANT SELECT ON regress_pg_dump_table_added TO regress_dump_test_role;',
		regexp => qr/^
<<<<<<< HEAD
			\QGRANT SELECT ON TABLE regress_pg_dump_table_added TO regress_dump_test_role;\E
=======
			\QGRANT SELECT ON TABLE public.regress_pg_dump_table_added TO regress_dump_test_role;\E
>>>>>>> fdf521d6
			\n/xm,
		like   => { binary_upgrade => 1, },
		unlike => {
			clean              => 1,
			clean_if_exists    => 1,
			createdb           => 1,
			defaults           => 1,
			no_privs           => 1,
			no_owner           => 1,
			pg_dumpall_globals => 1,
			schema_only        => 1,
			section_pre_data   => 1,
			section_post_data  => 1, }, },

	'REVOKE SELECT regress_pg_dump_table_added post-ALTER EXTENSION' => {
		create_order => 10,
		create_sql =>
'REVOKE SELECT ON regress_pg_dump_table_added FROM regress_dump_test_role;',
		regexp => qr/^
<<<<<<< HEAD
			\QREVOKE SELECT ON TABLE regress_pg_dump_table_added FROM regress_dump_test_role;\E
=======
			\QREVOKE SELECT ON TABLE public.regress_pg_dump_table_added FROM regress_dump_test_role;\E
>>>>>>> fdf521d6
			\n/xm,
		like => {
			binary_upgrade   => 1,
			clean            => 1,
			clean_if_exists  => 1,
			createdb         => 1,
			defaults         => 1,
			no_owner         => 1,
			schema_only      => 1,
			section_pre_data => 1, },
		unlike => {
			no_privs           => 1,
			pg_dumpall_globals => 1,
			section_post_data  => 1, }, },

	'GRANT SELECT ON TABLE regress_pg_dump_table' => {
		regexp => qr/^
			\QSELECT pg_catalog.binary_upgrade_set_record_init_privs(true);\E\n
			\QGRANT SELECT ON TABLE public.regress_pg_dump_table TO regress_dump_test_role;\E\n
			\QSELECT pg_catalog.binary_upgrade_set_record_init_privs(false);\E
			\n/xms,
		like   => { binary_upgrade => 1, },
		unlike => {
			clean              => 1,
			clean_if_exists    => 1,
			createdb           => 1,
			defaults           => 1,
			no_owner           => 1,
			schema_only        => 1,
			section_pre_data   => 1,
			no_privs           => 1,
			pg_dumpall_globals => 1,
			section_post_data  => 1, }, },

	'GRANT SELECT(col1) ON regress_pg_dump_table' => {
		regexp => qr/^
			\QSELECT pg_catalog.binary_upgrade_set_record_init_privs(true);\E\n
			\QGRANT SELECT(col1) ON TABLE public.regress_pg_dump_table TO PUBLIC;\E\n
			\QSELECT pg_catalog.binary_upgrade_set_record_init_privs(false);\E
			\n/xms,
		like   => { binary_upgrade => 1, },
		unlike => {
			clean              => 1,
			clean_if_exists    => 1,
			createdb           => 1,
			defaults           => 1,
			no_owner           => 1,
			schema_only        => 1,
			section_pre_data   => 1,
			no_privs           => 1,
			pg_dumpall_globals => 1,
			section_post_data  => 1, }, },

<<<<<<< HEAD
	'GRANT SELECT(col2) ON regress_pg_dump_table TO regress_dump_test_role'
	  => {
		create_order => 4,
		create_sql   => 'GRANT SELECT(col2) ON regress_pg_dump_table
						   TO regress_dump_test_role;',
		regexp => qr/^
			\QGRANT SELECT(col2) ON TABLE regress_pg_dump_table TO regress_dump_test_role;\E
=======
	'GRANT SELECT(col2) ON regress_pg_dump_table TO regress_dump_test_role' =>
	  { create_order => 4,
		create_sql   => 'GRANT SELECT(col2) ON regress_pg_dump_table
						   TO regress_dump_test_role;',
		regexp => qr/^
			\QGRANT SELECT(col2) ON TABLE public.regress_pg_dump_table TO regress_dump_test_role;\E
>>>>>>> fdf521d6
			\n/xm,
		like => {
			binary_upgrade   => 1,
			clean            => 1,
			clean_if_exists  => 1,
			createdb         => 1,
			defaults         => 1,
			no_owner         => 1,
			schema_only      => 1,
			section_pre_data => 1, },
		unlike => {
			no_privs           => 1,
			pg_dumpall_globals => 1,
			section_post_data  => 1, }, },

	'GRANT USAGE ON regress_pg_dump_table_col1_seq TO regress_dump_test_role'
	  => {
		create_order => 5,
		create_sql => 'GRANT USAGE ON SEQUENCE regress_pg_dump_table_col1_seq
		                   TO regress_dump_test_role;',
		regexp => qr/^
<<<<<<< HEAD
			\QGRANT USAGE ON SEQUENCE regress_pg_dump_table_col1_seq TO regress_dump_test_role;\E
=======
			\QGRANT USAGE ON SEQUENCE public.regress_pg_dump_table_col1_seq TO regress_dump_test_role;\E
>>>>>>> fdf521d6
			\n/xm,
		like => {
			binary_upgrade   => 1,
			clean            => 1,
			clean_if_exists  => 1,
			createdb         => 1,
			defaults         => 1,
			no_owner         => 1,
			schema_only      => 1,
			section_pre_data => 1, },
		unlike => {
			no_privs           => 1,
			pg_dumpall_globals => 1,
			section_post_data  => 1, }, },

	'GRANT USAGE ON regress_pg_dump_seq TO regress_dump_test_role' => {
		regexp => qr/^
<<<<<<< HEAD
			\QGRANT USAGE ON SEQUENCE regress_pg_dump_seq TO regress_dump_test_role;\E
=======
			\QGRANT USAGE ON SEQUENCE public.regress_pg_dump_seq TO regress_dump_test_role;\E
>>>>>>> fdf521d6
			\n/xm,
		like   => { binary_upgrade => 1, },
		unlike => {
			clean              => 1,
			clean_if_exists    => 1,
			createdb           => 1,
			defaults           => 1,
			no_owner           => 1,
			no_privs           => 1,
			pg_dumpall_globals => 1,
			schema_only        => 1,
			section_pre_data   => 1,
			section_post_data  => 1, }, },

	'REVOKE SELECT(col1) ON regress_pg_dump_table' => {
		create_order => 3,
		create_sql   => 'REVOKE SELECT(col1) ON regress_pg_dump_table
						   FROM PUBLIC;',
		regexp => qr/^
<<<<<<< HEAD
			\QREVOKE SELECT(col1) ON TABLE regress_pg_dump_table FROM PUBLIC;\E
=======
			\QREVOKE SELECT(col1) ON TABLE public.regress_pg_dump_table FROM PUBLIC;\E
>>>>>>> fdf521d6
			\n/xm,
		like => {
			binary_upgrade   => 1,
			clean            => 1,
			clean_if_exists  => 1,
			createdb         => 1,
			defaults         => 1,
			no_owner         => 1,
			schema_only      => 1,
			section_pre_data => 1, },
		unlike => {
			no_privs           => 1,
			pg_dumpall_globals => 1,
			section_post_data  => 1, }, },

 # Objects included in extension part of a schema created by this extension */
	'CREATE TABLE regress_pg_dump_schema.test_table' => {
		regexp => qr/^
<<<<<<< HEAD
			\QCREATE TABLE test_table (\E
=======
			\QCREATE TABLE regress_pg_dump_schema.test_table (\E
>>>>>>> fdf521d6
			\n\s+\Qcol1 integer,\E
			\n\s+\Qcol2 integer\E
			\n\);\n/xm,
		like   => { binary_upgrade => 1, },
		unlike => {
			clean              => 1,
			clean_if_exists    => 1,
			createdb           => 1,
			defaults           => 1,
			no_privs           => 1,
			no_owner           => 1,
			pg_dumpall_globals => 1,
			schema_only        => 1,
			section_pre_data   => 1,
			section_post_data  => 1, }, },

	'GRANT SELECT ON regress_pg_dump_schema.test_table' => {
		regexp => qr/^
			\QSELECT pg_catalog.binary_upgrade_set_record_init_privs(true);\E\n
<<<<<<< HEAD
			\QGRANT SELECT ON TABLE test_table TO regress_dump_test_role;\E\n
=======
			\QGRANT SELECT ON TABLE regress_pg_dump_schema.test_table TO regress_dump_test_role;\E\n
>>>>>>> fdf521d6
			\QSELECT pg_catalog.binary_upgrade_set_record_init_privs(false);\E
			\n/xms,
		like   => { binary_upgrade => 1, },
		unlike => {
			clean              => 1,
			clean_if_exists    => 1,
			createdb           => 1,
			defaults           => 1,
			no_owner           => 1,
			no_privs           => 1,
			pg_dumpall_globals => 1,
			schema_only        => 1,
			section_pre_data   => 1,
			section_post_data  => 1, }, },

	'CREATE SEQUENCE regress_pg_dump_schema.test_seq' => {
		regexp => qr/^
<<<<<<< HEAD
                    \QCREATE SEQUENCE test_seq\E
=======
                    \QCREATE SEQUENCE regress_pg_dump_schema.test_seq\E
>>>>>>> fdf521d6
                    \n\s+\QSTART WITH 1\E
                    \n\s+\QINCREMENT BY 1\E
                    \n\s+\QNO MINVALUE\E
                    \n\s+\QNO MAXVALUE\E
                    \n\s+\QCACHE 1;\E
                    \n/xm,
		like   => { binary_upgrade => 1, },
		unlike => {
			clean              => 1,
			clean_if_exists    => 1,
			createdb           => 1,
			defaults           => 1,
			no_privs           => 1,
			no_owner           => 1,
			pg_dumpall_globals => 1,
			schema_only        => 1,
			section_pre_data   => 1,
			section_post_data  => 1, }, },

	'GRANT USAGE ON regress_pg_dump_schema.test_seq' => {
		regexp => qr/^
			\QSELECT pg_catalog.binary_upgrade_set_record_init_privs(true);\E\n
<<<<<<< HEAD
			\QGRANT USAGE ON SEQUENCE test_seq TO regress_dump_test_role;\E\n
=======
			\QGRANT USAGE ON SEQUENCE regress_pg_dump_schema.test_seq TO regress_dump_test_role;\E\n
>>>>>>> fdf521d6
			\QSELECT pg_catalog.binary_upgrade_set_record_init_privs(false);\E
			\n/xms,
		like   => { binary_upgrade => 1, },
		unlike => {
			clean              => 1,
			clean_if_exists    => 1,
			createdb           => 1,
			defaults           => 1,
			no_owner           => 1,
			no_privs           => 1,
			pg_dumpall_globals => 1,
			schema_only        => 1,
			section_pre_data   => 1,
			section_post_data  => 1, }, },

	'CREATE TYPE regress_pg_dump_schema.test_type' => {
		regexp => qr/^
<<<<<<< HEAD
                    \QCREATE TYPE test_type AS (\E
=======
                    \QCREATE TYPE regress_pg_dump_schema.test_type AS (\E
>>>>>>> fdf521d6
                    \n\s+\Qcol1 integer\E
                    \n\);\n/xm,
		like   => { binary_upgrade => 1, },
		unlike => {
			clean              => 1,
			clean_if_exists    => 1,
			createdb           => 1,
			defaults           => 1,
			no_privs           => 1,
			no_owner           => 1,
			pg_dumpall_globals => 1,
			schema_only        => 1,
			section_pre_data   => 1,
			section_post_data  => 1, }, },

	'GRANT USAGE ON regress_pg_dump_schema.test_type' => {
		regexp => qr/^
			\QSELECT pg_catalog.binary_upgrade_set_record_init_privs(true);\E\n
<<<<<<< HEAD
			\QGRANT ALL ON TYPE test_type TO regress_dump_test_role;\E\n
=======
			\QGRANT ALL ON TYPE regress_pg_dump_schema.test_type TO regress_dump_test_role;\E\n
>>>>>>> fdf521d6
			\QSELECT pg_catalog.binary_upgrade_set_record_init_privs(false);\E
			\n/xms,
		like   => { binary_upgrade => 1, },
		unlike => {
			clean              => 1,
			clean_if_exists    => 1,
			createdb           => 1,
			defaults           => 1,
			no_owner           => 1,
			no_privs           => 1,
			pg_dumpall_globals => 1,
			schema_only        => 1,
			section_pre_data   => 1,
			section_post_data  => 1, }, },

	'CREATE FUNCTION regress_pg_dump_schema.test_func' => {
		regexp => qr/^
<<<<<<< HEAD
            \QCREATE FUNCTION test_func() RETURNS integer\E
=======
            \QCREATE FUNCTION regress_pg_dump_schema.test_func() RETURNS integer\E
>>>>>>> fdf521d6
            \n\s+\QLANGUAGE sql\E
            \n/xm,
		like   => { binary_upgrade => 1, },
		unlike => {
			clean              => 1,
			clean_if_exists    => 1,
			createdb           => 1,
			defaults           => 1,
			no_privs           => 1,
			no_owner           => 1,
			pg_dumpall_globals => 1,
			schema_only        => 1,
			section_pre_data   => 1,
			section_post_data  => 1, }, },

	'GRANT ALL ON regress_pg_dump_schema.test_func' => {
		regexp => qr/^
			\QSELECT pg_catalog.binary_upgrade_set_record_init_privs(true);\E\n
<<<<<<< HEAD
			\QGRANT ALL ON FUNCTION test_func() TO regress_dump_test_role;\E\n
=======
			\QGRANT ALL ON FUNCTION regress_pg_dump_schema.test_func() TO regress_dump_test_role;\E\n
>>>>>>> fdf521d6
			\QSELECT pg_catalog.binary_upgrade_set_record_init_privs(false);\E
			\n/xms,
		like   => { binary_upgrade => 1, },
		unlike => {
			clean              => 1,
			clean_if_exists    => 1,
			createdb           => 1,
			defaults           => 1,
			no_owner           => 1,
			no_privs           => 1,
			pg_dumpall_globals => 1,
			schema_only        => 1,
			section_pre_data   => 1,
			section_post_data  => 1, }, },

	'CREATE AGGREGATE regress_pg_dump_schema.test_agg' => {
		regexp => qr/^
<<<<<<< HEAD
            \QCREATE AGGREGATE test_agg(smallint) (\E
=======
            \QCREATE AGGREGATE regress_pg_dump_schema.test_agg(smallint) (\E
>>>>>>> fdf521d6
            \n\s+\QSFUNC = int2_sum,\E
            \n\s+\QSTYPE = bigint\E
            \n\);\n/xm,
		like   => { binary_upgrade => 1, },
		unlike => {
			clean              => 1,
			clean_if_exists    => 1,
			createdb           => 1,
			defaults           => 1,
			no_privs           => 1,
			no_owner           => 1,
			pg_dumpall_globals => 1,
			schema_only        => 1,
			section_pre_data   => 1,
			section_post_data  => 1, }, },

	'GRANT ALL ON regress_pg_dump_schema.test_agg' => {
		regexp => qr/^
			\QSELECT pg_catalog.binary_upgrade_set_record_init_privs(true);\E\n
<<<<<<< HEAD
			\QGRANT ALL ON FUNCTION test_agg(smallint) TO regress_dump_test_role;\E\n
=======
			\QGRANT ALL ON FUNCTION regress_pg_dump_schema.test_agg(smallint) TO regress_dump_test_role;\E\n
>>>>>>> fdf521d6
			\QSELECT pg_catalog.binary_upgrade_set_record_init_privs(false);\E
			\n/xms,
		like   => { binary_upgrade => 1, },
		unlike => {
			clean              => 1,
			clean_if_exists    => 1,
			createdb           => 1,
			defaults           => 1,
			no_owner           => 1,
			no_privs           => 1,
			pg_dumpall_globals => 1,
			schema_only        => 1,
			section_pre_data   => 1,
			section_post_data  => 1, }, },

	# Objects not included in extension, part of schema created by extension
	'CREATE TABLE regress_pg_dump_schema.external_tab' => {
		create_order => 4,
		create_sql   => 'CREATE TABLE regress_pg_dump_schema.external_tab
						   (col1 int);',
		regexp => qr/^
<<<<<<< HEAD
			\QCREATE TABLE external_tab (\E
=======
			\QCREATE TABLE regress_pg_dump_schema.external_tab (\E
>>>>>>> fdf521d6
			\n\s+\Qcol1 integer\E
			\n\);\n/xm,
		like => {
			binary_upgrade   => 1,
			clean            => 1,
			clean_if_exists  => 1,
			createdb         => 1,
			defaults         => 1,
			no_owner         => 1,
			no_privs         => 1,
			schema_only      => 1,
			section_pre_data => 1, },
		unlike => {
			pg_dumpall_globals => 1,
			section_post_data  => 1, }, },);

#########################################
# Create a PG instance to test actually dumping from

my $node = get_new_node('main');
$node->init;
$node->start;

my $port = $node->port;

my $num_tests = 0;

foreach my $run (sort keys %pgdump_runs)
{
	my $test_key = $run;

	# Each run of pg_dump is a test itself
	$num_tests++;

	# If there is a restore cmd, that's another test
	if ($pgdump_runs{$run}->{restore_cmd})
	{
		$num_tests++;
	}

	if ($pgdump_runs{$run}->{test_key})
	{
		$test_key = $pgdump_runs{$run}->{test_key};
	}

	# Then count all the tests run against each run
	foreach my $test (sort keys %tests)
	{
		if ($tests{$test}->{like}->{$test_key})
		{
			$num_tests++;
		}

		if ($tests{$test}->{unlike}->{$test_key})
		{
			$num_tests++;
		}
	}
}
plan tests => $num_tests;

#########################################
# Set up schemas, tables, etc, to be dumped.

# Build up the create statements
my $create_sql = '';

foreach my $test (
	sort {
		if ($tests{$a}->{create_order} and $tests{$b}->{create_order})
		{
			$tests{$a}->{create_order} <=> $tests{$b}->{create_order};
		}
		elsif ($tests{$a}->{create_order})
		{
			-1;
		}
		elsif ($tests{$b}->{create_order})
		{
			1;
		}
		else
		{
			0;
		}
	} keys %tests)
{
	if ($tests{$test}->{create_sql})
	{
		$create_sql .= $tests{$test}->{create_sql};
	}
}

# Send the combined set of commands to psql
$node->safe_psql('postgres', $create_sql);

#########################################
# Run all runs

foreach my $run (sort keys %pgdump_runs)
{

	my $test_key = $run;

	$node->command_ok(\@{ $pgdump_runs{$run}->{dump_cmd} },
		"$run: pg_dump runs");

	if ($pgdump_runs{$run}->{restore_cmd})
	{
		$node->command_ok(\@{ $pgdump_runs{$run}->{restore_cmd} },
			"$run: pg_restore runs");
	}

	if ($pgdump_runs{$run}->{test_key})
	{
		$test_key = $pgdump_runs{$run}->{test_key};
	}

	my $output_file = slurp_file("$tempdir/${run}.sql");

	#########################################
	# Run all tests where this run is included
	# as either a 'like' or 'unlike' test.

	foreach my $test (sort keys %tests)
	{
		if ($tests{$test}->{like}->{$test_key})
		{
			like($output_file, $tests{$test}->{regexp}, "$run: dumps $test");
		}

		if ($tests{$test}->{unlike}->{$test_key})
		{
			unlike(
				$output_file,
				$tests{$test}->{regexp},
				"$run: does not dump $test");
		}
	}
}

#########################################
# Stop the database instance, which will be removed at the end of the tests.

$node->stop('fast');<|MERGE_RESOLUTION|>--- conflicted
+++ resolved
@@ -41,18 +41,6 @@
 my %pgdump_runs = (
 	binary_upgrade => {
 		dump_cmd => [
-<<<<<<< HEAD
-			'pg_dump',       "--file=$tempdir/binary_upgrade.sql",
-			'--schema-only', '--binary-upgrade',
-			'--dbname=postgres', ], },
-	clean => {
-		dump_cmd => [
-			'pg_dump', "--file=$tempdir/clean.sql",
-			'-c',      '--dbname=postgres', ], },
-	clean_if_exists => {
-		dump_cmd => [
-			'pg_dump',
-=======
 			'pg_dump',                            '--no-sync',
 			"--file=$tempdir/binary_upgrade.sql", '--schema-only',
 			'--binary-upgrade',                   '--dbname=postgres', ], },
@@ -65,7 +53,6 @@
 		dump_cmd => [
 			'pg_dump',
 			'--no-sync',
->>>>>>> fdf521d6
 			"--file=$tempdir/clean_if_exists.sql",
 			'-c',
 			'--if-exists',
@@ -73,17 +60,6 @@
 			'postgres', ], },
 	column_inserts => {
 		dump_cmd => [
-<<<<<<< HEAD
-			'pg_dump', "--file=$tempdir/column_inserts.sql",
-			'-a',      '--column-inserts',
-			'postgres', ], },
-	createdb => {
-		dump_cmd => [
-			'pg_dump',
-			"--file=$tempdir/createdb.sql",
-			'-C',
-			'-R',                 # no-op, just for testing
-=======
 			'pg_dump',                            '--no-sync',
 			"--file=$tempdir/column_inserts.sql", '-a',
 			'--column-inserts',                   'postgres', ], },
@@ -94,21 +70,14 @@
 			"--file=$tempdir/createdb.sql",
 			'-C',
 			'-R',    # no-op, just for testing
->>>>>>> fdf521d6
 			'postgres', ], },
 	data_only => {
 		dump_cmd => [
 			'pg_dump',
-<<<<<<< HEAD
-			"--file=$tempdir/data_only.sql",
-			'-a',
-			'-v',                 # no-op, just make sure it works
-=======
 			'--no-sync',
 			"--file=$tempdir/data_only.sql",
 			'-a',
 			'-v',    # no-op, just make sure it works
->>>>>>> fdf521d6
 			'postgres', ], },
 	defaults => {
 		dump_cmd => [ 'pg_dump', '-f', "$tempdir/defaults.sql", 'postgres', ],
@@ -116,11 +85,7 @@
 	defaults_custom_format => {
 		test_key => 'defaults',
 		dump_cmd => [
-<<<<<<< HEAD
-			'pg_dump', '-Fc', '-Z6',
-=======
 			'pg_dump', '--no-sync', '-Fc', '-Z6',
->>>>>>> fdf521d6
 			"--file=$tempdir/defaults_custom_format.dump", 'postgres', ],
 		restore_cmd => [
 			'pg_restore',
@@ -129,11 +94,7 @@
 	defaults_dir_format => {
 		test_key => 'defaults',
 		dump_cmd => [
-<<<<<<< HEAD
-			'pg_dump',                             '-Fd',
-=======
 			'pg_dump', '--no-sync', '-Fd',
->>>>>>> fdf521d6
 			"--file=$tempdir/defaults_dir_format", 'postgres', ],
 		restore_cmd => [
 			'pg_restore',
@@ -142,13 +103,8 @@
 	defaults_parallel => {
 		test_key => 'defaults',
 		dump_cmd => [
-<<<<<<< HEAD
-			'pg_dump', '-Fd', '-j2', "--file=$tempdir/defaults_parallel",
-			'postgres', ],
-=======
 			'pg_dump', '--no-sync', '-Fd', '-j2',
 			"--file=$tempdir/defaults_parallel", 'postgres', ],
->>>>>>> fdf521d6
 		restore_cmd => [
 			'pg_restore',
 			"--file=$tempdir/defaults_parallel.sql",
@@ -156,43 +112,13 @@
 	defaults_tar_format => {
 		test_key => 'defaults',
 		dump_cmd => [
-<<<<<<< HEAD
-			'pg_dump',                                 '-Ft',
-=======
 			'pg_dump', '--no-sync', '-Ft',
->>>>>>> fdf521d6
 			"--file=$tempdir/defaults_tar_format.tar", 'postgres', ],
 		restore_cmd => [
 			'pg_restore',
 			"--file=$tempdir/defaults_tar_format.sql",
 			"$tempdir/defaults_tar_format.tar", ], },
 	pg_dumpall_globals => {
-<<<<<<< HEAD
-		dump_cmd =>
-		  [ 'pg_dumpall', "--file=$tempdir/pg_dumpall_globals.sql", '-g', ],
-	},
-	no_privs => {
-		dump_cmd =>
-		  [ 'pg_dump', "--file=$tempdir/no_privs.sql", '-x', 'postgres', ], },
-	no_owner => {
-		dump_cmd =>
-		  [ 'pg_dump', "--file=$tempdir/no_owner.sql", '-O', 'postgres', ], },
-	schema_only => {
-		dump_cmd =>
-		  [ 'pg_dump', "--file=$tempdir/schema_only.sql", '-s', 'postgres', ],
-	},
-	section_pre_data => {
-		dump_cmd => [
-			'pg_dump',            "--file=$tempdir/section_pre_data.sql",
-			'--section=pre-data', 'postgres', ], },
-	section_data => {
-		dump_cmd => [
-			'pg_dump',        "--file=$tempdir/section_data.sql",
-			'--section=data', 'postgres', ], },
-	section_post_data => {
-		dump_cmd => [
-			'pg_dump',             "--file=$tempdir/section_post_data.sql",
-=======
 		dump_cmd => [
 			'pg_dumpall',                             '--no-sync',
 			"--file=$tempdir/pg_dumpall_globals.sql", '-g', ], },
@@ -223,7 +149,6 @@
 	section_post_data => {
 		dump_cmd => [
 			'pg_dump', '--no-sync', "--file=$tempdir/section_post_data.sql",
->>>>>>> fdf521d6
 			'--section=post-data', 'postgres', ], },);
 
 ###############################################################
@@ -269,11 +194,7 @@
 		create_sql =>
 'ALTER EXTENSION test_pg_dump ADD TABLE regress_pg_dump_table_added;',
 		regexp => qr/^
-<<<<<<< HEAD
-			\QCREATE TABLE regress_pg_dump_table_added (\E
-=======
 			\QCREATE TABLE public.regress_pg_dump_table_added (\E
->>>>>>> fdf521d6
 			\n\s+\Qcol1 integer NOT NULL,\E
 			\n\s+\Qcol2 integer\E
 			\n\);\n/xm,
@@ -337,7 +258,6 @@
                     \n\s+\QNO MAXVALUE\E
                     \n\s+\QCACHE 1;\E
                     \n/xm,
-<<<<<<< HEAD
 		like   => { binary_upgrade => 1, },
 		unlike => {
 			clean              => 1,
@@ -356,32 +276,6 @@
 		create_sql =>
 'CREATE TABLE regress_pg_dump_table_added (col1 int not null, col2 int);',
 		regexp => qr/^
-			\QCREATE TABLE regress_pg_dump_table_added (\E
-			\n\s+\Qcol1 integer NOT NULL,\E
-			\n\s+\Qcol2 integer\E
-			\n\);\n/xm,
-=======
->>>>>>> fdf521d6
-		like   => { binary_upgrade => 1, },
-		unlike => {
-			clean              => 1,
-			clean_if_exists    => 1,
-			createdb           => 1,
-			defaults           => 1,
-			no_privs           => 1,
-			no_owner           => 1,
-			pg_dumpall_globals => 1,
-			schema_only        => 1,
-			section_pre_data   => 1,
-			section_post_data  => 1, }, },
-
-<<<<<<< HEAD
-=======
-	'CREATE TABLE regress_pg_dump_table_added' => {
-		create_order => 7,
-		create_sql =>
-'CREATE TABLE regress_pg_dump_table_added (col1 int not null, col2 int);',
-		regexp => qr/^
 			\QCREATE TABLE public.regress_pg_dump_table_added (\E
 			\n\s+\Qcol1 integer NOT NULL,\E
 			\n\s+\Qcol2 integer\E
@@ -399,7 +293,6 @@
 			section_pre_data   => 1,
 			section_post_data  => 1, }, },
 
->>>>>>> fdf521d6
 	'CREATE SEQUENCE regress_pg_dump_seq' => {
 		regexp => qr/^
                     \QCREATE SEQUENCE public.regress_pg_dump_seq\E
@@ -426,11 +319,7 @@
 		create_order => 6,
 		create_sql   => qq{SELECT nextval('regress_seq_dumpable');},
 		regexp       => qr/^
-<<<<<<< HEAD
-			\QSELECT pg_catalog.setval('regress_seq_dumpable', 1, true);\E
-=======
 			\QSELECT pg_catalog.setval('public.regress_seq_dumpable', 1, true);\E
->>>>>>> fdf521d6
 			\n/xm,
 		like => {
 			clean           => 1,
@@ -506,11 +395,7 @@
 		create_sql =>
 'GRANT SELECT ON regress_pg_dump_table_added TO regress_dump_test_role;',
 		regexp => qr/^
-<<<<<<< HEAD
-			\QGRANT SELECT ON TABLE regress_pg_dump_table_added TO regress_dump_test_role;\E
-=======
 			\QGRANT SELECT ON TABLE public.regress_pg_dump_table_added TO regress_dump_test_role;\E
->>>>>>> fdf521d6
 			\n/xm,
 		like   => { binary_upgrade => 1, },
 		unlike => {
@@ -530,11 +415,7 @@
 		create_sql =>
 'REVOKE SELECT ON regress_pg_dump_table_added FROM regress_dump_test_role;',
 		regexp => qr/^
-<<<<<<< HEAD
-			\QREVOKE SELECT ON TABLE regress_pg_dump_table_added FROM regress_dump_test_role;\E
-=======
 			\QREVOKE SELECT ON TABLE public.regress_pg_dump_table_added FROM regress_dump_test_role;\E
->>>>>>> fdf521d6
 			\n/xm,
 		like => {
 			binary_upgrade   => 1,
@@ -588,22 +469,12 @@
 			pg_dumpall_globals => 1,
 			section_post_data  => 1, }, },
 
-<<<<<<< HEAD
-	'GRANT SELECT(col2) ON regress_pg_dump_table TO regress_dump_test_role'
-	  => {
-		create_order => 4,
-		create_sql   => 'GRANT SELECT(col2) ON regress_pg_dump_table
-						   TO regress_dump_test_role;',
-		regexp => qr/^
-			\QGRANT SELECT(col2) ON TABLE regress_pg_dump_table TO regress_dump_test_role;\E
-=======
 	'GRANT SELECT(col2) ON regress_pg_dump_table TO regress_dump_test_role' =>
 	  { create_order => 4,
 		create_sql   => 'GRANT SELECT(col2) ON regress_pg_dump_table
 						   TO regress_dump_test_role;',
 		regexp => qr/^
 			\QGRANT SELECT(col2) ON TABLE public.regress_pg_dump_table TO regress_dump_test_role;\E
->>>>>>> fdf521d6
 			\n/xm,
 		like => {
 			binary_upgrade   => 1,
@@ -625,11 +496,7 @@
 		create_sql => 'GRANT USAGE ON SEQUENCE regress_pg_dump_table_col1_seq
 		                   TO regress_dump_test_role;',
 		regexp => qr/^
-<<<<<<< HEAD
-			\QGRANT USAGE ON SEQUENCE regress_pg_dump_table_col1_seq TO regress_dump_test_role;\E
-=======
 			\QGRANT USAGE ON SEQUENCE public.regress_pg_dump_table_col1_seq TO regress_dump_test_role;\E
->>>>>>> fdf521d6
 			\n/xm,
 		like => {
 			binary_upgrade   => 1,
@@ -647,11 +514,7 @@
 
 	'GRANT USAGE ON regress_pg_dump_seq TO regress_dump_test_role' => {
 		regexp => qr/^
-<<<<<<< HEAD
-			\QGRANT USAGE ON SEQUENCE regress_pg_dump_seq TO regress_dump_test_role;\E
-=======
 			\QGRANT USAGE ON SEQUENCE public.regress_pg_dump_seq TO regress_dump_test_role;\E
->>>>>>> fdf521d6
 			\n/xm,
 		like   => { binary_upgrade => 1, },
 		unlike => {
@@ -671,11 +534,7 @@
 		create_sql   => 'REVOKE SELECT(col1) ON regress_pg_dump_table
 						   FROM PUBLIC;',
 		regexp => qr/^
-<<<<<<< HEAD
-			\QREVOKE SELECT(col1) ON TABLE regress_pg_dump_table FROM PUBLIC;\E
-=======
 			\QREVOKE SELECT(col1) ON TABLE public.regress_pg_dump_table FROM PUBLIC;\E
->>>>>>> fdf521d6
 			\n/xm,
 		like => {
 			binary_upgrade   => 1,
@@ -694,11 +553,7 @@
  # Objects included in extension part of a schema created by this extension */
 	'CREATE TABLE regress_pg_dump_schema.test_table' => {
 		regexp => qr/^
-<<<<<<< HEAD
-			\QCREATE TABLE test_table (\E
-=======
 			\QCREATE TABLE regress_pg_dump_schema.test_table (\E
->>>>>>> fdf521d6
 			\n\s+\Qcol1 integer,\E
 			\n\s+\Qcol2 integer\E
 			\n\);\n/xm,
@@ -718,11 +573,7 @@
 	'GRANT SELECT ON regress_pg_dump_schema.test_table' => {
 		regexp => qr/^
 			\QSELECT pg_catalog.binary_upgrade_set_record_init_privs(true);\E\n
-<<<<<<< HEAD
-			\QGRANT SELECT ON TABLE test_table TO regress_dump_test_role;\E\n
-=======
 			\QGRANT SELECT ON TABLE regress_pg_dump_schema.test_table TO regress_dump_test_role;\E\n
->>>>>>> fdf521d6
 			\QSELECT pg_catalog.binary_upgrade_set_record_init_privs(false);\E
 			\n/xms,
 		like   => { binary_upgrade => 1, },
@@ -740,11 +591,7 @@
 
 	'CREATE SEQUENCE regress_pg_dump_schema.test_seq' => {
 		regexp => qr/^
-<<<<<<< HEAD
-                    \QCREATE SEQUENCE test_seq\E
-=======
                     \QCREATE SEQUENCE regress_pg_dump_schema.test_seq\E
->>>>>>> fdf521d6
                     \n\s+\QSTART WITH 1\E
                     \n\s+\QINCREMENT BY 1\E
                     \n\s+\QNO MINVALUE\E
@@ -767,11 +614,7 @@
 	'GRANT USAGE ON regress_pg_dump_schema.test_seq' => {
 		regexp => qr/^
 			\QSELECT pg_catalog.binary_upgrade_set_record_init_privs(true);\E\n
-<<<<<<< HEAD
-			\QGRANT USAGE ON SEQUENCE test_seq TO regress_dump_test_role;\E\n
-=======
 			\QGRANT USAGE ON SEQUENCE regress_pg_dump_schema.test_seq TO regress_dump_test_role;\E\n
->>>>>>> fdf521d6
 			\QSELECT pg_catalog.binary_upgrade_set_record_init_privs(false);\E
 			\n/xms,
 		like   => { binary_upgrade => 1, },
@@ -789,11 +632,7 @@
 
 	'CREATE TYPE regress_pg_dump_schema.test_type' => {
 		regexp => qr/^
-<<<<<<< HEAD
-                    \QCREATE TYPE test_type AS (\E
-=======
                     \QCREATE TYPE regress_pg_dump_schema.test_type AS (\E
->>>>>>> fdf521d6
                     \n\s+\Qcol1 integer\E
                     \n\);\n/xm,
 		like   => { binary_upgrade => 1, },
@@ -812,11 +651,7 @@
 	'GRANT USAGE ON regress_pg_dump_schema.test_type' => {
 		regexp => qr/^
 			\QSELECT pg_catalog.binary_upgrade_set_record_init_privs(true);\E\n
-<<<<<<< HEAD
-			\QGRANT ALL ON TYPE test_type TO regress_dump_test_role;\E\n
-=======
 			\QGRANT ALL ON TYPE regress_pg_dump_schema.test_type TO regress_dump_test_role;\E\n
->>>>>>> fdf521d6
 			\QSELECT pg_catalog.binary_upgrade_set_record_init_privs(false);\E
 			\n/xms,
 		like   => { binary_upgrade => 1, },
@@ -834,11 +669,7 @@
 
 	'CREATE FUNCTION regress_pg_dump_schema.test_func' => {
 		regexp => qr/^
-<<<<<<< HEAD
-            \QCREATE FUNCTION test_func() RETURNS integer\E
-=======
             \QCREATE FUNCTION regress_pg_dump_schema.test_func() RETURNS integer\E
->>>>>>> fdf521d6
             \n\s+\QLANGUAGE sql\E
             \n/xm,
 		like   => { binary_upgrade => 1, },
@@ -857,11 +688,7 @@
 	'GRANT ALL ON regress_pg_dump_schema.test_func' => {
 		regexp => qr/^
 			\QSELECT pg_catalog.binary_upgrade_set_record_init_privs(true);\E\n
-<<<<<<< HEAD
-			\QGRANT ALL ON FUNCTION test_func() TO regress_dump_test_role;\E\n
-=======
 			\QGRANT ALL ON FUNCTION regress_pg_dump_schema.test_func() TO regress_dump_test_role;\E\n
->>>>>>> fdf521d6
 			\QSELECT pg_catalog.binary_upgrade_set_record_init_privs(false);\E
 			\n/xms,
 		like   => { binary_upgrade => 1, },
@@ -879,11 +706,7 @@
 
 	'CREATE AGGREGATE regress_pg_dump_schema.test_agg' => {
 		regexp => qr/^
-<<<<<<< HEAD
-            \QCREATE AGGREGATE test_agg(smallint) (\E
-=======
             \QCREATE AGGREGATE regress_pg_dump_schema.test_agg(smallint) (\E
->>>>>>> fdf521d6
             \n\s+\QSFUNC = int2_sum,\E
             \n\s+\QSTYPE = bigint\E
             \n\);\n/xm,
@@ -903,11 +726,7 @@
 	'GRANT ALL ON regress_pg_dump_schema.test_agg' => {
 		regexp => qr/^
 			\QSELECT pg_catalog.binary_upgrade_set_record_init_privs(true);\E\n
-<<<<<<< HEAD
-			\QGRANT ALL ON FUNCTION test_agg(smallint) TO regress_dump_test_role;\E\n
-=======
 			\QGRANT ALL ON FUNCTION regress_pg_dump_schema.test_agg(smallint) TO regress_dump_test_role;\E\n
->>>>>>> fdf521d6
 			\QSELECT pg_catalog.binary_upgrade_set_record_init_privs(false);\E
 			\n/xms,
 		like   => { binary_upgrade => 1, },
@@ -929,11 +748,7 @@
 		create_sql   => 'CREATE TABLE regress_pg_dump_schema.external_tab
 						   (col1 int);',
 		regexp => qr/^
-<<<<<<< HEAD
-			\QCREATE TABLE external_tab (\E
-=======
 			\QCREATE TABLE regress_pg_dump_schema.external_tab (\E
->>>>>>> fdf521d6
 			\n\s+\Qcol1 integer\E
 			\n\);\n/xm,
 		like => {
