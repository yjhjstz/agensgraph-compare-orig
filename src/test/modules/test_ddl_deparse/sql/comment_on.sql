--- conflicted
+++ resolved
@@ -11,8 +11,4 @@
 COMMENT ON VIEW datatype_view IS 'This is a view';
 COMMENT ON FUNCTION c_function_test() IS 'FUNCTION test';
 COMMENT ON TRIGGER trigger_1 ON datatype_table IS 'TRIGGER test';
-<<<<<<< HEAD
-COMMENT ON RULE rule_1 IS 'RULE test';
-=======
-COMMENT ON RULE rule_1 ON datatype_table IS 'RULE test';
->>>>>>> fdf521d6
+COMMENT ON RULE rule_1 ON datatype_table IS 'RULE test';