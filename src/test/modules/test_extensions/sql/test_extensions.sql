-- test some errors
CREATE EXTENSION test_ext1;
CREATE EXTENSION test_ext1 SCHEMA test_ext1;
CREATE EXTENSION test_ext1 SCHEMA test_ext;
CREATE SCHEMA test_ext;
CREATE EXTENSION test_ext1 SCHEMA test_ext;

-- finally success
CREATE EXTENSION test_ext1 SCHEMA test_ext CASCADE;

SELECT extname, nspname, extversion, extrelocatable FROM pg_extension e, pg_namespace n WHERE extname LIKE 'test_ext%' AND e.extnamespace = n.oid ORDER BY 1;

CREATE EXTENSION test_ext_cyclic1 CASCADE;

DROP SCHEMA test_ext CASCADE;

CREATE EXTENSION test_ext6;
DROP EXTENSION test_ext6;
CREATE EXTENSION test_ext6;

-- test dropping of member tables that own extensions:
-- this table will be absorbed into test_ext7
create table old_table1 (col1 serial primary key);
create extension test_ext7;
\dx+ test_ext7
alter extension test_ext7 update to '2.0';
<<<<<<< HEAD
\dx+ test_ext7
=======
\dx+ test_ext7

-- test handling of temp objects created by extensions
create extension test_ext8;

-- \dx+ would expose a variable pg_temp_nn schema name, so we can't use it here
select regexp_replace(pg_describe_object(classid, objid, objsubid),
                      'pg_temp_\d+', 'pg_temp', 'g') as "Object description"
from pg_depend
where refclassid = 'pg_extension'::regclass and deptype = 'e' and
  refobjid = (select oid from pg_extension where extname = 'test_ext8')
order by 1;

-- Should be possible to drop and recreate this extension
drop extension test_ext8;
create extension test_ext8;

select regexp_replace(pg_describe_object(classid, objid, objsubid),
                      'pg_temp_\d+', 'pg_temp', 'g') as "Object description"
from pg_depend
where refclassid = 'pg_extension'::regclass and deptype = 'e' and
  refobjid = (select oid from pg_extension where extname = 'test_ext8')
order by 1;

-- here we want to start a new session and wait till old one is gone
select pg_backend_pid() as oldpid \gset
\c -
do 'declare c int = 0;
begin
  while (select count(*) from pg_stat_activity where pid = '
    :'oldpid'
  ') > 0 loop c := c + 1; perform pg_stat_clear_snapshot(); end loop;
  raise log ''test_extensions looped % times'', c;
end';

-- extension should now contain no temp objects
\dx+ test_ext8

-- dropping it should still work
drop extension test_ext8;
>>>>>>> fdf521d6
<|MERGE_RESOLUTION|>--- conflicted
+++ resolved
@@ -24,9 +24,6 @@
 create extension test_ext7;
 \dx+ test_ext7
 alter extension test_ext7 update to '2.0';
-<<<<<<< HEAD
-\dx+ test_ext7
-=======
 \dx+ test_ext7
 
 -- test handling of temp objects created by extensions
@@ -66,5 +63,4 @@
 \dx+ test_ext8
 
 -- dropping it should still work
-drop extension test_ext8;
->>>>>>> fdf521d6
+drop extension test_ext8;