# -*-perl-*- hey - emacs - this is a perl file

# src/tools/msvc/vcregress.pl

use strict;

our $config;

use Cwd;
use File::Basename;
use File::Copy;
use File::Find ();

use Install qw(Install);

my $startdir = getcwd();

chdir "../../.." if (-d "../../../src/tools/msvc");

my $topdir         = getcwd();
my $tmp_installdir = "$topdir/tmp_install";

require 'src/tools/msvc/config_default.pl';
require 'src/tools/msvc/config.pl' if (-f 'src/tools/msvc/config.pl');

# buildenv.pl is for specifying the build environment settings
# it should contain lines like:
# $ENV{PATH} = "c:/path/to/bison/bin;$ENV{PATH}";

if (-e "src/tools/msvc/buildenv.pl")
{
	require "src/tools/msvc/buildenv.pl";
}

my $what = shift || "";
if ($what =~
<<<<<<< HEAD
/^(check|installcheck|plcheck|contribcheck|modulescheck|ecpgcheck|isolationcheck|upgradecheck|bincheck)$/i
=======
/^(check|installcheck|plcheck|contribcheck|modulescheck|ecpgcheck|isolationcheck|upgradecheck|bincheck|recoverycheck)$/i
>>>>>>> e77ea9db
  )
{
	$what = uc $what;
}
else
{
	usage();
}

# use a capital C here because config.pl has $config
my $Config = -e "release/postgres/postgres.exe" ? "Release" : "Debug";

copy("$Config/refint/refint.dll",                 "src/test/regress");
copy("$Config/autoinc/autoinc.dll",               "src/test/regress");
copy("$Config/regress/regress.dll",               "src/test/regress");
copy("$Config/dummy_seclabel/dummy_seclabel.dll", "src/test/regress");

$ENV{PATH} = "$topdir/$Config/libpq;$ENV{PATH}";

my $schedule = shift;
unless ($schedule)
{
	$schedule = "serial";
	$schedule = "parallel" if ($what eq 'CHECK' || $what =~ /PARALLEL/);
}

if ($ENV{PERL5LIB})
{
	$ENV{PERL5LIB} = "$topdir/src/tools/msvc;$ENV{PERL5LIB}";
}
else
{
	$ENV{PERL5LIB} = "$topdir/src/tools/msvc";
}

my $maxconn = "";
$maxconn = "--max_connections=$ENV{MAX_CONNECTIONS}"
  if $ENV{MAX_CONNECTIONS};

my $temp_config = "";
$temp_config = "--temp-config=\"$ENV{TEMP_CONFIG}\""
  if $ENV{TEMP_CONFIG};

chdir "src/test/regress";

my %command = (
	CHECK          => \&check,
	PLCHECK        => \&plcheck,
	INSTALLCHECK   => \&installcheck,
	ECPGCHECK      => \&ecpgcheck,
	CONTRIBCHECK   => \&contribcheck,
	MODULESCHECK   => \&modulescheck,
	ISOLATIONCHECK => \&isolationcheck,
	BINCHECK       => \&bincheck,
<<<<<<< HEAD
=======
	RECOVERYCHECK  => \&recoverycheck,
>>>>>>> e77ea9db
	UPGRADECHECK   => \&upgradecheck,);

my $proc = $command{$what};

exit 3 unless $proc;

&$proc();

exit 0;

########################################################################

sub installcheck
{
	my @args = (
		"../../../$Config/pg_regress/pg_regress",
		"--dlpath=.",
		"--bindir=../../../$Config/psql",
		"--schedule=${schedule}_schedule",
		"--encoding=SQL_ASCII",
		"--no-locale");
	push(@args, $maxconn) if $maxconn;
	system(@args);
	my $status = $? >> 8;
	exit $status if $status;
}

sub check
{
	InstallTemp();
	chdir "${topdir}/src/test/regress";
	my @args = (
		"../../../$Config/pg_regress/pg_regress",
		"--dlpath=.",
		"--bindir=",
		"--schedule=${schedule}_schedule",
		"--encoding=SQL_ASCII",
		"--no-locale",
		"--temp-instance=./tmp_check");
	push(@args, $maxconn)     if $maxconn;
	push(@args, $temp_config) if $temp_config;
	system(@args);
	my $status = $? >> 8;
	exit $status if $status;
}

sub ecpgcheck
{
	chdir $startdir;
	system("msbuild ecpg_regression.proj /p:config=$Config");
	my $status = $? >> 8;
	exit $status if $status;
	InstallTemp();
	chdir "$topdir/src/interfaces/ecpg/test";
	$schedule = "ecpg";
	my @args = (
		"../../../../$Config/pg_regress_ecpg/pg_regress_ecpg",
		"--bindir=",
		"--dbname=ecpg1_regression,ecpg2_regression",
		"--create-role=regress_ecpg_user1,regress_ecpg_user2",
		"--schedule=${schedule}_schedule",
		"--encoding=SQL_ASCII",
		"--no-locale",
		"--temp-instance=./tmp_chk");
	push(@args, $maxconn) if $maxconn;
	system(@args);
	$status = $? >> 8;
	exit $status if $status;
}

sub isolationcheck
{
	chdir "../isolation";
	copy("../../../$Config/isolationtester/isolationtester.exe",
		"../../../$Config/pg_isolation_regress");
	my @args = (
		"../../../$Config/pg_isolation_regress/pg_isolation_regress",
		"--bindir=../../../$Config/psql",
		"--inputdir=.",
		"--schedule=./isolation_schedule");
	push(@args, $maxconn) if $maxconn;
	system(@args);
	my $status = $? >> 8;
	exit $status if $status;
}

sub tap_check
{
	die "Tap tests not enabled in configuration"
	  unless $config->{tap_tests};
<<<<<<< HEAD

	my $dir = shift;
	chdir $dir;

	my @args = ( "prove", "--verbose", "t/*.pl");

	# adjust the environment for just this test
	local %ENV = %ENV;
	$ENV{PERL5LIB} = "$topdir/src/test/perl;$ENV{PERL5LIB}";
=======

	my $dir = shift;
	chdir $dir;

	my @args = ("prove", "--verbose", "t/*.pl");

	# adjust the environment for just this test
	local %ENV = %ENV;
	$ENV{PERL5LIB}   = "$topdir/src/test/perl;$ENV{PERL5LIB}";
>>>>>>> e77ea9db
	$ENV{PG_REGRESS} = "$topdir/$Config/pg_regress/pg_regress";

	$ENV{TESTDIR} = "$dir";

	system(@args);
	my $status = $? >> 8;
	return $status;
}

sub bincheck
{
	InstallTemp();

	my $mstat = 0;

	# Find out all the existing TAP tests by looking for t/ directories
	# in the tree.
	my @bin_dirs = glob("$topdir/src/bin/*");

	# Process each test
	foreach my $dir (@bin_dirs)
	{
		next unless -d "$dir/t";
		my $status = tap_check($dir);
		$mstat ||= $status;
	}
	exit $mstat if $mstat;
}

sub plcheck
{
	chdir "../../pl";

	foreach my $pl (glob("*"))
	{
		next unless -d "$pl/sql" && -d "$pl/expected";
		my $lang = $pl eq 'tcl' ? 'pltcl' : $pl;
		if ($lang eq 'plpython')
		{
			next unless -d "../../$Config/plpython2";
			$lang = 'plpythonu';
		}
		else
		{
			next unless -d "../../$Config/$lang";
		}
		my @lang_args = ("--load-extension=$lang");
		chdir $pl;
		my @tests = fetchTests();
		if ($lang eq 'plperl')
		{

			# run both trusted and untrusted perl tests
			push(@lang_args, "--load-extension=plperlu");

			# assume we're using this perl to built postgres
			# test if we can run two interpreters in one backend, and if so
			# run the trusted/untrusted interaction tests
			use Config;
			if ($Config{usemultiplicity} eq 'define')
			{
				push(@tests, 'plperl_plperlu');
			}
		}
		print
		  "============================================================\n";
		print "Checking $lang\n";
		my @args = (
			"../../../$Config/pg_regress/pg_regress",
			"--bindir=../../../$Config/psql",
			"--dbname=pl_regression", @lang_args, @tests);
		system(@args);
		my $status = $? >> 8;
		exit $status if $status;
		chdir "..";
	}

	chdir "../../..";
}

sub subdircheck
{
	my $subdir = shift;
	my $module = shift;

	if (   !-d "$module/sql"
		|| !-d "$module/expected"
		|| (!-f "$module/GNUmakefile" && !-f "$module/Makefile"))
	{
		return;
	}

	chdir $module;
	my @tests = fetchTests();
	my @opts  = fetchRegressOpts();

	# Add some options for transform modules, see their respective
	# Makefile for more details regarding Python-version specific
	# dependencies.
	if (   $module eq "hstore_plpython"
		|| $module eq "ltree_plpython")
	{
		die "Python not enabled in configuration"
		  if !defined($config->{python});

		# Attempt to get python version and location.
		# Assume python.exe in specified dir.
		my $pythonprog = "import sys;" . "print(str(sys.version_info[0]))";
		my $prefixcmd  = $config->{python} . "\\python -c \"$pythonprog\"";
		my $pyver      = `$prefixcmd`;
		die "Could not query for python version!\n" if $?;
		chomp($pyver);
		if ($pyver eq "2")
		{
			push @opts, "--load-extension=plpythonu";
			push @opts, '--load-extension=' . $module . 'u';
		}
		else
		{

			# disable tests on python3 for now.
			chdir "..";
			return;
		}
	}


	print "============================================================\n";
	print "Checking $module\n";
	my @args = (
		"$topdir/$Config/pg_regress/pg_regress",
		"--bindir=${topdir}/${Config}/psql",
		"--dbname=contrib_regression", @opts, @tests);
	system(@args);
	chdir "..";
}

sub contribcheck
{
	chdir "../../../contrib";
	my $mstat = 0;
	foreach my $module (glob("*"))
	{
		# these configuration-based exclusions must match Install.pm
		next if ($module eq "uuid-ossp"     && !defined($config->{uuid}));
		next if ($module eq "sslinfo"       && !defined($config->{openssl}));
		next if ($module eq "xml2"          && !defined($config->{xml}));
		next if ($module eq "hstore_plperl" && !defined($config->{perl}));
		next if ($module eq "hstore_plpython" && !defined($config->{python}));
		next if ($module eq "ltree_plpython"  && !defined($config->{python}));
		next if ($module eq "sepgsql");

		subdircheck("$topdir/contrib", $module);
		my $status = $? >> 8;
		$mstat ||= $status;
	}
	exit $mstat if $mstat;
}

sub modulescheck
{
	chdir "../../../src/test/modules";
	my $mstat = 0;
	foreach my $module (glob("*"))
	{
		subdircheck("$topdir/src/test/modules", $module);
		my $status = $? >> 8;
		$mstat ||= $status;
	}
	exit $mstat if $mstat;
}

<<<<<<< HEAD
=======
sub recoverycheck
{
	InstallTemp();

	my $mstat  = 0;
	my $dir    = "$topdir/src/test/recovery";
	my $status = tap_check($dir);
	exit $status if $status;
}

>>>>>>> e77ea9db
# Run "initdb", then reconfigure authentication.
sub standard_initdb
{
	return (
		system('initdb', '-N') == 0 and system(
			"$topdir/$Config/pg_regress/pg_regress", '--config-auth',
			$ENV{PGDATA}) == 0);
}

# This is similar to appendShellString().  Perl system(@args) bypasses
# cmd.exe, so omit the caret escape layer.
sub quote_system_arg
{
	my $arg = shift;

	# Change N >= 0 backslashes before a double quote to 2N+1 backslashes.
	$arg =~ s/(\\*)"/${\($1 . $1)}\\"/gs;

	# Change N >= 1 backslashes at end of argument to 2N backslashes.
	$arg =~ s/(\\+)$/${\($1 . $1)}/gs;

	# Wrap the whole thing in unescaped double quotes.
	return "\"$arg\"";
}

# Generate a database with a name made of a range of ASCII characters, useful
# for testing pg_upgrade.
sub generate_db
{
	my ($prefix, $from_char, $to_char, $suffix) = @_;

	my $dbname = $prefix;
	for my $i ($from_char .. $to_char)
	{
		next if $i == 7 || $i == 10 || $i == 13;    # skip BEL, LF, and CR
		$dbname = $dbname . sprintf('%c', $i);
	}
	$dbname .= $suffix;

	system('createdb', quote_system_arg($dbname));
	my $status = $? >> 8;
	exit $status if $status;
}

sub upgradecheck
{
	my $status;
	my $cwd = getcwd();

	# Much of this comes from the pg_upgrade test.sh script,
	# but it only covers the --install case, and not the case
	# where the old and new source or bin dirs are different.
	# i.e. only this version to this version check. That's
	# what pg_upgrade's "make check" does.

	$ENV{PGHOST} = 'localhost';
	$ENV{PGPORT} ||= 50432;
	my $tmp_root = "$topdir/src/bin/pg_upgrade/tmp_check";
	(mkdir $tmp_root || die $!) unless -d $tmp_root;
	my $upg_tmp_install = "$tmp_root/install";    # unshared temp install
	print "Setting up temp install\n\n";
	Install($upg_tmp_install, "all", $config);

	# Install does a chdir, so change back after that
	chdir $cwd;
	my ($bindir, $libdir, $oldsrc, $newsrc) =
	  ("$upg_tmp_install/bin", "$upg_tmp_install/lib", $topdir, $topdir);
	$ENV{PATH} = "$bindir;$ENV{PATH}";
	my $data = "$tmp_root/data";
	$ENV{PGDATA} = "$data.old";
	my $logdir = "$topdir/src/bin/pg_upgrade/log";
	(mkdir $logdir || die $!) unless -d $logdir;
	print "\nRunning initdb on old cluster\n\n";
	standard_initdb() or exit 1;
	print "\nStarting old cluster\n\n";
	my @args = ('pg_ctl', 'start', '-l', "$logdir/postmaster1.log", '-w');
	system(@args) == 0 or exit 1;

	print "\nCreating databases with names covering most ASCII bytes\n\n";
	generate_db("\\\"\\", 1,  45,  "\\\\\"\\\\\\");
	generate_db('',       46, 90,  '');
	generate_db('',       91, 127, '');

	print "\nSetting up data for upgrading\n\n";
	installcheck();

	# now we can chdir into the source dir
	chdir "$topdir/src/bin/pg_upgrade";
	print "\nDumping old cluster\n\n";
	@args = ('pg_dumpall', '-f', "$tmp_root/dump1.sql");
	system(@args) == 0 or exit 1;
	print "\nStopping old cluster\n\n";
	system("pg_ctl -m fast stop") == 0 or exit 1;
	$ENV{PGDATA} = "$data";
	print "\nSetting up new cluster\n\n";
	standard_initdb() or exit 1;
	print "\nRunning pg_upgrade\n\n";
	@args = (
		'pg_upgrade', '-d', "$data.old", '-D', $data, '-b',
		$bindir,      '-B', $bindir);
	system(@args) == 0 or exit 1;
	print "\nStarting new cluster\n\n";
	@args = ('pg_ctl', '-l', "$logdir/postmaster2.log", '-w', 'start');
	system(@args) == 0 or exit 1;
	print "\nSetting up stats on new cluster\n\n";
	system(".\\analyze_new_cluster.bat") == 0 or exit 1;
	print "\nDumping new cluster\n\n";
	@args = ('pg_dumpall', '-f', "$tmp_root/dump2.sql");
	system(@args) == 0 or exit 1;
	print "\nStopping new cluster\n\n";
	system("pg_ctl -m fast stop") == 0 or exit 1;
	print "\nDeleting old cluster\n\n";
	system(".\\delete_old_cluster.bat") == 0 or exit 1;
	print "\nComparing old and new cluster dumps\n\n";

	@args = ('diff', '-q', "$tmp_root/dump1.sql", "$tmp_root/dump2.sql");
	system(@args);
	$status = $?;
	if (!$status)
	{
		print "PASSED\n";
	}
	else
	{
		print "dumps not identical!\n";
		exit(1);
	}
}

sub fetchRegressOpts
{
	my $handle;
	open($handle, "<GNUmakefile")
	  || open($handle, "<Makefile")
	  || die "Could not open Makefile";
	local ($/) = undef;
	my $m = <$handle>;
	close($handle);
	my @opts;

	$m =~ s{\\\r?\n}{}g;
	if ($m =~ /^\s*REGRESS_OPTS\s*\+?=(.*)/m)
	{

		# Substitute known Makefile variables, then ignore options that retain
		# an unhandled variable reference.  Ignore anything that isn't an
		# option starting with "--".
		@opts = grep {
			s/\Q$(top_builddir)\E/\"$topdir\"/;
			$_ !~ /\$\(/ && $_ =~ /^--/
		} split(/\s+/, $1);
	}
	if ($m =~ /^\s*ENCODING\s*=\s*(\S+)/m)
	{
		push @opts, "--encoding=$1";
	}
	if ($m =~ /^\s*NO_LOCALE\s*=\s*\S+/m)
	{
		push @opts, "--no-locale";
	}
	return @opts;
}

sub fetchTests
{

	my $handle;
	open($handle, "<GNUmakefile")
	  || open($handle, "<Makefile")
	  || die "Could not open Makefile";
	local ($/) = undef;
	my $m = <$handle>;
	close($handle);
	my $t = "";

	$m =~ s{\\\r?\n}{}g;
	if ($m =~ /^REGRESS\s*=\s*(.*)$/gm)
	{
		$t = $1;
		$t =~ s/\s+/ /g;

		if ($m =~ /contrib\/pgcrypto/)
		{

			# pgcrypto is special since the tests depend on the
			# configuration of the build

			my $cftests =
			  $config->{openssl}
			  ? GetTests("OSSL_TESTS", $m)
			  : GetTests("INT_TESTS",  $m);
			my $pgptests =
			  $config->{zlib}
			  ? GetTests("ZLIB_TST",     $m)
			  : GetTests("ZLIB_OFF_TST", $m);
			$t =~ s/\$\(CF_TESTS\)/$cftests/;
			$t =~ s/\$\(CF_PGP_TESTS\)/$pgptests/;
		}
	}

	return split(/\s+/, $t);
}

sub GetTests
{
	my $testname = shift;
	my $m        = shift;
	if ($m =~ /^$testname\s*=\s*(.*)$/gm)
	{
		return $1;
	}
	return "";
}

sub InstallTemp
{
	print "Setting up temp install\n\n";
	Install("$tmp_installdir", "all", $config);
	$ENV{PATH} = "$tmp_installdir/bin;$ENV{PATH}";
}

sub usage
{
	print STDERR
	  "Usage: vcregress.pl <mode> [ <schedule> ]\n\n",
	  "Options for <mode>:\n",
	  "  bincheck       run tests of utilities in src/bin/\n",
	  "  check          deploy instance and run regression tests on it\n",
	  "  contribcheck   run tests of modules in contrib/\n",
	  "  ecpgcheck      run regression tests of ECPG\n",
	  "  installcheck   run regression tests on existing instance\n",
	  "  isolationcheck run isolation tests\n",
	  "  modulescheck   run tests of modules in src/test/modules/\n",
	  "  plcheck        run tests of PL languages\n",
	  "  recoverycheck  run recovery test suite\n",
	  "  upgradecheck   run tests of pg_upgrade\n",
	  "\nOptions for <schedule>:\n",
	  "  serial         serial mode\n",
	  "  parallel       parallel mode\n";
	exit(1);
}<|MERGE_RESOLUTION|>--- conflicted
+++ resolved
@@ -34,11 +34,7 @@
 
 my $what = shift || "";
 if ($what =~
-<<<<<<< HEAD
-/^(check|installcheck|plcheck|contribcheck|modulescheck|ecpgcheck|isolationcheck|upgradecheck|bincheck)$/i
-=======
 /^(check|installcheck|plcheck|contribcheck|modulescheck|ecpgcheck|isolationcheck|upgradecheck|bincheck|recoverycheck)$/i
->>>>>>> e77ea9db
   )
 {
 	$what = uc $what;
@@ -93,10 +89,7 @@
 	MODULESCHECK   => \&modulescheck,
 	ISOLATIONCHECK => \&isolationcheck,
 	BINCHECK       => \&bincheck,
-<<<<<<< HEAD
-=======
 	RECOVERYCHECK  => \&recoverycheck,
->>>>>>> e77ea9db
 	UPGRADECHECK   => \&upgradecheck,);
 
 my $proc = $command{$what};
@@ -187,17 +180,6 @@
 {
 	die "Tap tests not enabled in configuration"
 	  unless $config->{tap_tests};
-<<<<<<< HEAD
-
-	my $dir = shift;
-	chdir $dir;
-
-	my @args = ( "prove", "--verbose", "t/*.pl");
-
-	# adjust the environment for just this test
-	local %ENV = %ENV;
-	$ENV{PERL5LIB} = "$topdir/src/test/perl;$ENV{PERL5LIB}";
-=======
 
 	my $dir = shift;
 	chdir $dir;
@@ -207,7 +189,6 @@
 	# adjust the environment for just this test
 	local %ENV = %ENV;
 	$ENV{PERL5LIB}   = "$topdir/src/test/perl;$ENV{PERL5LIB}";
->>>>>>> e77ea9db
 	$ENV{PG_REGRESS} = "$topdir/$Config/pg_regress/pg_regress";
 
 	$ENV{TESTDIR} = "$dir";
@@ -351,6 +332,7 @@
 	my $mstat = 0;
 	foreach my $module (glob("*"))
 	{
+
 		# these configuration-based exclusions must match Install.pm
 		next if ($module eq "uuid-ossp"     && !defined($config->{uuid}));
 		next if ($module eq "sslinfo"       && !defined($config->{openssl}));
@@ -380,8 +362,6 @@
 	exit $mstat if $mstat;
 }
 
-<<<<<<< HEAD
-=======
 sub recoverycheck
 {
 	InstallTemp();
@@ -392,7 +372,6 @@
 	exit $status if $status;
 }
 
->>>>>>> e77ea9db
 # Run "initdb", then reconfigure authentication.
 sub standard_initdb
 {
