--- conflicted
+++ resolved
@@ -4,11 +4,7 @@
  *
  *
  *
-<<<<<<< HEAD
- * Portions Copyright (c) 1996-2015, PostgreSQL Global Development Group
-=======
  * Portions Copyright (c) 1996-2016, PostgreSQL Global Development Group
->>>>>>> e77ea9db
  * Portions Copyright (c) 1994, Regents of the University of California
  *
  * src/include/executor/nodeSamplescan.h
