/*-------------------------------------------------------------------------
 *
 * execnodes.h
 *	  definitions for executor state nodes
 *
 *
 * Portions Copyright (c) 1996-2016, PostgreSQL Global Development Group
 * Portions Copyright (c) 1994, Regents of the University of California
 *
 * src/include/nodes/execnodes.h
 *
 *-------------------------------------------------------------------------
 */
#ifndef EXECNODES_H
#define EXECNODES_H

#include "access/genam.h"
#include "access/heapam.h"
#include "executor/instrument.h"
#include "lib/pairingheap.h"
#include "nodes/params.h"
#include "nodes/plannodes.h"
#include "utils/reltrigger.h"
#include "utils/sortsupport.h"
#include "utils/tuplestore.h"
#include "utils/tuplesort.h"


/* ----------------
 *	  IndexInfo information
 *
 *		this struct holds the information needed to construct new index
 *		entries for a particular index.  Used for both index_build and
 *		retail creation of index entries.
 *
 *		NumIndexAttrs		number of columns in this index
 *		KeyAttrNumbers		underlying-rel attribute numbers used as keys
 *							(zeroes indicate expressions)
 *		Expressions			expr trees for expression entries, or NIL if none
 *		ExpressionsState	exec state for expressions, or NIL if none
 *		Predicate			partial-index predicate, or NIL if none
 *		PredicateState		exec state for predicate, or NIL if none
 *		ExclusionOps		Per-column exclusion operators, or NULL if none
 *		ExclusionProcs		Underlying function OIDs for ExclusionOps
 *		ExclusionStrats		Opclass strategy numbers for ExclusionOps
 *		UniqueOps			Theses are like Exclusion*, but for unique indexes
 *		UniqueProcs
 *		UniqueStrats
 *		Unique				is it a unique index?
 *		ReadyForInserts		is it valid for inserts?
 *		Concurrent			are we doing a concurrent index build?
 *		BrokenHotChain		did we detect any broken HOT chains?
 *
 * ii_Concurrent and ii_BrokenHotChain are used only during index build;
 * they're conventionally set to false otherwise.
 * ----------------
 */
typedef struct IndexInfo
{
	NodeTag		type;
	int			ii_NumIndexAttrs;
	AttrNumber	ii_KeyAttrNumbers[INDEX_MAX_KEYS];
	List	   *ii_Expressions; /* list of Expr */
	List	   *ii_ExpressionsState;	/* list of ExprState */
	List	   *ii_Predicate;	/* list of Expr */
	List	   *ii_PredicateState;		/* list of ExprState */
	Oid		   *ii_ExclusionOps;	/* array with one entry per column */
	Oid		   *ii_ExclusionProcs;		/* array with one entry per column */
	uint16	   *ii_ExclusionStrats;		/* array with one entry per column */
	Oid		   *ii_UniqueOps;	/* array with one entry per column */
	Oid		   *ii_UniqueProcs; /* array with one entry per column */
	uint16	   *ii_UniqueStrats;	/* array with one entry per column */
	bool		ii_Unique;
	bool		ii_ReadyForInserts;
	bool		ii_Concurrent;
	bool		ii_BrokenHotChain;
} IndexInfo;

/* ----------------
 *	  ExprContext_CB
 *
 *		List of callbacks to be called at ExprContext shutdown.
 * ----------------
 */
typedef void (*ExprContextCallbackFunction) (Datum arg);

typedef struct ExprContext_CB
{
	struct ExprContext_CB *next;
	ExprContextCallbackFunction function;
	Datum		arg;
} ExprContext_CB;

/* ----------------
 *	  ExprContext
 *
 *		This class holds the "current context" information
 *		needed to evaluate expressions for doing tuple qualifications
 *		and tuple projections.  For example, if an expression refers
 *		to an attribute in the current inner tuple then we need to know
 *		what the current inner tuple is and so we look at the expression
 *		context.
 *
 *	There are two memory contexts associated with an ExprContext:
 *	* ecxt_per_query_memory is a query-lifespan context, typically the same
 *	  context the ExprContext node itself is allocated in.  This context
 *	  can be used for purposes such as storing function call cache info.
 *	* ecxt_per_tuple_memory is a short-term context for expression results.
 *	  As the name suggests, it will typically be reset once per tuple,
 *	  before we begin to evaluate expressions for that tuple.  Each
 *	  ExprContext normally has its very own per-tuple memory context.
 *
 *	CurrentMemoryContext should be set to ecxt_per_tuple_memory before
 *	calling ExecEvalExpr() --- see ExecEvalExprSwitchContext().
 * ----------------
 */
typedef struct ExprContext
{
	NodeTag		type;

	/* Tuples that Var nodes in expression may refer to */
	TupleTableSlot *ecxt_scantuple;
	TupleTableSlot *ecxt_innertuple;
	TupleTableSlot *ecxt_outertuple;

	/* Memory contexts for expression evaluation --- see notes above */
	MemoryContext ecxt_per_query_memory;
	MemoryContext ecxt_per_tuple_memory;

	/* Values to substitute for Param nodes in expression */
	ParamExecData *ecxt_param_exec_vals;		/* for PARAM_EXEC params */
	ParamListInfo ecxt_param_list_info; /* for other param types */

	/*
	 * Values to substitute for Aggref nodes in the expressions of an Agg
	 * node, or for WindowFunc nodes within a WindowAgg node.
	 */
	Datum	   *ecxt_aggvalues; /* precomputed values for aggs/windowfuncs */
	bool	   *ecxt_aggnulls;	/* null flags for aggs/windowfuncs */

	/* Value to substitute for CaseTestExpr nodes in expression */
	Datum		caseValue_datum;
	bool		caseValue_isNull;

	/* Value to substitute for CoerceToDomainValue nodes in expression */
	Datum		domainValue_datum;
	bool		domainValue_isNull;

	/* Link to containing EState (NULL if a standalone ExprContext) */
	struct EState *ecxt_estate;

	/* Functions to call back when ExprContext is shut down or rescanned */
	ExprContext_CB *ecxt_callbacks;
} ExprContext;

/*
 * Set-result status returned by ExecEvalExpr()
 */
typedef enum
{
	ExprSingleResult,			/* expression does not return a set */
	ExprMultipleResult,			/* this result is an element of a set */
	ExprEndResult				/* there are no more elements in the set */
} ExprDoneCond;

/*
 * Return modes for functions returning sets.  Note values must be chosen
 * as separate bits so that a bitmask can be formed to indicate supported
 * modes.  SFRM_Materialize_Random and SFRM_Materialize_Preferred are
 * auxiliary flags about SFRM_Materialize mode, rather than separate modes.
 */
typedef enum
{
	SFRM_ValuePerCall = 0x01,	/* one value returned per call */
	SFRM_Materialize = 0x02,	/* result set instantiated in Tuplestore */
	SFRM_Materialize_Random = 0x04,		/* Tuplestore needs randomAccess */
	SFRM_Materialize_Preferred = 0x08	/* caller prefers Tuplestore */
} SetFunctionReturnMode;

/*
 * When calling a function that might return a set (multiple rows),
 * a node of this type is passed as fcinfo->resultinfo to allow
 * return status to be passed back.  A function returning set should
 * raise an error if no such resultinfo is provided.
 */
typedef struct ReturnSetInfo
{
	NodeTag		type;
	/* values set by caller: */
	ExprContext *econtext;		/* context function is being called in */
	TupleDesc	expectedDesc;	/* tuple descriptor expected by caller */
	int			allowedModes;	/* bitmask: return modes caller can handle */
	/* result status from function (but pre-initialized by caller): */
	SetFunctionReturnMode returnMode;	/* actual return mode */
	ExprDoneCond isDone;		/* status for ValuePerCall mode */
	/* fields filled by function in Materialize return mode: */
	Tuplestorestate *setResult; /* holds the complete returned tuple set */
	TupleDesc	setDesc;		/* actual descriptor for returned tuples */
} ReturnSetInfo;

/* ----------------
 *		ProjectionInfo node information
 *
 *		This is all the information needed to perform projections ---
 *		that is, form new tuples by evaluation of targetlist expressions.
 *		Nodes which need to do projections create one of these.
 *
 *		ExecProject() evaluates the tlist, forms a tuple, and stores it
 *		in the given slot.  Note that the result will be a "virtual" tuple
 *		unless ExecMaterializeSlot() is then called to force it to be
 *		converted to a physical tuple.  The slot must have a tupledesc
 *		that matches the output of the tlist!
 *
 *		The planner very often produces tlists that consist entirely of
 *		simple Var references (lower levels of a plan tree almost always
 *		look like that).  And top-level tlists are often mostly Vars too.
 *		We therefore optimize execution of simple-Var tlist entries.
 *		The pi_targetlist list actually contains only the tlist entries that
 *		aren't simple Vars, while those that are Vars are processed using the
 *		varSlotOffsets/varNumbers/varOutputCols arrays.
 *
 *		The lastXXXVar fields are used to optimize fetching of fields from
 *		input tuples: they let us do a slot_getsomeattrs() call to ensure
 *		that all needed attributes are extracted in one pass.
 *
 *		targetlist		target list for projection (non-Var expressions only)
 *		exprContext		expression context in which to evaluate targetlist
 *		slot			slot to place projection result in
 *		itemIsDone		workspace array for ExecProject
 *		directMap		true if varOutputCols[] is an identity map
 *		numSimpleVars	number of simple Vars found in original tlist
 *		varSlotOffsets	array indicating which slot each simple Var is from
 *		varNumbers		array containing input attr numbers of simple Vars
 *		varOutputCols	array containing output attr numbers of simple Vars
 *		lastInnerVar	highest attnum from inner tuple slot (0 if none)
 *		lastOuterVar	highest attnum from outer tuple slot (0 if none)
 *		lastScanVar		highest attnum from scan tuple slot (0 if none)
 * ----------------
 */
typedef struct ProjectionInfo
{
	NodeTag		type;
	List	   *pi_targetlist;
	ExprContext *pi_exprContext;
	TupleTableSlot *pi_slot;
	ExprDoneCond *pi_itemIsDone;
	bool		pi_directMap;
	int			pi_numSimpleVars;
	int		   *pi_varSlotOffsets;
	int		   *pi_varNumbers;
	int		   *pi_varOutputCols;
	int			pi_lastInnerVar;
	int			pi_lastOuterVar;
	int			pi_lastScanVar;
} ProjectionInfo;

/* ----------------
 *	  JunkFilter
 *
 *	  This class is used to store information regarding junk attributes.
 *	  A junk attribute is an attribute in a tuple that is needed only for
 *	  storing intermediate information in the executor, and does not belong
 *	  in emitted tuples.  For example, when we do an UPDATE query,
 *	  the planner adds a "junk" entry to the targetlist so that the tuples
 *	  returned to ExecutePlan() contain an extra attribute: the ctid of
 *	  the tuple to be updated.  This is needed to do the update, but we
 *	  don't want the ctid to be part of the stored new tuple!  So, we
 *	  apply a "junk filter" to remove the junk attributes and form the
 *	  real output tuple.  The junkfilter code also provides routines to
 *	  extract the values of the junk attribute(s) from the input tuple.
 *
 *	  targetList:		the original target list (including junk attributes).
 *	  cleanTupType:		the tuple descriptor for the "clean" tuple (with
 *						junk attributes removed).
 *	  cleanMap:			A map with the correspondence between the non-junk
 *						attribute numbers of the "original" tuple and the
 *						attribute numbers of the "clean" tuple.
 *	  resultSlot:		tuple slot used to hold cleaned tuple.
 *	  junkAttNo:		not used by junkfilter code.  Can be used by caller
 *						to remember the attno of a specific junk attribute
 *						(nodeModifyTable.c keeps the "ctid" or "wholerow"
 *						attno here).
 * ----------------
 */
typedef struct JunkFilter
{
	NodeTag		type;
	List	   *jf_targetList;
	TupleDesc	jf_cleanTupType;
	AttrNumber *jf_cleanMap;
	TupleTableSlot *jf_resultSlot;
	AttrNumber	jf_junkAttNo;
} JunkFilter;

/* ----------------
 *	  ResultRelInfo information
 *
 *		Whenever we update an existing relation, we have to
 *		update indices on the relation, and perhaps also fire triggers.
 *		The ResultRelInfo class is used to hold all the information needed
 *		about a result relation, including indices.. -cim 10/15/89
 *
 *		RangeTableIndex			result relation's range table index
 *		RelationDesc			relation descriptor for result relation
 *		NumIndices				# of indices existing on result relation
 *		IndexRelationDescs		array of relation descriptors for indices
 *		IndexRelationInfo		array of key/attr info for indices
 *		TrigDesc				triggers to be fired, if any
 *		TrigFunctions			cached lookup info for trigger functions
 *		TrigWhenExprs			array of trigger WHEN expr states
 *		TrigInstrument			optional runtime measurements for triggers
 *		FdwRoutine				FDW callback functions, if foreign table
 *		FdwState				available to save private state of FDW
 *		usesFdwDirectModify		true when modifying foreign table directly
 *		WithCheckOptions		list of WithCheckOption's to be checked
 *		WithCheckOptionExprs	list of WithCheckOption expr states
 *		ConstraintExprs			array of constraint-checking expr states
 *		junkFilter				for removing junk attributes from tuples
 *		projectReturning		for computing a RETURNING list
 *		onConflictSetProj		for computing ON CONFLICT DO UPDATE SET
 *		onConflictSetWhere		list of ON CONFLICT DO UPDATE exprs (qual)
 * ----------------
 */
typedef struct ResultRelInfo
{
	NodeTag		type;
	Index		ri_RangeTableIndex;
	Relation	ri_RelationDesc;
	int			ri_NumIndices;
	RelationPtr ri_IndexRelationDescs;
	IndexInfo **ri_IndexRelationInfo;
	TriggerDesc *ri_TrigDesc;
	FmgrInfo   *ri_TrigFunctions;
	List	  **ri_TrigWhenExprs;
	Instrumentation *ri_TrigInstrument;
	struct FdwRoutine *ri_FdwRoutine;
	void	   *ri_FdwState;
	bool		ri_usesFdwDirectModify;
	List	   *ri_WithCheckOptions;
	List	   *ri_WithCheckOptionExprs;
	List	  **ri_ConstraintExprs;
	JunkFilter *ri_junkFilter;
	ProjectionInfo *ri_projectReturning;
	ProjectionInfo *ri_onConflictSetProj;
	List	   *ri_onConflictSetWhere;
} ResultRelInfo;

typedef struct GraphWriteStats
{
	uint32		insertVertex;
	uint32		insertEdge;
	uint32		deleteVertex;
	uint32		deleteEdge;
} GraphWriteStats;

/* ----------------
 *	  EState information
 *
 * Master working state for an Executor invocation
 * ----------------
 */
typedef struct EState
{
	NodeTag		type;

	/* Basic state for all query types: */
	ScanDirection es_direction; /* current scan direction */
	Snapshot	es_snapshot;	/* time qual to use */
	Snapshot	es_crosscheck_snapshot; /* crosscheck time qual for RI */
	List	   *es_range_table; /* List of RangeTblEntry */
	PlannedStmt *es_plannedstmt;	/* link to top of plan tree */

	JunkFilter *es_junkFilter;	/* top-level junk filter, if any */

	/* If query can insert/delete tuples, the command ID to mark them with */
	CommandId	es_output_cid;

	/* Info about target table(s) for insert/update/delete queries: */
	ResultRelInfo *es_result_relations; /* array of ResultRelInfos */
	int			es_num_result_relations;		/* length of array */
	ResultRelInfo *es_result_relation_info;		/* currently active array elt */

	/* Stuff used for firing triggers: */
	List	   *es_trig_target_relations;		/* trigger-only ResultRelInfos */
	TupleTableSlot *es_trig_tuple_slot; /* for trigger output tuples */
	TupleTableSlot *es_trig_oldtup_slot;		/* for TriggerEnabled */
	TupleTableSlot *es_trig_newtup_slot;		/* for TriggerEnabled */

	/* Parameter info: */
	ParamListInfo es_param_list_info;	/* values of external params */
	ParamExecData *es_param_exec_vals;	/* values of internal params */

	/* Other working state: */
	MemoryContext es_query_cxt; /* per-query context in which EState lives */

	List	   *es_tupleTable;	/* List of TupleTableSlots */

	List	   *es_rowMarks;	/* List of ExecRowMarks */

	uint64		es_processed;	/* # of tuples processed */
	Oid			es_lastoid;		/* last oid processed (by INSERT) */
	GraphWriteStats es_graphwrstats;	/* # of graph writes */

	int			es_top_eflags;	/* eflags passed to ExecutorStart */
	int			es_instrument;	/* OR of InstrumentOption flags */
	bool		es_finished;	/* true when ExecutorFinish is done */

	List	   *es_exprcontexts;	/* List of ExprContexts within EState */

	List	   *es_subplanstates;		/* List of PlanState for SubPlans */

	List	   *es_auxmodifytables;		/* List of secondary ModifyTableStates */

	/*
	 * this ExprContext is for per-output-tuple operations, such as constraint
	 * checks and index-value computations.  It will be reset for each output
	 * tuple.  Note that it will be created only if needed.
	 */
	ExprContext *es_per_tuple_exprcontext;

	/*
	 * These fields are for re-evaluating plan quals when an updated tuple is
	 * substituted in READ COMMITTED mode.  es_epqTuple[] contains tuples that
	 * scan plan nodes should return instead of whatever they'd normally
	 * return, or NULL if nothing to return; es_epqTupleSet[] is true if a
	 * particular array entry is valid; and es_epqScanDone[] is state to
	 * remember if the tuple has been returned already.  Arrays are of size
	 * list_length(es_range_table) and are indexed by scan node scanrelid - 1.
	 */
	HeapTuple  *es_epqTuple;	/* array of EPQ substitute tuples */
	bool	   *es_epqTupleSet; /* true if EPQ tuple is provided */
	bool	   *es_epqScanDone; /* true if EPQ tuple has been fetched */
} EState;


/*
 * ExecRowMark -
 *	   runtime representation of FOR [KEY] UPDATE/SHARE clauses
 *
 * When doing UPDATE, DELETE, or SELECT FOR [KEY] UPDATE/SHARE, we will have an
 * ExecRowMark for each non-target relation in the query (except inheritance
 * parent RTEs, which can be ignored at runtime).  Virtual relations such as
 * subqueries-in-FROM will have an ExecRowMark with relation == NULL.  See
 * PlanRowMark for details about most of the fields.  In addition to fields
 * directly derived from PlanRowMark, we store an activity flag (to denote
 * inactive children of inheritance trees), curCtid, which is used by the
 * WHERE CURRENT OF code, and ermExtra, which is available for use by the plan
 * node that sources the relation (e.g., for a foreign table the FDW can use
 * ermExtra to hold information).
 *
 * EState->es_rowMarks is a list of these structs.
 */
typedef struct ExecRowMark
{
	Relation	relation;		/* opened and suitably locked relation */
	Oid			relid;			/* its OID (or InvalidOid, if subquery) */
	Index		rti;			/* its range table index */
	Index		prti;			/* parent range table index, if child */
	Index		rowmarkId;		/* unique identifier for resjunk columns */
	RowMarkType markType;		/* see enum in nodes/plannodes.h */
	LockClauseStrength strength;	/* LockingClause's strength, or LCS_NONE */
	LockWaitPolicy waitPolicy;	/* NOWAIT and SKIP LOCKED */
	bool		ermActive;		/* is this mark relevant for current tuple? */
	ItemPointerData curCtid;	/* ctid of currently locked tuple, if any */
	void	   *ermExtra;		/* available for use by relation source node */
} ExecRowMark;

/*
 * ExecAuxRowMark -
 *	   additional runtime representation of FOR [KEY] UPDATE/SHARE clauses
 *
 * Each LockRows and ModifyTable node keeps a list of the rowmarks it needs to
 * deal with.  In addition to a pointer to the related entry in es_rowMarks,
 * this struct carries the column number(s) of the resjunk columns associated
 * with the rowmark (see comments for PlanRowMark for more detail).  In the
 * case of ModifyTable, there has to be a separate ExecAuxRowMark list for
 * each child plan, because the resjunk columns could be at different physical
 * column positions in different subplans.
 */
typedef struct ExecAuxRowMark
{
	ExecRowMark *rowmark;		/* related entry in es_rowMarks */
	AttrNumber	ctidAttNo;		/* resno of ctid junk attribute, if any */
	AttrNumber	toidAttNo;		/* resno of tableoid junk attribute, if any */
	AttrNumber	wholeAttNo;		/* resno of whole-row junk attribute, if any */
} ExecAuxRowMark;


/* ----------------------------------------------------------------
 *				 Tuple Hash Tables
 *
 * All-in-memory tuple hash tables are used for a number of purposes.
 *
 * Note: tab_hash_funcs are for the key datatype(s) stored in the table,
 * and tab_eq_funcs are non-cross-type equality operators for those types.
 * Normally these are the only functions used, but FindTupleHashEntry()
 * supports searching a hashtable using cross-data-type hashing.  For that,
 * the caller must supply hash functions for the LHS datatype as well as
 * the cross-type equality operators to use.  in_hash_funcs and cur_eq_funcs
 * are set to point to the caller's function arrays while doing such a search.
 * During LookupTupleHashEntry(), they point to tab_hash_funcs and
 * tab_eq_funcs respectively.
 * ----------------------------------------------------------------
 */
typedef struct TupleHashEntryData *TupleHashEntry;
typedef struct TupleHashTableData *TupleHashTable;

typedef struct TupleHashEntryData
{
	/* firstTuple must be the first field in this struct! */
	MinimalTuple firstTuple;	/* copy of first tuple in this group */
	/* there may be additional data beyond the end of this struct */
} TupleHashEntryData;			/* VARIABLE LENGTH STRUCT */

typedef struct TupleHashTableData
{
	HTAB	   *hashtab;		/* underlying dynahash table */
	int			numCols;		/* number of columns in lookup key */
	AttrNumber *keyColIdx;		/* attr numbers of key columns */
	FmgrInfo   *tab_hash_funcs; /* hash functions for table datatype(s) */
	FmgrInfo   *tab_eq_funcs;	/* equality functions for table datatype(s) */
	MemoryContext tablecxt;		/* memory context containing table */
	MemoryContext tempcxt;		/* context for function evaluations */
	Size		entrysize;		/* actual size to make each hash entry */
	TupleTableSlot *tableslot;	/* slot for referencing table entries */
	/* The following fields are set transiently for each table search: */
	TupleTableSlot *inputslot;	/* current input tuple's slot */
	FmgrInfo   *in_hash_funcs;	/* hash functions for input datatype(s) */
	FmgrInfo   *cur_eq_funcs;	/* equality functions for input vs. table */
}	TupleHashTableData;

typedef HASH_SEQ_STATUS TupleHashIterator;

/*
 * Use InitTupleHashIterator/TermTupleHashIterator for a read/write scan.
 * Use ResetTupleHashIterator if the table can be frozen (in this case no
 * explicit scan termination is needed).
 */
#define InitTupleHashIterator(htable, iter) \
	hash_seq_init(iter, (htable)->hashtab)
#define TermTupleHashIterator(iter) \
	hash_seq_term(iter)
#define ResetTupleHashIterator(htable, iter) \
	do { \
		hash_freeze((htable)->hashtab); \
		hash_seq_init(iter, (htable)->hashtab); \
	} while (0)
#define ScanTupleHashTable(iter) \
	((TupleHashEntry) hash_seq_search(iter))


/* ----------------------------------------------------------------
 *				 Expression State Trees
 *
 * Each executable expression tree has a parallel ExprState tree.
 *
 * Unlike PlanState, there is not an exact one-for-one correspondence between
 * ExprState node types and Expr node types.  Many Expr node types have no
 * need for node-type-specific run-time state, and so they can use plain
 * ExprState or GenericExprState as their associated ExprState node type.
 * ----------------------------------------------------------------
 */

/* ----------------
 *		ExprState node
 *
 * ExprState is the common superclass for all ExprState-type nodes.
 *
 * It can also be instantiated directly for leaf Expr nodes that need no
 * local run-time state (such as Var, Const, or Param).
 *
 * To save on dispatch overhead, each ExprState node contains a function
 * pointer to the routine to execute to evaluate the node.
 * ----------------
 */

typedef struct ExprState ExprState;

typedef Datum (*ExprStateEvalFunc) (ExprState *expression,
												ExprContext *econtext,
												bool *isNull,
												ExprDoneCond *isDone);

struct ExprState
{
	NodeTag		type;
	Expr	   *expr;			/* associated Expr node */
	ExprStateEvalFunc evalfunc; /* routine to run to execute node */
};

/* ----------------
 *		GenericExprState node
 *
 * This is used for Expr node types that need no local run-time state,
 * but have one child Expr node.
 * ----------------
 */
typedef struct GenericExprState
{
	ExprState	xprstate;
	ExprState  *arg;			/* state of my child node */
} GenericExprState;

/* ----------------
 *		WholeRowVarExprState node
 * ----------------
 */
typedef struct WholeRowVarExprState
{
	ExprState	xprstate;
	struct PlanState *parent;	/* parent PlanState, or NULL if none */
	TupleDesc	wrv_tupdesc;	/* descriptor for resulting tuples */
	JunkFilter *wrv_junkFilter; /* JunkFilter to remove resjunk cols */
} WholeRowVarExprState;

/* ----------------
 *		AggrefExprState node
 * ----------------
 */
typedef struct AggrefExprState
{
	ExprState	xprstate;
	int			aggno;			/* ID number for agg within its plan node */
} AggrefExprState;

/* ----------------
 *		GroupingFuncExprState node
 *
 * The list of column numbers refers to the input tuples of the Agg node to
 * which the GroupingFunc belongs, and may contain 0 for references to columns
 * that are only present in grouping sets processed by different Agg nodes (and
 * which are therefore always considered "grouping" here).
 * ----------------
 */
typedef struct GroupingFuncExprState
{
	ExprState	xprstate;
	struct AggState *aggstate;
	List	   *clauses;		/* integer list of column numbers */
} GroupingFuncExprState;

/* ----------------
 *		WindowFuncExprState node
 * ----------------
 */
typedef struct WindowFuncExprState
{
	ExprState	xprstate;
	List	   *args;			/* states of argument expressions */
	ExprState  *aggfilter;		/* FILTER expression */
	int			wfuncno;		/* ID number for wfunc within its plan node */
} WindowFuncExprState;

/* ----------------
 *		ArrayRefExprState node
 *
 * Note: array types can be fixed-length (typlen > 0), but only when the
 * element type is itself fixed-length.  Otherwise they are varlena structures
 * and have typlen = -1.  In any case, an array type is never pass-by-value.
 * ----------------
 */
typedef struct ArrayRefExprState
{
	ExprState	xprstate;
	List	   *refupperindexpr;	/* states for child nodes */
	List	   *reflowerindexpr;
	ExprState  *refexpr;
	ExprState  *refassgnexpr;
	int16		refattrlength;	/* typlen of array type */
	int16		refelemlength;	/* typlen of the array element type */
	bool		refelembyval;	/* is the element type pass-by-value? */
	char		refelemalign;	/* typalign of the element type */
} ArrayRefExprState;

/* ----------------
 *		FuncExprState node
 *
 * Although named for FuncExpr, this is also used for OpExpr, DistinctExpr,
 * and NullIf nodes; be careful to check what xprstate.expr is actually
 * pointing at!
 * ----------------
 */
typedef struct FuncExprState
{
	ExprState	xprstate;
	List	   *args;			/* states of argument expressions */

	/*
	 * Function manager's lookup info for the target function.  If func.fn_oid
	 * is InvalidOid, we haven't initialized it yet (nor any of the following
	 * fields).
	 */
	FmgrInfo	func;

	/*
	 * For a set-returning function (SRF) that returns a tuplestore, we keep
	 * the tuplestore here and dole out the result rows one at a time. The
	 * slot holds the row currently being returned.
	 */
	Tuplestorestate *funcResultStore;
	TupleTableSlot *funcResultSlot;

	/*
	 * In some cases we need to compute a tuple descriptor for the function's
	 * output.  If so, it's stored here.
	 */
	TupleDesc	funcResultDesc;
	bool		funcReturnsTuple;		/* valid when funcResultDesc isn't
										 * NULL */

	/*
	 * setArgsValid is true when we are evaluating a set-returning function
	 * that uses value-per-call mode and we are in the middle of a call
	 * series; we want to pass the same argument values to the function again
	 * (and again, until it returns ExprEndResult).  This indicates that
	 * fcinfo_data already contains valid argument data.
	 */
	bool		setArgsValid;

	/*
	 * Flag to remember whether we found a set-valued argument to the
	 * function. This causes the function result to be a set as well. Valid
	 * only when setArgsValid is true or funcResultStore isn't NULL.
	 */
	bool		setHasSetArg;	/* some argument returns a set */

	/*
	 * Flag to remember whether we have registered a shutdown callback for
	 * this FuncExprState.  We do so only if funcResultStore or setArgsValid
	 * has been set at least once (since all the callback is for is to release
	 * the tuplestore or clear setArgsValid).
	 */
	bool		shutdown_reg;	/* a shutdown callback is registered */

	/*
	 * Call parameter structure for the function.  This has been initialized
	 * (by InitFunctionCallInfoData) if func.fn_oid is valid.  It also saves
	 * argument values between calls, when setArgsValid is true.
	 */
	FunctionCallInfoData fcinfo_data;
} FuncExprState;

/* ----------------
 *		ScalarArrayOpExprState node
 *
 * This is a FuncExprState plus some additional data.
 * ----------------
 */
typedef struct ScalarArrayOpExprState
{
	FuncExprState fxprstate;
	/* Cached info about array element type */
	Oid			element_type;
	int16		typlen;
	bool		typbyval;
	char		typalign;
} ScalarArrayOpExprState;

/* ----------------
 *		BoolExprState node
 * ----------------
 */
typedef struct BoolExprState
{
	ExprState	xprstate;
	List	   *args;			/* states of argument expression(s) */
} BoolExprState;

/* ----------------
 *		SubPlanState node
 * ----------------
 */
typedef struct SubPlanState
{
	ExprState	xprstate;
	struct PlanState *planstate;	/* subselect plan's state tree */
	struct PlanState *parent;	/* parent plan node's state tree */
	ExprState  *testexpr;		/* state of combining expression */
	List	   *args;			/* states of argument expression(s) */
	HeapTuple	curTuple;		/* copy of most recent tuple from subplan */
	Datum		curArray;		/* most recent array from ARRAY() subplan */
	/* these are used when hashing the subselect's output: */
	ProjectionInfo *projLeft;	/* for projecting lefthand exprs */
	ProjectionInfo *projRight;	/* for projecting subselect output */
	TupleHashTable hashtable;	/* hash table for no-nulls subselect rows */
	TupleHashTable hashnulls;	/* hash table for rows with null(s) */
	bool		havehashrows;	/* TRUE if hashtable is not empty */
	bool		havenullrows;	/* TRUE if hashnulls is not empty */
	MemoryContext hashtablecxt; /* memory context containing hash tables */
	MemoryContext hashtempcxt;	/* temp memory context for hash tables */
	ExprContext *innerecontext; /* econtext for computing inner tuples */
	AttrNumber *keyColIdx;		/* control data for hash tables */
	FmgrInfo   *tab_hash_funcs; /* hash functions for table datatype(s) */
	FmgrInfo   *tab_eq_funcs;	/* equality functions for table datatype(s) */
	FmgrInfo   *lhs_hash_funcs; /* hash functions for lefthand datatype(s) */
	FmgrInfo   *cur_eq_funcs;	/* equality functions for LHS vs. table */
} SubPlanState;

/* ----------------
 *		AlternativeSubPlanState node
 * ----------------
 */
typedef struct AlternativeSubPlanState
{
	ExprState	xprstate;
	List	   *subplans;		/* states of alternative subplans */
	int			active;			/* list index of the one we're using */
} AlternativeSubPlanState;

/* ----------------
 *		FieldSelectState node
 * ----------------
 */
typedef struct FieldSelectState
{
	ExprState	xprstate;
	ExprState  *arg;			/* input expression */
	TupleDesc	argdesc;		/* tupdesc for most recent input */
} FieldSelectState;

/* ----------------
 *		FieldStoreState node
 * ----------------
 */
typedef struct FieldStoreState
{
	ExprState	xprstate;
	ExprState  *arg;			/* input tuple value */
	List	   *newvals;		/* new value(s) for field(s) */
	TupleDesc	argdesc;		/* tupdesc for most recent input */
} FieldStoreState;

/* ----------------
 *		CoerceViaIOState node
 * ----------------
 */
typedef struct CoerceViaIOState
{
	ExprState	xprstate;
	ExprState  *arg;			/* input expression */
	FmgrInfo	outfunc;		/* lookup info for source output function */
	FmgrInfo	infunc;			/* lookup info for result input function */
	Oid			intypioparam;	/* argument needed for input function */
} CoerceViaIOState;

/* ----------------
 *		ArrayCoerceExprState node
 * ----------------
 */
typedef struct ArrayCoerceExprState
{
	ExprState	xprstate;
	ExprState  *arg;			/* input array value */
	Oid			resultelemtype; /* element type of result array */
	FmgrInfo	elemfunc;		/* lookup info for element coercion function */
	/* use struct pointer to avoid including array.h here */
	struct ArrayMapState *amstate;		/* workspace for array_map */
} ArrayCoerceExprState;

/* ----------------
 *		ConvertRowtypeExprState node
 * ----------------
 */
typedef struct ConvertRowtypeExprState
{
	ExprState	xprstate;
	ExprState  *arg;			/* input tuple value */
	TupleDesc	indesc;			/* tupdesc for source rowtype */
	TupleDesc	outdesc;		/* tupdesc for result rowtype */
	/* use "struct" so we needn't include tupconvert.h here */
	struct TupleConversionMap *map;
	bool		initialized;
} ConvertRowtypeExprState;

/* ----------------
 *		CaseExprState node
 * ----------------
 */
typedef struct CaseExprState
{
	ExprState	xprstate;
	ExprState  *arg;			/* implicit equality comparison argument */
	List	   *args;			/* the arguments (list of WHEN clauses) */
	ExprState  *defresult;		/* the default result (ELSE clause) */
} CaseExprState;

/* ----------------
 *		CaseWhenState node
 * ----------------
 */
typedef struct CaseWhenState
{
	ExprState	xprstate;
	ExprState  *expr;			/* condition expression */
	ExprState  *result;			/* substitution result */
} CaseWhenState;

/* ----------------
 *		ArrayExprState node
 *
 * Note: ARRAY[] expressions always produce varlena arrays, never fixed-length
 * arrays.
 * ----------------
 */
typedef struct ArrayExprState
{
	ExprState	xprstate;
	List	   *elements;		/* states for child nodes */
	int16		elemlength;		/* typlen of the array element type */
	bool		elembyval;		/* is the element type pass-by-value? */
	char		elemalign;		/* typalign of the element type */
} ArrayExprState;

/* ----------------
 *		RowExprState node
 * ----------------
 */
typedef struct RowExprState
{
	ExprState	xprstate;
	List	   *args;			/* the arguments */
	TupleDesc	tupdesc;		/* descriptor for result tuples */
} RowExprState;

/* ----------------
 *		RowCompareExprState node
 * ----------------
 */
typedef struct RowCompareExprState
{
	ExprState	xprstate;
	List	   *largs;			/* the left-hand input arguments */
	List	   *rargs;			/* the right-hand input arguments */
	FmgrInfo   *funcs;			/* array of comparison function info */
	Oid		   *collations;		/* array of collations to use */
} RowCompareExprState;

/* ----------------
 *		CoalesceExprState node
 * ----------------
 */
typedef struct CoalesceExprState
{
	ExprState	xprstate;
	List	   *args;			/* the arguments */
} CoalesceExprState;

/* ----------------
 *		MinMaxExprState node
 * ----------------
 */
typedef struct MinMaxExprState
{
	ExprState	xprstate;
	List	   *args;			/* the arguments */
	FmgrInfo	cfunc;			/* lookup info for comparison func */
} MinMaxExprState;

/* ----------------
 *		XmlExprState node
 * ----------------
 */
typedef struct XmlExprState
{
	ExprState	xprstate;
	List	   *named_args;		/* ExprStates for named arguments */
	List	   *args;			/* ExprStates for other arguments */
} XmlExprState;

/* ----------------
 *		NullTestState node
 * ----------------
 */
typedef struct NullTestState
{
	ExprState	xprstate;
	ExprState  *arg;			/* input expression */
	/* used only if input is of composite type: */
	TupleDesc	argdesc;		/* tupdesc for most recent input */
} NullTestState;

/* ----------------
 *		CoerceToDomainState node
 * ----------------
 */
typedef struct CoerceToDomainState
{
	ExprState	xprstate;
	ExprState  *arg;			/* input expression */
	/* Cached set of constraints that need to be checked */
	/* use struct pointer to avoid including typcache.h here */
	struct DomainConstraintRef *constraint_ref;
} CoerceToDomainState;

/*
 * DomainConstraintState - one item to check during CoerceToDomain
 *
 * Note: this is just a Node, and not an ExprState, because it has no
 * corresponding Expr to link to.  Nonetheless it is part of an ExprState
 * tree, so we give it a name following the xxxState convention.
 */
typedef enum DomainConstraintType
{
	DOM_CONSTRAINT_NOTNULL,
	DOM_CONSTRAINT_CHECK
} DomainConstraintType;

typedef struct DomainConstraintState
{
	NodeTag		type;
	DomainConstraintType constrainttype;		/* constraint type */
	char	   *name;			/* name of constraint (for error msgs) */
	ExprState  *check_expr;		/* for CHECK, a boolean expression */
} DomainConstraintState;


/* ----------------------------------------------------------------
 *				 Executor State Trees
 *
 * An executing query has a PlanState tree paralleling the Plan tree
 * that describes the plan.
 * ----------------------------------------------------------------
 */

/* ----------------
 *		PlanState node
 *
 * We never actually instantiate any PlanState nodes; this is just the common
 * abstract superclass for all PlanState-type nodes.
 * ----------------
 */
typedef struct PlanState
{
	NodeTag		type;

	Plan	   *plan;			/* associated Plan node */

	EState	   *state;			/* at execution time, states of individual
								 * nodes point to one EState for the whole
								 * top-level plan */

	Instrumentation *instrument;	/* Optional runtime stats for this node */
	WorkerInstrumentation *worker_instrument;	/* per-worker instrumentation */

	/*
	 * Common structural data for all Plan types.  These links to subsidiary
	 * state trees parallel links in the associated plan tree (except for the
	 * subPlan list, which does not exist in the plan tree).
	 */
	List	   *targetlist;		/* target list to be computed at this node */
	List	   *qual;			/* implicitly-ANDed qual conditions */
	struct PlanState *lefttree; /* input plan tree(s) */
	struct PlanState *righttree;
	List	   *initPlan;		/* Init SubPlanState nodes (un-correlated expr
								 * subselects) */
	List	   *subPlan;		/* SubPlanState nodes in my expressions */

	/*
	 * State for management of parameter-change-driven rescanning
	 */
	Bitmapset  *chgParam;		/* set of IDs of changed Params */

	/*
	 * Other run-time state needed by most if not all node types.
	 */
	TupleTableSlot *ps_ResultTupleSlot; /* slot for my result tuples */
	ExprContext *ps_ExprContext;	/* node's expression-evaluation context */
	ProjectionInfo *ps_ProjInfo;	/* info for doing tuple projection */
	bool		ps_TupFromTlist;/* state flag for processing set-valued
								 * functions in targetlist */
} PlanState;

/* ----------------
 *	these are defined to avoid confusion problems with "left"
 *	and "right" and "inner" and "outer".  The convention is that
 *	the "left" plan is the "outer" plan and the "right" plan is
 *	the inner plan, but these make the code more readable.
 * ----------------
 */
#define innerPlanState(node)		(((PlanState *)(node))->righttree)
#define outerPlanState(node)		(((PlanState *)(node))->lefttree)

/* Macros for inline access to certain instrumentation counters */
#define InstrCountFiltered1(node, delta) \
	do { \
		if (((PlanState *)(node))->instrument) \
			((PlanState *)(node))->instrument->nfiltered1 += (delta); \
	} while(0)
#define InstrCountFiltered2(node, delta) \
	do { \
		if (((PlanState *)(node))->instrument) \
			((PlanState *)(node))->instrument->nfiltered2 += (delta); \
	} while(0)

/*
 * EPQState is state for executing an EvalPlanQual recheck on a candidate
 * tuple in ModifyTable or LockRows.  The estate and planstate fields are
 * NULL if inactive.
 */
typedef struct EPQState
{
	EState	   *estate;			/* subsidiary EState */
	PlanState  *planstate;		/* plan state tree ready to be executed */
	TupleTableSlot *origslot;	/* original output tuple to be rechecked */
	Plan	   *plan;			/* plan tree to be executed */
	List	   *arowMarks;		/* ExecAuxRowMarks (non-locking only) */
	int			epqParam;		/* ID of Param to force scan node re-eval */
} EPQState;


/* ----------------
 *	 ResultState information
 * ----------------
 */
typedef struct ResultState
{
	PlanState	ps;				/* its first field is NodeTag */
	ExprState  *resconstantqual;
	bool		rs_done;		/* are we done? */
	bool		rs_checkqual;	/* do we need to check the qual? */
} ResultState;

/* ----------------
 *	 ModifyTableState information
 * ----------------
 */
typedef struct ModifyTableState
{
	PlanState	ps;				/* its first field is NodeTag */
	CmdType		operation;		/* INSERT, UPDATE, or DELETE */
	bool		canSetTag;		/* do we set the command tag/es_processed? */
	bool		mt_done;		/* are we done? */
	PlanState **mt_plans;		/* subplans (one per target rel) */
	int			mt_nplans;		/* number of plans in the array */
	int			mt_whichplan;	/* which one is being executed (0..n-1) */
	ResultRelInfo *resultRelInfo;		/* per-subplan target relations */
	List	  **mt_arowmarks;	/* per-subplan ExecAuxRowMark lists */
	EPQState	mt_epqstate;	/* for evaluating EvalPlanQual rechecks */
	bool		fireBSTriggers; /* do we need to fire stmt triggers? */
	OnConflictAction mt_onconflict;		/* ON CONFLICT type */
	List	   *mt_arbiterindexes;		/* unique index OIDs to arbitrate
										 * taking alt path */
	TupleTableSlot *mt_existing;	/* slot to store existing target tuple in */
	List	   *mt_excludedtlist;		/* the excluded pseudo relation's
										 * tlist  */
	TupleTableSlot *mt_conflproj;		/* CONFLICT ... SET ... projection
										 * target */
} ModifyTableState;

/* ----------------
 *	 AppendState information
 *
 *		nplans			how many plans are in the array
 *		whichplan		which plan is being executed (0 .. n-1)
 * ----------------
 */
typedef struct AppendState
{
	PlanState	ps;				/* its first field is NodeTag */
	PlanState **appendplans;	/* array of PlanStates for my inputs */
	int			as_nplans;
	int			as_whichplan;
} AppendState;

/* ----------------
 *	 MergeAppendState information
 *
 *		nplans			how many plans are in the array
 *		nkeys			number of sort key columns
 *		sortkeys		sort keys in SortSupport representation
 *		slots			current output tuple of each subplan
 *		heap			heap of active tuples
 *		initialized		true if we have fetched first tuple from each subplan
 * ----------------
 */
typedef struct MergeAppendState
{
	PlanState	ps;				/* its first field is NodeTag */
	PlanState **mergeplans;		/* array of PlanStates for my inputs */
	int			ms_nplans;
	int			ms_nkeys;
	SortSupport ms_sortkeys;	/* array of length ms_nkeys */
	TupleTableSlot **ms_slots;	/* array of length ms_nplans */
	struct binaryheap *ms_heap; /* binary heap of slot indices */
	bool		ms_initialized; /* are subplans started? */
} MergeAppendState;

/* ----------------
 *	 RecursiveUnionState information
 *
 *		RecursiveUnionState is used for performing a recursive union.
 *
 *		recursing			T when we're done scanning the non-recursive term
 *		intermediate_empty	T if intermediate_table is currently empty
 *		working_table		working table (to be scanned by recursive term)
 *		intermediate_table	current recursive output (next generation of WT)
 * ----------------
 */
typedef struct RecursiveUnionState
{
	PlanState	ps;				/* its first field is NodeTag */
	bool		recursing;
	bool		intermediate_empty;
	Tuplestorestate *working_table;
	Tuplestorestate *intermediate_table;
	/* Remaining fields are unused in UNION ALL case */
	FmgrInfo   *eqfunctions;	/* per-grouping-field equality fns */
	FmgrInfo   *hashfunctions;	/* per-grouping-field hash fns */
	MemoryContext tempContext;	/* short-term context for comparisons */
	TupleHashTable hashtable;	/* hash table for tuples already seen */
	MemoryContext tableContext; /* memory context containing hash table */
} RecursiveUnionState;

/* ----------------
 *	 BitmapAndState information
 * ----------------
 */
typedef struct BitmapAndState
{
	PlanState	ps;				/* its first field is NodeTag */
	PlanState **bitmapplans;	/* array of PlanStates for my inputs */
	int			nplans;			/* number of input plans */
} BitmapAndState;

/* ----------------
 *	 BitmapOrState information
 * ----------------
 */
typedef struct BitmapOrState
{
	PlanState	ps;				/* its first field is NodeTag */
	PlanState **bitmapplans;	/* array of PlanStates for my inputs */
	int			nplans;			/* number of input plans */
} BitmapOrState;

/* ----------------------------------------------------------------
 *				 Scan State Information
 * ----------------------------------------------------------------
 */

/* ----------------
 *	 ScanState information
 *
 *		ScanState extends PlanState for node types that represent
 *		scans of an underlying relation.  It can also be used for nodes
 *		that scan the output of an underlying plan node --- in that case,
 *		only ScanTupleSlot is actually useful, and it refers to the tuple
 *		retrieved from the subplan.
 *
 *		currentRelation    relation being scanned (NULL if none)
 *		currentScanDesc    current scan descriptor for scan (NULL if none)
 *		ScanTupleSlot	   pointer to slot in tuple table holding scan tuple
 * ----------------
 */
typedef struct ScanState
{
	PlanState	ps;				/* its first field is NodeTag */
	Relation	ss_currentRelation;
	HeapScanDesc ss_currentScanDesc;
	TupleTableSlot *ss_ScanTupleSlot;

	/* to skip unneccessary graph label scan */
	bool		ss_isLabel;			/* vertex? */
	ExprState  *ss_labelSkipExpr;	/* SeqScan */
	int			ss_labelSkipIdx;	/* IndexScan */
	bool		ss_skipLabelScan;
} ScanState;

/* ----------------
 *	 SeqScanState information
 * ----------------
 */
typedef struct SeqScanState
{
	ScanState	ss;				/* its first field is NodeTag */
	Size		pscan_len;		/* size of parallel heap scan descriptor */
} SeqScanState;

/* ----------------
 *	 SampleScanState information
 * ----------------
 */
typedef struct SampleScanState
{
	ScanState	ss;
	List	   *args;			/* expr states for TABLESAMPLE params */
	ExprState  *repeatable;		/* expr state for REPEATABLE expr */
	/* use struct pointer to avoid including tsmapi.h here */
	struct TsmRoutine *tsmroutine;		/* descriptor for tablesample method */
	void	   *tsm_state;		/* tablesample method can keep state here */
	bool		use_bulkread;	/* use bulkread buffer access strategy? */
	bool		use_pagemode;	/* use page-at-a-time visibility checking? */
	bool		begun;			/* false means need to call BeginSampleScan */
	uint32		seed;			/* random seed */
} SampleScanState;

/*
 * These structs store information about index quals that don't have simple
 * constant right-hand sides.  See comments for ExecIndexBuildScanKeys()
 * for discussion.
 */
typedef struct
{
	ScanKey		scan_key;		/* scankey to put value into */
	ExprState  *key_expr;		/* expr to evaluate to get value */
	bool		key_toastable;	/* is expr's result a toastable datatype? */
} IndexRuntimeKeyInfo;

typedef struct
{
	ScanKey		scan_key;		/* scankey to put value into */
	ExprState  *array_expr;		/* expr to evaluate to get array value */
	int			next_elem;		/* next array element to use */
	int			num_elems;		/* number of elems in current array value */
	Datum	   *elem_values;	/* array of num_elems Datums */
	bool	   *elem_nulls;		/* array of num_elems is-null flags */
} IndexArrayKeyInfo;

/* ----------------
 *	 IndexScanState information
 *
 *		indexqualorig	   execution state for indexqualorig expressions
 *		indexorderbyorig   execution state for indexorderbyorig expressions
 *		ScanKeys		   Skey structures for index quals
 *		NumScanKeys		   number of ScanKeys
 *		OrderByKeys		   Skey structures for index ordering operators
 *		NumOrderByKeys	   number of OrderByKeys
 *		RuntimeKeys		   info about Skeys that must be evaluated at runtime
 *		NumRuntimeKeys	   number of RuntimeKeys
 *		RuntimeKeysReady   true if runtime Skeys have been computed
 *		RuntimeContext	   expr context for evaling runtime Skeys
 *		RelationDesc	   index relation descriptor
 *		ScanDesc		   index scan descriptor
 *
 *		ReorderQueue	   tuples that need reordering due to re-check
 *		ReachedEnd		   have we fetched all tuples from index already?
 *		OrderByValues	   values of ORDER BY exprs of last fetched tuple
 *		OrderByNulls	   null flags for OrderByValues
 *		SortSupport		   for reordering ORDER BY exprs
 *		OrderByTypByVals   is the datatype of order by expression pass-by-value?
 *		OrderByTypLens	   typlens of the datatypes of order by expressions
 * ----------------
 */
typedef struct IndexScanState
{
	ScanState	ss;				/* its first field is NodeTag */
	List	   *indexqualorig;
	List	   *indexorderbyorig;
	ScanKey		iss_ScanKeys;
	int			iss_NumScanKeys;
	ScanKey		iss_OrderByKeys;
	int			iss_NumOrderByKeys;
	IndexRuntimeKeyInfo *iss_RuntimeKeys;
	int			iss_NumRuntimeKeys;
	bool		iss_RuntimeKeysReady;
	ExprContext *iss_RuntimeContext;
	Relation	iss_RelationDesc;
	IndexScanDesc iss_ScanDesc;

	/* These are needed for re-checking ORDER BY expr ordering */
	pairingheap *iss_ReorderQueue;
	bool		iss_ReachedEnd;
	Datum	   *iss_OrderByValues;
	bool	   *iss_OrderByNulls;
	SortSupport iss_SortSupport;
	bool	   *iss_OrderByTypByVals;
	int16	   *iss_OrderByTypLens;
} IndexScanState;

/* ----------------
 *	 IndexOnlyScanState information
 *
 *		indexqual		   execution state for indexqual expressions
 *		ScanKeys		   Skey structures for index quals
 *		NumScanKeys		   number of ScanKeys
 *		OrderByKeys		   Skey structures for index ordering operators
 *		NumOrderByKeys	   number of OrderByKeys
 *		RuntimeKeys		   info about Skeys that must be evaluated at runtime
 *		NumRuntimeKeys	   number of RuntimeKeys
 *		RuntimeKeysReady   true if runtime Skeys have been computed
 *		RuntimeContext	   expr context for evaling runtime Skeys
 *		RelationDesc	   index relation descriptor
 *		ScanDesc		   index scan descriptor
 *		VMBuffer		   buffer in use for visibility map testing, if any
 *		HeapFetches		   number of tuples we were forced to fetch from heap
 * ----------------
 */
typedef struct IndexOnlyScanState
{
	ScanState	ss;				/* its first field is NodeTag */
	List	   *indexqual;
	ScanKey		ioss_ScanKeys;
	int			ioss_NumScanKeys;
	ScanKey		ioss_OrderByKeys;
	int			ioss_NumOrderByKeys;
	IndexRuntimeKeyInfo *ioss_RuntimeKeys;
	int			ioss_NumRuntimeKeys;
	bool		ioss_RuntimeKeysReady;
	ExprContext *ioss_RuntimeContext;
	Relation	ioss_RelationDesc;
	IndexScanDesc ioss_ScanDesc;
	Buffer		ioss_VMBuffer;
	long		ioss_HeapFetches;
} IndexOnlyScanState;

/* ----------------
 *	 BitmapIndexScanState information
 *
 *		result			   bitmap to return output into, or NULL
 *		ScanKeys		   Skey structures for index quals
 *		NumScanKeys		   number of ScanKeys
 *		RuntimeKeys		   info about Skeys that must be evaluated at runtime
 *		NumRuntimeKeys	   number of RuntimeKeys
 *		ArrayKeys		   info about Skeys that come from ScalarArrayOpExprs
 *		NumArrayKeys	   number of ArrayKeys
 *		RuntimeKeysReady   true if runtime Skeys have been computed
 *		RuntimeContext	   expr context for evaling runtime Skeys
 *		RelationDesc	   index relation descriptor
 *		ScanDesc		   index scan descriptor
 * ----------------
 */
typedef struct BitmapIndexScanState
{
	ScanState	ss;				/* its first field is NodeTag */
	TIDBitmap  *biss_result;
	ScanKey		biss_ScanKeys;
	int			biss_NumScanKeys;
	IndexRuntimeKeyInfo *biss_RuntimeKeys;
	int			biss_NumRuntimeKeys;
	IndexArrayKeyInfo *biss_ArrayKeys;
	int			biss_NumArrayKeys;
	bool		biss_RuntimeKeysReady;
	ExprContext *biss_RuntimeContext;
	Relation	biss_RelationDesc;
	IndexScanDesc biss_ScanDesc;
} BitmapIndexScanState;

/* ----------------
 *	 BitmapHeapScanState information
 *
 *		bitmapqualorig	   execution state for bitmapqualorig expressions
 *		tbm				   bitmap obtained from child index scan(s)
 *		tbmiterator		   iterator for scanning current pages
 *		tbmres			   current-page data
 *		exact_pages		   total number of exact pages retrieved
 *		lossy_pages		   total number of lossy pages retrieved
 *		prefetch_iterator  iterator for prefetching ahead of current page
 *		prefetch_pages	   # pages prefetch iterator is ahead of current
 *		prefetch_target    current target prefetch distance
 *		prefetch_maximum   maximum value for prefetch_target
 * ----------------
 */
typedef struct BitmapHeapScanState
{
	ScanState	ss;				/* its first field is NodeTag */
	List	   *bitmapqualorig;
	TIDBitmap  *tbm;
	TBMIterator *tbmiterator;
	TBMIterateResult *tbmres;
	long		exact_pages;
	long		lossy_pages;
	TBMIterator *prefetch_iterator;
	int			prefetch_pages;
	int			prefetch_target;
	int			prefetch_maximum;
} BitmapHeapScanState;

/* ----------------
 *	 TidScanState information
 *
 *		isCurrentOf    scan has a CurrentOfExpr qual
 *		NumTids		   number of tids in this scan
 *		TidPtr		   index of currently fetched tid
 *		TidList		   evaluated item pointers (array of size NumTids)
 * ----------------
 */
typedef struct TidScanState
{
	ScanState	ss;				/* its first field is NodeTag */
	List	   *tss_tidquals;	/* list of ExprState nodes */
	bool		tss_isCurrentOf;
	int			tss_NumTids;
	int			tss_TidPtr;
	ItemPointerData *tss_TidList;
	HeapTupleData tss_htup;
} TidScanState;

/* ----------------
 *	 SubqueryScanState information
 *
 *		SubqueryScanState is used for scanning a sub-query in the range table.
 *		ScanTupleSlot references the current output tuple of the sub-query.
 * ----------------
 */
typedef struct SubqueryScanState
{
	ScanState	ss;				/* its first field is NodeTag */
	PlanState  *subplan;
} SubqueryScanState;

/* ----------------
 *	 FunctionScanState information
 *
 *		Function nodes are used to scan the results of a
 *		function appearing in FROM (typically a function returning set).
 *
 *		eflags				node's capability flags
 *		ordinality			is this scan WITH ORDINALITY?
 *		simple				true if we have 1 function and no ordinality
 *		ordinal				current ordinal column value
 *		nfuncs				number of functions being executed
 *		funcstates			per-function execution states (private in
 *							nodeFunctionscan.c)
 *		argcontext			memory context to evaluate function arguments in
 * ----------------
 */
struct FunctionScanPerFuncState;

typedef struct FunctionScanState
{
	ScanState	ss;				/* its first field is NodeTag */
	int			eflags;
	bool		ordinality;
	bool		simple;
	int64		ordinal;
	int			nfuncs;
	struct FunctionScanPerFuncState *funcstates;		/* array of length
														 * nfuncs */
	MemoryContext argcontext;
} FunctionScanState;

/* ----------------
 *	 ValuesScanState information
 *
 *		ValuesScan nodes are used to scan the results of a VALUES list
 *
 *		rowcontext			per-expression-list context
 *		exprlists			array of expression lists being evaluated
 *		array_len			size of array
 *		curr_idx			current array index (0-based)
 *
 *	Note: ss.ps.ps_ExprContext is used to evaluate any qual or projection
 *	expressions attached to the node.  We create a second ExprContext,
 *	rowcontext, in which to build the executor expression state for each
 *	Values sublist.  Resetting this context lets us get rid of expression
 *	state for each row, avoiding major memory leakage over a long values list.
 * ----------------
 */
typedef struct ValuesScanState
{
	ScanState	ss;				/* its first field is NodeTag */
	ExprContext *rowcontext;
	List	  **exprlists;
	int			array_len;
	int			curr_idx;
} ValuesScanState;

/* ----------------
 *	 CteScanState information
 *
 *		CteScan nodes are used to scan a CommonTableExpr query.
 *
 * Multiple CteScan nodes can read out from the same CTE query.  We use
 * a tuplestore to hold rows that have been read from the CTE query but
 * not yet consumed by all readers.
 * ----------------
 */
typedef struct CteScanState
{
	ScanState	ss;				/* its first field is NodeTag */
	int			eflags;			/* capability flags to pass to tuplestore */
	int			readptr;		/* index of my tuplestore read pointer */
	PlanState  *cteplanstate;	/* PlanState for the CTE query itself */
	/* Link to the "leader" CteScanState (possibly this same node) */
	struct CteScanState *leader;
	/* The remaining fields are only valid in the "leader" CteScanState */
	Tuplestorestate *cte_table; /* rows already read from the CTE query */
	bool		eof_cte;		/* reached end of CTE query? */
} CteScanState;

/* ----------------
 *	 WorkTableScanState information
 *
 *		WorkTableScan nodes are used to scan the work table created by
 *		a RecursiveUnion node.  We locate the RecursiveUnion node
 *		during executor startup.
 * ----------------
 */
typedef struct WorkTableScanState
{
	ScanState	ss;				/* its first field is NodeTag */
	RecursiveUnionState *rustate;
} WorkTableScanState;

/* ----------------
 *	 ForeignScanState information
 *
 *		ForeignScan nodes are used to scan foreign-data tables.
 * ----------------
 */
typedef struct ForeignScanState
{
	ScanState	ss;				/* its first field is NodeTag */
<<<<<<< HEAD
	List	   *fdw_recheck_quals;	/* original quals not in ss.ps.qual */
=======
	List	   *fdw_recheck_quals;		/* original quals not in ss.ps.qual */
	Size		pscan_len;		/* size of parallel coordination information */
>>>>>>> e77ea9db
	/* use struct pointer to avoid including fdwapi.h here */
	struct FdwRoutine *fdwroutine;
	void	   *fdw_state;		/* foreign-data wrapper can keep state here */
} ForeignScanState;

/* ----------------
 *	 CustomScanState information
 *
 *		CustomScan nodes are used to execute custom code within executor.
 *
 * Core code must avoid assuming that the CustomScanState is only as large as
 * the structure declared here; providers are allowed to make it the first
 * element in a larger structure, and typically would need to do so.  The
 * struct is actually allocated by the CreateCustomScanState method associated
 * with the plan node.  Any additional fields can be initialized there, or in
 * the BeginCustomScan method.
 * ----------------
 */
struct CustomExecMethods;

typedef struct CustomScanState
{
	ScanState	ss;
	uint32		flags;			/* mask of CUSTOMPATH_* flags, see
								 * nodes/extensible.h */
	List	   *custom_ps;		/* list of child PlanState nodes, if any */
	Size		pscan_len;		/* size of parallel coordination information */
	const struct CustomExecMethods *methods;
} CustomScanState;

/* ----------------------------------------------------------------
 *				 Join State Information
 * ----------------------------------------------------------------
 */

/* ----------------
 *	 JoinState information
 *
 *		Superclass for state nodes of join plans.
 * ----------------
 */
typedef struct JoinState
{
	PlanState	ps;
	JoinType	jointype;
	List	   *joinqual;		/* JOIN quals (in addition to ps.qual) */
} JoinState;

/* ----------------
 *	 NestLoopState information
 *
 *		NeedNewOuter	   true if need new outer tuple on next call
 *		MatchedOuter	   true if found a join match for current outer tuple
 *		NullInnerTupleSlot prepared null tuple for left outer joins
 * ----------------
 */
typedef struct NestLoopState
{
	JoinState	js;				/* its first field is NodeTag */
	bool		nl_NeedNewOuter;
	bool		nl_MatchedOuter;
	TupleTableSlot *nl_NullInnerTupleSlot;
} NestLoopState;

/* ----------------
 *	 MergeJoinState information
 *
 *		NumClauses		   number of mergejoinable join clauses
 *		Clauses			   info for each mergejoinable clause
 *		JoinState		   current state of ExecMergeJoin state machine
 *		ExtraMarks		   true to issue extra Mark operations on inner scan
 *		ConstFalseJoin	   true if we have a constant-false joinqual
 *		FillOuter		   true if should emit unjoined outer tuples anyway
 *		FillInner		   true if should emit unjoined inner tuples anyway
 *		MatchedOuter	   true if found a join match for current outer tuple
 *		MatchedInner	   true if found a join match for current inner tuple
 *		OuterTupleSlot	   slot in tuple table for cur outer tuple
 *		InnerTupleSlot	   slot in tuple table for cur inner tuple
 *		MarkedTupleSlot    slot in tuple table for marked tuple
 *		NullOuterTupleSlot prepared null tuple for right outer joins
 *		NullInnerTupleSlot prepared null tuple for left outer joins
 *		OuterEContext	   workspace for computing outer tuple's join values
 *		InnerEContext	   workspace for computing inner tuple's join values
 * ----------------
 */
/* private in nodeMergejoin.c: */
typedef struct MergeJoinClauseData *MergeJoinClause;

typedef struct MergeJoinState
{
	JoinState	js;				/* its first field is NodeTag */
	int			mj_NumClauses;
	MergeJoinClause mj_Clauses; /* array of length mj_NumClauses */
	int			mj_JoinState;
	bool		mj_ExtraMarks;
	bool		mj_ConstFalseJoin;
	bool		mj_FillOuter;
	bool		mj_FillInner;
	bool		mj_MatchedOuter;
	bool		mj_MatchedInner;
	TupleTableSlot *mj_OuterTupleSlot;
	TupleTableSlot *mj_InnerTupleSlot;
	TupleTableSlot *mj_MarkedTupleSlot;
	TupleTableSlot *mj_NullOuterTupleSlot;
	TupleTableSlot *mj_NullInnerTupleSlot;
	ExprContext *mj_OuterEContext;
	ExprContext *mj_InnerEContext;
} MergeJoinState;

/* ----------------
 *	 HashJoinState information
 *
 *		hashclauses				original form of the hashjoin condition
 *		hj_OuterHashKeys		the outer hash keys in the hashjoin condition
 *		hj_InnerHashKeys		the inner hash keys in the hashjoin condition
 *		hj_HashOperators		the join operators in the hashjoin condition
 *		hj_HashTable			hash table for the hashjoin
 *								(NULL if table not built yet)
 *		hj_CurHashValue			hash value for current outer tuple
 *		hj_CurBucketNo			regular bucket# for current outer tuple
 *		hj_CurSkewBucketNo		skew bucket# for current outer tuple
 *		hj_CurTuple				last inner tuple matched to current outer
 *								tuple, or NULL if starting search
 *								(hj_CurXXX variables are undefined if
 *								OuterTupleSlot is empty!)
 *		hj_OuterTupleSlot		tuple slot for outer tuples
 *		hj_HashTupleSlot		tuple slot for inner (hashed) tuples
 *		hj_NullOuterTupleSlot	prepared null tuple for right/full outer joins
 *		hj_NullInnerTupleSlot	prepared null tuple for left/full outer joins
 *		hj_FirstOuterTupleSlot	first tuple retrieved from outer plan
 *		hj_JoinState			current state of ExecHashJoin state machine
 *		hj_MatchedOuter			true if found a join match for current outer
 *		hj_OuterNotEmpty		true if outer relation known not empty
 * ----------------
 */

/* these structs are defined in executor/hashjoin.h: */
typedef struct HashJoinTupleData *HashJoinTuple;
typedef struct HashJoinTableData *HashJoinTable;

typedef struct HashJoinState
{
	JoinState	js;				/* its first field is NodeTag */
	List	   *hashclauses;	/* list of ExprState nodes */
	List	   *hj_OuterHashKeys;		/* list of ExprState nodes */
	List	   *hj_InnerHashKeys;		/* list of ExprState nodes */
	List	   *hj_HashOperators;		/* list of operator OIDs */
	HashJoinTable hj_HashTable;
	uint32		hj_CurHashValue;
	int			hj_CurBucketNo;
	int			hj_CurSkewBucketNo;
	HashJoinTuple hj_CurTuple;
	TupleTableSlot *hj_OuterTupleSlot;
	TupleTableSlot *hj_HashTupleSlot;
	TupleTableSlot *hj_NullOuterTupleSlot;
	TupleTableSlot *hj_NullInnerTupleSlot;
	TupleTableSlot *hj_FirstOuterTupleSlot;
	int			hj_JoinState;
	bool		hj_MatchedOuter;
	bool		hj_OuterNotEmpty;
} HashJoinState;


/* ----------------------------------------------------------------
 *				 Materialization State Information
 * ----------------------------------------------------------------
 */

/* ----------------
 *	 MaterialState information
 *
 *		materialize nodes are used to materialize the results
 *		of a subplan into a temporary file.
 *
 *		ss.ss_ScanTupleSlot refers to output of underlying plan.
 * ----------------
 */
typedef struct MaterialState
{
	ScanState	ss;				/* its first field is NodeTag */
	int			eflags;			/* capability flags to pass to tuplestore */
	bool		eof_underlying; /* reached end of underlying plan? */
	Tuplestorestate *tuplestorestate;
} MaterialState;

/* ----------------
 *	 SortState information
 * ----------------
 */
typedef struct SortState
{
	ScanState	ss;				/* its first field is NodeTag */
	bool		randomAccess;	/* need random access to sort output? */
	bool		bounded;		/* is the result set bounded? */
	int64		bound;			/* if bounded, how many tuples are needed */
	bool		sort_Done;		/* sort completed yet? */
	bool		bounded_Done;	/* value of bounded we did the sort with */
	int64		bound_Done;		/* value of bound we did the sort with */
	void	   *tuplesortstate; /* private state of tuplesort.c */
} SortState;

/* ---------------------
 *	GroupState information
 * -------------------------
 */
typedef struct GroupState
{
	ScanState	ss;				/* its first field is NodeTag */
	FmgrInfo   *eqfunctions;	/* per-field lookup data for equality fns */
	bool		grp_done;		/* indicates completion of Group scan */
} GroupState;

/* ---------------------
 *	AggState information
 *
 *	ss.ss_ScanTupleSlot refers to output of underlying plan.
 *
 *	Note: ss.ps.ps_ExprContext contains ecxt_aggvalues and
 *	ecxt_aggnulls arrays, which hold the computed agg values for the current
 *	input group during evaluation of an Agg node's output tuple(s).  We
 *	create a second ExprContext, tmpcontext, in which to evaluate input
 *	expressions and run the aggregate transition functions.
 * -------------------------
 */
/* these structs are private in nodeAgg.c: */
typedef struct AggStatePerAggData *AggStatePerAgg;
typedef struct AggStatePerTransData *AggStatePerTrans;
typedef struct AggStatePerGroupData *AggStatePerGroup;
typedef struct AggStatePerPhaseData *AggStatePerPhase;

typedef struct AggState
{
	ScanState	ss;				/* its first field is NodeTag */
	List	   *aggs;			/* all Aggref nodes in targetlist & quals */
	int			numaggs;		/* length of list (could be zero!) */
	int			numtrans;		/* number of pertrans items */
	AggSplit	aggsplit;		/* agg-splitting mode, see nodes.h */
	AggStatePerPhase phase;		/* pointer to current phase data */
	int			numphases;		/* number of phases */
	int			current_phase;	/* current phase number */
	FmgrInfo   *hashfunctions;	/* per-grouping-field hash fns */
	AggStatePerAgg peragg;		/* per-Aggref information */
	AggStatePerTrans pertrans;	/* per-Trans state information */
	ExprContext **aggcontexts;	/* econtexts for long-lived data (per GS) */
	ExprContext *tmpcontext;	/* econtext for input expressions */
	AggStatePerTrans curpertrans;		/* currently active trans state */
	bool		input_done;		/* indicates end of input */
	bool		agg_done;		/* indicates completion of Agg scan */
	int			projected_set;	/* The last projected grouping set */
	int			current_set;	/* The current grouping set being evaluated */
	Bitmapset  *grouped_cols;	/* grouped cols in current projection */
	List	   *all_grouped_cols;		/* list of all grouped cols in DESC
										 * order */
	/* These fields are for grouping set phase data */
	int			maxsets;		/* The max number of sets in any phase */
	AggStatePerPhase phases;	/* array of all phases */
	Tuplesortstate *sort_in;	/* sorted input to phases > 0 */
	Tuplesortstate *sort_out;	/* input is copied here for next phase */
	TupleTableSlot *sort_slot;	/* slot for sort results */
	/* these fields are used in AGG_PLAIN and AGG_SORTED modes: */
	AggStatePerGroup pergroup;	/* per-Aggref-per-group working state */
	HeapTuple	grp_firstTuple; /* copy of first tuple of current group */
	/* these fields are used in AGG_HASHED mode: */
	TupleHashTable hashtable;	/* hash table with one entry per group */
	TupleTableSlot *hashslot;	/* slot for loading hash table */
	List	   *hash_needed;	/* list of columns needed in hash table */
	bool		table_filled;	/* hash table filled yet? */
	TupleHashIterator hashiter; /* for iterating through hash table */
} AggState;

/* ----------------
 *	WindowAggState information
 * ----------------
 */
/* these structs are private in nodeWindowAgg.c: */
typedef struct WindowStatePerFuncData *WindowStatePerFunc;
typedef struct WindowStatePerAggData *WindowStatePerAgg;

typedef struct WindowAggState
{
	ScanState	ss;				/* its first field is NodeTag */

	/* these fields are filled in by ExecInitExpr: */
	List	   *funcs;			/* all WindowFunc nodes in targetlist */
	int			numfuncs;		/* total number of window functions */
	int			numaggs;		/* number that are plain aggregates */

	WindowStatePerFunc perfunc; /* per-window-function information */
	WindowStatePerAgg peragg;	/* per-plain-aggregate information */
	FmgrInfo   *partEqfunctions;	/* equality funcs for partition columns */
	FmgrInfo   *ordEqfunctions; /* equality funcs for ordering columns */
	Tuplestorestate *buffer;	/* stores rows of current partition */
	int			current_ptr;	/* read pointer # for current */
	int64		spooled_rows;	/* total # of rows in buffer */
	int64		currentpos;		/* position of current row in partition */
	int64		frameheadpos;	/* current frame head position */
	int64		frametailpos;	/* current frame tail position */
	/* use struct pointer to avoid including windowapi.h here */
	struct WindowObjectData *agg_winobj;		/* winobj for aggregate
												 * fetches */
	int64		aggregatedbase; /* start row for current aggregates */
	int64		aggregatedupto; /* rows before this one are aggregated */

	int			frameOptions;	/* frame_clause options, see WindowDef */
	ExprState  *startOffset;	/* expression for starting bound offset */
	ExprState  *endOffset;		/* expression for ending bound offset */
	Datum		startOffsetValue;		/* result of startOffset evaluation */
	Datum		endOffsetValue; /* result of endOffset evaluation */

	MemoryContext partcontext;	/* context for partition-lifespan data */
	MemoryContext aggcontext;	/* shared context for aggregate working data */
	MemoryContext curaggcontext;	/* current aggregate's working data */
	ExprContext *tmpcontext;	/* short-term evaluation context */

	bool		all_first;		/* true if the scan is starting */
	bool		all_done;		/* true if the scan is finished */
	bool		partition_spooled;		/* true if all tuples in current
										 * partition have been spooled into
										 * tuplestore */
	bool		more_partitions;/* true if there's more partitions after this
								 * one */
	bool		framehead_valid;/* true if frameheadpos is known up to date
								 * for current row */
	bool		frametail_valid;/* true if frametailpos is known up to date
								 * for current row */

	TupleTableSlot *first_part_slot;	/* first tuple of current or next
										 * partition */

	/* temporary slots for tuples fetched back from tuplestore */
	TupleTableSlot *agg_row_slot;
	TupleTableSlot *temp_slot_1;
	TupleTableSlot *temp_slot_2;
} WindowAggState;

/* ----------------
 *	 UniqueState information
 *
 *		Unique nodes are used "on top of" sort nodes to discard
 *		duplicate tuples returned from the sort phase.  Basically
 *		all it does is compare the current tuple from the subplan
 *		with the previously fetched tuple (stored in its result slot).
 *		If the two are identical in all interesting fields, then
 *		we just fetch another tuple from the sort and try again.
 * ----------------
 */
typedef struct UniqueState
{
	PlanState	ps;				/* its first field is NodeTag */
	FmgrInfo   *eqfunctions;	/* per-field lookup data for equality fns */
	MemoryContext tempContext;	/* short-term context for comparisons */
} UniqueState;

/* ----------------
 * GatherState information
 *
 *		Gather nodes launch 1 or more parallel workers, run a subplan
 *		in those workers, and collect the results.
 * ----------------
 */
typedef struct GatherState
{
	PlanState	ps;				/* its first field is NodeTag */
	bool		initialized;
	struct ParallelExecutorInfo *pei;
	int			nreaders;
	int			nextreader;
	int			nworkers_launched;
	struct TupleQueueReader **reader;
	TupleTableSlot *funnel_slot;
	bool		need_to_scan_locally;
} GatherState;

/* ----------------
 *	 HashState information
 * ----------------
 */
typedef struct HashState
{
	PlanState	ps;				/* its first field is NodeTag */
	HashJoinTable hashtable;	/* hash table for the hashjoin */
	List	   *hashkeys;		/* list of ExprState nodes */
	/* hashkeys is same as parent's hj_InnerHashKeys */
} HashState;

/* ----------------
 *	 SetOpState information
 *
 *		Even in "sorted" mode, SetOp nodes are more complex than a simple
 *		Unique, since we have to count how many duplicates to return.  But
 *		we also support hashing, so this is really more like a cut-down
 *		form of Agg.
 * ----------------
 */
/* this struct is private in nodeSetOp.c: */
typedef struct SetOpStatePerGroupData *SetOpStatePerGroup;

typedef struct SetOpState
{
	PlanState	ps;				/* its first field is NodeTag */
	FmgrInfo   *eqfunctions;	/* per-grouping-field equality fns */
	FmgrInfo   *hashfunctions;	/* per-grouping-field hash fns */
	bool		setop_done;		/* indicates completion of output scan */
	long		numOutput;		/* number of dups left to output */
	MemoryContext tempContext;	/* short-term context for comparisons */
	/* these fields are used in SETOP_SORTED mode: */
	SetOpStatePerGroup pergroup;	/* per-group working state */
	HeapTuple	grp_firstTuple; /* copy of first tuple of current group */
	/* these fields are used in SETOP_HASHED mode: */
	TupleHashTable hashtable;	/* hash table with one entry per group */
	MemoryContext tableContext; /* memory context containing hash table */
	bool		table_filled;	/* hash table filled yet? */
	TupleHashIterator hashiter; /* for iterating through hash table */
} SetOpState;

/* ----------------
 *	 LockRowsState information
 *
 *		LockRows nodes are used to enforce FOR [KEY] UPDATE/SHARE locking.
 * ----------------
 */
typedef struct LockRowsState
{
	PlanState	ps;				/* its first field is NodeTag */
	List	   *lr_arowMarks;	/* List of ExecAuxRowMarks */
	EPQState	lr_epqstate;	/* for evaluating EvalPlanQual rechecks */
	HeapTuple  *lr_curtuples;	/* locked tuples (one entry per RT entry) */
	int			lr_ntables;		/* length of lr_curtuples[] array */
} LockRowsState;

/* ----------------
 *	 LimitState information
 *
 *		Limit nodes are used to enforce LIMIT/OFFSET clauses.
 *		They just select the desired subrange of their subplan's output.
 *
 * offset is the number of initial tuples to skip (0 does nothing).
 * count is the number of tuples to return after skipping the offset tuples.
 * If no limit count was specified, count is undefined and noCount is true.
 * When lstate == LIMIT_INITIAL, offset/count/noCount haven't been set yet.
 * ----------------
 */
typedef enum
{
	LIMIT_INITIAL,				/* initial state for LIMIT node */
	LIMIT_RESCAN,				/* rescan after recomputing parameters */
	LIMIT_EMPTY,				/* there are no returnable rows */
	LIMIT_INWINDOW,				/* have returned a row in the window */
	LIMIT_SUBPLANEOF,			/* at EOF of subplan (within window) */
	LIMIT_WINDOWEND,			/* stepped off end of window */
	LIMIT_WINDOWSTART			/* stepped off beginning of window */
} LimitStateCond;

typedef struct LimitState
{
	PlanState	ps;				/* its first field is NodeTag */
	ExprState  *limitOffset;	/* OFFSET parameter, or NULL if none */
	ExprState  *limitCount;		/* COUNT parameter, or NULL if none */
	int64		offset;			/* current OFFSET value */
	int64		count;			/* current COUNT, if any */
	bool		noCount;		/* if true, ignore count */
	LimitStateCond lstate;		/* state machine status, as above */
	int64		position;		/* 1-based index of last tuple returned */
	TupleTableSlot *subSlot;	/* tuple last obtained from subplan */
} LimitState;


/*
 * Graph nodes
 */

typedef struct ModifyGraphState
{
	PlanState	ps;
	bool		canSetTag;
	bool		done;
	PlanState  *subplan;
	List	   *pattern;		/* graph pattern (list of paths) for CREATE
								   with `es_prop_map` */
	List	   *exprs;			/* expression state list for DELETE */
} ModifyGraphState;

#endif   /* EXECNODES_H */<|MERGE_RESOLUTION|>--- conflicted
+++ resolved
@@ -1601,12 +1601,8 @@
 typedef struct ForeignScanState
 {
 	ScanState	ss;				/* its first field is NodeTag */
-<<<<<<< HEAD
-	List	   *fdw_recheck_quals;	/* original quals not in ss.ps.qual */
-=======
 	List	   *fdw_recheck_quals;		/* original quals not in ss.ps.qual */
 	Size		pscan_len;		/* size of parallel coordination information */
->>>>>>> e77ea9db
 	/* use struct pointer to avoid including fdwapi.h here */
 	struct FdwRoutine *fdwroutine;
 	void	   *fdw_state;		/* foreign-data wrapper can keep state here */
