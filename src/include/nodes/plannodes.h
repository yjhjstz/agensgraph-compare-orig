/*-------------------------------------------------------------------------
 *
 * plannodes.h
 *	  definitions for query plan nodes
 *
 *
 * Portions Copyright (c) 1996-2017, PostgreSQL Global Development Group
 * Portions Copyright (c) 1994, Regents of the University of California
 *
 * src/include/nodes/plannodes.h
 *
 *-------------------------------------------------------------------------
 */
#ifndef PLANNODES_H
#define PLANNODES_H

#include "access/sdir.h"
#include "lib/stringinfo.h"
#include "nodes/bitmapset.h"
#include "nodes/lockoptions.h"
#include "nodes/primnodes.h"


/* ----------------------------------------------------------------
 *						node definitions
 * ----------------------------------------------------------------
 */

/* ----------------
 *		PlannedStmt node
 *
 * The output of the planner is a Plan tree headed by a PlannedStmt node.
 * PlannedStmt holds the "one time" information needed by the executor.
 *
 * For simplicity in APIs, we also wrap utility statements in PlannedStmt
 * nodes; in such cases, commandType == CMD_UTILITY, the statement itself
 * is in the utilityStmt field, and the rest of the struct is mostly dummy.
 * (We do use canSetTag, stmt_location, stmt_len, and possibly queryId.)
 * ----------------
 */
typedef struct PlannedStmt
{
	NodeTag		type;

	CmdType		commandType;	/* select|insert|update|delete|utility */

	uint32		queryId;		/* query identifier (copied from Query) */

	bool		hasReturning;	/* is it insert|update|delete RETURNING? */

	bool		hasModifyingCTE;	/* has insert|update|delete in WITH? */

	bool		canSetTag;		/* do I set the command result tag? */

	bool		transientPlan;	/* redo plan when TransactionXmin changes? */

	bool		dependsOnRole;	/* is plan specific to current role? */

	bool		parallelModeNeeded; /* parallel mode required to execute? */

	struct Plan *planTree;		/* tree of Plan nodes */

	List	   *rtable;			/* list of RangeTblEntry nodes */

	/* rtable indexes of target relations for INSERT/UPDATE/DELETE */
	List	   *resultRelations;	/* integer list of RT indexes, or NIL */

	/*
	 * rtable indexes of non-leaf target relations for UPDATE/DELETE on all
	 * the partitioned tables mentioned in the query.
	 */
	List	   *nonleafResultRelations;

	/*
	 * rtable indexes of root target relations for UPDATE/DELETE; this list
	 * maintains a subset of the RT indexes in nonleafResultRelations,
	 * indicating the roots of the respective partition hierarchies.
	 */
	List	   *rootResultRelations;

	List	   *subplans;		/* Plan trees for SubPlan expressions; note
								 * that some could be NULL */

	Bitmapset  *rewindPlanIDs;	/* indices of subplans that require REWIND */

	List	   *rowMarks;		/* a list of PlanRowMark's */

	List	   *relationOids;	/* OIDs of relations the plan depends on */

	List	   *invalItems;		/* other dependencies, as PlanInvalItems */

	int			nParamExec;		/* number of PARAM_EXEC Params used */

<<<<<<< HEAD
	int			nVlePaths;		/* number of path columns */
=======
	Node	   *utilityStmt;	/* non-null if this is utility stmt */

	/* statement location in source string (copied from Query) */
	int			stmt_location;	/* start location, or -1 if unknown */
	int			stmt_len;		/* length in bytes; 0 means "rest of string" */
>>>>>>> fdf521d6
} PlannedStmt;

/* macro for fetching the Plan associated with a SubPlan node */
#define exec_subplan_get_plan(plannedstmt, subplan) \
	((Plan *) list_nth((plannedstmt)->subplans, (subplan)->plan_id - 1))


/* ----------------
 *		Plan node
 *
 * All plan nodes "derive" from the Plan structure by having the
 * Plan structure as the first field.  This ensures that everything works
 * when nodes are cast to Plan's.  (node pointers are frequently cast to Plan*
 * when passed around generically in the executor)
 *
 * We never actually instantiate any Plan nodes; this is just the common
 * abstract superclass for all Plan-type nodes.
 * ----------------
 */
typedef struct Plan
{
	NodeTag		type;

	/*
	 * estimated execution costs for plan (see costsize.c for more info)
	 */
	Cost		startup_cost;	/* cost expended before fetching any tuples */
	Cost		total_cost;		/* total cost (assuming all tuples fetched) */

	/*
	 * planner's estimate of result size of this plan step
	 */
	double		plan_rows;		/* number of rows plan is expected to emit */
	int			plan_width;		/* average row width in bytes */

	/*
	 * information needed for parallel query
	 */
	bool		parallel_aware; /* engage parallel-aware logic? */
	bool		parallel_safe;	/* OK to use as part of parallel plan? */

	/*
	 * Common structural data for all Plan types.
	 */
	int			plan_node_id;	/* unique across entire final plan tree */
	List	   *targetlist;		/* target list to be computed at this node */
	List	   *qual;			/* implicitly-ANDed qual conditions */
	struct Plan *lefttree;		/* input plan tree(s) */
	struct Plan *righttree;
	List	   *initPlan;		/* Init Plan nodes (un-correlated expr
								 * subselects) */

	/*
	 * Information for management of parameter-change-driven rescanning
	 *
	 * extParam includes the paramIDs of all external PARAM_EXEC params
	 * affecting this plan node or its children.  setParam params from the
	 * node's initPlans are not included, but their extParams are.
	 *
	 * allParam includes all the extParam paramIDs, plus the IDs of local
	 * params that affect the node (i.e., the setParams of its initplans).
	 * These are _all_ the PARAM_EXEC params that affect this node.
	 */
	Bitmapset  *extParam;
	Bitmapset  *allParam;
} Plan;

/* ----------------
 *	these are defined to avoid confusion problems with "left"
 *	and "right" and "inner" and "outer".  The convention is that
 *	the "left" plan is the "outer" plan and the "right" plan is
 *	the inner plan, but these make the code more readable.
 * ----------------
 */
#define innerPlan(node)			(((Plan *)(node))->righttree)
#define outerPlan(node)			(((Plan *)(node))->lefttree)


/* ----------------
 *	 Result node -
 *		If no outer plan, evaluate a variable-free targetlist.
 *		If outer plan, return tuples from outer plan (after a level of
 *		projection as shown by targetlist).
 *
 * If resconstantqual isn't NULL, it represents a one-time qualification
 * test (i.e., one that doesn't depend on any variables from the outer plan,
 * so needs to be evaluated only once).
 * ----------------
 */
typedef struct Result
{
	Plan		plan;
	Node	   *resconstantqual;
} Result;

/* ----------------
 *	 ProjectSet node -
 *		Apply a projection that includes set-returning functions to the
 *		output tuples of the outer plan.
 * ----------------
 */
typedef struct ProjectSet
{
	Plan		plan;
} ProjectSet;

/* ----------------
 *	 ModifyTable node -
 *		Apply rows produced by subplan(s) to result table(s),
 *		by inserting, updating, or deleting.
 *
 * Note that rowMarks and epqParam are presumed to be valid for all the
 * subplan(s); they can't contain any info that varies across subplans.
 * ----------------
 */
typedef struct ModifyTable
{
	Plan		plan;
	CmdType		operation;		/* INSERT, UPDATE, or DELETE */
	bool		canSetTag;		/* do we set the command tag/es_processed? */
	Index		nominalRelation;	/* Parent RT index for use of EXPLAIN */
	/* RT indexes of non-leaf tables in a partition tree */
	List	   *partitioned_rels;
	List	   *resultRelations;	/* integer list of RT indexes */
	int			resultRelIndex; /* index of first resultRel in plan's list */
	int			rootResultRelIndex; /* index of the partitioned table root */
	List	   *plans;			/* plan(s) producing source data */
	List	   *withCheckOptionLists;	/* per-target-table WCO lists */
	List	   *returningLists; /* per-target-table RETURNING tlists */
	List	   *fdwPrivLists;	/* per-target-table FDW private data lists */
	Bitmapset  *fdwDirectModifyPlans;	/* indices of FDW DM plans */
	List	   *rowMarks;		/* PlanRowMarks (non-locking only) */
	int			epqParam;		/* ID of Param for EvalPlanQual re-eval */
	OnConflictAction onConflictAction;	/* ON CONFLICT action */
	List	   *arbiterIndexes; /* List of ON CONFLICT arbiter index OIDs  */
	List	   *onConflictSet;	/* SET for INSERT ON CONFLICT DO UPDATE */
	Node	   *onConflictWhere;	/* WHERE for ON CONFLICT UPDATE */
	Index		exclRelRTI;		/* RTI of the EXCLUDED pseudo relation */
	List	   *exclRelTlist;	/* tlist of the EXCLUDED pseudo relation */
} ModifyTable;

/* ----------------
 *	 Append node -
 *		Generate the concatenation of the results of sub-plans.
 * ----------------
 */
typedef struct Append
{
	Plan		plan;
	/* RT indexes of non-leaf tables in a partition tree */
	List	   *partitioned_rels;
	List	   *appendplans;
} Append;

/* ----------------
 *	 MergeAppend node -
 *		Merge the results of pre-sorted sub-plans to preserve the ordering.
 * ----------------
 */
typedef struct MergeAppend
{
	Plan		plan;
	/* RT indexes of non-leaf tables in a partition tree */
	List	   *partitioned_rels;
	List	   *mergeplans;
	/* remaining fields are just like the sort-key info in struct Sort */
	int			numCols;		/* number of sort-key columns */
	AttrNumber *sortColIdx;		/* their indexes in the target list */
	Oid		   *sortOperators;	/* OIDs of operators to sort them by */
	Oid		   *collations;		/* OIDs of collations */
	bool	   *nullsFirst;		/* NULLS FIRST/LAST directions */
} MergeAppend;

/* ----------------
 *	RecursiveUnion node -
 *		Generate a recursive union of two subplans.
 *
 * The "outer" subplan is always the non-recursive term, and the "inner"
 * subplan is the recursive term.
 * ----------------
 */
typedef struct RecursiveUnion
{
	Plan		plan;
	int			wtParam;		/* ID of Param representing work table */
	/* Remaining fields are zero/null in UNION ALL case */
	int			numCols;		/* number of columns to check for
								 * duplicate-ness */
	AttrNumber *dupColIdx;		/* their indexes in the target list */
	Oid		   *dupOperators;	/* equality operators to compare with */
	long		numGroups;		/* estimated number of groups in input */
	int			maxDepth;		/* level of recursion */
} RecursiveUnion;

/* ----------------
 *	 BitmapAnd node -
 *		Generate the intersection of the results of sub-plans.
 *
 * The subplans must be of types that yield tuple bitmaps.  The targetlist
 * and qual fields of the plan are unused and are always NIL.
 * ----------------
 */
typedef struct BitmapAnd
{
	Plan		plan;
	List	   *bitmapplans;
} BitmapAnd;

/* ----------------
 *	 BitmapOr node -
 *		Generate the union of the results of sub-plans.
 *
 * The subplans must be of types that yield tuple bitmaps.  The targetlist
 * and qual fields of the plan are unused and are always NIL.
 * ----------------
 */
typedef struct BitmapOr
{
	Plan		plan;
	bool		isshared;
	List	   *bitmapplans;
} BitmapOr;

/*
 * ==========
 * Scan nodes
 * ==========
 */
typedef struct Scan
{
	Plan		plan;
	Index		scanrelid;		/* relid is index into the range table */
	int			edgerefid;
} Scan;

/* ----------------
 *		sequential scan node
 * ----------------
 */
typedef Scan SeqScan;

/* ----------------
 *		table sample scan node
 * ----------------
 */
typedef struct SampleScan
{
	Scan		scan;
	/* use struct pointer to avoid including parsenodes.h here */
	struct TableSampleClause *tablesample;
} SampleScan;

/* ----------------
 *		index scan node
 *
 * indexqualorig is an implicitly-ANDed list of index qual expressions, each
 * in the same form it appeared in the query WHERE condition.  Each should
 * be of the form (indexkey OP comparisonval) or (comparisonval OP indexkey).
 * The indexkey is a Var or expression referencing column(s) of the index's
 * base table.  The comparisonval might be any expression, but it won't use
 * any columns of the base table.  The expressions are ordered by index
 * column position (but items referencing the same index column can appear
 * in any order).  indexqualorig is used at runtime only if we have to recheck
 * a lossy indexqual.
 *
 * indexqual has the same form, but the expressions have been commuted if
 * necessary to put the indexkeys on the left, and the indexkeys are replaced
 * by Var nodes identifying the index columns (their varno is INDEX_VAR and
 * their varattno is the index column number).
 *
 * indexorderbyorig is similarly the original form of any ORDER BY expressions
 * that are being implemented by the index, while indexorderby is modified to
 * have index column Vars on the left-hand side.  Here, multiple expressions
 * must appear in exactly the ORDER BY order, and this is not necessarily the
 * index column order.  Only the expressions are provided, not the auxiliary
 * sort-order information from the ORDER BY SortGroupClauses; it's assumed
 * that the sort ordering is fully determinable from the top-level operators.
 * indexorderbyorig is used at runtime to recheck the ordering, if the index
 * cannot calculate an accurate ordering.  It is also needed for EXPLAIN.
 *
 * indexorderbyops is a list of the OIDs of the operators used to sort the
 * ORDER BY expressions.  This is used together with indexorderbyorig to
 * recheck ordering at run time.  (Note that indexorderby, indexorderbyorig,
 * and indexorderbyops are used for amcanorderbyop cases, not amcanorder.)
 *
 * indexorderdir specifies the scan ordering, for indexscans on amcanorder
 * indexes (for other indexes it should be "don't care").
 * ----------------
 */
typedef struct IndexScan
{
	Scan		scan;
	Oid			indexid;		/* OID of index to scan */
	List	   *indexqual;		/* list of index quals (usually OpExprs) */
	List	   *indexqualorig;	/* the same in original form */
	List	   *indexorderby;	/* list of index ORDER BY exprs */
	List	   *indexorderbyorig;	/* the same in original form */
	List	   *indexorderbyops;	/* OIDs of sort ops for ORDER BY exprs */
	ScanDirection indexorderdir;	/* forward or backward or don't care */
} IndexScan;

/* ----------------
 *		index-only scan node
 *
 * IndexOnlyScan is very similar to IndexScan, but it specifies an
 * index-only scan, in which the data comes from the index not the heap.
 * Because of this, *all* Vars in the plan node's targetlist, qual, and
 * index expressions reference index columns and have varno = INDEX_VAR.
 * Hence we do not need separate indexqualorig and indexorderbyorig lists,
 * since their contents would be equivalent to indexqual and indexorderby.
 *
 * To help EXPLAIN interpret the index Vars for display, we provide
 * indextlist, which represents the contents of the index as a targetlist
 * with one TLE per index column.  Vars appearing in this list reference
 * the base table, and this is the only field in the plan node that may
 * contain such Vars.
 * ----------------
 */
typedef struct IndexOnlyScan
{
	Scan		scan;
	Oid			indexid;		/* OID of index to scan */
	List	   *indexqual;		/* list of index quals (usually OpExprs) */
	List	   *indexorderby;	/* list of index ORDER BY exprs */
	List	   *indextlist;		/* TargetEntry list describing index's cols */
	ScanDirection indexorderdir;	/* forward or backward or don't care */
} IndexOnlyScan;

/* ----------------
 *		bitmap index scan node
 *
 * BitmapIndexScan delivers a bitmap of potential tuple locations;
 * it does not access the heap itself.  The bitmap is used by an
 * ancestor BitmapHeapScan node, possibly after passing through
 * intermediate BitmapAnd and/or BitmapOr nodes to combine it with
 * the results of other BitmapIndexScans.
 *
 * The fields have the same meanings as for IndexScan, except we don't
 * store a direction flag because direction is uninteresting.
 *
 * In a BitmapIndexScan plan node, the targetlist and qual fields are
 * not used and are always NIL.  The indexqualorig field is unused at
 * run time too, but is saved for the benefit of EXPLAIN.
 * ----------------
 */
typedef struct BitmapIndexScan
{
	Scan		scan;
	Oid			indexid;		/* OID of index to scan */
	bool		isshared;		/* Create shared bitmap if set */
	List	   *indexqual;		/* list of index quals (OpExprs) */
	List	   *indexqualorig;	/* the same in original form */
} BitmapIndexScan;

/* ----------------
 *		bitmap sequential scan node
 *
 * This needs a copy of the qual conditions being used by the input index
 * scans because there are various cases where we need to recheck the quals;
 * for example, when the bitmap is lossy about the specific rows on a page
 * that meet the index condition.
 * ----------------
 */
typedef struct BitmapHeapScan
{
	Scan		scan;
	List	   *bitmapqualorig; /* index quals, in standard expr form */
} BitmapHeapScan;

/* ----------------
 *		tid scan node
 *
 * tidquals is an implicitly OR'ed list of qual expressions of the form
 * "CTID = pseudoconstant" or "CTID = ANY(pseudoconstant_array)".
 * ----------------
 */
typedef struct TidScan
{
	Scan		scan;
	List	   *tidquals;		/* qual(s) involving CTID = something */
} TidScan;

/* ----------------
 *		subquery scan node
 *
 * SubqueryScan is for scanning the output of a sub-query in the range table.
 * We often need an extra plan node above the sub-query's plan to perform
 * expression evaluations (which we can't push into the sub-query without
 * risking changing its semantics).  Although we are not scanning a physical
 * relation, we make this a descendant of Scan anyway for code-sharing
 * purposes.
 *
 * Note: we store the sub-plan in the type-specific subplan field, not in
 * the generic lefttree field as you might expect.  This is because we do
 * not want plan-tree-traversal routines to recurse into the subplan without
 * knowing that they are changing Query contexts.
 * ----------------
 */
typedef struct SubqueryScan
{
	Scan		scan;
	Plan	   *subplan;
} SubqueryScan;

/* ----------------
 *		FunctionScan node
 * ----------------
 */
typedef struct FunctionScan
{
	Scan		scan;
	List	   *functions;		/* list of RangeTblFunction nodes */
	bool		funcordinality; /* WITH ORDINALITY */
} FunctionScan;

/* ----------------
 *		ValuesScan node
 * ----------------
 */
typedef struct ValuesScan
{
	Scan		scan;
	List	   *values_lists;	/* list of expression lists */
} ValuesScan;

/* ----------------
 *		TableFunc scan node
 * ----------------
 */
typedef struct TableFuncScan
{
	Scan		scan;
	TableFunc  *tablefunc;		/* table function node */
} TableFuncScan;

/* ----------------
 *		CteScan node
 * ----------------
 */
typedef struct CteScan
{
	Scan		scan;
	int			ctePlanId;		/* ID of init SubPlan for CTE */
	int			cteParam;		/* ID of Param representing CTE output */
	bool		cteStop;
} CteScan;

/* ----------------
 *		NamedTuplestoreScan node
 * ----------------
 */
typedef struct NamedTuplestoreScan
{
	Scan		scan;
	char	   *enrname;		/* Name given to Ephemeral Named Relation */
} NamedTuplestoreScan;

/* ----------------
 *		WorkTableScan node
 * ----------------
 */
typedef struct WorkTableScan
{
	Scan		scan;
	int			wtParam;		/* ID of Param representing work table */
} WorkTableScan;

/* ----------------
 *		ForeignScan node
 *
 * fdw_exprs and fdw_private are both under the control of the foreign-data
 * wrapper, but fdw_exprs is presumed to contain expression trees and will
 * be post-processed accordingly by the planner; fdw_private won't be.
 * Note that everything in both lists must be copiable by copyObject().
 * One way to store an arbitrary blob of bytes is to represent it as a bytea
 * Const.  Usually, though, you'll be better off choosing a representation
 * that can be dumped usefully by nodeToString().
 *
 * fdw_scan_tlist is a targetlist describing the contents of the scan tuple
 * returned by the FDW; it can be NIL if the scan tuple matches the declared
 * rowtype of the foreign table, which is the normal case for a simple foreign
 * table scan.  (If the plan node represents a foreign join, fdw_scan_tlist
 * is required since there is no rowtype available from the system catalogs.)
 * When fdw_scan_tlist is provided, Vars in the node's tlist and quals must
 * have varno INDEX_VAR, and their varattnos correspond to resnos in the
 * fdw_scan_tlist (which are also column numbers in the actual scan tuple).
 * fdw_scan_tlist is never actually executed; it just holds expression trees
 * describing what is in the scan tuple's columns.
 *
 * fdw_recheck_quals should contain any quals which the core system passed to
 * the FDW but which were not added to scan.plan.qual; that is, it should
 * contain the quals being checked remotely.  This is needed for correct
 * behavior during EvalPlanQual rechecks.
 *
 * When the plan node represents a foreign join, scan.scanrelid is zero and
 * fs_relids must be consulted to identify the join relation.  (fs_relids
 * is valid for simple scans as well, but will always match scan.scanrelid.)
 * ----------------
 */
typedef struct ForeignScan
{
	Scan		scan;
	CmdType		operation;		/* SELECT/INSERT/UPDATE/DELETE */
	Oid			fs_server;		/* OID of foreign server */
	List	   *fdw_exprs;		/* expressions that FDW may evaluate */
	List	   *fdw_private;	/* private data for FDW */
	List	   *fdw_scan_tlist; /* optional tlist describing scan tuple */
	List	   *fdw_recheck_quals;	/* original quals not in scan.plan.qual */
	Bitmapset  *fs_relids;		/* RTIs generated by this scan */
	bool		fsSystemCol;	/* true if any "system column" is needed */
} ForeignScan;

/* ----------------
 *	   CustomScan node
 *
 * The comments for ForeignScan's fdw_exprs, fdw_private, fdw_scan_tlist,
 * and fs_relids fields apply equally to CustomScan's custom_exprs,
 * custom_private, custom_scan_tlist, and custom_relids fields.  The
 * convention of setting scan.scanrelid to zero for joins applies as well.
 *
 * Note that since Plan trees can be copied, custom scan providers *must*
 * fit all plan data they need into those fields; embedding CustomScan in
 * a larger struct will not work.
 * ----------------
 */
struct CustomScanMethods;

typedef struct CustomScan
{
	Scan		scan;
	uint32		flags;			/* mask of CUSTOMPATH_* flags, see
								 * nodes/extensible.h */
	List	   *custom_plans;	/* list of Plan nodes, if any */
	List	   *custom_exprs;	/* expressions that custom code may evaluate */
	List	   *custom_private; /* private data for custom code */
	List	   *custom_scan_tlist;	/* optional tlist describing scan tuple */
	Bitmapset  *custom_relids;	/* RTIs generated by this scan */
	const struct CustomScanMethods *methods;
} CustomScan;

/*
 * ==========
 * Join nodes
 * ==========
 */

/* ----------------
 *		Join node
 *
 * jointype:	rule for joining tuples from left and right subtrees
 * inner_unique each outer tuple can match to no more than one inner tuple
 * joinqual:	qual conditions that came from JOIN/ON or JOIN/USING
 *				(plan.qual contains conditions that came from WHERE)
 *
 * When jointype is INNER, joinqual and plan.qual are semantically
 * interchangeable.  For OUTER jointypes, the two are *not* interchangeable;
 * only joinqual is used to determine whether a match has been found for
 * the purpose of deciding whether to generate null-extended tuples.
 * (But plan.qual is still applied before actually returning a tuple.)
 * For an outer join, only joinquals are allowed to be used as the merge
 * or hash condition of a merge or hash join.
 *
 * inner_unique is set if the joinquals are such that no more than one inner
 * tuple could match any given outer tuple.  This allows the executor to
 * skip searching for additional matches.  (This must be provable from just
 * the joinquals, ignoring plan.qual, due to where the executor tests it.)
 * ----------------
 */
typedef struct Join
{
	Plan		plan;
	JoinType	jointype;
	bool		inner_unique;
	List	   *joinqual;		/* JOIN quals (in addition to plan.qual) */
} Join;

/* ----------------
 *		nest loop join node
 *
 * The nestParams list identifies any executor Params that must be passed
 * into execution of the inner subplan carrying values from the current row
 * of the outer subplan.  Currently we restrict these values to be simple
 * Vars, but perhaps someday that'd be worth relaxing.  (Note: during plan
 * creation, the paramval can actually be a PlaceHolderVar expression; but it
 * must be a Var with varno OUTER_VAR by the time it gets to the executor.)
 * ----------------
 */
typedef struct NestLoop
{
	Join		join;
	List	   *nestParams;		/* list of NestLoopParam nodes */
} NestLoop;

typedef struct NestLoopParam
{
	NodeTag		type;
	int			paramno;		/* number of the PARAM_EXEC Param to set */
	Var		   *paramval;		/* outer-relation Var to assign to Param */
} NestLoopParam;

typedef struct NestLoopVLE
{
	NestLoop	nl;
	int			minHops;
	int			maxHops;
} NestLoopVLE;

/* ----------------
 *		merge join node
 *
 * The expected ordering of each mergeable column is described by a btree
 * opfamily OID, a collation OID, a direction (BTLessStrategyNumber or
 * BTGreaterStrategyNumber) and a nulls-first flag.  Note that the two sides
 * of each mergeclause may be of different datatypes, but they are ordered the
 * same way according to the common opfamily and collation.  The operator in
 * each mergeclause must be an equality operator of the indicated opfamily.
 * ----------------
 */
typedef struct MergeJoin
{
	Join		join;
	bool		skip_mark_restore;	/* Can we skip mark/restore calls? */
	List	   *mergeclauses;	/* mergeclauses as expression trees */
	/* these are arrays, but have the same length as the mergeclauses list: */
	Oid		   *mergeFamilies;	/* per-clause OIDs of btree opfamilies */
	Oid		   *mergeCollations;	/* per-clause OIDs of collations */
	int		   *mergeStrategies;	/* per-clause ordering (ASC or DESC) */
	bool	   *mergeNullsFirst;	/* per-clause nulls ordering */
} MergeJoin;

/* ----------------
 *		hash join node
 * ----------------
 */
typedef struct HashJoin
{
	Join		join;
	List	   *hashclauses;
} HashJoin;

/* ----------------
 *		materialization node
 * ----------------
 */
typedef struct Material
{
	Plan		plan;
} Material;

/* ----------------
 *		sort node
 * ----------------
 */
typedef struct Sort
{
	Plan		plan;
	int			numCols;		/* number of sort-key columns */
	AttrNumber *sortColIdx;		/* their indexes in the target list */
	Oid		   *sortOperators;	/* OIDs of operators to sort them by */
	Oid		   *collations;		/* OIDs of collations */
	bool	   *nullsFirst;		/* NULLS FIRST/LAST directions */
} Sort;


/* ---------------
 *	 group node -
 *		Used for queries with GROUP BY (but no aggregates) specified.
 *		The input must be presorted according to the grouping columns.
 * ---------------
 */
typedef struct Group
{
	Plan		plan;
	int			numCols;		/* number of grouping columns */
	AttrNumber *grpColIdx;		/* their indexes in the target list */
	Oid		   *grpOperators;	/* equality operators to compare with */
} Group;

/* ---------------
 *		aggregate node
 *
 * An Agg node implements plain or grouped aggregation.  For grouped
 * aggregation, we can work with presorted input or unsorted input;
 * the latter strategy uses an internal hashtable.
 *
 * Notice the lack of any direct info about the aggregate functions to be
 * computed.  They are found by scanning the node's tlist and quals during
 * executor startup.  (It is possible that there are no aggregate functions;
 * this could happen if they get optimized away by constant-folding, or if
 * we are using the Agg node to implement hash-based grouping.)
 * ---------------
 */
typedef struct Agg
{
	Plan		plan;
	AggStrategy aggstrategy;	/* basic strategy, see nodes.h */
	AggSplit	aggsplit;		/* agg-splitting mode, see nodes.h */
	int			numCols;		/* number of grouping columns */
	AttrNumber *grpColIdx;		/* their indexes in the target list */
	Oid		   *grpOperators;	/* equality operators to compare with */
	long		numGroups;		/* estimated number of groups in input */
	Bitmapset  *aggParams;		/* IDs of Params used in Aggref inputs */
<<<<<<< HEAD
	/* Note: planner provides numGroups & aggParams only in AGG_HASHED case */
=======
	/* Note: planner provides numGroups & aggParams only in HASHED/MIXED case */
>>>>>>> fdf521d6
	List	   *groupingSets;	/* grouping sets to use */
	List	   *chain;			/* chained Agg/Sort nodes */
} Agg;

/* ----------------
 *		window aggregate node
 * ----------------
 */
typedef struct WindowAgg
{
	Plan		plan;
	Index		winref;			/* ID referenced by window functions */
	int			partNumCols;	/* number of columns in partition clause */
	AttrNumber *partColIdx;		/* their indexes in the target list */
	Oid		   *partOperators;	/* equality operators for partition columns */
	int			ordNumCols;		/* number of columns in ordering clause */
	AttrNumber *ordColIdx;		/* their indexes in the target list */
	Oid		   *ordOperators;	/* equality operators for ordering columns */
	int			frameOptions;	/* frame_clause options, see WindowDef */
	Node	   *startOffset;	/* expression for starting bound, if any */
	Node	   *endOffset;		/* expression for ending bound, if any */
} WindowAgg;

/* ----------------
 *		unique node
 * ----------------
 */
typedef struct Unique
{
	Plan		plan;
	int			numCols;		/* number of columns to check for uniqueness */
	AttrNumber *uniqColIdx;		/* their indexes in the target list */
	Oid		   *uniqOperators;	/* equality operators to compare with */
} Unique;

/* ------------
 *		gather node
 *
 * Note: rescan_param is the ID of a PARAM_EXEC parameter slot.  That slot
 * will never actually contain a value, but the Gather node must flag it as
 * having changed whenever it is rescanned.  The child parallel-aware scan
 * nodes are marked as depending on that parameter, so that the rescan
 * machinery is aware that their output is likely to change across rescans.
 * In some cases we don't need a rescan Param, so rescan_param is set to -1.
 * ------------
 */
typedef struct Gather
{
	Plan		plan;
	int			num_workers;	/* planned number of worker processes */
	int			rescan_param;	/* ID of Param that signals a rescan, or -1 */
	bool		single_copy;	/* don't execute plan more than once */
	bool		invisible;		/* suppress EXPLAIN display (for testing)? */
} Gather;

/* ------------
 *		gather merge node
 * ------------
 */
typedef struct GatherMerge
{
	Plan		plan;
	int			num_workers;	/* planned number of worker processes */
	int			rescan_param;	/* ID of Param that signals a rescan, or -1 */
	/* remaining fields are just like the sort-key info in struct Sort */
	int			numCols;		/* number of sort-key columns */
	AttrNumber *sortColIdx;		/* their indexes in the target list */
	Oid		   *sortOperators;	/* OIDs of operators to sort them by */
	Oid		   *collations;		/* OIDs of collations */
	bool	   *nullsFirst;		/* NULLS FIRST/LAST directions */
} GatherMerge;

/* ----------------
 *		hash build node
 *
 * If the executor is supposed to try to apply skew join optimization, then
 * skewTable/skewColumn/skewInherit identify the outer relation's join key
 * column, from which the relevant MCV statistics can be fetched.
 * ----------------
 */
typedef struct Hash
{
	Plan		plan;
	Oid			skewTable;		/* outer join key's table OID, or InvalidOid */
	AttrNumber	skewColumn;		/* outer join key's column #, or zero */
	bool		skewInherit;	/* is outer join rel an inheritance tree? */
	/* all other info is in the parent HashJoin node */
} Hash;

/* ----------------
 *		setop node
 * ----------------
 */
typedef struct SetOp
{
	Plan		plan;
	SetOpCmd	cmd;			/* what to do, see nodes.h */
	SetOpStrategy strategy;		/* how to do it, see nodes.h */
	int			numCols;		/* number of columns to check for
								 * duplicate-ness */
	AttrNumber *dupColIdx;		/* their indexes in the target list */
	Oid		   *dupOperators;	/* equality operators to compare with */
	AttrNumber	flagColIdx;		/* where is the flag column, if any */
	int			firstFlag;		/* flag value for first input relation */
	long		numGroups;		/* estimated number of groups in input */
} SetOp;

/* ----------------
 *		lock-rows node
 *
 * rowMarks identifies the rels to be locked by this node; it should be
 * a subset of the rowMarks listed in the top-level PlannedStmt.
 * epqParam is a Param that all scan nodes below this one must depend on.
 * It is used to force re-evaluation of the plan during EvalPlanQual.
 * ----------------
 */
typedef struct LockRows
{
	Plan		plan;
	List	   *rowMarks;		/* a list of PlanRowMark's */
	int			epqParam;		/* ID of Param for EvalPlanQual re-eval */
} LockRows;

/* ----------------
 *		limit node
 *
 * Note: as of Postgres 8.2, the offset and count expressions are expected
 * to yield int8, rather than int4 as before.
 * ----------------
 */
typedef struct Limit
{
	Plan		plan;
	Node	   *limitOffset;	/* OFFSET parameter, or NULL if none */
	Node	   *limitCount;		/* COUNT parameter, or NULL if none */
} Limit;


/*
 * RowMarkType -
 *	  enums for types of row-marking operations
 *
 * The first four of these values represent different lock strengths that
 * we can take on tuples according to SELECT FOR [KEY] UPDATE/SHARE requests.
 * We support these on regular tables, as well as on foreign tables whose FDWs
 * report support for late locking.  For other foreign tables, any locking
 * that might be done for such requests must happen during the initial row
 * fetch; their FDWs provide no mechanism for going back to lock a row later.
 * This means that the semantics will be a bit different than for a local
 * table; in particular we are likely to lock more rows than would be locked
 * locally, since remote rows will be locked even if they then fail
 * locally-checked restriction or join quals.  However, the prospect of
 * doing a separate remote query to lock each selected row is usually pretty
 * unappealing, so early locking remains a credible design choice for FDWs.
 *
 * When doing UPDATE, DELETE, or SELECT FOR UPDATE/SHARE, we have to uniquely
 * identify all the source rows, not only those from the target relations, so
 * that we can perform EvalPlanQual rechecking at need.  For plain tables we
 * can just fetch the TID, much as for a target relation; this case is
 * represented by ROW_MARK_REFERENCE.  Otherwise (for example for VALUES or
 * FUNCTION scans) we have to copy the whole row value.  ROW_MARK_COPY is
 * pretty inefficient, since most of the time we'll never need the data; but
 * fortunately the overhead is usually not performance-critical in practice.
 * By default we use ROW_MARK_COPY for foreign tables, but if the FDW has
 * a concept of rowid it can request to use ROW_MARK_REFERENCE instead.
 * (Again, this probably doesn't make sense if a physical remote fetch is
 * needed, but for FDWs that map to local storage it might be credible.)
 */
typedef enum RowMarkType
{
	ROW_MARK_EXCLUSIVE,			/* obtain exclusive tuple lock */
	ROW_MARK_NOKEYEXCLUSIVE,	/* obtain no-key exclusive tuple lock */
	ROW_MARK_SHARE,				/* obtain shared tuple lock */
	ROW_MARK_KEYSHARE,			/* obtain keyshare tuple lock */
	ROW_MARK_REFERENCE,			/* just fetch the TID, don't lock it */
	ROW_MARK_COPY				/* physically copy the row value */
} RowMarkType;

#define RowMarkRequiresRowShareLock(marktype)  ((marktype) <= ROW_MARK_KEYSHARE)

/*
 * PlanRowMark -
 *	   plan-time representation of FOR [KEY] UPDATE/SHARE clauses
 *
 * When doing UPDATE, DELETE, or SELECT FOR UPDATE/SHARE, we create a separate
 * PlanRowMark node for each non-target relation in the query.  Relations that
 * are not specified as FOR UPDATE/SHARE are marked ROW_MARK_REFERENCE (if
 * regular tables or supported foreign tables) or ROW_MARK_COPY (if not).
 *
 * Initially all PlanRowMarks have rti == prti and isParent == false.
 * When the planner discovers that a relation is the root of an inheritance
 * tree, it sets isParent true, and adds an additional PlanRowMark to the
 * list for each child relation (including the target rel itself in its role
 * as a child).  isParent is also set to true for the partitioned child
 * relations, which are not scanned just like the root parent.  The child
 * entries have rti == child rel's RT index and prti == parent's RT index,
 * and can therefore be recognized as children by the fact that prti != rti.
 * The parent's allMarkTypes field gets the OR of (1<<markType) across all
 * its children (this definition allows children to use different markTypes).
 *
 * The planner also adds resjunk output columns to the plan that carry
 * information sufficient to identify the locked or fetched rows.  When
 * markType != ROW_MARK_COPY, these columns are named
 *		tableoid%u			OID of table
 *		ctid%u				TID of row
 * The tableoid column is only present for an inheritance hierarchy.
 * When markType == ROW_MARK_COPY, there is instead a single column named
 *		wholerow%u			whole-row value of relation
 * (An inheritance hierarchy could have all three resjunk output columns,
 * if some children use a different markType than others.)
 * In all three cases, %u represents the rowmark ID number (rowmarkId).
 * This number is unique within a plan tree, except that child relation
 * entries copy their parent's rowmarkId.  (Assigning unique numbers
 * means we needn't renumber rowmarkIds when flattening subqueries, which
 * would require finding and renaming the resjunk columns as well.)
 * Note this means that all tables in an inheritance hierarchy share the
 * same resjunk column names.  However, in an inherited UPDATE/DELETE the
 * columns could have different physical column numbers in each subplan.
 */
typedef struct PlanRowMark
{
	NodeTag		type;
	Index		rti;			/* range table index of markable relation */
	Index		prti;			/* range table index of parent relation */
	Index		rowmarkId;		/* unique identifier for resjunk columns */
	RowMarkType markType;		/* see enum above */
	int			allMarkTypes;	/* OR of (1<<markType) for all children */
	LockClauseStrength strength;	/* LockingClause's strength, or LCS_NONE */
	LockWaitPolicy waitPolicy;	/* NOWAIT and SKIP LOCKED options */
	bool		isParent;		/* true if this is a "dummy" parent entry */
} PlanRowMark;


/*
 * Plan invalidation info
 *
 * We track the objects on which a PlannedStmt depends in two ways:
 * relations are recorded as a simple list of OIDs, and everything else
 * is represented as a list of PlanInvalItems.  A PlanInvalItem is designed
 * to be used with the syscache invalidation mechanism, so it identifies a
 * system catalog entry by cache ID and hash value.
 */
typedef struct PlanInvalItem
{
	NodeTag		type;
	int			cacheId;		/* a syscache ID, see utils/syscache.h */
	uint32		hashValue;		/* hash value of object's cache lookup key */
} PlanInvalItem;

<<<<<<< HEAD

/*
 * Graph nodes
 */

typedef struct ModifyGraph
{
	Plan		plan;
	bool		canSetTag;
	bool		last;			/* is this for the last clause? */
	bool		detach;			/* DETACH DELETE */
	bool		eagerness;		/* need eager mode? */
	GraphWriteOp operation;
	Plan	   *subplan;		/* plan producing source data */
	List	   *pattern;		/* graph pattern (list of paths) for CREATE */
	List	   *targets;		/* relation Oid's of target labels */
	List	   *exprs;			/* expression list for DELETE */
	List	   *sets;			/* list of GraphSetProp's for SET/REMOVE */
} ModifyGraph;

typedef struct Dijkstra
{
	Plan		plan;
	AttrNumber  weight;
	bool		weight_out;
	AttrNumber  end_id;
	AttrNumber  edge_id;
	Node	   *source;
	Node	   *target;
	Node	   *limit;
} Dijkstra;

#endif   /* PLANNODES_H */
=======
#endif							/* PLANNODES_H */
>>>>>>> fdf521d6
<|MERGE_RESOLUTION|>--- conflicted
+++ resolved
@@ -91,15 +91,13 @@
 
 	int			nParamExec;		/* number of PARAM_EXEC Params used */
 
-<<<<<<< HEAD
-	int			nVlePaths;		/* number of path columns */
-=======
 	Node	   *utilityStmt;	/* non-null if this is utility stmt */
 
 	/* statement location in source string (copied from Query) */
 	int			stmt_location;	/* start location, or -1 if unknown */
 	int			stmt_len;		/* length in bytes; 0 means "rest of string" */
->>>>>>> fdf521d6
+
+	int			nVlePaths;		/* number of path columns */
 } PlannedStmt;
 
 /* macro for fetching the Plan associated with a SubPlan node */
@@ -802,11 +800,7 @@
 	Oid		   *grpOperators;	/* equality operators to compare with */
 	long		numGroups;		/* estimated number of groups in input */
 	Bitmapset  *aggParams;		/* IDs of Params used in Aggref inputs */
-<<<<<<< HEAD
-	/* Note: planner provides numGroups & aggParams only in AGG_HASHED case */
-=======
 	/* Note: planner provides numGroups & aggParams only in HASHED/MIXED case */
->>>>>>> fdf521d6
 	List	   *groupingSets;	/* grouping sets to use */
 	List	   *chain;			/* chained Agg/Sort nodes */
 } Agg;
@@ -1056,7 +1050,6 @@
 	uint32		hashValue;		/* hash value of object's cache lookup key */
 } PlanInvalItem;
 
-<<<<<<< HEAD
 
 /*
  * Graph nodes
@@ -1089,7 +1082,4 @@
 	Node	   *limit;
 } Dijkstra;
 
-#endif   /* PLANNODES_H */
-=======
-#endif							/* PLANNODES_H */
->>>>>>> fdf521d6
+#endif							/* PLANNODES_H */