/*-------------------------------------------------------------------------
 *
 * relation.h
 *	  Definitions for planner's internal data structures.
 *
 *
 * Portions Copyright (c) 1996-2017, PostgreSQL Global Development Group
 * Portions Copyright (c) 1994, Regents of the University of California
 *
 * src/include/nodes/relation.h
 *
 *-------------------------------------------------------------------------
 */
#ifndef RELATION_H
#define RELATION_H

#include "access/sdir.h"
#include "lib/stringinfo.h"
#include "nodes/params.h"
#include "nodes/parsenodes.h"
#include "storage/block.h"


/*
 * Relids
 *		Set of relation identifiers (indexes into the rangetable).
 */
typedef Bitmapset *Relids;

/*
 * When looking for a "cheapest path", this enum specifies whether we want
 * cheapest startup cost or cheapest total cost.
 */
typedef enum CostSelector
{
	STARTUP_COST, TOTAL_COST
} CostSelector;

/*
 * The cost estimate produced by cost_qual_eval() includes both a one-time
 * (startup) cost, and a per-tuple cost.
 */
typedef struct QualCost
{
	Cost		startup;		/* one-time cost */
	Cost		per_tuple;		/* per-evaluation cost */
} QualCost;

/*
 * Costing aggregate function execution requires these statistics about
 * the aggregates to be executed by a given Agg node.  Note that the costs
 * include the execution costs of the aggregates' argument expressions as
 * well as the aggregate functions themselves.  Also, the fields must be
 * defined so that initializing the struct to zeroes with memset is correct.
 */
typedef struct AggClauseCosts
{
	int			numAggs;		/* total number of aggregate functions */
	int			numOrderedAggs; /* number w/ DISTINCT/ORDER BY/WITHIN GROUP */
	bool		hasNonPartial;	/* does any agg not support partial mode? */
	bool		hasNonSerial;	/* is any partial agg non-serializable? */
	QualCost	transCost;		/* total per-input-row execution costs */
	Cost		finalCost;		/* total per-aggregated-row costs */
	Size		transitionSpace;	/* space for pass-by-ref transition data */
} AggClauseCosts;

/*
 * This enum identifies the different types of "upper" (post-scan/join)
 * relations that we might deal with during planning.
 */
typedef enum UpperRelationKind
{
	UPPERREL_SETOP,				/* result of UNION/INTERSECT/EXCEPT, if any */
	UPPERREL_GROUP_AGG,			/* result of grouping/aggregation, if any */
	UPPERREL_WINDOW,			/* result of window functions, if any */
	UPPERREL_DISTINCT,			/* result of "SELECT DISTINCT", if any */
	UPPERREL_ORDERED,			/* result of ORDER BY, if any */
	UPPERREL_DIJKSTRA,			/* result of dijkstra */
	UPPERREL_FINAL				/* result of any remaining top-level actions */
	/* NB: UPPERREL_FINAL must be last enum entry; it's used to size arrays */
} UpperRelationKind;


/*----------
 * PlannerGlobal
 *		Global information for planning/optimization
 *
 * PlannerGlobal holds state for an entire planner invocation; this state
 * is shared across all levels of sub-Queries that exist in the command being
 * planned.
 *----------
 */
typedef struct PlannerGlobal
{
	NodeTag		type;

	ParamListInfo boundParams;	/* Param values provided to planner() */

	List	   *subplans;		/* Plans for SubPlan nodes */

	List	   *subroots;		/* PlannerInfos for SubPlan nodes */

	Bitmapset  *rewindPlanIDs;	/* indices of subplans that require REWIND */

	List	   *finalrtable;	/* "flat" rangetable for executor */

	List	   *finalrowmarks;	/* "flat" list of PlanRowMarks */

	List	   *resultRelations;	/* "flat" list of integer RT indexes */

	List	   *nonleafResultRelations; /* "flat" list of integer RT indexes */
	List	   *rootResultRelations;	/* "flat" list of integer RT indexes */

	List	   *relationOids;	/* OIDs of relations the plan depends on */

	List	   *invalItems;		/* other dependencies, as PlanInvalItems */

	int			nParamExec;		/* number of PARAM_EXEC Params used */

	Index		lastPHId;		/* highest PlaceHolderVar ID assigned */

	Index		lastRowMarkId;	/* highest PlanRowMark ID assigned */

	int			lastPlanNodeId; /* highest plan node ID assigned */

	bool		transientPlan;	/* redo plan when TransactionXmin changes? */

	bool		dependsOnRole;	/* is plan specific to current role? */

	bool		parallelModeOK; /* parallel mode potentially OK? */

<<<<<<< HEAD
	bool		parallelModeNeeded;		/* parallel mode actually required? */

	List	   *vlePathRelationOids;
=======
	bool		parallelModeNeeded; /* parallel mode actually required? */

	char		maxParallelHazard;	/* worst PROPARALLEL hazard level */
>>>>>>> fdf521d6
} PlannerGlobal;

/* macro for fetching the Plan associated with a SubPlan node */
#define planner_subplan_get_plan(root, subplan) \
	((Plan *) list_nth((root)->glob->subplans, (subplan)->plan_id - 1))


/*----------
 * PlannerInfo
 *		Per-query information for planning/optimization
 *
 * This struct is conventionally called "root" in all the planner routines.
 * It holds links to all of the planner's working state, in addition to the
 * original Query.  Note that at present the planner extensively modifies
 * the passed-in Query data structure; someday that should stop.
 *----------
 */
typedef struct PlannerInfo
{
	NodeTag		type;

	Query	   *parse;			/* the Query being planned */

	PlannerGlobal *glob;		/* global info for current planner run */

	Index		query_level;	/* 1 at the outermost Query */

	struct PlannerInfo *parent_root;	/* NULL at outermost Query */

	/*
	 * plan_params contains the expressions that this query level needs to
	 * make available to a lower query level that is currently being planned.
	 * outer_params contains the paramIds of PARAM_EXEC Params that outer
	 * query levels will make available to this query level.
	 */
	List	   *plan_params;	/* list of PlannerParamItems, see below */
	Bitmapset  *outer_params;

	/*
	 * simple_rel_array holds pointers to "base rels" and "other rels" (see
	 * comments for RelOptInfo for more info).  It is indexed by rangetable
	 * index (so entry 0 is always wasted).  Entries can be NULL when an RTE
	 * does not correspond to a base relation, such as a join RTE or an
	 * unreferenced view RTE; or if the RelOptInfo hasn't been made yet.
	 */
	struct RelOptInfo **simple_rel_array;	/* All 1-rel RelOptInfos */
	int			simple_rel_array_size;	/* allocated size of array */

	/*
	 * simple_rte_array is the same length as simple_rel_array and holds
	 * pointers to the associated rangetable entries.  This lets us avoid
	 * rt_fetch(), which can be a bit slow once large inheritance sets have
	 * been expanded.
	 */
	RangeTblEntry **simple_rte_array;	/* rangetable as an array */

	/*
	 * all_baserels is a Relids set of all base relids (but not "other"
	 * relids) in the query; that is, the Relids identifier of the final join
	 * we need to form.  This is computed in make_one_rel, just before we
	 * start making Paths.
	 */
	Relids		all_baserels;

	/*
	 * nullable_baserels is a Relids set of base relids that are nullable by
	 * some outer join in the jointree; these are rels that are potentially
	 * nullable below the WHERE clause, SELECT targetlist, etc.  This is
	 * computed in deconstruct_jointree.
	 */
	Relids		nullable_baserels;

	/*
	 * join_rel_list is a list of all join-relation RelOptInfos we have
	 * considered in this planning run.  For small problems we just scan the
	 * list to do lookups, but when there are many join relations we build a
	 * hash table for faster lookups.  The hash table is present and valid
	 * when join_rel_hash is not NULL.  Note that we still maintain the list
	 * even when using the hash table for lookups; this simplifies life for
	 * GEQO.
	 */
	List	   *join_rel_list;	/* list of join-relation RelOptInfos */
	struct HTAB *join_rel_hash; /* optional hashtable for join relations */

	/*
	 * When doing a dynamic-programming-style join search, join_rel_level[k]
	 * is a list of all join-relation RelOptInfos of level k, and
	 * join_cur_level is the current level.  New join-relation RelOptInfos are
	 * automatically added to the join_rel_level[join_cur_level] list.
	 * join_rel_level is NULL if not in use.
	 */
	List	  **join_rel_level; /* lists of join-relation RelOptInfos */
	int			join_cur_level; /* index of list being extended */

	List	   *init_plans;		/* init SubPlans for query */

	List	   *cte_plan_ids;	/* per-CTE-item list of subplan IDs */

	List	   *multiexpr_params;	/* List of Lists of Params for MULTIEXPR
									 * subquery outputs */

	List	   *eq_classes;		/* list of active EquivalenceClasses */

	List	   *canon_pathkeys; /* list of "canonical" PathKeys */

	List	   *left_join_clauses;	/* list of RestrictInfos for mergejoinable
									 * outer join clauses w/nonnullable var on
									 * left */

	List	   *right_join_clauses; /* list of RestrictInfos for mergejoinable
									 * outer join clauses w/nonnullable var on
									 * right */

	List	   *full_join_clauses;	/* list of RestrictInfos for mergejoinable
									 * full join clauses */

	List	   *join_info_list; /* list of SpecialJoinInfos */

	List	   *append_rel_list;	/* list of AppendRelInfos */

	List	   *pcinfo_list;	/* list of PartitionedChildRelInfos */

	List	   *rowMarks;		/* list of PlanRowMarks */

	List	   *placeholder_list;	/* list of PlaceHolderInfos */

	List	   *fkey_list;		/* list of ForeignKeyOptInfos */

	List	   *query_pathkeys; /* desired pathkeys for query_planner() */

	List	   *group_pathkeys; /* groupClause pathkeys, if any */
	List	   *window_pathkeys;	/* pathkeys of bottom window, if any */
	List	   *distinct_pathkeys;	/* distinctClause pathkeys, if any */
	List	   *sort_pathkeys;	/* sortClause pathkeys, if any */

	List	   *initial_rels;	/* RelOptInfos we are now trying to join */

	/* Use fetch_upper_rel() to get any particular upper rel */
	List	   *upper_rels[UPPERREL_FINAL + 1]; /* upper-rel RelOptInfos */

	/* Result tlists chosen by grouping_planner for upper-stage processing */
	struct PathTarget *upper_targets[UPPERREL_FINAL + 1];

	/*
	 * grouping_planner passes back its final processed targetlist here, for
	 * use in relabeling the topmost tlist of the finished Plan.
	 */
	List	   *processed_tlist;

	/* Fields filled during create_plan() for use in setrefs.c */
	AttrNumber *grouping_map;	/* for GroupingFunc fixup */
	List	   *minmax_aggs;	/* List of MinMaxAggInfos */

	MemoryContext planner_cxt;	/* context holding PlannerInfo */

	double		total_table_pages;	/* # of pages in all tables of query */

	double		tuple_fraction; /* tuple_fraction passed to query_planner */
	double		limit_tuples;	/* limit_tuples passed to query_planner */

	Index		qual_security_level;	/* minimum security_level for quals */
	/* Note: qual_security_level is zero if there are no securityQuals */

	bool		hasInheritedTarget; /* true if parse->resultRelation is an
									 * inheritance child rel */
	bool		hasJoinRTEs;	/* true if any RTEs are RTE_JOIN kind */
	bool		hasLateralRTEs; /* true if any RTEs are marked LATERAL */
	bool		hasDeletedRTEs; /* true if any RTE was deleted from jointree */
	bool		hasHavingQual;	/* true if havingQual was non-null */
	bool		hasPseudoConstantQuals; /* true if any RestrictInfo has
										 * pseudoconstant = true */
	bool		hasRecursion;	/* true if planning a recursive WITH item */
	bool		hasVLEJoinRTE;  /* has VLE join or a child node of VLE join */

	/* These fields are used only when hasRecursion is true: */
	int			wt_param_id;	/* PARAM_EXEC ID for the work table */
	struct Path *non_recursive_path;	/* a path for non-recursive term */
	int			max_hoop;		/* used to estimate worktable rows */

	/* These fields are workspace for createplan.c */
	Relids		curOuterRels;	/* outer rels above current node */
	List	   *curOuterParams; /* not-yet-assigned NestLoopParams */

	/* optional private data for join_search_hook, e.g., GEQO */
	void	   *join_search_private;
} PlannerInfo;


/*
 * In places where it's known that simple_rte_array[] must have been prepared
 * already, we just index into it to fetch RTEs.  In code that might be
 * executed before or after entering query_planner(), use this macro.
 */
#define planner_rt_fetch(rti, root) \
	((root)->simple_rte_array ? (root)->simple_rte_array[rti] : \
	 rt_fetch(rti, (root)->parse->rtable))


/*----------
 * RelOptInfo
 *		Per-relation information for planning/optimization
 *
 * For planning purposes, a "base rel" is either a plain relation (a table)
 * or the output of a sub-SELECT or function that appears in the range table.
 * In either case it is uniquely identified by an RT index.  A "joinrel"
 * is the joining of two or more base rels.  A joinrel is identified by
 * the set of RT indexes for its component baserels.  We create RelOptInfo
 * nodes for each baserel and joinrel, and store them in the PlannerInfo's
 * simple_rel_array and join_rel_list respectively.
 *
 * Note that there is only one joinrel for any given set of component
 * baserels, no matter what order we assemble them in; so an unordered
 * set is the right datatype to identify it with.
 *
 * We also have "other rels", which are like base rels in that they refer to
 * single RT indexes; but they are not part of the join tree, and are given
 * a different RelOptKind to identify them.
 * Currently the only kind of otherrels are those made for member relations
 * of an "append relation", that is an inheritance set or UNION ALL subquery.
 * An append relation has a parent RTE that is a base rel, which represents
 * the entire append relation.  The member RTEs are otherrels.  The parent
 * is present in the query join tree but the members are not.  The member
 * RTEs and otherrels are used to plan the scans of the individual tables or
 * subqueries of the append set; then the parent baserel is given Append
 * and/or MergeAppend paths comprising the best paths for the individual
 * member rels.  (See comments for AppendRelInfo for more information.)
 *
 * At one time we also made otherrels to represent join RTEs, for use in
 * handling join alias Vars.  Currently this is not needed because all join
 * alias Vars are expanded to non-aliased form during preprocess_expression.
 *
 * There is also a RelOptKind for "upper" relations, which are RelOptInfos
 * that describe post-scan/join processing steps, such as aggregation.
 * Many of the fields in these RelOptInfos are meaningless, but their Path
 * fields always hold Paths showing ways to do that processing step.
 *
 * Lastly, there is a RelOptKind for "dead" relations, which are base rels
 * that we have proven we don't need to join after all.
 *
 * Parts of this data structure are specific to various scan and join
 * mechanisms.  It didn't seem worth creating new node types for them.
 *
 *		relids - Set of base-relation identifiers; it is a base relation
 *				if there is just one, a join relation if more than one
 *		rows - estimated number of tuples in the relation after restriction
 *			   clauses have been applied (ie, output rows of a plan for it)
 *		consider_startup - true if there is any value in keeping plain paths for
 *						   this rel on the basis of having cheap startup cost
 *		consider_param_startup - the same for parameterized paths
 *		reltarget - Default Path output tlist for this rel; normally contains
 *					Var and PlaceHolderVar nodes for the values we need to
 *					output from this relation.
 *					List is in no particular order, but all rels of an
 *					appendrel set must use corresponding orders.
 *					NOTE: in an appendrel child relation, may contain
 *					arbitrary expressions pulled up from a subquery!
 *		pathlist - List of Path nodes, one for each potentially useful
 *				   method of generating the relation
 *		ppilist - ParamPathInfo nodes for parameterized Paths, if any
 *		cheapest_startup_path - the pathlist member with lowest startup cost
 *			(regardless of ordering) among the unparameterized paths;
 *			or NULL if there is no unparameterized path
 *		cheapest_total_path - the pathlist member with lowest total cost
 *			(regardless of ordering) among the unparameterized paths;
 *			or if there is no unparameterized path, the path with lowest
 *			total cost among the paths with minimum parameterization
 *		cheapest_unique_path - for caching cheapest path to produce unique
 *			(no duplicates) output from relation; NULL if not yet requested
 *		cheapest_parameterized_paths - best paths for their parameterizations;
 *			always includes cheapest_total_path, even if that's unparameterized
 *		direct_lateral_relids - rels this rel has direct LATERAL references to
 *		lateral_relids - required outer rels for LATERAL, as a Relids set
 *			(includes both direct and indirect lateral references)
 *
 * If the relation is a base relation it will have these fields set:
 *
 *		relid - RTE index (this is redundant with the relids field, but
 *				is provided for convenience of access)
 *		rtekind - distinguishes plain relation, subquery, or function RTE
 *		min_attr, max_attr - range of valid AttrNumbers for rel
 *		attr_needed - array of bitmapsets indicating the highest joinrel
 *				in which each attribute is needed; if bit 0 is set then
 *				the attribute is needed as part of final targetlist
 *		attr_widths - cache space for per-attribute width estimates;
 *					  zero means not computed yet
 *		lateral_vars - lateral cross-references of rel, if any (list of
 *					   Vars and PlaceHolderVars)
 *		lateral_referencers - relids of rels that reference this one laterally
 *				(includes both direct and indirect lateral references)
 *		indexlist - list of IndexOptInfo nodes for relation's indexes
 *					(always NIL if it's not a table)
 *		pages - number of disk pages in relation (zero if not a table)
 *		tuples - number of tuples in relation (not considering restrictions)
 *		allvisfrac - fraction of disk pages that are marked all-visible
 *		subroot - PlannerInfo for subquery (NULL if it's not a subquery)
 *		subplan_params - list of PlannerParamItems to be passed to subquery
 *
 *		Note: for a subquery, tuples and subroot are not set immediately
 *		upon creation of the RelOptInfo object; they are filled in when
 *		set_subquery_pathlist processes the object.
 *
 *		For otherrels that are appendrel members, these fields are filled
 *		in just as for a baserel, except we don't bother with lateral_vars.
 *
 * If the relation is either a foreign table or a join of foreign tables that
 * all belong to the same foreign server and are assigned to the same user to
 * check access permissions as (cf checkAsUser), these fields will be set:
 *
 *		serverid - OID of foreign server, if foreign table (else InvalidOid)
 *		userid - OID of user to check access as (InvalidOid means current user)
 *		useridiscurrent - we've assumed that userid equals current user
 *		fdwroutine - function hooks for FDW, if foreign table (else NULL)
 *		fdw_private - private state for FDW, if foreign table (else NULL)
 *
 * Two fields are used to cache knowledge acquired during the join search
 * about whether this rel is provably unique when being joined to given other
 * relation(s), ie, it can have at most one row matching any given row from
 * that join relation.  Currently we only attempt such proofs, and thus only
 * populate these fields, for base rels; but someday they might be used for
 * join rels too:
 *
 *		unique_for_rels - list of Relid sets, each one being a set of other
 *					rels for which this one has been proven unique
 *		non_unique_for_rels - list of Relid sets, each one being a set of
 *					other rels for which we have tried and failed to prove
 *					this one unique
 *
 * The presence of the remaining fields depends on the restrictions
 * and joins that the relation participates in:
 *
 *		baserestrictinfo - List of RestrictInfo nodes, containing info about
 *					each non-join qualification clause in which this relation
 *					participates (only used for base rels)
 *		baserestrictcost - Estimated cost of evaluating the baserestrictinfo
 *					clauses at a single tuple (only used for base rels)
 *		baserestrict_min_security - Smallest security_level found among
 *					clauses in baserestrictinfo
 *		joininfo  - List of RestrictInfo nodes, containing info about each
 *					join clause in which this relation participates (but
 *					note this excludes clauses that might be derivable from
 *					EquivalenceClasses)
 *		has_eclass_joins - flag that EquivalenceClass joins are possible
 *
 * Note: Keeping a restrictinfo list in the RelOptInfo is useful only for
 * base rels, because for a join rel the set of clauses that are treated as
 * restrict clauses varies depending on which sub-relations we choose to join.
 * (For example, in a 3-base-rel join, a clause relating rels 1 and 2 must be
 * treated as a restrictclause if we join {1} and {2 3} to make {1 2 3}; but
 * if we join {1 2} and {3} then that clause will be a restrictclause in {1 2}
 * and should not be processed again at the level of {1 2 3}.)	Therefore,
 * the restrictinfo list in the join case appears in individual JoinPaths
 * (field joinrestrictinfo), not in the parent relation.  But it's OK for
 * the RelOptInfo to store the joininfo list, because that is the same
 * for a given rel no matter how we form it.
 *
 * We store baserestrictcost in the RelOptInfo (for base relations) because
 * we know we will need it at least once (to price the sequential scan)
 * and may need it multiple times to price index scans.
 *----------
 */
typedef enum RelOptKind
{
	RELOPT_BASEREL,
	RELOPT_JOINREL,
	RELOPT_OTHER_MEMBER_REL,
	RELOPT_UPPER_REL,
	RELOPT_DEADREL
} RelOptKind;

/*
 * Is the given relation a simple relation i.e a base or "other" member
 * relation?
 */
#define IS_SIMPLE_REL(rel) \
	((rel)->reloptkind == RELOPT_BASEREL || \
	 (rel)->reloptkind == RELOPT_OTHER_MEMBER_REL)

/* Is the given relation a join relation? */
#define IS_JOIN_REL(rel) ((rel)->reloptkind == RELOPT_JOINREL)

/* Is the given relation an upper relation? */
#define IS_UPPER_REL(rel) ((rel)->reloptkind == RELOPT_UPPER_REL)

/* Is the given relation an "other" relation? */
#define IS_OTHER_REL(rel) ((rel)->reloptkind == RELOPT_OTHER_MEMBER_REL)

typedef struct RelOptInfo
{
	NodeTag		type;

	RelOptKind	reloptkind;

	/* all relations included in this RelOptInfo */
	Relids		relids;			/* set of base relids (rangetable indexes) */

	/* size estimates generated by planner */
	double		rows;			/* estimated number of result tuples */

	/* per-relation planner control flags */
	bool		consider_startup;	/* keep cheap-startup-cost paths? */
	bool		consider_param_startup; /* ditto, for parameterized paths? */
	bool		consider_parallel;	/* consider parallel paths? */

	/* default result targetlist for Paths scanning this relation */
	struct PathTarget *reltarget;	/* list of Vars/Exprs, cost, width */

	/* materialization information */
	List	   *pathlist;		/* Path structures */
	List	   *ppilist;		/* ParamPathInfos used in pathlist */
	List	   *partial_pathlist;	/* partial Paths */
	struct Path *cheapest_startup_path;
	struct Path *cheapest_total_path;
	struct Path *cheapest_unique_path;
	List	   *cheapest_parameterized_paths;

	/* parameterization information needed for both base rels and join rels */
	/* (see also lateral_vars and lateral_referencers) */
	Relids		direct_lateral_relids;	/* rels directly laterally referenced */
	Relids		lateral_relids; /* minimum parameterization of rel */

	/* information about a base rel (not set for join rels!) */
	Index		relid;
	Oid			reltablespace;	/* containing tablespace */
	RTEKind		rtekind;		/* RELATION, SUBQUERY, or FUNCTION */
	AttrNumber	min_attr;		/* smallest attrno of rel (often <0) */
	AttrNumber	max_attr;		/* largest attrno of rel */
	Relids	   *attr_needed;	/* array indexed [min_attr .. max_attr] */
	int32	   *attr_widths;	/* array indexed [min_attr .. max_attr] */
	List	   *lateral_vars;	/* LATERAL Vars and PHVs referenced by rel */
	Relids		lateral_referencers;	/* rels that reference me laterally */
	List	   *indexlist;		/* list of IndexOptInfo */
	List	   *statlist;		/* list of StatisticExtInfo */
	BlockNumber pages;			/* size estimates derived from pg_class */
	double		tuples;
	double		allvisfrac;
	PlannerInfo *subroot;		/* if subquery */
	List	   *subplan_params; /* if subquery */
	int			rel_parallel_workers;	/* wanted number of parallel workers */

	/* Information about foreign tables and foreign joins */
	Oid			serverid;		/* identifies server for the table or join */
	Oid			userid;			/* identifies user to check access as */
	bool		useridiscurrent;	/* join is only valid for current user */
	/* use "struct FdwRoutine" to avoid including fdwapi.h here */
	struct FdwRoutine *fdwroutine;
	void	   *fdw_private;

	/* cache space for remembering if we have proven this relation unique */
	List	   *unique_for_rels;	/* known unique for these other relid
									 * set(s) */
	List	   *non_unique_for_rels;	/* known not unique for these set(s) */

	/* used by various scans and joins: */
	List	   *baserestrictinfo;	/* RestrictInfo structures (if base rel) */
	QualCost	baserestrictcost;	/* cost of evaluating the above */
	Index		baserestrict_min_security;	/* min security_level found in
											 * baserestrictinfo */
	List	   *joininfo;		/* RestrictInfo structures for join clauses
								 * involving this rel */
	bool		has_eclass_joins;	/* T means joininfo is incomplete */

	/* used by "other" relations */
	Relids		top_parent_relids;	/* Relids of topmost parents */
} RelOptInfo;

/*
 * IndexOptInfo
 *		Per-index information for planning/optimization
 *
 *		indexkeys[], indexcollations[], opfamily[], and opcintype[]
 *		each have ncolumns entries.
 *
 *		sortopfamily[], reverse_sort[], and nulls_first[] likewise have
 *		ncolumns entries, if the index is ordered; but if it is unordered,
 *		those pointers are NULL.
 *
 *		Zeroes in the indexkeys[] array indicate index columns that are
 *		expressions; there is one element in indexprs for each such column.
 *
 *		For an ordered index, reverse_sort[] and nulls_first[] describe the
 *		sort ordering of a forward indexscan; we can also consider a backward
 *		indexscan, which will generate the reverse ordering.
 *
 *		The indexprs and indpred expressions have been run through
 *		prepqual.c and eval_const_expressions() for ease of matching to
 *		WHERE clauses. indpred is in implicit-AND form.
 *
 *		indextlist is a TargetEntry list representing the index columns.
 *		It provides an equivalent base-relation Var for each simple column,
 *		and links to the matching indexprs element for each expression column.
 *
 *		While most of these fields are filled when the IndexOptInfo is created
 *		(by plancat.c), indrestrictinfo and predOK are set later, in
 *		check_index_predicates().
 */
typedef struct IndexOptInfo
{
	NodeTag		type;

	Oid			indexoid;		/* OID of the index relation */
	Oid			reltablespace;	/* tablespace of index (not table) */
	RelOptInfo *rel;			/* back-link to index's table */

	/* index-size statistics (from pg_class and elsewhere) */
	BlockNumber pages;			/* number of disk pages in index */
	double		tuples;			/* number of index tuples in index */
	int			tree_height;	/* index tree height, or -1 if unknown */

	/* index descriptor information */
	int			ncolumns;		/* number of columns in index */
	int		   *indexkeys;		/* column numbers of index's keys, or 0 */
	Oid		   *indexcollations;	/* OIDs of collations of index columns */
	Oid		   *opfamily;		/* OIDs of operator families for columns */
	Oid		   *opcintype;		/* OIDs of opclass declared input data types */
	Oid		   *sortopfamily;	/* OIDs of btree opfamilies, if orderable */
	bool	   *reverse_sort;	/* is sort order descending? */
	bool	   *nulls_first;	/* do NULLs come first in the sort order? */
	bool	   *canreturn;		/* which index cols can be returned in an
								 * index-only scan? */
	Oid			relam;			/* OID of the access method (in pg_am) */

	List	   *indexprs;		/* expressions for non-simple index columns */
	List	   *indpred;		/* predicate if a partial index, else NIL */

	List	   *indextlist;		/* targetlist representing index columns */

	List	   *indrestrictinfo;	/* parent relation's baserestrictinfo
									 * list, less any conditions implied by
									 * the index's predicate (unless it's a
									 * target rel, see comments in
									 * check_index_predicates()) */

	bool		predOK;			/* true if index predicate matches query */
	bool		unique;			/* true if a unique index */
	bool		immediate;		/* is uniqueness enforced immediately? */
	bool		hypothetical;	/* true if index doesn't really exist */

	/* Remaining fields are copied from the index AM's API struct: */
	bool		amcanorderbyop; /* does AM support order by operator result? */
	bool		amoptionalkey;	/* can query omit key for the first column? */
	bool		amsearcharray;	/* can AM handle ScalarArrayOpExpr quals? */
	bool		amsearchnulls;	/* can AM search for NULL/NOT NULL entries? */
	bool		amhasgettuple;	/* does AM have amgettuple interface? */
	bool		amhasgetbitmap; /* does AM have amgetbitmap interface? */
	bool		amcanparallel;	/* does AM support parallel scan? */
	/* Rather than include amapi.h here, we declare amcostestimate like this */
	void		(*amcostestimate) ();	/* AM's cost estimator */
} IndexOptInfo;

/*
 * ForeignKeyOptInfo
 *		Per-foreign-key information for planning/optimization
 *
 * The per-FK-column arrays can be fixed-size because we allow at most
 * INDEX_MAX_KEYS columns in a foreign key constraint.  Each array has
 * nkeys valid entries.
 */
typedef struct ForeignKeyOptInfo
{
	NodeTag		type;

	/* Basic data about the foreign key (fetched from catalogs): */
	Index		con_relid;		/* RT index of the referencing table */
	Index		ref_relid;		/* RT index of the referenced table */
	int			nkeys;			/* number of columns in the foreign key */
	AttrNumber	conkey[INDEX_MAX_KEYS]; /* cols in referencing table */
	AttrNumber	confkey[INDEX_MAX_KEYS];	/* cols in referenced table */
	Oid			conpfeqop[INDEX_MAX_KEYS];	/* PK = FK operator OIDs */

	/* Derived info about whether FK's equality conditions match the query: */
	int			nmatched_ec;	/* # of FK cols matched by ECs */
	int			nmatched_rcols; /* # of FK cols matched by non-EC rinfos */
	int			nmatched_ri;	/* total # of non-EC rinfos matched to FK */
	/* Pointer to eclass matching each column's condition, if there is one */
	struct EquivalenceClass *eclass[INDEX_MAX_KEYS];
	/* List of non-EC RestrictInfos matching each column's condition */
	List	   *rinfos[INDEX_MAX_KEYS];
} ForeignKeyOptInfo;

/*
 * StatisticExtInfo
 *		Information about extended statistics for planning/optimization
 *
 * Each pg_statistic_ext row is represented by one or more nodes of this
 * type, or even zero if ANALYZE has not computed them.
 */
typedef struct StatisticExtInfo
{
	NodeTag		type;

	Oid			statOid;		/* OID of the statistics row */
	RelOptInfo *rel;			/* back-link to statistic's table */
	char		kind;			/* statistic kind of this entry */
	Bitmapset  *keys;			/* attnums of the columns covered */
} StatisticExtInfo;

/*
 * EquivalenceClasses
 *
 * Whenever we can determine that a mergejoinable equality clause A = B is
 * not delayed by any outer join, we create an EquivalenceClass containing
 * the expressions A and B to record this knowledge.  If we later find another
 * equivalence B = C, we add C to the existing EquivalenceClass; this may
 * require merging two existing EquivalenceClasses.  At the end of the qual
 * distribution process, we have sets of values that are known all transitively
 * equal to each other, where "equal" is according to the rules of the btree
 * operator family(s) shown in ec_opfamilies, as well as the collation shown
 * by ec_collation.  (We restrict an EC to contain only equalities whose
 * operators belong to the same set of opfamilies.  This could probably be
 * relaxed, but for now it's not worth the trouble, since nearly all equality
 * operators belong to only one btree opclass anyway.  Similarly, we suppose
 * that all or none of the input datatypes are collatable, so that a single
 * collation value is sufficient.)
 *
 * We also use EquivalenceClasses as the base structure for PathKeys, letting
 * us represent knowledge about different sort orderings being equivalent.
 * Since every PathKey must reference an EquivalenceClass, we will end up
 * with single-member EquivalenceClasses whenever a sort key expression has
 * not been equivalenced to anything else.  It is also possible that such an
 * EquivalenceClass will contain a volatile expression ("ORDER BY random()"),
 * which is a case that can't arise otherwise since clauses containing
 * volatile functions are never considered mergejoinable.  We mark such
 * EquivalenceClasses specially to prevent them from being merged with
 * ordinary EquivalenceClasses.  Also, for volatile expressions we have
 * to be careful to match the EquivalenceClass to the correct targetlist
 * entry: consider SELECT random() AS a, random() AS b ... ORDER BY b,a.
 * So we record the SortGroupRef of the originating sort clause.
 *
 * We allow equality clauses appearing below the nullable side of an outer join
 * to form EquivalenceClasses, but these have a slightly different meaning:
 * the included values might be all NULL rather than all the same non-null
 * values.  See src/backend/optimizer/README for more on that point.
 *
 * NB: if ec_merged isn't NULL, this class has been merged into another, and
 * should be ignored in favor of using the pointed-to class.
 */
typedef struct EquivalenceClass
{
	NodeTag		type;

	List	   *ec_opfamilies;	/* btree operator family OIDs */
	Oid			ec_collation;	/* collation, if datatypes are collatable */
	List	   *ec_members;		/* list of EquivalenceMembers */
	List	   *ec_sources;		/* list of generating RestrictInfos */
	List	   *ec_derives;		/* list of derived RestrictInfos */
	Relids		ec_relids;		/* all relids appearing in ec_members, except
								 * for child members (see below) */
	bool		ec_has_const;	/* any pseudoconstants in ec_members? */
	bool		ec_has_volatile;	/* the (sole) member is a volatile expr */
	bool		ec_below_outer_join;	/* equivalence applies below an OJ */
	bool		ec_broken;		/* failed to generate needed clauses? */
	Index		ec_sortref;		/* originating sortclause label, or 0 */
	Index		ec_min_security;	/* minimum security_level in ec_sources */
	Index		ec_max_security;	/* maximum security_level in ec_sources */
	struct EquivalenceClass *ec_merged; /* set if merged into another EC */
} EquivalenceClass;

/*
 * If an EC contains a const and isn't below-outer-join, any PathKey depending
 * on it must be redundant, since there's only one possible value of the key.
 */
#define EC_MUST_BE_REDUNDANT(eclass)  \
	((eclass)->ec_has_const && !(eclass)->ec_below_outer_join)

/*
 * EquivalenceMember - one member expression of an EquivalenceClass
 *
 * em_is_child signifies that this element was built by transposing a member
 * for an appendrel parent relation to represent the corresponding expression
 * for an appendrel child.  These members are used for determining the
 * pathkeys of scans on the child relation and for explicitly sorting the
 * child when necessary to build a MergeAppend path for the whole appendrel
 * tree.  An em_is_child member has no impact on the properties of the EC as a
 * whole; in particular the EC's ec_relids field does NOT include the child
 * relation.  An em_is_child member should never be marked em_is_const nor
 * cause ec_has_const or ec_has_volatile to be set, either.  Thus, em_is_child
 * members are not really full-fledged members of the EC, but just reflections
 * or doppelgangers of real members.  Most operations on EquivalenceClasses
 * should ignore em_is_child members, and those that don't should test
 * em_relids to make sure they only consider relevant members.
 *
 * em_datatype is usually the same as exprType(em_expr), but can be
 * different when dealing with a binary-compatible opfamily; in particular
 * anyarray_ops would never work without this.  Use em_datatype when
 * looking up a specific btree operator to work with this expression.
 */
typedef struct EquivalenceMember
{
	NodeTag		type;

	Expr	   *em_expr;		/* the expression represented */
	Relids		em_relids;		/* all relids appearing in em_expr */
	Relids		em_nullable_relids; /* nullable by lower outer joins */
	bool		em_is_const;	/* expression is pseudoconstant? */
	bool		em_is_child;	/* derived version for a child relation? */
	Oid			em_datatype;	/* the "nominal type" used by the opfamily */
} EquivalenceMember;

/*
 * PathKeys
 *
 * The sort ordering of a path is represented by a list of PathKey nodes.
 * An empty list implies no known ordering.  Otherwise the first item
 * represents the primary sort key, the second the first secondary sort key,
 * etc.  The value being sorted is represented by linking to an
 * EquivalenceClass containing that value and including pk_opfamily among its
 * ec_opfamilies.  The EquivalenceClass tells which collation to use, too.
 * This is a convenient method because it makes it trivial to detect
 * equivalent and closely-related orderings. (See optimizer/README for more
 * information.)
 *
 * Note: pk_strategy is either BTLessStrategyNumber (for ASC) or
 * BTGreaterStrategyNumber (for DESC).  We assume that all ordering-capable
 * index types will use btree-compatible strategy numbers.
 */
typedef struct PathKey
{
	NodeTag		type;

	EquivalenceClass *pk_eclass;	/* the value that is ordered */
	Oid			pk_opfamily;	/* btree opfamily defining the ordering */
	int			pk_strategy;	/* sort direction (ASC or DESC) */
	bool		pk_nulls_first; /* do NULLs come before normal values? */
} PathKey;


/*
 * PathTarget
 *
 * This struct contains what we need to know during planning about the
 * targetlist (output columns) that a Path will compute.  Each RelOptInfo
 * includes a default PathTarget, which its individual Paths may simply
 * reference.  However, in some cases a Path may compute outputs different
 * from other Paths, and in that case we make a custom PathTarget for it.
 * For example, an indexscan might return index expressions that would
 * otherwise need to be explicitly calculated.  (Note also that "upper"
 * relations generally don't have useful default PathTargets.)
 *
 * exprs contains bare expressions; they do not have TargetEntry nodes on top,
 * though those will appear in finished Plans.
 *
 * sortgrouprefs[] is an array of the same length as exprs, containing the
 * corresponding sort/group refnos, or zeroes for expressions not referenced
 * by sort/group clauses.  If sortgrouprefs is NULL (which it generally is in
 * RelOptInfo.reltarget targets; only upper-level Paths contain this info),
 * we have not identified sort/group columns in this tlist.  This allows us to
 * deal with sort/group refnos when needed with less expense than including
 * TargetEntry nodes in the exprs list.
 */
typedef struct PathTarget
{
	NodeTag		type;
	List	   *exprs;			/* list of expressions to be computed */
	Index	   *sortgrouprefs;	/* corresponding sort/group refnos, or 0 */
	QualCost	cost;			/* cost of evaluating the expressions */
	int			width;			/* estimated avg width of result tuples */
} PathTarget;

/* Convenience macro to get a sort/group refno from a PathTarget */
#define get_pathtarget_sortgroupref(target, colno) \
	((target)->sortgrouprefs ? (target)->sortgrouprefs[colno] : (Index) 0)


/*
 * ParamPathInfo
 *
 * All parameterized paths for a given relation with given required outer rels
 * link to a single ParamPathInfo, which stores common information such as
 * the estimated rowcount for this parameterization.  We do this partly to
 * avoid recalculations, but mostly to ensure that the estimated rowcount
 * is in fact the same for every such path.
 *
 * Note: ppi_clauses is only used in ParamPathInfos for base relation paths;
 * in join cases it's NIL because the set of relevant clauses varies depending
 * on how the join is formed.  The relevant clauses will appear in each
 * parameterized join path's joinrestrictinfo list, instead.
 */
typedef struct ParamPathInfo
{
	NodeTag		type;

	Relids		ppi_req_outer;	/* rels supplying parameters used by path */
	double		ppi_rows;		/* estimated number of result tuples */
	List	   *ppi_clauses;	/* join clauses available from outer rels */
} ParamPathInfo;


/*
 * Type "Path" is used as-is for sequential-scan paths, as well as some other
 * simple plan types that we don't need any extra information in the path for.
 * For other path types it is the first component of a larger struct.
 *
 * "pathtype" is the NodeTag of the Plan node we could build from this Path.
 * It is partially redundant with the Path's NodeTag, but allows us to use
 * the same Path type for multiple Plan types when there is no need to
 * distinguish the Plan type during path processing.
 *
 * "parent" identifies the relation this Path scans, and "pathtarget"
 * describes the precise set of output columns the Path would compute.
 * In simple cases all Paths for a given rel share the same targetlist,
 * which we represent by having path->pathtarget equal to parent->reltarget.
 *
 * "param_info", if not NULL, links to a ParamPathInfo that identifies outer
 * relation(s) that provide parameter values to each scan of this path.
 * That means this path can only be joined to those rels by means of nestloop
 * joins with this path on the inside.  Also note that a parameterized path
 * is responsible for testing all "movable" joinclauses involving this rel
 * and the specified outer rel(s).
 *
 * "rows" is the same as parent->rows in simple paths, but in parameterized
 * paths and UniquePaths it can be less than parent->rows, reflecting the
 * fact that we've filtered by extra join conditions or removed duplicates.
 *
 * "pathkeys" is a List of PathKey nodes (see above), describing the sort
 * ordering of the path's output rows.
 */
typedef struct Path
{
	NodeTag		type;

	NodeTag		pathtype;		/* tag identifying scan/join method */

	RelOptInfo *parent;			/* the relation this path can build */
	PathTarget *pathtarget;		/* list of Vars/Exprs, cost, width */

	ParamPathInfo *param_info;	/* parameterization info, or NULL if none */

	bool		parallel_aware; /* engage parallel-aware logic? */
	bool		parallel_safe;	/* OK to use as part of parallel plan? */
	int			parallel_workers;	/* desired # of workers; 0 = not parallel */

	/* estimated size/costs for path (see costsize.c for more info) */
	double		rows;			/* estimated number of result tuples */
	Cost		startup_cost;	/* cost expended before fetching any tuples */
	Cost		total_cost;		/* total cost (assuming all tuples fetched) */

	List	   *pathkeys;		/* sort ordering of path's output */
	/* pathkeys is a List of PathKey nodes; see above */
} Path;

/* Macro for extracting a path's parameterization relids; beware double eval */
#define PATH_REQ_OUTER(path)  \
	((path)->param_info ? (path)->param_info->ppi_req_outer : (Relids) NULL)

/*----------
 * IndexPath represents an index scan over a single index.
 *
 * This struct is used for both regular indexscans and index-only scans;
 * path.pathtype is T_IndexScan or T_IndexOnlyScan to show which is meant.
 *
 * 'indexinfo' is the index to be scanned.
 *
 * 'indexclauses' is a list of index qualification clauses, with implicit
 * AND semantics across the list.  Each clause is a RestrictInfo node from
 * the query's WHERE or JOIN conditions.  An empty list implies a full
 * index scan.
 *
 * 'indexquals' has the same structure as 'indexclauses', but it contains
 * the actual index qual conditions that can be used with the index.
 * In simple cases this is identical to 'indexclauses', but when special
 * indexable operators appear in 'indexclauses', they are replaced by the
 * derived indexscannable conditions in 'indexquals'.
 *
 * 'indexqualcols' is an integer list of index column numbers (zero-based)
 * of the same length as 'indexquals', showing which index column each qual
 * is meant to be used with.  'indexquals' is required to be ordered by
 * index column, so 'indexqualcols' must form a nondecreasing sequence.
 * (The order of multiple quals for the same index column is unspecified.)
 *
 * 'indexorderbys', if not NIL, is a list of ORDER BY expressions that have
 * been found to be usable as ordering operators for an amcanorderbyop index.
 * The list must match the path's pathkeys, ie, one expression per pathkey
 * in the same order.  These are not RestrictInfos, just bare expressions,
 * since they generally won't yield booleans.  Also, unlike the case for
 * quals, it's guaranteed that each expression has the index key on the left
 * side of the operator.
 *
 * 'indexorderbycols' is an integer list of index column numbers (zero-based)
 * of the same length as 'indexorderbys', showing which index column each
 * ORDER BY expression is meant to be used with.  (There is no restriction
 * on which index column each ORDER BY can be used with.)
 *
 * 'indexscandir' is one of:
 *		ForwardScanDirection: forward scan of an ordered index
 *		BackwardScanDirection: backward scan of an ordered index
 *		NoMovementScanDirection: scan of an unordered index, or don't care
 * (The executor doesn't care whether it gets ForwardScanDirection or
 * NoMovementScanDirection for an indexscan, but the planner wants to
 * distinguish ordered from unordered indexes for building pathkeys.)
 *
 * 'indextotalcost' and 'indexselectivity' are saved in the IndexPath so that
 * we need not recompute them when considering using the same index in a
 * bitmap index/heap scan (see BitmapHeapPath).  The costs of the IndexPath
 * itself represent the costs of an IndexScan or IndexOnlyScan plan type.
 *----------
 */
typedef struct IndexPath
{
	Path		path;
	IndexOptInfo *indexinfo;
	List	   *indexclauses;
	List	   *indexquals;
	List	   *indexqualcols;
	List	   *indexorderbys;
	List	   *indexorderbycols;
	ScanDirection indexscandir;
	Cost		indextotalcost;
	Selectivity indexselectivity;
} IndexPath;

/*
 * BitmapHeapPath represents one or more indexscans that generate TID bitmaps
 * instead of directly accessing the heap, followed by AND/OR combinations
 * to produce a single bitmap, followed by a heap scan that uses the bitmap.
 * Note that the output is always considered unordered, since it will come
 * out in physical heap order no matter what the underlying indexes did.
 *
 * The individual indexscans are represented by IndexPath nodes, and any
 * logic on top of them is represented by a tree of BitmapAndPath and
 * BitmapOrPath nodes.  Notice that we can use the same IndexPath node both
 * to represent a regular (or index-only) index scan plan, and as the child
 * of a BitmapHeapPath that represents scanning the same index using a
 * BitmapIndexScan.  The startup_cost and total_cost figures of an IndexPath
 * always represent the costs to use it as a regular (or index-only)
 * IndexScan.  The costs of a BitmapIndexScan can be computed using the
 * IndexPath's indextotalcost and indexselectivity.
 */
typedef struct BitmapHeapPath
{
	Path		path;
	Path	   *bitmapqual;		/* IndexPath, BitmapAndPath, BitmapOrPath */
} BitmapHeapPath;

/*
 * BitmapAndPath represents a BitmapAnd plan node; it can only appear as
 * part of the substructure of a BitmapHeapPath.  The Path structure is
 * a bit more heavyweight than we really need for this, but for simplicity
 * we make it a derivative of Path anyway.
 */
typedef struct BitmapAndPath
{
	Path		path;
	List	   *bitmapquals;	/* IndexPaths and BitmapOrPaths */
	Selectivity bitmapselectivity;
} BitmapAndPath;

/*
 * BitmapOrPath represents a BitmapOr plan node; it can only appear as
 * part of the substructure of a BitmapHeapPath.  The Path structure is
 * a bit more heavyweight than we really need for this, but for simplicity
 * we make it a derivative of Path anyway.
 */
typedef struct BitmapOrPath
{
	Path		path;
	List	   *bitmapquals;	/* IndexPaths and BitmapAndPaths */
	Selectivity bitmapselectivity;
} BitmapOrPath;

/*
 * TidPath represents a scan by TID
 *
 * tidquals is an implicitly OR'ed list of qual expressions of the form
 * "CTID = pseudoconstant" or "CTID = ANY(pseudoconstant_array)".
 * Note they are bare expressions, not RestrictInfos.
 */
typedef struct TidPath
{
	Path		path;
	List	   *tidquals;		/* qual(s) involving CTID = something */
} TidPath;

/*
 * SubqueryScanPath represents a scan of an unflattened subquery-in-FROM
 *
 * Note that the subpath comes from a different planning domain; for example
 * RTE indexes within it mean something different from those known to the
 * SubqueryScanPath.  path.parent->subroot is the planning context needed to
 * interpret the subpath.
 */
typedef struct SubqueryScanPath
{
	Path		path;
	Path	   *subpath;		/* path representing subquery execution */
} SubqueryScanPath;

/*
 * ForeignPath represents a potential scan of a foreign table, foreign join
 * or foreign upper-relation.
 *
 * fdw_private stores FDW private data about the scan.  While fdw_private is
 * not actually touched by the core code during normal operations, it's
 * generally a good idea to use a representation that can be dumped by
 * nodeToString(), so that you can examine the structure during debugging
 * with tools like pprint().
 */
typedef struct ForeignPath
{
	Path		path;
	Path	   *fdw_outerpath;
	List	   *fdw_private;
} ForeignPath;

/*
 * CustomPath represents a table scan done by some out-of-core extension.
 *
 * We provide a set of hooks here - which the provider must take care to set
 * up correctly - to allow extensions to supply their own methods of scanning
 * a relation.  For example, a provider might provide GPU acceleration, a
 * cache-based scan, or some other kind of logic we haven't dreamed up yet.
 *
 * CustomPaths can be injected into the planning process for a relation by
 * set_rel_pathlist_hook functions.
 *
 * Core code must avoid assuming that the CustomPath is only as large as
 * the structure declared here; providers are allowed to make it the first
 * element in a larger structure.  (Since the planner never copies Paths,
 * this doesn't add any complication.)  However, for consistency with the
 * FDW case, we provide a "custom_private" field in CustomPath; providers
 * may prefer to use that rather than define another struct type.
 */

struct CustomPathMethods;

typedef struct CustomPath
{
	Path		path;
	uint32		flags;			/* mask of CUSTOMPATH_* flags, see
								 * nodes/extensible.h */
	List	   *custom_paths;	/* list of child Path nodes, if any */
	List	   *custom_private;
	const struct CustomPathMethods *methods;
} CustomPath;

/*
 * AppendPath represents an Append plan, ie, successive execution of
 * several member plans.
 *
 * Note: it is possible for "subpaths" to contain only one, or even no,
 * elements.  These cases are optimized during create_append_plan.
 * In particular, an AppendPath with no subpaths is a "dummy" path that
 * is created to represent the case that a relation is provably empty.
 */
typedef struct AppendPath
{
	Path		path;
	/* RT indexes of non-leaf tables in a partition tree */
	List	   *partitioned_rels;
	List	   *subpaths;		/* list of component Paths */
} AppendPath;

#define IS_DUMMY_PATH(p) \
	(IsA((p), AppendPath) && ((AppendPath *) (p))->subpaths == NIL)

/* A relation that's been proven empty will have one path that is dummy */
#define IS_DUMMY_REL(r) \
	((r)->cheapest_total_path != NULL && \
	 IS_DUMMY_PATH((r)->cheapest_total_path))

/*
 * MergeAppendPath represents a MergeAppend plan, ie, the merging of sorted
 * results from several member plans to produce similarly-sorted output.
 */
typedef struct MergeAppendPath
{
	Path		path;
	/* RT indexes of non-leaf tables in a partition tree */
	List	   *partitioned_rels;
	List	   *subpaths;		/* list of component Paths */
	double		limit_tuples;	/* hard limit on output tuples, or -1 */
} MergeAppendPath;

/*
 * ResultPath represents use of a Result plan node to compute a variable-free
 * targetlist with no underlying tables (a "SELECT expressions" query).
 * The query could have a WHERE clause, too, represented by "quals".
 *
 * Note that quals is a list of bare clauses, not RestrictInfos.
 */
typedef struct ResultPath
{
	Path		path;
	List	   *quals;
} ResultPath;

/*
 * MaterialPath represents use of a Material plan node, i.e., caching of
 * the output of its subpath.  This is used when the subpath is expensive
 * and needs to be scanned repeatedly, or when we need mark/restore ability
 * and the subpath doesn't have it.
 */
typedef struct MaterialPath
{
	Path		path;
	Path	   *subpath;
} MaterialPath;

/*
 * UniquePath represents elimination of distinct rows from the output of
 * its subpath.
 *
 * This can represent significantly different plans: either hash-based or
 * sort-based implementation, or a no-op if the input path can be proven
 * distinct already.  The decision is sufficiently localized that it's not
 * worth having separate Path node types.  (Note: in the no-op case, we could
 * eliminate the UniquePath node entirely and just return the subpath; but
 * it's convenient to have a UniquePath in the path tree to signal upper-level
 * routines that the input is known distinct.)
 */
typedef enum
{
	UNIQUE_PATH_NOOP,			/* input is known unique already */
	UNIQUE_PATH_HASH,			/* use hashing */
	UNIQUE_PATH_SORT			/* use sorting */
} UniquePathMethod;

typedef struct UniquePath
{
	Path		path;
	Path	   *subpath;
	UniquePathMethod umethod;
	List	   *in_operators;	/* equality operators of the IN clause */
	List	   *uniq_exprs;		/* expressions to be made unique */
} UniquePath;

/*
 * GatherPath runs several copies of a plan in parallel and collects the
 * results.  The parallel leader may also execute the plan, unless the
 * single_copy flag is set.
 */
typedef struct GatherPath
{
	Path		path;
	Path	   *subpath;		/* path for each worker */
	bool		single_copy;	/* don't execute path more than once */
	int			num_workers;	/* number of workers sought to help */
} GatherPath;

/*
 * GatherMergePath runs several copies of a plan in parallel and collects
 * the results, preserving their common sort order.  For gather merge, the
 * parallel leader always executes the plan too, so we don't need single_copy.
 */
typedef struct GatherMergePath
{
	Path		path;
	Path	   *subpath;		/* path for each worker */
	int			num_workers;	/* number of workers sought to help */
} GatherMergePath;


/*
 * All join-type paths share these fields.
 */

typedef struct JoinPath
{
	Path		path;

	JoinType	jointype;

	bool		inner_unique;	/* each outer tuple provably matches no more
								 * than one inner tuple */

	Path	   *outerjoinpath;	/* path for the outer side of the join */
	Path	   *innerjoinpath;	/* path for the inner side of the join */

	List	   *joinrestrictinfo;	/* RestrictInfos to apply to join */

	/*
	 * See the notes for RelOptInfo and ParamPathInfo to understand why
	 * joinrestrictinfo is needed in JoinPath, and can't be merged into the
	 * parent RelOptInfo.
	 */

	int			minhops;
	int			maxhops;
} JoinPath;

/*
 * A nested-loop path needs no special fields.
 */

typedef JoinPath NestPath;

/*
 * A mergejoin path has these fields.
 *
 * Unlike other path types, a MergePath node doesn't represent just a single
 * run-time plan node: it can represent up to four.  Aside from the MergeJoin
 * node itself, there can be a Sort node for the outer input, a Sort node
 * for the inner input, and/or a Material node for the inner input.  We could
 * represent these nodes by separate path nodes, but considering how many
 * different merge paths are investigated during a complex join problem,
 * it seems better to avoid unnecessary palloc overhead.
 *
 * path_mergeclauses lists the clauses (in the form of RestrictInfos)
 * that will be used in the merge.
 *
 * Note that the mergeclauses are a subset of the parent relation's
 * restriction-clause list.  Any join clauses that are not mergejoinable
 * appear only in the parent's restrict list, and must be checked by a
 * qpqual at execution time.
 *
 * outersortkeys (resp. innersortkeys) is NIL if the outer path
 * (resp. inner path) is already ordered appropriately for the
 * mergejoin.  If it is not NIL then it is a PathKeys list describing
 * the ordering that must be created by an explicit Sort node.
 *
 * skip_mark_restore is TRUE if the executor need not do mark/restore calls.
 * Mark/restore overhead is usually required, but can be skipped if we know
 * that the executor need find only one match per outer tuple, and that the
 * mergeclauses are sufficient to identify a match.  In such cases the
 * executor can immediately advance the outer relation after processing a
 * match, and therefoere it need never back up the inner relation.
 *
 * materialize_inner is TRUE if a Material node should be placed atop the
 * inner input.  This may appear with or without an inner Sort step.
 */

typedef struct MergePath
{
	JoinPath	jpath;
	List	   *path_mergeclauses;	/* join clauses to be used for merge */
	List	   *outersortkeys;	/* keys for explicit sort, if any */
	List	   *innersortkeys;	/* keys for explicit sort, if any */
	bool		skip_mark_restore;	/* can executor skip mark/restore? */
	bool		materialize_inner;	/* add Materialize to inner? */
} MergePath;

/*
 * A hashjoin path has these fields.
 *
 * The remarks above for mergeclauses apply for hashclauses as well.
 *
 * Hashjoin does not care what order its inputs appear in, so we have
 * no need for sortkeys.
 */

typedef struct HashPath
{
	JoinPath	jpath;
	List	   *path_hashclauses;	/* join clauses used for hashing */
	int			num_batches;	/* number of batches expected */
} HashPath;

/*
 * ProjectionPath represents a projection (that is, targetlist computation)
 *
 * Nominally, this path node represents using a Result plan node to do a
 * projection step.  However, if the input plan node supports projection,
 * we can just modify its output targetlist to do the required calculations
 * directly, and not need a Result.  In some places in the planner we can just
 * jam the desired PathTarget into the input path node (and adjust its cost
 * accordingly), so we don't need a ProjectionPath.  But in other places
 * it's necessary to not modify the input path node, so we need a separate
 * ProjectionPath node, which is marked dummy to indicate that we intend to
 * assign the work to the input plan node.  The estimated cost for the
 * ProjectionPath node will account for whether a Result will be used or not.
 */
typedef struct ProjectionPath
{
	Path		path;
	Path	   *subpath;		/* path representing input source */
	bool		dummypp;		/* true if no separate Result is needed */
} ProjectionPath;

/*
 * ProjectSetPath represents evaluation of a targetlist that includes
 * set-returning function(s), which will need to be implemented by a
 * ProjectSet plan node.
 */
typedef struct ProjectSetPath
{
	Path		path;
	Path	   *subpath;		/* path representing input source */
} ProjectSetPath;

/*
 * SortPath represents an explicit sort step
 *
 * The sort keys are, by definition, the same as path.pathkeys.
 *
 * Note: the Sort plan node cannot project, so path.pathtarget must be the
 * same as the input's pathtarget.
 */
typedef struct SortPath
{
	Path		path;
	Path	   *subpath;		/* path representing input source */
} SortPath;

/*
 * GroupPath represents grouping (of presorted input)
 *
 * groupClause represents the columns to be grouped on; the input path
 * must be at least that well sorted.
 *
 * We can also apply a qual to the grouped rows (equivalent of HAVING)
 */
typedef struct GroupPath
{
	Path		path;
	Path	   *subpath;		/* path representing input source */
	List	   *groupClause;	/* a list of SortGroupClause's */
	List	   *qual;			/* quals (HAVING quals), if any */
} GroupPath;

/*
 * UpperUniquePath represents adjacent-duplicate removal (in presorted input)
 *
 * The columns to be compared are the first numkeys columns of the path's
 * pathkeys.  The input is presumed already sorted that way.
 */
typedef struct UpperUniquePath
{
	Path		path;
	Path	   *subpath;		/* path representing input source */
	int			numkeys;		/* number of pathkey columns to compare */
} UpperUniquePath;

/*
 * AggPath represents generic computation of aggregate functions
 *
 * This may involve plain grouping (but not grouping sets), using either
 * sorted or hashed grouping; for the AGG_SORTED case, the input must be
 * appropriately presorted.
 */
typedef struct AggPath
{
	Path		path;
	Path	   *subpath;		/* path representing input source */
	AggStrategy aggstrategy;	/* basic strategy, see nodes.h */
	AggSplit	aggsplit;		/* agg-splitting mode, see nodes.h */
	double		numGroups;		/* estimated number of groups in input */
	List	   *groupClause;	/* a list of SortGroupClause's */
	List	   *qual;			/* quals (HAVING quals), if any */
} AggPath;

/*
 * Various annotations used for grouping sets in the planner.
 */

typedef struct GroupingSetData
{
	NodeTag		type;
	List	   *set;			/* grouping set as list of sortgrouprefs */
	double		numGroups;		/* est. number of result groups */
} GroupingSetData;

typedef struct RollupData
{
	NodeTag		type;
	List	   *groupClause;	/* applicable subset of parse->groupClause */
	List	   *gsets;			/* lists of integer indexes into groupClause */
	List	   *gsets_data;		/* list of GroupingSetData */
	double		numGroups;		/* est. number of result groups */
	bool		hashable;		/* can be hashed */
	bool		is_hashed;		/* to be implemented as a hashagg */
} RollupData;

/*
 * GroupingSetsPath represents a GROUPING SETS aggregation
 */

typedef struct GroupingSetsPath
{
	Path		path;
	Path	   *subpath;		/* path representing input source */
	AggStrategy aggstrategy;	/* basic strategy */
	List	   *rollups;		/* list of RollupData */
	List	   *qual;			/* quals (HAVING quals), if any */
} GroupingSetsPath;

/*
 * MinMaxAggPath represents computation of MIN/MAX aggregates from indexes
 */
typedef struct MinMaxAggPath
{
	Path		path;
	List	   *mmaggregates;	/* list of MinMaxAggInfo */
	List	   *quals;			/* HAVING quals, if any */
} MinMaxAggPath;

/*
 * WindowAggPath represents generic computation of window functions
 *
 * Note: winpathkeys is separate from path.pathkeys because the actual sort
 * order might be an extension of winpathkeys; but createplan.c needs to
 * know exactly how many pathkeys match the window clause.
 */
typedef struct WindowAggPath
{
	Path		path;
	Path	   *subpath;		/* path representing input source */
	WindowClause *winclause;	/* WindowClause we'll be using */
	List	   *winpathkeys;	/* PathKeys for PARTITION keys + ORDER keys */
} WindowAggPath;

/*
 * SetOpPath represents a set-operation, that is INTERSECT or EXCEPT
 */
typedef struct SetOpPath
{
	Path		path;
	Path	   *subpath;		/* path representing input source */
	SetOpCmd	cmd;			/* what to do, see nodes.h */
	SetOpStrategy strategy;		/* how to do it, see nodes.h */
	List	   *distinctList;	/* SortGroupClauses identifying target cols */
	AttrNumber	flagColIdx;		/* where is the flag column, if any */
	int			firstFlag;		/* flag value for first input relation */
	double		numGroups;		/* estimated number of groups in input */
} SetOpPath;

/*
 * RecursiveUnionPath represents a recursive UNION node
 */
typedef struct RecursiveUnionPath
{
	Path		path;
	Path	   *leftpath;		/* paths representing input sources */
	Path	   *rightpath;
	List	   *distinctList;	/* SortGroupClauses identifying target cols */
	int			wtParam;		/* ID of Param representing work table */
	double		numGroups;		/* estimated number of groups in input */
	int			maxDepth;		/* level of recursion */
} RecursiveUnionPath;

/*
 * LockRowsPath represents acquiring row locks for SELECT FOR UPDATE/SHARE
 */
typedef struct LockRowsPath
{
	Path		path;
	Path	   *subpath;		/* path representing input source */
	List	   *rowMarks;		/* a list of PlanRowMark's */
	int			epqParam;		/* ID of Param for EvalPlanQual re-eval */
} LockRowsPath;

/*
 * ModifyTablePath represents performing INSERT/UPDATE/DELETE modifications
 *
 * We represent most things that will be in the ModifyTable plan node
 * literally, except we have child Path(s) not Plan(s).  But analysis of the
 * OnConflictExpr is deferred to createplan.c, as is collection of FDW data.
 */
typedef struct ModifyTablePath
{
	Path		path;
	CmdType		operation;		/* INSERT, UPDATE, or DELETE */
	bool		canSetTag;		/* do we set the command tag/es_processed? */
	Index		nominalRelation;	/* Parent RT index for use of EXPLAIN */
	/* RT indexes of non-leaf tables in a partition tree */
	List	   *partitioned_rels;
	List	   *resultRelations;	/* integer list of RT indexes */
	List	   *subpaths;		/* Path(s) producing source data */
	List	   *subroots;		/* per-target-table PlannerInfos */
	List	   *withCheckOptionLists;	/* per-target-table WCO lists */
	List	   *returningLists; /* per-target-table RETURNING tlists */
	List	   *rowMarks;		/* PlanRowMarks (non-locking only) */
	OnConflictExpr *onconflict; /* ON CONFLICT clause, or NULL */
	int			epqParam;		/* ID of Param for EvalPlanQual re-eval */
} ModifyTablePath;

/*
 * LimitPath represents applying LIMIT/OFFSET restrictions
 */
typedef struct LimitPath
{
	Path		path;
	Path	   *subpath;		/* path representing input source */
	Node	   *limitOffset;	/* OFFSET parameter, or NULL if none */
	Node	   *limitCount;		/* COUNT parameter, or NULL if none */
} LimitPath;

/*
 * EagerPath represents use of a Eager plan node.
 */
typedef struct EagerPath
{
	Path		path;
	Path	   *subpath;
	List	   *modifiedlist;
} EagerPath;

/*
 * ModifyGraphPath
 */
typedef struct ModifyGraphPath
{
	Path		path;
	bool		canSetTag;		/* do we set the command tag/es_processed? */
	bool		last;			/* is this for the last clause? */
	bool		detach;			/* DETACH DELETE */
	bool		eager;			/* eagerness */
	GraphWriteOp operation;		/* CREATE or DELETE */
	Path	   *subpath;		/* Path producing source data */
	List	   *pattern;		/* graph pattern (list of paths) for CREATE */
	List	   *targets;		/* relation Oid's of target labels */
	List	   *exprs;			/* expression list for DELETE */
	List	   *sets;			/* list of GraphSetProp's for SET/REMOVE */
} ModifyGraphPath;

typedef struct DijkstraPath
{
	Path 		path;
	Path	   *subpath;
	int	   		weight;
	bool		weight_out;
	Node	   *end_id;
	Node	   *edge_id;
	Node	   *source;
	Node	   *target;
	Node	   *limit;
} DijkstraPath;

/*
 * Restriction clause info.
 *
 * We create one of these for each AND sub-clause of a restriction condition
 * (WHERE or JOIN/ON clause).  Since the restriction clauses are logically
 * ANDed, we can use any one of them or any subset of them to filter out
 * tuples, without having to evaluate the rest.  The RestrictInfo node itself
 * stores data used by the optimizer while choosing the best query plan.
 *
 * If a restriction clause references a single base relation, it will appear
 * in the baserestrictinfo list of the RelOptInfo for that base rel.
 *
 * If a restriction clause references more than one base rel, it will
 * appear in the joininfo list of every RelOptInfo that describes a strict
 * subset of the base rels mentioned in the clause.  The joininfo lists are
 * used to drive join tree building by selecting plausible join candidates.
 * The clause cannot actually be applied until we have built a join rel
 * containing all the base rels it references, however.
 *
 * When we construct a join rel that includes all the base rels referenced
 * in a multi-relation restriction clause, we place that clause into the
 * joinrestrictinfo lists of paths for the join rel, if neither left nor
 * right sub-path includes all base rels referenced in the clause.  The clause
 * will be applied at that join level, and will not propagate any further up
 * the join tree.  (Note: the "predicate migration" code was once intended to
 * push restriction clauses up and down the plan tree based on evaluation
 * costs, but it's dead code and is unlikely to be resurrected in the
 * foreseeable future.)
 *
 * Note that in the presence of more than two rels, a multi-rel restriction
 * might reach different heights in the join tree depending on the join
 * sequence we use.  So, these clauses cannot be associated directly with
 * the join RelOptInfo, but must be kept track of on a per-join-path basis.
 *
 * RestrictInfos that represent equivalence conditions (i.e., mergejoinable
 * equalities that are not outerjoin-delayed) are handled a bit differently.
 * Initially we attach them to the EquivalenceClasses that are derived from
 * them.  When we construct a scan or join path, we look through all the
 * EquivalenceClasses and generate derived RestrictInfos representing the
 * minimal set of conditions that need to be checked for this particular scan
 * or join to enforce that all members of each EquivalenceClass are in fact
 * equal in all rows emitted by the scan or join.
 *
 * When dealing with outer joins we have to be very careful about pushing qual
 * clauses up and down the tree.  An outer join's own JOIN/ON conditions must
 * be evaluated exactly at that join node, unless they are "degenerate"
 * conditions that reference only Vars from the nullable side of the join.
 * Quals appearing in WHERE or in a JOIN above the outer join cannot be pushed
 * down below the outer join, if they reference any nullable Vars.
 * RestrictInfo nodes contain a flag to indicate whether a qual has been
 * pushed down to a lower level than its original syntactic placement in the
 * join tree would suggest.  If an outer join prevents us from pushing a qual
 * down to its "natural" semantic level (the level associated with just the
 * base rels used in the qual) then we mark the qual with a "required_relids"
 * value including more than just the base rels it actually uses.  By
 * pretending that the qual references all the rels required to form the outer
 * join, we prevent it from being evaluated below the outer join's joinrel.
 * When we do form the outer join's joinrel, we still need to distinguish
 * those quals that are actually in that join's JOIN/ON condition from those
 * that appeared elsewhere in the tree and were pushed down to the join rel
 * because they used no other rels.  That's what the is_pushed_down flag is
 * for; it tells us that a qual is not an OUTER JOIN qual for the set of base
 * rels listed in required_relids.  A clause that originally came from WHERE
 * or an INNER JOIN condition will *always* have its is_pushed_down flag set.
 * It's possible for an OUTER JOIN clause to be marked is_pushed_down too,
 * if we decide that it can be pushed down into the nullable side of the join.
 * In that case it acts as a plain filter qual for wherever it gets evaluated.
 * (In short, is_pushed_down is only false for non-degenerate outer join
 * conditions.  Possibly we should rename it to reflect that meaning?)
 *
 * RestrictInfo nodes also contain an outerjoin_delayed flag, which is true
 * if the clause's applicability must be delayed due to any outer joins
 * appearing below it (ie, it has to be postponed to some join level higher
 * than the set of relations it actually references).
 *
 * There is also an outer_relids field, which is NULL except for outer join
 * clauses; for those, it is the set of relids on the outer side of the
 * clause's outer join.  (These are rels that the clause cannot be applied to
 * in parameterized scans, since pushing it into the join's outer side would
 * lead to wrong answers.)
 *
 * There is also a nullable_relids field, which is the set of rels the clause
 * references that can be forced null by some outer join below the clause.
 *
 * outerjoin_delayed = true is subtly different from nullable_relids != NULL:
 * a clause might reference some nullable rels and yet not be
 * outerjoin_delayed because it also references all the other rels of the
 * outer join(s). A clause that is not outerjoin_delayed can be enforced
 * anywhere it is computable.
 *
 * To handle security-barrier conditions efficiently, we mark RestrictInfo
 * nodes with a security_level field, in which higher values identify clauses
 * coming from less-trusted sources.  The exact semantics are that a clause
 * cannot be evaluated before another clause with a lower security_level value
 * unless the first clause is leakproof.  As with outer-join clauses, this
 * creates a reason for clauses to sometimes need to be evaluated higher in
 * the join tree than their contents would suggest; and even at a single plan
 * node, this rule constrains the order of application of clauses.
 *
 * In general, the referenced clause might be arbitrarily complex.  The
 * kinds of clauses we can handle as indexscan quals, mergejoin clauses,
 * or hashjoin clauses are limited (e.g., no volatile functions).  The code
 * for each kind of path is responsible for identifying the restrict clauses
 * it can use and ignoring the rest.  Clauses not implemented by an indexscan,
 * mergejoin, or hashjoin will be placed in the plan qual or joinqual field
 * of the finished Plan node, where they will be enforced by general-purpose
 * qual-expression-evaluation code.  (But we are still entitled to count
 * their selectivity when estimating the result tuple count, if we
 * can guess what it is...)
 *
 * When the referenced clause is an OR clause, we generate a modified copy
 * in which additional RestrictInfo nodes are inserted below the top-level
 * OR/AND structure.  This is a convenience for OR indexscan processing:
 * indexquals taken from either the top level or an OR subclause will have
 * associated RestrictInfo nodes.
 *
 * The can_join flag is set true if the clause looks potentially useful as
 * a merge or hash join clause, that is if it is a binary opclause with
 * nonoverlapping sets of relids referenced in the left and right sides.
 * (Whether the operator is actually merge or hash joinable isn't checked,
 * however.)
 *
 * The pseudoconstant flag is set true if the clause contains no Vars of
 * the current query level and no volatile functions.  Such a clause can be
 * pulled out and used as a one-time qual in a gating Result node.  We keep
 * pseudoconstant clauses in the same lists as other RestrictInfos so that
 * the regular clause-pushing machinery can assign them to the correct join
 * level, but they need to be treated specially for cost and selectivity
 * estimates.  Note that a pseudoconstant clause can never be an indexqual
 * or merge or hash join clause, so it's of no interest to large parts of
 * the planner.
 *
 * When join clauses are generated from EquivalenceClasses, there may be
 * several equally valid ways to enforce join equivalence, of which we need
 * apply only one.  We mark clauses of this kind by setting parent_ec to
 * point to the generating EquivalenceClass.  Multiple clauses with the same
 * parent_ec in the same join are redundant.
 */

typedef struct RestrictInfo
{
	NodeTag		type;

	Expr	   *clause;			/* the represented clause of WHERE or JOIN */

	bool		is_pushed_down; /* TRUE if clause was pushed down in level */

	bool		outerjoin_delayed;	/* TRUE if delayed by lower outer join */

	bool		can_join;		/* see comment above */

	bool		pseudoconstant; /* see comment above */

	bool		leakproof;		/* TRUE if known to contain no leaked Vars */

	Index		security_level; /* see comment above */

	/* The set of relids (varnos) actually referenced in the clause: */
	Relids		clause_relids;

	/* The set of relids required to evaluate the clause: */
	Relids		required_relids;

	/* If an outer-join clause, the outer-side relations, else NULL: */
	Relids		outer_relids;

	/* The relids used in the clause that are nullable by lower outer joins: */
	Relids		nullable_relids;

	/* These fields are set for any binary opclause: */
	Relids		left_relids;	/* relids in left side of clause */
	Relids		right_relids;	/* relids in right side of clause */

	/* This field is NULL unless clause is an OR clause: */
	Expr	   *orclause;		/* modified clause with RestrictInfos */

	/* This field is NULL unless clause is potentially redundant: */
	EquivalenceClass *parent_ec;	/* generating EquivalenceClass */

	/* cache space for cost and selectivity */
	QualCost	eval_cost;		/* eval cost of clause; -1 if not yet set */
	Selectivity norm_selec;		/* selectivity for "normal" (JOIN_INNER)
								 * semantics; -1 if not yet set; >1 means a
								 * redundant clause */
	Selectivity outer_selec;	/* selectivity for outer join semantics; -1 if
								 * not yet set */

	/* valid if clause is mergejoinable, else NIL */
	List	   *mergeopfamilies;	/* opfamilies containing clause operator */

	/* cache space for mergeclause processing; NULL if not yet set */
	EquivalenceClass *left_ec;	/* EquivalenceClass containing lefthand */
	EquivalenceClass *right_ec; /* EquivalenceClass containing righthand */
	EquivalenceMember *left_em; /* EquivalenceMember for lefthand */
	EquivalenceMember *right_em;	/* EquivalenceMember for righthand */
	List	   *scansel_cache;	/* list of MergeScanSelCache structs */

	/* transient workspace for use while considering a specific join path */
	bool		outer_is_left;	/* T = outer var on left, F = on right */

	/* valid if clause is hashjoinable, else InvalidOid: */
	Oid			hashjoinoperator;	/* copy of clause operator */

	/* cache space for hashclause processing; -1 if not yet set */
	Selectivity left_bucketsize;	/* avg bucketsize of left side */
	Selectivity right_bucketsize;	/* avg bucketsize of right side */
} RestrictInfo;

/*
 * Since mergejoinscansel() is a relatively expensive function, and would
 * otherwise be invoked many times while planning a large join tree,
 * we go out of our way to cache its results.  Each mergejoinable
 * RestrictInfo carries a list of the specific sort orderings that have
 * been considered for use with it, and the resulting selectivities.
 */
typedef struct MergeScanSelCache
{
	/* Ordering details (cache lookup key) */
	Oid			opfamily;		/* btree opfamily defining the ordering */
	Oid			collation;		/* collation for the ordering */
	int			strategy;		/* sort direction (ASC or DESC) */
	bool		nulls_first;	/* do NULLs come before normal values? */
	/* Results */
	Selectivity leftstartsel;	/* first-join fraction for clause left side */
	Selectivity leftendsel;		/* last-join fraction for clause left side */
	Selectivity rightstartsel;	/* first-join fraction for clause right side */
	Selectivity rightendsel;	/* last-join fraction for clause right side */
} MergeScanSelCache;

/*
 * Placeholder node for an expression to be evaluated below the top level
 * of a plan tree.  This is used during planning to represent the contained
 * expression.  At the end of the planning process it is replaced by either
 * the contained expression or a Var referring to a lower-level evaluation of
 * the contained expression.  Typically the evaluation occurs below an outer
 * join, and Var references above the outer join might thereby yield NULL
 * instead of the expression value.
 *
 * Although the planner treats this as an expression node type, it is not
 * recognized by the parser or executor, so we declare it here rather than
 * in primnodes.h.
 */

typedef struct PlaceHolderVar
{
	Expr		xpr;
	Expr	   *phexpr;			/* the represented expression */
	Relids		phrels;			/* base relids syntactically within expr src */
	Index		phid;			/* ID for PHV (unique within planner run) */
	Index		phlevelsup;		/* > 0 if PHV belongs to outer query */
} PlaceHolderVar;

/*
 * "Special join" info.
 *
 * One-sided outer joins constrain the order of joining partially but not
 * completely.  We flatten such joins into the planner's top-level list of
 * relations to join, but record information about each outer join in a
 * SpecialJoinInfo struct.  These structs are kept in the PlannerInfo node's
 * join_info_list.
 *
 * Similarly, semijoins and antijoins created by flattening IN (subselect)
 * and EXISTS(subselect) clauses create partial constraints on join order.
 * These are likewise recorded in SpecialJoinInfo structs.
 *
 * We make SpecialJoinInfos for FULL JOINs even though there is no flexibility
 * of planning for them, because this simplifies make_join_rel()'s API.
 *
 * min_lefthand and min_righthand are the sets of base relids that must be
 * available on each side when performing the special join.  lhs_strict is
 * true if the special join's condition cannot succeed when the LHS variables
 * are all NULL (this means that an outer join can commute with upper-level
 * outer joins even if it appears in their RHS).  We don't bother to set
 * lhs_strict for FULL JOINs, however.
 *
 * It is not valid for either min_lefthand or min_righthand to be empty sets;
 * if they were, this would break the logic that enforces join order.
 *
 * syn_lefthand and syn_righthand are the sets of base relids that are
 * syntactically below this special join.  (These are needed to help compute
 * min_lefthand and min_righthand for higher joins.)
 *
 * delay_upper_joins is set TRUE if we detect a pushed-down clause that has
 * to be evaluated after this join is formed (because it references the RHS).
 * Any outer joins that have such a clause and this join in their RHS cannot
 * commute with this join, because that would leave noplace to check the
 * pushed-down clause.  (We don't track this for FULL JOINs, either.)
 *
 * For a semijoin, we also extract the join operators and their RHS arguments
 * and set semi_operators, semi_rhs_exprs, semi_can_btree, and semi_can_hash.
 * This is done in support of possibly unique-ifying the RHS, so we don't
 * bother unless at least one of semi_can_btree and semi_can_hash can be set
 * true.  (You might expect that this information would be computed during
 * join planning; but it's helpful to have it available during planning of
 * parameterized table scans, so we store it in the SpecialJoinInfo structs.)
 *
 * jointype is never JOIN_RIGHT; a RIGHT JOIN is handled by switching
 * the inputs to make it a LEFT JOIN.  So the allowed values of jointype
 * in a join_info_list member are only LEFT, FULL, SEMI, or ANTI.
 *
 * For purposes of join selectivity estimation, we create transient
 * SpecialJoinInfo structures for regular inner joins; so it is possible
 * to have jointype == JOIN_INNER in such a structure, even though this is
 * not allowed within join_info_list.  We also create transient
 * SpecialJoinInfos with jointype == JOIN_INNER for outer joins, since for
 * cost estimation purposes it is sometimes useful to know the join size under
 * plain innerjoin semantics.  Note that lhs_strict, delay_upper_joins, and
 * of course the semi_xxx fields are not set meaningfully within such structs.
 */

typedef struct SpecialJoinInfo
{
	NodeTag		type;
	Relids		min_lefthand;	/* base relids in minimum LHS for join */
	Relids		min_righthand;	/* base relids in minimum RHS for join */
	Relids		syn_lefthand;	/* base relids syntactically within LHS */
	Relids		syn_righthand;	/* base relids syntactically within RHS */
	JoinType	jointype;		/* always INNER, LEFT, FULL, SEMI, or ANTI */
	bool		lhs_strict;		/* joinclause is strict for some LHS rel */
	bool		delay_upper_joins;	/* can't commute with upper RHS */
	/* Remaining fields are set only for JOIN_SEMI jointype: */
	bool		semi_can_btree; /* true if semi_operators are all btree */
	bool		semi_can_hash;	/* true if semi_operators are all hash */
	List	   *semi_operators; /* OIDs of equality join operators */
	List	   *semi_rhs_exprs; /* righthand-side expressions of these ops */
	/* Fields for JOIN_VLE */
	int			min_hops;
	int			max_hops;
} SpecialJoinInfo;

/*
 * Append-relation info.
 *
 * When we expand an inheritable table or a UNION-ALL subselect into an
 * "append relation" (essentially, a list of child RTEs), we build an
 * AppendRelInfo for each non-partitioned child RTE.  The list of
 * AppendRelInfos indicates which child RTEs must be included when expanding
 * the parent, and each node carries information needed to translate Vars
 * referencing the parent into Vars referencing that child.
 *
 * These structs are kept in the PlannerInfo node's append_rel_list.
 * Note that we just throw all the structs into one list, and scan the
 * whole list when desiring to expand any one parent.  We could have used
 * a more complex data structure (eg, one list per parent), but this would
 * be harder to update during operations such as pulling up subqueries,
 * and not really any easier to scan.  Considering that typical queries
 * will not have many different append parents, it doesn't seem worthwhile
 * to complicate things.
 *
 * Note: after completion of the planner prep phase, any given RTE is an
 * append parent having entries in append_rel_list if and only if its
 * "inh" flag is set.  We clear "inh" for plain tables that turn out not
 * to have inheritance children, and (in an abuse of the original meaning
 * of the flag) we set "inh" for subquery RTEs that turn out to be
 * flattenable UNION ALL queries.  This lets us avoid useless searches
 * of append_rel_list.
 *
 * Note: the data structure assumes that append-rel members are single
 * baserels.  This is OK for inheritance, but it prevents us from pulling
 * up a UNION ALL member subquery if it contains a join.  While that could
 * be fixed with a more complex data structure, at present there's not much
 * point because no improvement in the plan could result.
 */

typedef struct AppendRelInfo
{
	NodeTag		type;

	/*
	 * These fields uniquely identify this append relationship.  There can be
	 * (in fact, always should be) multiple AppendRelInfos for the same
	 * parent_relid, but never more than one per child_relid, since a given
	 * RTE cannot be a child of more than one append parent.
	 */
	Index		parent_relid;	/* RT index of append parent rel */
	Index		child_relid;	/* RT index of append child rel */

	/*
	 * For an inheritance appendrel, the parent and child are both regular
	 * relations, and we store their rowtype OIDs here for use in translating
	 * whole-row Vars.  For a UNION-ALL appendrel, the parent and child are
	 * both subqueries with no named rowtype, and we store InvalidOid here.
	 */
	Oid			parent_reltype; /* OID of parent's composite type */
	Oid			child_reltype;	/* OID of child's composite type */

	/*
	 * The N'th element of this list is a Var or expression representing the
	 * child column corresponding to the N'th column of the parent. This is
	 * used to translate Vars referencing the parent rel into references to
	 * the child.  A list element is NULL if it corresponds to a dropped
	 * column of the parent (this is only possible for inheritance cases, not
	 * UNION ALL).  The list elements are always simple Vars for inheritance
	 * cases, but can be arbitrary expressions in UNION ALL cases.
	 *
	 * Notice we only store entries for user columns (attno > 0).  Whole-row
	 * Vars are special-cased, and system columns (attno < 0) need no special
	 * translation since their attnos are the same for all tables.
	 *
	 * Caution: the Vars have varlevelsup = 0.  Be careful to adjust as needed
	 * when copying into a subquery.
	 */
	List	   *translated_vars;	/* Expressions in the child's Vars */

	/*
	 * We store the parent table's OID here for inheritance, or InvalidOid for
	 * UNION ALL.  This is only needed to help in generating error messages if
	 * an attempt is made to reference a dropped parent column.
	 */
	Oid			parent_reloid;	/* OID of parent relation */
} AppendRelInfo;

/*
 * For a partitioned table, this maps its RT index to the list of RT indexes
 * of the partitioned child tables in the partition tree.  We need to
 * separately store this information, because we do not create AppendRelInfos
 * for the partitioned child tables of a parent table, since AppendRelInfos
 * contain information that is unnecessary for the partitioned child tables.
 * The child_rels list must contain at least one element, because the parent
 * partitioned table is itself counted as a child.
 *
 * These structs are kept in the PlannerInfo node's pcinfo_list.
 */
typedef struct PartitionedChildRelInfo
{
	NodeTag		type;

	Index		parent_relid;
	List	   *child_rels;
} PartitionedChildRelInfo;

/*
 * For each distinct placeholder expression generated during planning, we
 * store a PlaceHolderInfo node in the PlannerInfo node's placeholder_list.
 * This stores info that is needed centrally rather than in each copy of the
 * PlaceHolderVar.  The phid fields identify which PlaceHolderInfo goes with
 * each PlaceHolderVar.  Note that phid is unique throughout a planner run,
 * not just within a query level --- this is so that we need not reassign ID's
 * when pulling a subquery into its parent.
 *
 * The idea is to evaluate the expression at (only) the ph_eval_at join level,
 * then allow it to bubble up like a Var until the ph_needed join level.
 * ph_needed has the same definition as attr_needed for a regular Var.
 *
 * The PlaceHolderVar's expression might contain LATERAL references to vars
 * coming from outside its syntactic scope.  If so, those rels are *not*
 * included in ph_eval_at, but they are recorded in ph_lateral.
 *
 * Notice that when ph_eval_at is a join rather than a single baserel, the
 * PlaceHolderInfo may create constraints on join order: the ph_eval_at join
 * has to be formed below any outer joins that should null the PlaceHolderVar.
 *
 * We create a PlaceHolderInfo only after determining that the PlaceHolderVar
 * is actually referenced in the plan tree, so that unreferenced placeholders
 * don't result in unnecessary constraints on join order.
 */

typedef struct PlaceHolderInfo
{
	NodeTag		type;

	Index		phid;			/* ID for PH (unique within planner run) */
	PlaceHolderVar *ph_var;		/* copy of PlaceHolderVar tree */
	Relids		ph_eval_at;		/* lowest level we can evaluate value at */
	Relids		ph_lateral;		/* relids of contained lateral refs, if any */
	Relids		ph_needed;		/* highest level the value is needed at */
	int32		ph_width;		/* estimated attribute width */
} PlaceHolderInfo;

/*
 * This struct describes one potentially index-optimizable MIN/MAX aggregate
 * function.  MinMaxAggPath contains a list of these, and if we accept that
 * path, the list is stored into root->minmax_aggs for use during setrefs.c.
 */
typedef struct MinMaxAggInfo
{
	NodeTag		type;

	Oid			aggfnoid;		/* pg_proc Oid of the aggregate */
	Oid			aggsortop;		/* Oid of its sort operator */
	Expr	   *target;			/* expression we are aggregating on */
	PlannerInfo *subroot;		/* modified "root" for planning the subquery */
	Path	   *path;			/* access path for subquery */
	Cost		pathcost;		/* estimated cost to fetch first row */
	Param	   *param;			/* param for subplan's output */
} MinMaxAggInfo;

/*
 * At runtime, PARAM_EXEC slots are used to pass values around from one plan
 * node to another.  They can be used to pass values down into subqueries (for
 * outer references in subqueries), or up out of subqueries (for the results
 * of a subplan), or from a NestLoop plan node into its inner relation (when
 * the inner scan is parameterized with values from the outer relation).
 * The planner is responsible for assigning nonconflicting PARAM_EXEC IDs to
 * the PARAM_EXEC Params it generates.
 *
 * Outer references are managed via root->plan_params, which is a list of
 * PlannerParamItems.  While planning a subquery, each parent query level's
 * plan_params contains the values required from it by the current subquery.
 * During create_plan(), we use plan_params to track values that must be
 * passed from outer to inner sides of NestLoop plan nodes.
 *
 * The item a PlannerParamItem represents can be one of three kinds:
 *
 * A Var: the slot represents a variable of this level that must be passed
 * down because subqueries have outer references to it, or must be passed
 * from a NestLoop node to its inner scan.  The varlevelsup value in the Var
 * will always be zero.
 *
 * A PlaceHolderVar: this works much like the Var case, except that the
 * entry is a PlaceHolderVar node with a contained expression.  The PHV
 * will have phlevelsup = 0, and the contained expression is adjusted
 * to match in level.
 *
 * An Aggref (with an expression tree representing its argument): the slot
 * represents an aggregate expression that is an outer reference for some
 * subquery.  The Aggref itself has agglevelsup = 0, and its argument tree
 * is adjusted to match in level.
 *
 * Note: we detect duplicate Var and PlaceHolderVar parameters and coalesce
 * them into one slot, but we do not bother to do that for Aggrefs.
 * The scope of duplicate-elimination only extends across the set of
 * parameters passed from one query level into a single subquery, or for
 * nestloop parameters across the set of nestloop parameters used in a single
 * query level.  So there is no possibility of a PARAM_EXEC slot being used
 * for conflicting purposes.
 *
 * In addition, PARAM_EXEC slots are assigned for Params representing outputs
 * from subplans (values that are setParam items for those subplans).  These
 * IDs need not be tracked via PlannerParamItems, since we do not need any
 * duplicate-elimination nor later processing of the represented expressions.
 * Instead, we just record the assignment of the slot number by incrementing
 * root->glob->nParamExec.
 */
typedef struct PlannerParamItem
{
	NodeTag		type;

	Node	   *item;			/* the Var, PlaceHolderVar, or Aggref */
	int			paramId;		/* its assigned PARAM_EXEC slot number */
} PlannerParamItem;

/*
 * When making cost estimates for a SEMI/ANTI/inner_unique join, there are
 * some correction factors that are needed in both nestloop and hash joins
 * to account for the fact that the executor can stop scanning inner rows
 * as soon as it finds a match to the current outer row.  These numbers
 * depend only on the selected outer and inner join relations, not on the
 * particular paths used for them, so it's worthwhile to calculate them
 * just once per relation pair not once per considered path.  This struct
 * is filled by compute_semi_anti_join_factors and must be passed along
 * to the join cost estimation functions.
 *
 * outer_match_frac is the fraction of the outer tuples that are
 *		expected to have at least one match.
 * match_count is the average number of matches expected for
 *		outer tuples that have at least one match.
 */
typedef struct SemiAntiJoinFactors
{
	Selectivity outer_match_frac;
	Selectivity match_count;
} SemiAntiJoinFactors;

/*
 * Struct for extra information passed to subroutines of add_paths_to_joinrel
 *
 * restrictlist contains all of the RestrictInfo nodes for restriction
 *		clauses that apply to this join
 * mergeclause_list is a list of RestrictInfo nodes for available
 *		mergejoin clauses in this join
 * inner_unique is true if each outer tuple provably matches no more
 *		than one inner tuple
 * sjinfo is extra info about special joins for selectivity estimation
 * semifactors is as shown above (only valid for SEMI/ANTI/inner_unique joins)
 * param_source_rels are OK targets for parameterization of result paths
 */
typedef struct JoinPathExtraData
{
	List	   *restrictlist;
	List	   *mergeclause_list;
	bool		inner_unique;
	SpecialJoinInfo *sjinfo;
	SemiAntiJoinFactors semifactors;
	Relids		param_source_rels;
} JoinPathExtraData;

/*
 * For speed reasons, cost estimation for join paths is performed in two
 * phases: the first phase tries to quickly derive a lower bound for the
 * join cost, and then we check if that's sufficient to reject the path.
 * If not, we come back for a more refined cost estimate.  The first phase
 * fills a JoinCostWorkspace struct with its preliminary cost estimates
 * and possibly additional intermediate values.  The second phase takes
 * these values as inputs to avoid repeating work.
 *
 * (Ideally we'd declare this in cost.h, but it's also needed in pathnode.h,
 * so seems best to put it here.)
 */
typedef struct JoinCostWorkspace
{
	/* Preliminary cost estimates --- must not be larger than final ones! */
	Cost		startup_cost;	/* cost expended before fetching any tuples */
	Cost		total_cost;		/* total cost (assuming all tuples fetched) */

	/* Fields below here should be treated as private to costsize.c */
	Cost		run_cost;		/* non-startup cost components */

	/* private for cost_nestloop code */
	Cost		inner_run_cost; /* also used by cost_mergejoin code */
	Cost		inner_rescan_run_cost;

	/* private for cost_mergejoin code */
	double		outer_rows;
	double		inner_rows;
	double		outer_skip_rows;
	double		inner_skip_rows;

	/* private for cost_hashjoin code */
	int			numbuckets;
	int			numbatches;
} JoinCostWorkspace;

#endif							/* RELATION_H */<|MERGE_RESOLUTION|>--- conflicted
+++ resolved
@@ -129,15 +129,11 @@
 
 	bool		parallelModeOK; /* parallel mode potentially OK? */
 
-<<<<<<< HEAD
-	bool		parallelModeNeeded;		/* parallel mode actually required? */
-
+	bool		parallelModeNeeded; /* parallel mode actually required? */
+
+	char		maxParallelHazard;	/* worst PROPARALLEL hazard level */
+	
 	List	   *vlePathRelationOids;
-=======
-	bool		parallelModeNeeded; /* parallel mode actually required? */
-
-	char		maxParallelHazard;	/* worst PROPARALLEL hazard level */
->>>>>>> fdf521d6
 } PlannerGlobal;
 
 /* macro for fetching the Plan associated with a SubPlan node */
