--- conflicted
+++ resolved
@@ -218,11 +218,7 @@
 #define GUC_UNIT_KB				0x1000	/* value is in kilobytes */
 #define GUC_UNIT_BLOCKS			0x2000	/* value is in blocks */
 #define GUC_UNIT_XBLOCKS		0x3000	/* value is in xlog blocks */
-<<<<<<< HEAD
-#define GUC_UNIT_XSEGS			0x4000	/* value is in xlog segments */
-=======
 #define GUC_UNIT_MB				0x4000	/* value is in megabytes */
->>>>>>> fdf521d6
 #define GUC_UNIT_MEMORY			0xF000	/* mask for size-related units */
 
 #define GUC_UNIT_MS			   0x10000	/* value is in milliseconds */
@@ -437,11 +433,7 @@
 extern bool check_wal_buffers(int *newval, void **extra, GucSource source);
 extern void assign_xlog_sync_method(int new_sync_method, void *extra);
 
-<<<<<<< HEAD
 /* in catalog/ag_graph.c */
 extern bool check_graph_path(char **newval, void **extra, GucSource source);
 
-#endif   /* GUC_H */
-=======
-#endif							/* GUC_H */
->>>>>>> fdf521d6
+#endif							/* GUC_H */