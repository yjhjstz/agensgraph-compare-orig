--- conflicted
+++ resolved
@@ -28,7 +28,6 @@
 extern PartitionBoundSpec *transformPartitionBound(ParseState *pstate, Relation parent,
 						PartitionBoundSpec *spec);
 
-<<<<<<< HEAD
 extern List *transformCreateGraphStmt(CreateGraphStmt *stmt);
 extern List *transformCreateLabelStmt(CreateLabelStmt *labelStmt,
 									  const char *queryString);
@@ -43,7 +42,4 @@
 extern IndexStmt *transformCreatePropertyIndexStmt(Oid relid,
 												CreatePropertyIndexStmt *stmt,
 												const char *queryString);
-#endif   /* PARSE_UTILCMD_H */
-=======
-#endif							/* PARSE_UTILCMD_H */
->>>>>>> fdf521d6
+#endif							/* PARSE_UTILCMD_H */