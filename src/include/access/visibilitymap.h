--- conflicted
+++ resolved
@@ -25,13 +25,8 @@
 /* Flags for bit map */
 #define VISIBILITYMAP_ALL_VISIBLE	0x01
 #define VISIBILITYMAP_ALL_FROZEN	0x02
-<<<<<<< HEAD
-#define VISIBILITYMAP_VALID_BITS	0x03		/* OR of all valid
-												 * visibilitymap flags bits */
-=======
 #define VISIBILITYMAP_VALID_BITS	0x03	/* OR of all valid visibilitymap
 											 * flags bits */
->>>>>>> fdf521d6
 
 /* Macros for visibilitymap test */
 #define VM_ALL_VISIBLE(r, b, v) \
