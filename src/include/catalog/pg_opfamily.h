--- conflicted
+++ resolved
@@ -187,7 +187,6 @@
 DATA(insert OID = 4104 (	3580	box_inclusion_ops		PGNSP PGUID ));
 DATA(insert OID = 5000 (	4000	box_ops		PGNSP PGUID ));
 
-<<<<<<< HEAD
 DATA(insert OID = 7093 (  403 graphid_ops           PGNSP PGUID ));
 #define GRAPHID_BTREE_FAM_OID 7093
 DATA(insert OID = 7096 (  405 graphid_ops           PGNSP PGUID ));
@@ -196,7 +195,4 @@
 
 DATA(insert OID = 7167 (  403 rowid_ops             PGNSP PGUID ));
 
-#endif   /* PG_OPFAMILY_H */
-=======
-#endif							/* PG_OPFAMILY_H */
->>>>>>> fdf521d6
+#endif							/* PG_OPFAMILY_H */