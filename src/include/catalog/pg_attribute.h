/*-------------------------------------------------------------------------
 *
 * pg_attribute.h
 *	  definition of the system "attribute" relation (pg_attribute)
 *	  along with the relation's initial contents.
 *
 *
 * Portions Copyright (c) 1996-2017, PostgreSQL Global Development Group
 * Portions Copyright (c) 1994, Regents of the University of California
 *
 * src/include/catalog/pg_attribute.h
 *
 * NOTES
 *	  the genbki.pl script reads this file and generates .bki
 *	  information from the DATA() statements.
 *
 *-------------------------------------------------------------------------
 */
#ifndef PG_ATTRIBUTE_H
#define PG_ATTRIBUTE_H

#include "catalog/genbki.h"

/* ----------------
 *		pg_attribute definition.  cpp turns this into
 *		typedef struct FormData_pg_attribute
 *
 *		If you change the following, make sure you change the structs for
 *		system attributes in catalog/heap.c also.
 *		You may need to change catalog/genbki.pl as well.
 * ----------------
 */
#define AttributeRelationId  1249
#define AttributeRelation_Rowtype_Id  75

CATALOG(pg_attribute,1249) BKI_BOOTSTRAP BKI_WITHOUT_OIDS BKI_ROWTYPE_OID(75) BKI_SCHEMA_MACRO
{
	Oid			attrelid;		/* OID of relation containing this attribute */
	NameData	attname;		/* name of attribute */

	/*
	 * atttypid is the OID of the instance in Catalog Class pg_type that
	 * defines the data type of this attribute (e.g. int4).  Information in
	 * that instance is redundant with the attlen, attbyval, and attalign
	 * attributes of this instance, so they had better match or Postgres will
	 * fail.
	 */
	Oid			atttypid;

	/*
	 * attstattarget is the target number of statistics datapoints to collect
	 * during VACUUM ANALYZE of this column.  A zero here indicates that we do
	 * not wish to collect any stats about this column. A "-1" here indicates
	 * that no value has been explicitly set for this column, so ANALYZE
	 * should use the default setting.
	 */
	int32		attstattarget;

	/*
	 * attlen is a copy of the typlen field from pg_type for this attribute.
	 * See atttypid comments above.
	 */
	int16		attlen;

	/*
	 * attnum is the "attribute number" for the attribute:	A value that
	 * uniquely identifies this attribute within its class. For user
	 * attributes, Attribute numbers are greater than 0 and not greater than
	 * the number of attributes in the class. I.e. if the Class pg_class says
	 * that Class XYZ has 10 attributes, then the user attribute numbers in
	 * Class pg_attribute must be 1-10.
	 *
	 * System attributes have attribute numbers less than 0 that are unique
	 * within the class, but not constrained to any particular range.
	 *
	 * Note that (attnum - 1) is often used as the index to an array.
	 */
	int16		attnum;

	/*
	 * attndims is the declared number of dimensions, if an array type,
	 * otherwise zero.
	 */
	int32		attndims;

	/*
	 * fastgetattr() uses attcacheoff to cache byte offsets of attributes in
	 * heap tuples.  The value actually stored in pg_attribute (-1) indicates
	 * no cached value.  But when we copy these tuples into a tuple
	 * descriptor, we may then update attcacheoff in the copies. This speeds
	 * up the attribute walking process.
	 */
	int32		attcacheoff;

	/*
	 * atttypmod records type-specific data supplied at table creation time
	 * (for example, the max length of a varchar field).  It is passed to
	 * type-specific input and output functions as the third argument. The
	 * value will generally be -1 for types that do not need typmod.
	 */
	int32		atttypmod;

	/*
	 * attbyval is a copy of the typbyval field from pg_type for this
	 * attribute.  See atttypid comments above.
	 */
	bool		attbyval;

	/*----------
	 * attstorage tells for VARLENA attributes, what the heap access
	 * methods can do to it if a given tuple doesn't fit into a page.
	 * Possible values are
	 *		'p': Value must be stored plain always
	 *		'e': Value can be stored in "secondary" relation (if relation
	 *			 has one, see pg_class.reltoastrelid)
	 *		'm': Value can be stored compressed inline
	 *		'x': Value can be stored compressed inline or in "secondary"
	 * Note that 'm' fields can also be moved out to secondary storage,
	 * but only as a last resort ('e' and 'x' fields are moved first).
	 *----------
	 */
	char		attstorage;

	/*
	 * attalign is a copy of the typalign field from pg_type for this
	 * attribute.  See atttypid comments above.
	 */
	char		attalign;

	/* This flag represents the "NOT NULL" constraint */
	bool		attnotnull;

	/* Has DEFAULT value or not */
	bool		atthasdef;

	/* One of the ATTRIBUTE_IDENTITY_* constants below, or '\0' */
	char		attidentity;

	/* Is dropped (ie, logically invisible) or not */
	bool		attisdropped;

	/*
	 * This flag specifies whether this column has ever had a local
	 * definition.  It is set for normal non-inherited columns, but also for
	 * columns that are inherited from parents if also explicitly listed in
	 * CREATE TABLE INHERITS.  It is also set when inheritance is removed from
	 * a table with ALTER TABLE NO INHERIT.  If the flag is set, the column is
	 * not dropped by a parent's DROP COLUMN even if this causes the column's
	 * attinhcount to become zero.
	 */
	bool		attislocal;

	/* Number of times inherited from direct parent relation(s) */
	int32		attinhcount;

	/* attribute's collation */
	Oid			attcollation;

#ifdef CATALOG_VARLEN			/* variable-length fields start here */
	/* NOTE: The following fields are not present in tuple descriptors. */

	/* Column-level access permissions */
	aclitem		attacl[1];

	/* Column-level options */
	text		attoptions[1];

	/* Column-level FDW options */
	text		attfdwoptions[1];
#endif
} FormData_pg_attribute;

/*
 * ATTRIBUTE_FIXED_PART_SIZE is the size of the fixed-layout,
 * guaranteed-not-null part of a pg_attribute row.  This is in fact as much
 * of the row as gets copied into tuple descriptors, so don't expect you
 * can access fields beyond attcollation except in a real tuple!
 */
#define ATTRIBUTE_FIXED_PART_SIZE \
	(offsetof(FormData_pg_attribute,attcollation) + sizeof(Oid))

/* ----------------
 *		Form_pg_attribute corresponds to a pointer to a tuple with
 *		the format of pg_attribute relation.
 * ----------------
 */
typedef FormData_pg_attribute *Form_pg_attribute;

/* ----------------
 *		compiler constants for pg_attribute
 * ----------------
 */

#define Natts_pg_attribute				22
#define Anum_pg_attribute_attrelid		1
#define Anum_pg_attribute_attname		2
#define Anum_pg_attribute_atttypid		3
#define Anum_pg_attribute_attstattarget 4
#define Anum_pg_attribute_attlen		5
#define Anum_pg_attribute_attnum		6
#define Anum_pg_attribute_attndims		7
#define Anum_pg_attribute_attcacheoff	8
#define Anum_pg_attribute_atttypmod		9
#define Anum_pg_attribute_attbyval		10
#define Anum_pg_attribute_attstorage	11
#define Anum_pg_attribute_attalign		12
#define Anum_pg_attribute_attnotnull	13
#define Anum_pg_attribute_atthasdef		14
#define Anum_pg_attribute_attidentity	15
#define Anum_pg_attribute_attisdropped	16
#define Anum_pg_attribute_attislocal	17
#define Anum_pg_attribute_attinhcount	18
#define Anum_pg_attribute_attcollation	19
#define Anum_pg_attribute_attacl		20
#define Anum_pg_attribute_attoptions	21
#define Anum_pg_attribute_attfdwoptions 22


/* ----------------
 *		initial contents of pg_attribute
 *
 * The initial contents of pg_attribute are generated at compile time by
 * genbki.pl.  Only "bootstrapped" relations need be included.
 * ----------------
 */

<<<<<<< HEAD
/*
 * composite types
 */

/* graph */
DATA(insert ( 7010 id 7002 -1 8 1 0 -1 -1 FLOAT8PASSBYVAL p d f f f t 0 0 _null_ _null_ _null_ ));
DATA(insert ( 7010 properties 3802 -1 -1 2 0 -1 -1 f x i f f f t 0 0 _null_ _null_ _null_ ));
DATA(insert ( 7020 id 7002 -1 8 1 0 -1 -1 FLOAT8PASSBYVAL p d f f f t 0 0 _null_ _null_ _null_ ));
DATA(insert ( 7020 start 7002 -1 8 2 0 -1 -1 FLOAT8PASSBYVAL p d f f f t 0 0 _null_ _null_ _null_ ));
DATA(insert ( 7020 end 7002 -1 8 3 0 -1 -1 FLOAT8PASSBYVAL p d f f f t 0 0 _null_ _null_ _null_ ));
DATA(insert ( 7020 properties 3802 -1 -1 4 0 -1 -1 f x i f f f t 0 0 _null_ _null_ _null_ ));
DATA(insert ( 7030 vertices 7011 -1 -1 1 1 -1 -1 f x i f f f t 0 0 _null_ _null_ _null_ ));
DATA(insert ( 7030 edges 7021 -1 -1 2 1 -1 -1 f x i f f f t 0 0 _null_ _null_ _null_ ));

#endif   /* PG_ATTRIBUTE_H */
=======

#define		  ATTRIBUTE_IDENTITY_ALWAYS		'a'
#define		  ATTRIBUTE_IDENTITY_BY_DEFAULT 'd'

#endif							/* PG_ATTRIBUTE_H */
>>>>>>> fdf521d6
<|MERGE_RESOLUTION|>--- conflicted
+++ resolved
@@ -224,7 +224,10 @@
  * ----------------
  */
 
-<<<<<<< HEAD
+
+#define		  ATTRIBUTE_IDENTITY_ALWAYS		'a'
+#define		  ATTRIBUTE_IDENTITY_BY_DEFAULT 'd'
+
 /*
  * composite types
  */
@@ -239,11 +242,4 @@
 DATA(insert ( 7030 vertices 7011 -1 -1 1 1 -1 -1 f x i f f f t 0 0 _null_ _null_ _null_ ));
 DATA(insert ( 7030 edges 7021 -1 -1 2 1 -1 -1 f x i f f f t 0 0 _null_ _null_ _null_ ));
 
-#endif   /* PG_ATTRIBUTE_H */
-=======
-
-#define		  ATTRIBUTE_IDENTITY_ALWAYS		'a'
-#define		  ATTRIBUTE_IDENTITY_BY_DEFAULT 'd'
-
-#endif							/* PG_ATTRIBUTE_H */
->>>>>>> fdf521d6
+#endif							/* PG_ATTRIBUTE_H */