--- conflicted
+++ resolved
@@ -26,10 +26,6 @@
 extern bool has_superclass(Oid relationId);
 extern bool typeInheritsFrom(Oid subclassTypeId, Oid superclassTypeId);
 
-<<<<<<< HEAD
 extern List *find_all_ancestors(Oid childrelId, LOCKMODE lockmode);
 
-#endif   /* PG_INHERITS_FN_H */
-=======
-#endif							/* PG_INHERITS_FN_H */
->>>>>>> fdf521d6
+#endif							/* PG_INHERITS_FN_H */