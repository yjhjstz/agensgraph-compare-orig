/*-------------------------------------------------------------------------
 *
 * pg_type.h
 *	  definition of the system "type" relation (pg_type)
 *	  along with the relation's initial contents.
 *
 *
 * Portions Copyright (c) 1996-2016, PostgreSQL Global Development Group
 * Portions Copyright (c) 1994, Regents of the University of California
 *
 * src/include/catalog/pg_type.h
 *
 * NOTES
 *	  the genbki.pl script reads this file and generates .bki
 *	  information from the DATA() statements.
 *
 *-------------------------------------------------------------------------
 */
#ifndef PG_TYPE_H
#define PG_TYPE_H

#include "catalog/genbki.h"

/* ----------------
 *		pg_type definition.  cpp turns this into
 *		typedef struct FormData_pg_type
 *
 *		Some of the values in a pg_type instance are copied into
 *		pg_attribute instances.  Some parts of Postgres use the pg_type copy,
 *		while others use the pg_attribute copy, so they must match.
 *		See struct FormData_pg_attribute for details.
 * ----------------
 */
#define TypeRelationId	1247
#define TypeRelation_Rowtype_Id  71

CATALOG(pg_type,1247) BKI_BOOTSTRAP BKI_ROWTYPE_OID(71) BKI_SCHEMA_MACRO
{
	NameData	typname;		/* type name */
	Oid			typnamespace;	/* OID of namespace containing this type */
	Oid			typowner;		/* type owner */

	/*
	 * For a fixed-size type, typlen is the number of bytes we use to
	 * represent a value of this type, e.g. 4 for an int4.  But for a
	 * variable-length type, typlen is negative.  We use -1 to indicate a
	 * "varlena" type (one that has a length word), -2 to indicate a
	 * null-terminated C string.
	 */
	int16		typlen;

	/*
	 * typbyval determines whether internal Postgres routines pass a value of
	 * this type by value or by reference.  typbyval had better be FALSE if
	 * the length is not 1, 2, or 4 (or 8 on 8-byte-Datum machines).
	 * Variable-length types are always passed by reference. Note that
	 * typbyval can be false even if the length would allow pass-by-value;
	 * this is currently true for type float4, for example.
	 */
	bool		typbyval;

	/*
	 * typtype is 'b' for a base type, 'c' for a composite type (e.g., a
	 * table's rowtype), 'd' for a domain, 'e' for an enum type, 'p' for a
	 * pseudo-type, or 'r' for a range type. (Use the TYPTYPE macros below.)
	 *
	 * If typtype is 'c', typrelid is the OID of the class' entry in pg_class.
	 */
	char		typtype;

	/*
	 * typcategory and typispreferred help the parser distinguish preferred
	 * and non-preferred coercions.  The category can be any single ASCII
	 * character (but not \0).  The categories used for built-in types are
	 * identified by the TYPCATEGORY macros below.
	 */
	char		typcategory;	/* arbitrary type classification */

	bool		typispreferred; /* is type "preferred" within its category? */

	/*
	 * If typisdefined is false, the entry is only a placeholder (forward
	 * reference).  We know the type name, but not yet anything else about it.
	 */
	bool		typisdefined;

	char		typdelim;		/* delimiter for arrays of this type */

	Oid			typrelid;		/* 0 if not a composite type */

	/*
	 * If typelem is not 0 then it identifies another row in pg_type. The
	 * current type can then be subscripted like an array yielding values of
	 * type typelem. A non-zero typelem does not guarantee this type to be a
	 * "real" array type; some ordinary fixed-length types can also be
	 * subscripted (e.g., name, point). Variable-length types can *not* be
	 * turned into pseudo-arrays like that. Hence, the way to determine
	 * whether a type is a "true" array type is if:
	 *
	 * typelem != 0 and typlen == -1.
	 */
	Oid			typelem;

	/*
	 * If there is a "true" array type having this type as element type,
	 * typarray links to it.  Zero if no associated "true" array type.
	 */
	Oid			typarray;

	/*
	 * I/O conversion procedures for the datatype.
	 */
	regproc		typinput;		/* text format (required) */
	regproc		typoutput;
	regproc		typreceive;		/* binary format (optional) */
	regproc		typsend;

	/*
	 * I/O functions for optional type modifiers.
	 */
	regproc		typmodin;
	regproc		typmodout;

	/*
	 * Custom ANALYZE procedure for the datatype (0 selects the default).
	 */
	regproc		typanalyze;

	/* ----------------
	 * typalign is the alignment required when storing a value of this
	 * type.  It applies to storage on disk as well as most
	 * representations of the value inside Postgres.  When multiple values
	 * are stored consecutively, such as in the representation of a
	 * complete row on disk, padding is inserted before a datum of this
	 * type so that it begins on the specified boundary.  The alignment
	 * reference is the beginning of the first datum in the sequence.
	 *
	 * 'c' = CHAR alignment, ie no alignment needed.
	 * 's' = SHORT alignment (2 bytes on most machines).
	 * 'i' = INT alignment (4 bytes on most machines).
	 * 'd' = DOUBLE alignment (8 bytes on many machines, but by no means all).
	 *
	 * See include/access/tupmacs.h for the macros that compute these
	 * alignment requirements.  Note also that we allow the nominal alignment
	 * to be violated when storing "packed" varlenas; the TOAST mechanism
	 * takes care of hiding that from most code.
	 *
	 * NOTE: for types used in system tables, it is critical that the
	 * size and alignment defined in pg_type agree with the way that the
	 * compiler will lay out the field in a struct representing a table row.
	 * ----------------
	 */
	char		typalign;

	/* ----------------
	 * typstorage tells if the type is prepared for toasting and what
	 * the default strategy for attributes of this type should be.
	 *
	 * 'p' PLAIN	  type not prepared for toasting
	 * 'e' EXTERNAL   external storage possible, don't try to compress
	 * 'x' EXTENDED   try to compress and store external if required
	 * 'm' MAIN		  like 'x' but try to keep in main tuple
	 * ----------------
	 */
	char		typstorage;

	/*
	 * This flag represents a "NOT NULL" constraint against this datatype.
	 *
	 * If true, the attnotnull column for a corresponding table column using
	 * this datatype will always enforce the NOT NULL constraint.
	 *
	 * Used primarily for domain types.
	 */
	bool		typnotnull;

	/*
	 * Domains use typbasetype to show the base (or domain) type that the
	 * domain is based on.  Zero if the type is not a domain.
	 */
	Oid			typbasetype;

	/*
	 * Domains use typtypmod to record the typmod to be applied to their base
	 * type (-1 if base type does not use a typmod).  -1 if this type is not a
	 * domain.
	 */
	int32		typtypmod;

	/*
	 * typndims is the declared number of dimensions for an array domain type
	 * (i.e., typbasetype is an array type).  Otherwise zero.
	 */
	int32		typndims;

	/*
	 * Collation: 0 if type cannot use collations, DEFAULT_COLLATION_OID for
	 * collatable base types, possibly other OID for domains
	 */
	Oid			typcollation;

#ifdef CATALOG_VARLEN			/* variable-length fields start here */

	/*
	 * If typdefaultbin is not NULL, it is the nodeToString representation of
	 * a default expression for the type.  Currently this is only used for
	 * domains.
	 */
	pg_node_tree typdefaultbin;

	/*
	 * typdefault is NULL if the type has no associated default value. If
	 * typdefaultbin is not NULL, typdefault must contain a human-readable
	 * version of the default expression represented by typdefaultbin. If
	 * typdefaultbin is NULL and typdefault is not, then typdefault is the
	 * external representation of the type's default value, which may be fed
	 * to the type's input converter to produce a constant.
	 */
	text		typdefault;

	/*
	 * Access permissions
	 */
	aclitem		typacl[1];
#endif
} FormData_pg_type;

/* ----------------
 *		Form_pg_type corresponds to a pointer to a row with
 *		the format of pg_type relation.
 * ----------------
 */
typedef FormData_pg_type *Form_pg_type;

/* ----------------
 *		compiler constants for pg_type
 * ----------------
 */
#define Natts_pg_type					30
#define Anum_pg_type_typname			1
#define Anum_pg_type_typnamespace		2
#define Anum_pg_type_typowner			3
#define Anum_pg_type_typlen				4
#define Anum_pg_type_typbyval			5
#define Anum_pg_type_typtype			6
#define Anum_pg_type_typcategory		7
#define Anum_pg_type_typispreferred		8
#define Anum_pg_type_typisdefined		9
#define Anum_pg_type_typdelim			10
#define Anum_pg_type_typrelid			11
#define Anum_pg_type_typelem			12
#define Anum_pg_type_typarray			13
#define Anum_pg_type_typinput			14
#define Anum_pg_type_typoutput			15
#define Anum_pg_type_typreceive			16
#define Anum_pg_type_typsend			17
#define Anum_pg_type_typmodin			18
#define Anum_pg_type_typmodout			19
#define Anum_pg_type_typanalyze			20
#define Anum_pg_type_typalign			21
#define Anum_pg_type_typstorage			22
#define Anum_pg_type_typnotnull			23
#define Anum_pg_type_typbasetype		24
#define Anum_pg_type_typtypmod			25
#define Anum_pg_type_typndims			26
#define Anum_pg_type_typcollation		27
#define Anum_pg_type_typdefaultbin		28
#define Anum_pg_type_typdefault			29
#define Anum_pg_type_typacl				30


/* ----------------
 *		initial contents of pg_type
 * ----------------
 */

/*
 * Keep the following ordered by OID so that later changes can be made more
 * easily.
 *
 * For types used in the system catalogs, make sure the values here match
 * TypInfo[] in bootstrap.c.
 */

/* OIDS 1 - 99 */
DATA(insert OID = 16 (	bool	   PGNSP PGUID	1 t b B t t \054 0	 0 1000 boolin boolout boolrecv boolsend - - - c p f 0 -1 0 0 _null_ _null_ _null_ ));
DESCR("boolean, 'true'/'false'");
#define BOOLOID			16

DATA(insert OID = 17 (	bytea	   PGNSP PGUID -1 f b U f t \054 0	0 1001 byteain byteaout bytearecv byteasend - - - i x f 0 -1 0 0 _null_ _null_ _null_ ));
DESCR("variable-length string, binary values escaped");
#define BYTEAOID		17

DATA(insert OID = 18 (	char	   PGNSP PGUID	1 t b S f t \054 0	 0 1002 charin charout charrecv charsend - - - c p f 0 -1 0 0 _null_ _null_ _null_ ));
DESCR("single character");
#define CHAROID			18

DATA(insert OID = 19 (	name	   PGNSP PGUID NAMEDATALEN f b S f t \054 0 18 1003 namein nameout namerecv namesend - - - c p f 0 -1 0 0 _null_ _null_ _null_ ));
DESCR("63-byte type for storing system identifiers");
#define NAMEOID			19

DATA(insert OID = 20 (	int8	   PGNSP PGUID	8 FLOAT8PASSBYVAL b N f t \054 0	 0 1016 int8in int8out int8recv int8send - - - d p f 0 -1 0 0 _null_ _null_ _null_ ));
DESCR("~18 digit integer, 8-byte storage");
#define INT8OID			20

DATA(insert OID = 21 (	int2	   PGNSP PGUID	2 t b N f t \054 0	 0 1005 int2in int2out int2recv int2send - - - s p f 0 -1 0 0 _null_ _null_ _null_ ));
DESCR("-32 thousand to 32 thousand, 2-byte storage");
#define INT2OID			21

DATA(insert OID = 22 (	int2vector PGNSP PGUID -1 f b A f t \054 0	21 1006 int2vectorin int2vectorout int2vectorrecv int2vectorsend - - - i p f 0 -1 0 0 _null_ _null_ _null_ ));
DESCR("array of int2, used in system tables");
#define INT2VECTOROID	22

DATA(insert OID = 23 (	int4	   PGNSP PGUID	4 t b N f t \054 0	 0 1007 int4in int4out int4recv int4send - - - i p f 0 -1 0 0 _null_ _null_ _null_ ));
DESCR("-2 billion to 2 billion integer, 4-byte storage");
#define INT4OID			23

DATA(insert OID = 24 (	regproc    PGNSP PGUID	4 t b N f t \054 0	 0 1008 regprocin regprocout regprocrecv regprocsend - - - i p f 0 -1 0 0 _null_ _null_ _null_ ));
DESCR("registered procedure");
#define REGPROCOID		24

DATA(insert OID = 25 (	text	   PGNSP PGUID -1 f b S t t \054 0	0 1009 textin textout textrecv textsend - - - i x f 0 -1 0 100 _null_ _null_ _null_ ));
DESCR("variable-length string, no limit specified");
#define TEXTOID			25

DATA(insert OID = 26 (	oid		   PGNSP PGUID	4 t b N t t \054 0	 0 1028 oidin oidout oidrecv oidsend - - - i p f 0 -1 0 0 _null_ _null_ _null_ ));
DESCR("object identifier(oid), maximum 4 billion");
#define OIDOID			26

DATA(insert OID = 27 (	tid		   PGNSP PGUID	6 f b U f t \054 0	 0 1010 tidin tidout tidrecv tidsend - - - s p f 0 -1 0 0 _null_ _null_ _null_ ));
DESCR("(block, offset), physical location of tuple");
#define TIDOID		27

DATA(insert OID = 28 (	xid		   PGNSP PGUID	4 t b U f t \054 0	 0 1011 xidin xidout xidrecv xidsend - - - i p f 0 -1 0 0 _null_ _null_ _null_ ));
DESCR("transaction id");
#define XIDOID 28

DATA(insert OID = 29 (	cid		   PGNSP PGUID	4 t b U f t \054 0	 0 1012 cidin cidout cidrecv cidsend - - - i p f 0 -1 0 0 _null_ _null_ _null_ ));
DESCR("command identifier type, sequence in transaction id");
#define CIDOID 29

DATA(insert OID = 30 (	oidvector  PGNSP PGUID -1 f b A f t \054 0	26 1013 oidvectorin oidvectorout oidvectorrecv oidvectorsend - - - i p f 0 -1 0 0 _null_ _null_ _null_ ));
DESCR("array of oids, used in system tables");
#define OIDVECTOROID	30

/* hand-built rowtype entries for bootstrapped catalogs */
/* NB: OIDs assigned here must match the BKI_ROWTYPE_OID declarations */

DATA(insert OID = 71 (	pg_type			PGNSP PGUID -1 f c C f t \054 1247 0 0 record_in record_out record_recv record_send - - - d x f 0 -1 0 0 _null_ _null_ _null_ ));
DATA(insert OID = 75 (	pg_attribute	PGNSP PGUID -1 f c C f t \054 1249 0 0 record_in record_out record_recv record_send - - - d x f 0 -1 0 0 _null_ _null_ _null_ ));
DATA(insert OID = 81 (	pg_proc			PGNSP PGUID -1 f c C f t \054 1255 0 0 record_in record_out record_recv record_send - - - d x f 0 -1 0 0 _null_ _null_ _null_ ));
DATA(insert OID = 83 (	pg_class		PGNSP PGUID -1 f c C f t \054 1259 0 0 record_in record_out record_recv record_send - - - d x f 0 -1 0 0 _null_ _null_ _null_ ));

/* OIDS 100 - 199 */
DATA(insert OID = 114 ( json		   PGNSP PGUID -1 f b U f t \054 0 0 199 json_in json_out json_recv json_send - - - i x f 0 -1 0 0 _null_ _null_ _null_ ));
#define JSONOID 114
DATA(insert OID = 142 ( xml		   PGNSP PGUID -1 f b U f t \054 0 0 143 xml_in xml_out xml_recv xml_send - - - i x f 0 -1 0 0 _null_ _null_ _null_ ));
DESCR("XML content");
#define XMLOID 142
DATA(insert OID = 143 ( _xml	   PGNSP PGUID -1 f b A f t \054 0 142 0 array_in array_out array_recv array_send - - array_typanalyze i x f 0 -1 0 0 _null_ _null_ _null_ ));
DATA(insert OID = 199 ( _json	   PGNSP PGUID -1 f b A f t \054 0 114 0 array_in array_out array_recv array_send - - array_typanalyze i x f 0 -1 0 0 _null_ _null_ _null_ ));

DATA(insert OID = 194 ( pg_node_tree	PGNSP PGUID -1 f b S f t \054 0 0 0 pg_node_tree_in pg_node_tree_out pg_node_tree_recv pg_node_tree_send - - - i x f 0 -1 0 100 _null_ _null_ _null_ ));
DESCR("string representing an internal node tree");
#define PGNODETREEOID	194

DATA(insert OID = 32 ( pg_ddl_command	PGNSP PGUID SIZEOF_POINTER t p P f t \054 0 0 0 pg_ddl_command_in pg_ddl_command_out pg_ddl_command_recv pg_ddl_command_send - - - ALIGNOF_POINTER p f 0 -1 0 0 _null_ _null_ _null_ ));
DESCR("internal type for passing CollectedCommand");
#define PGDDLCOMMANDOID 32

/* OIDS 200 - 299 */

DATA(insert OID = 210 (  smgr	   PGNSP PGUID 2 t b U f t \054 0 0 0 smgrin smgrout - - - - - s p f 0 -1 0 0 _null_ _null_ _null_ ));
DESCR("storage manager");

/* OIDS 300 - 399 */

/* OIDS 400 - 499 */

/* OIDS 500 - 599 */

/* OIDS 600 - 699 */
DATA(insert OID = 600 (  point	   PGNSP PGUID 16 f b G f t \054 0 701 1017 point_in point_out point_recv point_send - - - d p f 0 -1 0 0 _null_ _null_ _null_ ));
DESCR("geometric point '(x, y)'");
#define POINTOID		600
DATA(insert OID = 601 (  lseg	   PGNSP PGUID 32 f b G f t \054 0 600 1018 lseg_in lseg_out lseg_recv lseg_send - - - d p f 0 -1 0 0 _null_ _null_ _null_ ));
DESCR("geometric line segment '(pt1,pt2)'");
#define LSEGOID			601
DATA(insert OID = 602 (  path	   PGNSP PGUID -1 f b G f t \054 0 0 1019 path_in path_out path_recv path_send - - - d x f 0 -1 0 0 _null_ _null_ _null_ ));
DESCR("geometric path '(pt1,...)'");
#define PATHOID			602
DATA(insert OID = 603 (  box	   PGNSP PGUID 32 f b G f t \073 0 600 1020 box_in box_out box_recv box_send - - - d p f 0 -1 0 0 _null_ _null_ _null_ ));
DESCR("geometric box '(lower left,upper right)'");
#define BOXOID			603
DATA(insert OID = 604 (  polygon   PGNSP PGUID -1 f b G f t \054 0	 0 1027 poly_in poly_out poly_recv poly_send - - - d x f 0 -1 0 0 _null_ _null_ _null_ ));
DESCR("geometric polygon '(pt1,...)'");
#define POLYGONOID		604

DATA(insert OID = 628 (  line	   PGNSP PGUID 24 f b G f t \054 0 701 629 line_in line_out line_recv line_send - - - d p f 0 -1 0 0 _null_ _null_ _null_ ));
DESCR("geometric line");
#define LINEOID			628
DATA(insert OID = 629 (  _line	   PGNSP PGUID	-1 f b A f t \054 0 628 0 array_in array_out array_recv array_send - - array_typanalyze d x f 0 -1 0 0 _null_ _null_ _null_ ));

/* OIDS 700 - 799 */

DATA(insert OID = 700 (  float4    PGNSP PGUID	4 FLOAT4PASSBYVAL b N f t \054 0	 0 1021 float4in float4out float4recv float4send - - - i p f 0 -1 0 0 _null_ _null_ _null_ ));
DESCR("single-precision floating point number, 4-byte storage");
#define FLOAT4OID 700
DATA(insert OID = 701 (  float8    PGNSP PGUID	8 FLOAT8PASSBYVAL b N t t \054 0	 0 1022 float8in float8out float8recv float8send - - - d p f 0 -1 0 0 _null_ _null_ _null_ ));
DESCR("double-precision floating point number, 8-byte storage");
#define FLOAT8OID 701
DATA(insert OID = 702 (  abstime   PGNSP PGUID	4 t b D f t \054 0	 0 1023 abstimein abstimeout abstimerecv abstimesend - - - i p f 0 -1 0 0 _null_ _null_ _null_ ));
DESCR("absolute, limited-range date and time (Unix system time)");
#define ABSTIMEOID		702
DATA(insert OID = 703 (  reltime   PGNSP PGUID	4 t b T f t \054 0	 0 1024 reltimein reltimeout reltimerecv reltimesend - - - i p f 0 -1 0 0 _null_ _null_ _null_ ));
DESCR("relative, limited-range time interval (Unix delta time)");
#define RELTIMEOID		703
DATA(insert OID = 704 (  tinterval PGNSP PGUID 12 f b T f t \054 0	 0 1025 tintervalin tintervalout tintervalrecv tintervalsend - - - i p f 0 -1 0 0 _null_ _null_ _null_ ));
DESCR("(abstime,abstime), time interval");
#define TINTERVALOID	704
DATA(insert OID = 705 (  unknown   PGNSP PGUID -2 f b X f t \054 0	 0 0 unknownin unknownout unknownrecv unknownsend - - - c p f 0 -1 0 0 _null_ _null_ _null_ ));
DESCR("");
#define UNKNOWNOID		705

DATA(insert OID = 718 (  circle    PGNSP PGUID	24 f b G f t \054 0 0 719 circle_in circle_out circle_recv circle_send - - - d p f 0 -1 0 0 _null_ _null_ _null_ ));
DESCR("geometric circle '(center,radius)'");
#define CIRCLEOID		718
DATA(insert OID = 719 (  _circle   PGNSP PGUID	-1 f b A f t \054 0  718 0 array_in array_out array_recv array_send - - array_typanalyze d x f 0 -1 0 0 _null_ _null_ _null_ ));
DATA(insert OID = 790 (  money	   PGNSP PGUID	 8 FLOAT8PASSBYVAL b N f t \054 0 0 791 cash_in cash_out cash_recv cash_send - - - d p f 0 -1 0 0 _null_ _null_ _null_ ));
DESCR("monetary amounts, $d,ddd.cc");
#define CASHOID 790
DATA(insert OID = 791 (  _money    PGNSP PGUID	-1 f b A f t \054 0  790 0 array_in array_out array_recv array_send - - array_typanalyze d x f 0 -1 0 0 _null_ _null_ _null_ ));

/* OIDS 800 - 899 */
DATA(insert OID = 829 ( macaddr    PGNSP PGUID	6 f b U f t \054 0 0 1040 macaddr_in macaddr_out macaddr_recv macaddr_send - - - i p f 0 -1 0 0 _null_ _null_ _null_ ));
DESCR("XX:XX:XX:XX:XX:XX, MAC address");
#define MACADDROID 829
DATA(insert OID = 869 ( inet	   PGNSP PGUID	-1 f b I t t \054 0 0 1041 inet_in inet_out inet_recv inet_send - - - i m f 0 -1 0 0 _null_ _null_ _null_ ));
DESCR("IP address/netmask, host address, netmask optional");
#define INETOID 869
DATA(insert OID = 650 ( cidr	   PGNSP PGUID	-1 f b I f t \054 0 0 651 cidr_in cidr_out cidr_recv cidr_send - - - i m f 0 -1 0 0 _null_ _null_ _null_ ));
DESCR("network IP address/netmask, network address");
#define CIDROID 650

/* OIDS 900 - 999 */

/* OIDS 1000 - 1099 */
DATA(insert OID = 1000 (  _bool		 PGNSP PGUID -1 f b A f t \054 0	16 0 array_in array_out array_recv array_send - - array_typanalyze i x f 0 -1 0 0 _null_ _null_ _null_ ));
DATA(insert OID = 1001 (  _bytea	 PGNSP PGUID -1 f b A f t \054 0	17 0 array_in array_out array_recv array_send - - array_typanalyze i x f 0 -1 0 0 _null_ _null_ _null_ ));
DATA(insert OID = 1002 (  _char		 PGNSP PGUID -1 f b A f t \054 0	18 0 array_in array_out array_recv array_send - - array_typanalyze i x f 0 -1 0 0 _null_ _null_ _null_ ));
DATA(insert OID = 1003 (  _name		 PGNSP PGUID -1 f b A f t \054 0	19 0 array_in array_out array_recv array_send - - array_typanalyze i x f 0 -1 0 0 _null_ _null_ _null_ ));
DATA(insert OID = 1005 (  _int2		 PGNSP PGUID -1 f b A f t \054 0	21 0 array_in array_out array_recv array_send - - array_typanalyze i x f 0 -1 0 0 _null_ _null_ _null_ ));
#define INT2ARRAYOID		1005
DATA(insert OID = 1006 (  _int2vector PGNSP PGUID -1 f b A f t \054 0	22 0 array_in array_out array_recv array_send - - array_typanalyze i x f 0 -1 0 0 _null_ _null_ _null_ ));
DATA(insert OID = 1007 (  _int4		 PGNSP PGUID -1 f b A f t \054 0	23 0 array_in array_out array_recv array_send - - array_typanalyze i x f 0 -1 0 0 _null_ _null_ _null_ ));
#define INT4ARRAYOID		1007
DATA(insert OID = 1008 (  _regproc	 PGNSP PGUID -1 f b A f t \054 0	24 0 array_in array_out array_recv array_send - - array_typanalyze i x f 0 -1 0 0 _null_ _null_ _null_ ));
DATA(insert OID = 1009 (  _text		 PGNSP PGUID -1 f b A f t \054 0	25 0 array_in array_out array_recv array_send - - array_typanalyze i x f 0 -1 0 100 _null_ _null_ _null_ ));
#define TEXTARRAYOID		1009
DATA(insert OID = 1028 (  _oid		 PGNSP PGUID -1 f b A f t \054 0	26 0 array_in array_out array_recv array_send - - array_typanalyze i x f 0 -1 0 0 _null_ _null_ _null_ ));
#define OIDARRAYOID			1028
DATA(insert OID = 1010 (  _tid		 PGNSP PGUID -1 f b A f t \054 0	27 0 array_in array_out array_recv array_send - - array_typanalyze i x f 0 -1 0 0 _null_ _null_ _null_ ));
DATA(insert OID = 1011 (  _xid		 PGNSP PGUID -1 f b A f t \054 0	28 0 array_in array_out array_recv array_send - - array_typanalyze i x f 0 -1 0 0 _null_ _null_ _null_ ));
DATA(insert OID = 1012 (  _cid		 PGNSP PGUID -1 f b A f t \054 0	29 0 array_in array_out array_recv array_send - - array_typanalyze i x f 0 -1 0 0 _null_ _null_ _null_ ));
DATA(insert OID = 1013 (  _oidvector PGNSP PGUID -1 f b A f t \054 0	30 0 array_in array_out array_recv array_send - - array_typanalyze i x f 0 -1 0 0 _null_ _null_ _null_ ));
DATA(insert OID = 1014 (  _bpchar	 PGNSP PGUID -1 f b A f t \054 0 1042 0 array_in array_out array_recv array_send bpchartypmodin bpchartypmodout array_typanalyze i x f 0 -1 0 100 _null_ _null_ _null_ ));
DATA(insert OID = 1015 (  _varchar	 PGNSP PGUID -1 f b A f t \054 0 1043 0 array_in array_out array_recv array_send varchartypmodin varchartypmodout array_typanalyze i x f 0 -1 0 100 _null_ _null_ _null_ ));
DATA(insert OID = 1016 (  _int8		 PGNSP PGUID -1 f b A f t \054 0	20 0 array_in array_out array_recv array_send - - array_typanalyze d x f 0 -1 0 0 _null_ _null_ _null_ ));
DATA(insert OID = 1017 (  _point	 PGNSP PGUID -1 f b A f t \054 0 600 0 array_in array_out array_recv array_send - - array_typanalyze d x f 0 -1 0 0 _null_ _null_ _null_ ));
DATA(insert OID = 1018 (  _lseg		 PGNSP PGUID -1 f b A f t \054 0 601 0 array_in array_out array_recv array_send - - array_typanalyze d x f 0 -1 0 0 _null_ _null_ _null_ ));
DATA(insert OID = 1019 (  _path		 PGNSP PGUID -1 f b A f t \054 0 602 0 array_in array_out array_recv array_send - - array_typanalyze d x f 0 -1 0 0 _null_ _null_ _null_ ));
DATA(insert OID = 1020 (  _box		 PGNSP PGUID -1 f b A f t \073 0 603 0 array_in array_out array_recv array_send - - array_typanalyze d x f 0 -1 0 0 _null_ _null_ _null_ ));
DATA(insert OID = 1021 (  _float4	 PGNSP PGUID -1 f b A f t \054 0 700 0 array_in array_out array_recv array_send - - array_typanalyze i x f 0 -1 0 0 _null_ _null_ _null_ ));
#define FLOAT4ARRAYOID 1021
DATA(insert OID = 1022 (  _float8	 PGNSP PGUID -1 f b A f t \054 0 701 0 array_in array_out array_recv array_send - - array_typanalyze d x f 0 -1 0 0 _null_ _null_ _null_ ));
DATA(insert OID = 1023 (  _abstime	 PGNSP PGUID -1 f b A f t \054 0 702 0 array_in array_out array_recv array_send - - array_typanalyze i x f 0 -1 0 0 _null_ _null_ _null_ ));
DATA(insert OID = 1024 (  _reltime	 PGNSP PGUID -1 f b A f t \054 0 703 0 array_in array_out array_recv array_send - - array_typanalyze i x f 0 -1 0 0 _null_ _null_ _null_ ));
DATA(insert OID = 1025 (  _tinterval PGNSP PGUID -1 f b A f t \054 0 704 0 array_in array_out array_recv array_send - - array_typanalyze i x f 0 -1 0 0 _null_ _null_ _null_ ));
DATA(insert OID = 1027 (  _polygon	 PGNSP PGUID -1 f b A f t \054 0 604 0 array_in array_out array_recv array_send - - array_typanalyze d x f 0 -1 0 0 _null_ _null_ _null_ ));
DATA(insert OID = 1033 (  aclitem	 PGNSP PGUID 12 f b U f t \054 0 0 1034 aclitemin aclitemout - - - - - i p f 0 -1 0 0 _null_ _null_ _null_ ));
DESCR("access control list");
#define ACLITEMOID		1033
DATA(insert OID = 1034 (  _aclitem	 PGNSP PGUID -1 f b A f t \054 0 1033 0 array_in array_out array_recv array_send - - array_typanalyze i x f 0 -1 0 0 _null_ _null_ _null_ ));
DATA(insert OID = 1040 (  _macaddr	 PGNSP PGUID -1 f b A f t \054 0  829 0 array_in array_out array_recv array_send - - array_typanalyze i x f 0 -1 0 0 _null_ _null_ _null_ ));
DATA(insert OID = 1041 (  _inet		 PGNSP PGUID -1 f b A f t \054 0  869 0 array_in array_out array_recv array_send - - array_typanalyze i x f 0 -1 0 0 _null_ _null_ _null_ ));
DATA(insert OID = 651  (  _cidr		 PGNSP PGUID -1 f b A f t \054 0  650 0 array_in array_out array_recv array_send - - array_typanalyze i x f 0 -1 0 0 _null_ _null_ _null_ ));
DATA(insert OID = 1263 (  _cstring	 PGNSP PGUID -1 f b A f t \054 0 2275 0 array_in array_out array_recv array_send - - array_typanalyze i x f 0 -1 0 0 _null_ _null_ _null_ ));
#define CSTRINGARRAYOID		1263

DATA(insert OID = 1042 ( bpchar		 PGNSP PGUID -1 f b S f t \054 0	0 1014 bpcharin bpcharout bpcharrecv bpcharsend bpchartypmodin bpchartypmodout - i x f 0 -1 0 100 _null_ _null_ _null_ ));
DESCR("char(length), blank-padded string, fixed storage length");
#define BPCHAROID		1042
DATA(insert OID = 1043 ( varchar	 PGNSP PGUID -1 f b S f t \054 0	0 1015 varcharin varcharout varcharrecv varcharsend varchartypmodin varchartypmodout - i x f 0 -1 0 100 _null_ _null_ _null_ ));
DESCR("varchar(length), non-blank-padded string, variable storage length");
#define VARCHAROID		1043

DATA(insert OID = 1082 ( date		 PGNSP PGUID	4 t b D f t \054 0	0 1182 date_in date_out date_recv date_send - - - i p f 0 -1 0 0 _null_ _null_ _null_ ));
DESCR("date");
#define DATEOID			1082
DATA(insert OID = 1083 ( time		 PGNSP PGUID	8 FLOAT8PASSBYVAL b D f t \054 0	0 1183 time_in time_out time_recv time_send timetypmodin timetypmodout - d p f 0 -1 0 0 _null_ _null_ _null_ ));
DESCR("time of day");
#define TIMEOID			1083

/* OIDS 1100 - 1199 */
DATA(insert OID = 1114 ( timestamp	 PGNSP PGUID	8 FLOAT8PASSBYVAL b D f t \054 0	0 1115 timestamp_in timestamp_out timestamp_recv timestamp_send timestamptypmodin timestamptypmodout - d p f 0 -1 0 0 _null_ _null_ _null_ ));
DESCR("date and time");
#define TIMESTAMPOID	1114
DATA(insert OID = 1115 ( _timestamp  PGNSP PGUID	-1 f b A f t \054 0 1114 0 array_in array_out array_recv array_send timestamptypmodin timestamptypmodout array_typanalyze d x f 0 -1 0 0 _null_ _null_ _null_ ));
DATA(insert OID = 1182 ( _date		 PGNSP PGUID	-1 f b A f t \054 0 1082 0 array_in array_out array_recv array_send - - array_typanalyze i x f 0 -1 0 0 _null_ _null_ _null_ ));
DATA(insert OID = 1183 ( _time		 PGNSP PGUID	-1 f b A f t \054 0 1083 0 array_in array_out array_recv array_send timetypmodin timetypmodout array_typanalyze d x f 0 -1 0 0 _null_ _null_ _null_ ));
DATA(insert OID = 1184 ( timestamptz PGNSP PGUID	8 FLOAT8PASSBYVAL b D t t \054 0	0 1185 timestamptz_in timestamptz_out timestamptz_recv timestamptz_send timestamptztypmodin timestamptztypmodout - d p f 0 -1 0 0 _null_ _null_ _null_ ));
DESCR("date and time with time zone");
#define TIMESTAMPTZOID	1184
DATA(insert OID = 1185 ( _timestamptz PGNSP PGUID -1 f b A f t \054 0	1184 0 array_in array_out array_recv array_send timestamptztypmodin timestamptztypmodout array_typanalyze d x f 0 -1 0 0 _null_ _null_ _null_ ));
DATA(insert OID = 1186 ( interval	 PGNSP PGUID 16 f b T t t \054 0	0 1187 interval_in interval_out interval_recv interval_send intervaltypmodin intervaltypmodout - d p f 0 -1 0 0 _null_ _null_ _null_ ));
DESCR("@ <number> <units>, time interval");
#define INTERVALOID		1186
DATA(insert OID = 1187 ( _interval	 PGNSP PGUID	-1 f b A f t \054 0 1186 0 array_in array_out array_recv array_send intervaltypmodin intervaltypmodout array_typanalyze d x f 0 -1 0 0 _null_ _null_ _null_ ));

/* OIDS 1200 - 1299 */
DATA(insert OID = 1231 (  _numeric	 PGNSP PGUID -1 f b A f t \054 0	1700 0 array_in array_out array_recv array_send numerictypmodin numerictypmodout array_typanalyze i x f 0 -1 0 0 _null_ _null_ _null_ ));
DATA(insert OID = 1266 ( timetz		 PGNSP PGUID 12 f b D f t \054 0	0 1270 timetz_in timetz_out timetz_recv timetz_send timetztypmodin timetztypmodout - d p f 0 -1 0 0 _null_ _null_ _null_ ));
DESCR("time of day with time zone");
#define TIMETZOID		1266
DATA(insert OID = 1270 ( _timetz	 PGNSP PGUID -1 f b A f t \054 0	1266 0 array_in array_out array_recv array_send timetztypmodin timetztypmodout array_typanalyze d x f 0 -1 0 0 _null_ _null_ _null_ ));

/* OIDS 1500 - 1599 */
DATA(insert OID = 1560 ( bit		 PGNSP PGUID -1 f b V f t \054 0	0 1561 bit_in bit_out bit_recv bit_send bittypmodin bittypmodout - i x f 0 -1 0 0 _null_ _null_ _null_ ));
DESCR("fixed-length bit string");
#define BITOID	 1560
DATA(insert OID = 1561 ( _bit		 PGNSP PGUID -1 f b A f t \054 0	1560 0 array_in array_out array_recv array_send bittypmodin bittypmodout array_typanalyze i x f 0 -1 0 0 _null_ _null_ _null_ ));
DATA(insert OID = 1562 ( varbit		 PGNSP PGUID -1 f b V t t \054 0	0 1563 varbit_in varbit_out varbit_recv varbit_send varbittypmodin varbittypmodout - i x f 0 -1 0 0 _null_ _null_ _null_ ));
DESCR("variable-length bit string");
#define VARBITOID	  1562
DATA(insert OID = 1563 ( _varbit	 PGNSP PGUID -1 f b A f t \054 0	1562 0 array_in array_out array_recv array_send varbittypmodin varbittypmodout array_typanalyze i x f 0 -1 0 0 _null_ _null_ _null_ ));

/* OIDS 1600 - 1699 */

/* OIDS 1700 - 1799 */
DATA(insert OID = 1700 ( numeric	   PGNSP PGUID -1 f b N f t \054 0	0 1231 numeric_in numeric_out numeric_recv numeric_send numerictypmodin numerictypmodout - i m f 0 -1 0 0 _null_ _null_ _null_ ));
DESCR("numeric(precision, decimal), arbitrary precision number");
#define NUMERICOID		1700

DATA(insert OID = 1790 ( refcursor	   PGNSP PGUID -1 f b U f t \054 0	0 2201 textin textout textrecv textsend - - - i x f 0 -1 0 0 _null_ _null_ _null_ ));
DESCR("reference to cursor (portal name)");
#define REFCURSOROID	1790

/* OIDS 2200 - 2299 */
DATA(insert OID = 2201 ( _refcursor    PGNSP PGUID -1 f b A f t \054 0 1790 0 array_in array_out array_recv array_send - - array_typanalyze i x f 0 -1 0 0 _null_ _null_ _null_ ));

DATA(insert OID = 2202 ( regprocedure  PGNSP PGUID	4 t b N f t \054 0	 0 2207 regprocedurein regprocedureout regprocedurerecv regproceduresend - - - i p f 0 -1 0 0 _null_ _null_ _null_ ));
DESCR("registered procedure (with args)");
#define REGPROCEDUREOID 2202

DATA(insert OID = 2203 ( regoper	   PGNSP PGUID	4 t b N f t \054 0	 0 2208 regoperin regoperout regoperrecv regopersend - - - i p f 0 -1 0 0 _null_ _null_ _null_ ));
DESCR("registered operator");
#define REGOPEROID		2203

DATA(insert OID = 2204 ( regoperator   PGNSP PGUID	4 t b N f t \054 0	 0 2209 regoperatorin regoperatorout regoperatorrecv regoperatorsend - - - i p f 0 -1 0 0 _null_ _null_ _null_ ));
DESCR("registered operator (with args)");
#define REGOPERATOROID	2204

DATA(insert OID = 2205 ( regclass	   PGNSP PGUID	4 t b N f t \054 0	 0 2210 regclassin regclassout regclassrecv regclasssend - - - i p f 0 -1 0 0 _null_ _null_ _null_ ));
DESCR("registered class");
#define REGCLASSOID		2205

DATA(insert OID = 2206 ( regtype	   PGNSP PGUID	4 t b N f t \054 0	 0 2211 regtypein regtypeout regtyperecv regtypesend - - - i p f 0 -1 0 0 _null_ _null_ _null_ ));
DESCR("registered type");
#define REGTYPEOID		2206

DATA(insert OID = 4096 ( regrole	   PGNSP PGUID	4 t b N f t \054 0	 0 4097 regrolein regroleout regrolerecv regrolesend - - - i p f 0 -1 0 0 _null_ _null_ _null_ ));
DESCR("registered role");
#define REGROLEOID		4096

DATA(insert OID = 4089 ( regnamespace  PGNSP PGUID	4 t b N f t \054 0	 0 4090 regnamespacein regnamespaceout regnamespacerecv regnamespacesend - - - i p f 0 -1 0 0 _null_ _null_ _null_ ));
DESCR("registered namespace");
#define REGNAMESPACEOID		4089

DATA(insert OID = 2207 ( _regprocedure PGNSP PGUID -1 f b A f t \054 0 2202 0 array_in array_out array_recv array_send - - array_typanalyze i x f 0 -1 0 0 _null_ _null_ _null_ ));
DATA(insert OID = 2208 ( _regoper	   PGNSP PGUID -1 f b A f t \054 0 2203 0 array_in array_out array_recv array_send - - array_typanalyze i x f 0 -1 0 0 _null_ _null_ _null_ ));
DATA(insert OID = 2209 ( _regoperator  PGNSP PGUID -1 f b A f t \054 0 2204 0 array_in array_out array_recv array_send - - array_typanalyze i x f 0 -1 0 0 _null_ _null_ _null_ ));
DATA(insert OID = 2210 ( _regclass	   PGNSP PGUID -1 f b A f t \054 0 2205 0 array_in array_out array_recv array_send - - array_typanalyze i x f 0 -1 0 0 _null_ _null_ _null_ ));
DATA(insert OID = 2211 ( _regtype	   PGNSP PGUID -1 f b A f t \054 0 2206 0 array_in array_out array_recv array_send - - array_typanalyze i x f 0 -1 0 0 _null_ _null_ _null_ ));
#define REGTYPEARRAYOID 2211
DATA(insert OID = 4097 ( _regrole	   PGNSP PGUID -1 f b A f t \054 0 4096 0 array_in array_out array_recv array_send - - array_typanalyze i x f 0 -1 0 0 _null_ _null_ _null_ ));
DATA(insert OID = 4090 ( _regnamespace PGNSP PGUID -1 f b A f t \054 0 4089 0 array_in array_out array_recv array_send - - array_typanalyze i x f 0 -1 0 0 _null_ _null_ _null_ ));

/* uuid */
DATA(insert OID = 2950 ( uuid			PGNSP PGUID 16 f b U f t \054 0 0 2951 uuid_in uuid_out uuid_recv uuid_send - - - c p f 0 -1 0 0 _null_ _null_ _null_ ));
DESCR("UUID datatype");
#define UUIDOID 2950
DATA(insert OID = 2951 ( _uuid			PGNSP PGUID -1 f b A f t \054 0 2950 0 array_in array_out array_recv array_send - - array_typanalyze i x f 0 -1 0 0 _null_ _null_ _null_ ));

/* pg_lsn */
DATA(insert OID = 3220 ( pg_lsn			PGNSP PGUID 8 FLOAT8PASSBYVAL b U f t \054 0 0 3221 pg_lsn_in pg_lsn_out pg_lsn_recv pg_lsn_send - - - d p f 0 -1 0 0 _null_ _null_ _null_ ));
DESCR("PostgreSQL LSN datatype");
#define LSNOID			3220
DATA(insert OID = 3221 ( _pg_lsn			PGNSP PGUID -1 f b A f t \054 0 3220 0 array_in array_out array_recv array_send - - array_typanalyze d x f 0 -1 0 0 _null_ _null_ _null_ ));

/* text search */
DATA(insert OID = 3614 ( tsvector		PGNSP PGUID -1 f b U f t \054 0 0 3643 tsvectorin tsvectorout tsvectorrecv tsvectorsend - - ts_typanalyze i x f 0 -1 0 0 _null_ _null_ _null_ ));
DESCR("text representation for text search");
#define TSVECTOROID		3614
DATA(insert OID = 3642 ( gtsvector		PGNSP PGUID -1 f b U f t \054 0 0 3644 gtsvectorin gtsvectorout - - - - - i p f 0 -1 0 0 _null_ _null_ _null_ ));
DESCR("GiST index internal text representation for text search");
#define GTSVECTOROID	3642
DATA(insert OID = 3615 ( tsquery		PGNSP PGUID -1 f b U f t \054 0 0 3645 tsqueryin tsqueryout tsqueryrecv tsquerysend - - - i p f 0 -1 0 0 _null_ _null_ _null_ ));
DESCR("query representation for text search");
#define TSQUERYOID		3615
DATA(insert OID = 3734 ( regconfig		PGNSP PGUID 4 t b N f t \054 0 0 3735 regconfigin regconfigout regconfigrecv regconfigsend - - - i p f 0 -1 0 0 _null_ _null_ _null_ ));
DESCR("registered text search configuration");
#define REGCONFIGOID	3734
DATA(insert OID = 3769 ( regdictionary	PGNSP PGUID 4 t b N f t \054 0 0 3770 regdictionaryin regdictionaryout regdictionaryrecv regdictionarysend - - - i p f 0 -1 0 0 _null_ _null_ _null_ ));
DESCR("registered text search dictionary");
#define REGDICTIONARYOID	3769

DATA(insert OID = 3643 ( _tsvector		PGNSP PGUID -1 f b A f t \054 0 3614 0 array_in array_out array_recv array_send - - array_typanalyze i x f 0 -1 0 0 _null_ _null_ _null_ ));
DATA(insert OID = 3644 ( _gtsvector		PGNSP PGUID -1 f b A f t \054 0 3642 0 array_in array_out array_recv array_send - - array_typanalyze i x f 0 -1 0 0 _null_ _null_ _null_ ));
DATA(insert OID = 3645 ( _tsquery		PGNSP PGUID -1 f b A f t \054 0 3615 0 array_in array_out array_recv array_send - - array_typanalyze i x f 0 -1 0 0 _null_ _null_ _null_ ));
DATA(insert OID = 3735 ( _regconfig		PGNSP PGUID -1 f b A f t \054 0 3734 0 array_in array_out array_recv array_send - - array_typanalyze i x f 0 -1 0 0 _null_ _null_ _null_ ));
DATA(insert OID = 3770 ( _regdictionary PGNSP PGUID -1 f b A f t \054 0 3769 0 array_in array_out array_recv array_send - - array_typanalyze i x f 0 -1 0 0 _null_ _null_ _null_ ));

/* jsonb */
DATA(insert OID = 3802 ( jsonb			PGNSP PGUID -1 f b U f t \054 0 0 3807 jsonb_in jsonb_out jsonb_recv jsonb_send - - - i x f 0 -1 0 0 _null_ _null_ _null_ ));
DESCR("Binary JSON");
#define JSONBOID 3802
DATA(insert OID = 3807 ( _jsonb			PGNSP PGUID -1 f b A f t \054 0 3802 0 array_in array_out array_recv array_send - - array_typanalyze i x f 0 -1 0 0 _null_ _null_ _null_ ));

DATA(insert OID = 2970 ( txid_snapshot	PGNSP PGUID -1 f b U f t \054 0 0 2949 txid_snapshot_in txid_snapshot_out txid_snapshot_recv txid_snapshot_send - - - d x f 0 -1 0 0 _null_ _null_ _null_ ));
DESCR("txid snapshot");
DATA(insert OID = 2949 ( _txid_snapshot PGNSP PGUID -1 f b A f t \054 0 2970 0 array_in array_out array_recv array_send - - array_typanalyze d x f 0 -1 0 0 _null_ _null_ _null_ ));

/* range types */
DATA(insert OID = 3904 ( int4range		PGNSP PGUID  -1 f r R f t \054 0 0 3905 range_in range_out range_recv range_send - - range_typanalyze i x f 0 -1 0 0 _null_ _null_ _null_ ));
DESCR("range of integers");
#define INT4RANGEOID		3904
DATA(insert OID = 3905 ( _int4range		PGNSP PGUID  -1 f b A f t \054 0 3904 0 array_in array_out array_recv array_send - - array_typanalyze i x f 0 -1 0 0 _null_ _null_ _null_ ));
DATA(insert OID = 3906 ( numrange		PGNSP PGUID  -1 f r R f t \054 0 0 3907 range_in range_out range_recv range_send - - range_typanalyze i x f 0 -1 0 0 _null_ _null_ _null_ ));
DESCR("range of numerics");
DATA(insert OID = 3907 ( _numrange		PGNSP PGUID  -1 f b A f t \054 0 3906 0 array_in array_out array_recv array_send - - array_typanalyze i x f 0 -1 0 0 _null_ _null_ _null_ ));
DATA(insert OID = 3908 ( tsrange		PGNSP PGUID  -1 f r R f t \054 0 0 3909 range_in range_out range_recv range_send - - range_typanalyze d x f 0 -1 0 0 _null_ _null_ _null_ ));
DESCR("range of timestamps without time zone");
DATA(insert OID = 3909 ( _tsrange		PGNSP PGUID  -1 f b A f t \054 0 3908 0 array_in array_out array_recv array_send - - array_typanalyze d x f 0 -1 0 0 _null_ _null_ _null_ ));
DATA(insert OID = 3910 ( tstzrange		PGNSP PGUID  -1 f r R f t \054 0 0 3911 range_in range_out range_recv range_send - - range_typanalyze d x f 0 -1 0 0 _null_ _null_ _null_ ));
DESCR("range of timestamps with time zone");
DATA(insert OID = 3911 ( _tstzrange		PGNSP PGUID  -1 f b A f t \054 0 3910 0 array_in array_out array_recv array_send - - array_typanalyze d x f 0 -1 0 0 _null_ _null_ _null_ ));
DATA(insert OID = 3912 ( daterange		PGNSP PGUID  -1 f r R f t \054 0 0 3913 range_in range_out range_recv range_send - - range_typanalyze i x f 0 -1 0 0 _null_ _null_ _null_ ));
DESCR("range of dates");
DATA(insert OID = 3913 ( _daterange		PGNSP PGUID  -1 f b A f t \054 0 3912 0 array_in array_out array_recv array_send - - array_typanalyze i x f 0 -1 0 0 _null_ _null_ _null_ ));
DATA(insert OID = 3926 ( int8range		PGNSP PGUID  -1 f r R f t \054 0 0 3927 range_in range_out range_recv range_send - - range_typanalyze d x f 0 -1 0 0 _null_ _null_ _null_ ));
DESCR("range of bigints");
DATA(insert OID = 3927 ( _int8range		PGNSP PGUID  -1 f b A f t \054 0 3926 0 array_in array_out array_recv array_send - - array_typanalyze d x f 0 -1 0 0 _null_ _null_ _null_ ));

/* types for graphs */
DATA(insert OID = 7001 ( _graphid	PGNSP PGUID -1 f b A f t \054 0 7002 0 array_in array_out array_recv array_send - - array_typanalyze d x f 0 -1 0 0 _null_ _null_ _null_ ));
DATA(insert OID = 7002 ( graphid	PGNSP PGUID 16 f b U f t \054 0 0 7001 graphid_in graphid_out - - - - - d p f 0 -1 0 0 _null_ _null_ _null_ ));
DESCR("(oid, lid), unique ID of vertex/edge");
#define GRAPHIDOID		7002
DATA(insert OID = 7011 ( _vertex	PGNSP PGUID -1 f b A f t \054 0 7012 0 array_in _vertex_out array_recv array_send - - array_typanalyze d x f 0 -1 0 0 _null_ _null_ _null_ ));
#define VERTEXARRAYOID	7011
DATA(insert OID = 7012 ( vertex		PGNSP PGUID -1 f c C f t \054 7010 0 7011 record_in vertex_out record_recv record_send - - - d x f 0 -1 0 0 _null_ _null_ _null_ ));
#define VERTEXOID		7012
DATA(insert OID = 7021 ( _edge		PGNSP PGUID -1 f b A f t \054 0 7022 0 array_in _edge_out array_recv array_send - - array_typanalyze d x f 0 -1 0 0 _null_ _null_ _null_ ));
#define EDGEARRAYOID	7021
DATA(insert OID = 7022 ( edge		PGNSP PGUID -1 f c C f t \054 7020 0 7021 record_in edge_out record_recv record_send - - - d x f 0 -1 0 0 _null_ _null_ _null_ ));
#define EDGEOID			7022
DATA(insert OID = 7031 ( _graphpath	PGNSP PGUID -1 f b A f t \054 0 7032 0 array_in array_out array_recv array_send - - array_typanalyze d x f 0 -1 0 0 _null_ _null_ _null_ ));
DATA(insert OID = 7032 ( graphpath	PGNSP PGUID -1 f c C f t \054 7030 0 7031 record_in graphpath_out record_recv record_send - - - d x f 0 -1 0 0 _null_ _null_ _null_ ));
#define GRAPHPATHOID	7032

/*
 * pseudo-types
 *
 * types with typtype='p' represent various special cases in the type system.
 *
 * These cannot be used to define table columns, but are valid as function
 * argument and result types (if supported by the function's implementation
 * language).
 *
 * Note: cstring is a borderline case; it is still considered a pseudo-type,
 * but there is now support for it in records and arrays.  Perhaps we should
 * just treat it as a regular base type?
 */
DATA(insert OID = 2249 ( record			PGNSP PGUID -1 f p P f t \054 0 0 2287 record_in record_out record_recv record_send - - - d x f 0 -1 0 0 _null_ _null_ _null_ ));
#define RECORDOID		2249
DATA(insert OID = 2287 ( _record		PGNSP PGUID -1 f p P f t \054 0 2249 0 array_in array_out array_recv array_send - - array_typanalyze d x f 0 -1 0 0 _null_ _null_ _null_ ));
#define RECORDARRAYOID	2287
DATA(insert OID = 2275 ( cstring		PGNSP PGUID -2 f p P f t \054 0 0 1263 cstring_in cstring_out cstring_recv cstring_send - - - c p f 0 -1 0 0 _null_ _null_ _null_ ));
#define CSTRINGOID		2275
DATA(insert OID = 2276 ( any			PGNSP PGUID  4 t p P f t \054 0 0 0 any_in any_out - - - - - i p f 0 -1 0 0 _null_ _null_ _null_ ));
#define ANYOID			2276
DATA(insert OID = 2277 ( anyarray		PGNSP PGUID -1 f p P f t \054 0 0 0 anyarray_in anyarray_out anyarray_recv anyarray_send - - - d x f 0 -1 0 0 _null_ _null_ _null_ ));
#define ANYARRAYOID		2277
DATA(insert OID = 2278 ( void			PGNSP PGUID  4 t p P f t \054 0 0 0 void_in void_out void_recv void_send - - - i p f 0 -1 0 0 _null_ _null_ _null_ ));
#define VOIDOID			2278
DATA(insert OID = 2279 ( trigger		PGNSP PGUID  4 t p P f t \054 0 0 0 trigger_in trigger_out - - - - - i p f 0 -1 0 0 _null_ _null_ _null_ ));
#define TRIGGEROID		2279
DATA(insert OID = 3838 ( event_trigger		PGNSP PGUID  4 t p P f t \054 0 0 0 event_trigger_in event_trigger_out - - - - - i p f 0 -1 0 0 _null_ _null_ _null_ ));
#define EVTTRIGGEROID		3838
DATA(insert OID = 2280 ( language_handler	PGNSP PGUID  4 t p P f t \054 0 0 0 language_handler_in language_handler_out - - - - - i p f 0 -1 0 0 _null_ _null_ _null_ ));
#define LANGUAGE_HANDLEROID		2280
DATA(insert OID = 2281 ( internal		PGNSP PGUID  SIZEOF_POINTER t p P f t \054 0 0 0 internal_in internal_out - - - - - ALIGNOF_POINTER p f 0 -1 0 0 _null_ _null_ _null_ ));
#define INTERNALOID		2281
DATA(insert OID = 2282 ( opaque			PGNSP PGUID  4 t p P f t \054 0 0 0 opaque_in opaque_out - - - - - i p f 0 -1 0 0 _null_ _null_ _null_ ));
#define OPAQUEOID		2282
DATA(insert OID = 2283 ( anyelement		PGNSP PGUID  4 t p P f t \054 0 0 0 anyelement_in anyelement_out - - - - - i p f 0 -1 0 0 _null_ _null_ _null_ ));
#define ANYELEMENTOID	2283
DATA(insert OID = 2776 ( anynonarray	PGNSP PGUID  4 t p P f t \054 0 0 0 anynonarray_in anynonarray_out - - - - - i p f 0 -1 0 0 _null_ _null_ _null_ ));
#define ANYNONARRAYOID	2776
DATA(insert OID = 3500 ( anyenum		PGNSP PGUID  4 t p P f t \054 0 0 0 anyenum_in anyenum_out - - - - - i p f 0 -1 0 0 _null_ _null_ _null_ ));
#define ANYENUMOID		3500
DATA(insert OID = 3115 ( fdw_handler	PGNSP PGUID  4 t p P f t \054 0 0 0 fdw_handler_in fdw_handler_out - - - - - i p f 0 -1 0 0 _null_ _null_ _null_ ));
#define FDW_HANDLEROID	3115
<<<<<<< HEAD
=======
DATA(insert OID = 325 ( index_am_handler	PGNSP PGUID  4 t p P f t \054 0 0 0 index_am_handler_in index_am_handler_out - - - - - i p f 0 -1 0 0 _null_ _null_ _null_ ));
#define INDEX_AM_HANDLEROID 325
>>>>>>> e77ea9db
DATA(insert OID = 3310 ( tsm_handler	PGNSP PGUID  4 t p P f t \054 0 0 0 tsm_handler_in tsm_handler_out - - - - - i p f 0 -1 0 0 _null_ _null_ _null_ ));
#define TSM_HANDLEROID	3310
DATA(insert OID = 3831 ( anyrange		PGNSP PGUID  -1 f p P f t \054 0 0 0 anyrange_in anyrange_out - - - - - d x f 0 -1 0 0 _null_ _null_ _null_ ));
#define ANYRANGEOID		3831


/*
 * macros
 */
#define  TYPTYPE_BASE		'b' /* base type (ordinary scalar type) */
#define  TYPTYPE_COMPOSITE	'c' /* composite (e.g., table's rowtype) */
#define  TYPTYPE_DOMAIN		'd' /* domain over another type */
#define  TYPTYPE_ENUM		'e' /* enumerated type */
#define  TYPTYPE_PSEUDO		'p' /* pseudo-type */
#define  TYPTYPE_RANGE		'r' /* range type */

#define  TYPCATEGORY_INVALID	'\0'	/* not an allowed category */
#define  TYPCATEGORY_ARRAY		'A'
#define  TYPCATEGORY_BOOLEAN	'B'
#define  TYPCATEGORY_COMPOSITE	'C'
#define  TYPCATEGORY_DATETIME	'D'
#define  TYPCATEGORY_ENUM		'E'
#define  TYPCATEGORY_GEOMETRIC	'G'
#define  TYPCATEGORY_NETWORK	'I'		/* think INET */
#define  TYPCATEGORY_NUMERIC	'N'
#define  TYPCATEGORY_PSEUDOTYPE 'P'
#define  TYPCATEGORY_RANGE		'R'
#define  TYPCATEGORY_STRING		'S'
#define  TYPCATEGORY_TIMESPAN	'T'
#define  TYPCATEGORY_USER		'U'
#define  TYPCATEGORY_BITSTRING	'V'		/* er ... "varbit"? */
#define  TYPCATEGORY_UNKNOWN	'X'

/* Is a type OID a polymorphic pseudotype?	(Beware of multiple evaluation) */
#define IsPolymorphicType(typid)  \
	((typid) == ANYELEMENTOID || \
	 (typid) == ANYARRAYOID || \
	 (typid) == ANYNONARRAYOID || \
	 (typid) == ANYENUMOID || \
	 (typid) == ANYRANGEOID)

#endif   /* PG_TYPE_H */<|MERGE_RESOLUTION|>--- conflicted
+++ resolved
@@ -711,11 +711,8 @@
 #define ANYENUMOID		3500
 DATA(insert OID = 3115 ( fdw_handler	PGNSP PGUID  4 t p P f t \054 0 0 0 fdw_handler_in fdw_handler_out - - - - - i p f 0 -1 0 0 _null_ _null_ _null_ ));
 #define FDW_HANDLEROID	3115
-<<<<<<< HEAD
-=======
 DATA(insert OID = 325 ( index_am_handler	PGNSP PGUID  4 t p P f t \054 0 0 0 index_am_handler_in index_am_handler_out - - - - - i p f 0 -1 0 0 _null_ _null_ _null_ ));
 #define INDEX_AM_HANDLEROID 325
->>>>>>> e77ea9db
 DATA(insert OID = 3310 ( tsm_handler	PGNSP PGUID  4 t p P f t \054 0 0 0 tsm_handler_in tsm_handler_out - - - - - i p f 0 -1 0 0 _null_ _null_ _null_ ));
 #define TSM_HANDLEROID	3310
 DATA(insert OID = 3831 ( anyrange		PGNSP PGUID  -1 f p P f t \054 0 0 0 anyrange_in anyrange_out - - - - - d x f 0 -1 0 0 _null_ _null_ _null_ ));
