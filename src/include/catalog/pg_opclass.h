--- conflicted
+++ resolved
@@ -247,7 +247,6 @@
 DATA(insert (	3580	box_inclusion_ops		PGNSP PGUID 4104   603 t 603 ));
 /* no brin opclass for the geometric types except box */
 
-<<<<<<< HEAD
 DATA(insert (  403 graphid_ops          PGNSP PGUID 7093 7002 t 0 ));
 DATA(insert (  405 graphid_ops          PGNSP PGUID 7096 7002 t 0 ));
 DATA(insert ( 2742 graphid_ops          PGNSP PGUID 7098 7002 t 0 ));
@@ -255,7 +254,4 @@
 
 DATA(insert (  403 rowid_ops          	PGNSP PGUID 7167 7062 t 0 ));
 
-#endif   /* PG_OPCLASS_H */
-=======
-#endif							/* PG_OPCLASS_H */
->>>>>>> fdf521d6
+#endif							/* PG_OPCLASS_H */