--- conflicted
+++ resolved
@@ -1551,7 +1551,6 @@
    commands, or to <literal>SELECT</>, <literal>INSERT</>, <literal>UPDATE</>,
    or <literal>DELETE</>.  Multiple roles can be assigned to a given
    policy, and normal role membership and inheritance rules apply.
-<<<<<<< HEAD
   </para>
 
   <para>
@@ -1571,27 +1570,6 @@
   </para>
 
   <para>
-=======
-  </para>
-
-  <para>
-   To specify which rows are visible or modifiable according to a policy,
-   an expression is required that returns a Boolean result.  This
-   expression will be evaluated for each row prior to any conditions or
-   functions coming from the user's query.  (The only exceptions to this
-   rule are <literal>leakproof</literal> functions, which are guaranteed to
-   not leak information; the optimizer may choose to apply such functions
-   ahead of the row-security check.)  Rows for which the expression does
-   not return <literal>true</> will not be processed.  Separate expressions
-   may be specified to provide independent control over the rows which are
-   visible and the rows which are allowed to be modified.  Policy
-   expressions are run as part of the query and with the privileges of the
-   user running the query, although security-definer functions can be used
-   to access data not available to the calling user.
-  </para>
-
-  <para>
->>>>>>> e77ea9db
    Superusers and roles with the <literal>BYPASSRLS</> attribute always
    bypass the row security system when accessing a table.  Table owners
    normally bypass row security as well, though a table owner can choose to
@@ -1747,19 +1725,11 @@
 postgres=&gt; set role admin;
 SET
 postgres=&gt; table passwd;
-<<<<<<< HEAD
- username | pwhash | uid | gid | real_name |  home_phone  | extra_info | home_dir    |   shell
-----------+--------+-----+-----+-----------+--------------+------------+-------------+-----------
- admin    | xxx    |   0 |   0 | Admin     | 111-222-3333 |            | /root       | /bin/dash
- bob      | xxx    |   1 |   1 | Bob       | 123-456-7890 |            | /home/bob   | /bin/zsh
- alice    | xxx    |   2 |   1 | Alice     | 098-765-4321 |            | /home/alice | /bin/zsh
-=======
  user_name | pwhash | uid | gid | real_name |  home_phone  | extra_info | home_dir    |   shell
 -----------+--------+-----+-----+-----------+--------------+------------+-------------+-----------
  admin     | xxx    |   0 |   0 | Admin     | 111-222-3333 |            | /root       | /bin/dash
  bob       | xxx    |   1 |   1 | Bob       | 123-456-7890 |            | /home/bob   | /bin/zsh
  alice     | xxx    |   2 |   1 | Alice     | 098-765-4321 |            | /home/alice | /bin/zsh
->>>>>>> e77ea9db
 (3 rows)
 
 -- Test what Alice is able to do
@@ -1767,17 +1737,6 @@
 SET
 postgres=&gt; table passwd;
 ERROR:  permission denied for relation passwd
-<<<<<<< HEAD
-postgres=&gt; select username,real_name,home_phone,extra_info,home_dir,shell from passwd;
- username | real_name |  home_phone  | extra_info | home_dir    |   shell
-----------+-----------+--------------+------------+-------------+-----------
- admin    | Admin     | 111-222-3333 |            | /root       | /bin/dash
- bob      | Bob       | 123-456-7890 |            | /home/bob   | /bin/zsh
- alice    | Alice     | 098-765-4321 |            | /home/alice | /bin/zsh
-(3 rows)
-
-postgres=&gt; update passwd set username = 'joe';
-=======
 postgres=&gt; select user_name,real_name,home_phone,extra_info,home_dir,shell from passwd;
  user_name | real_name |  home_phone  | extra_info | home_dir    |   shell
 -----------+-----------+--------------+------------+-------------+-----------
@@ -1787,26 +1746,17 @@
 (3 rows)
 
 postgres=&gt; update passwd set user_name = 'joe';
->>>>>>> e77ea9db
 ERROR:  permission denied for relation passwd
 -- Alice is allowed to change her own real_name, but no others
 postgres=&gt; update passwd set real_name = 'Alice Doe';
 UPDATE 1
-<<<<<<< HEAD
-postgres=&gt; update passwd set real_name = 'John Doe' where username = 'admin';
-=======
 postgres=&gt; update passwd set real_name = 'John Doe' where user_name = 'admin';
->>>>>>> e77ea9db
 UPDATE 0
 postgres=&gt; update passwd set shell = '/bin/xx';
 ERROR:  new row violates WITH CHECK OPTION for "passwd"
 postgres=&gt; delete from passwd;
 ERROR:  permission denied for relation passwd
-<<<<<<< HEAD
-postgres=&gt; insert into passwd (username) values ('xxx');
-=======
 postgres=&gt; insert into passwd (user_name) values ('xxx');
->>>>>>> e77ea9db
 ERROR:  permission denied for relation passwd
 -- Alice can change her own password; RLS silently prevents updating other rows
 postgres=&gt; update passwd set pwhash = 'abc';
