--- conflicted
+++ resolved
@@ -995,8 +995,6 @@
      can be executed and the resulting tuple can be stored in the slot.
      This plan need not be efficient since no base table will return more
      than one row; for example, it may implement all joins as nested loops.
-<<<<<<< HEAD
-=======
      The function <literal>GetExistingLocalJoinPath</> may be used to search
      existing paths for a suitable local join path, which can be used as the
      alternative local join plan.  <literal>GetExistingLocalJoinPath</>
@@ -1004,7 +1002,6 @@
      join relation.  (If it does not find such a path, it returns NULL, in
      which case a foreign data wrapper may build the local path by itself or
      may choose not to create access paths for that join.)
->>>>>>> e77ea9db
     </para>
    </sect2>
 
