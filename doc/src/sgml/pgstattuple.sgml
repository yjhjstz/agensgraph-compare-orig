<!-- doc/src/sgml/pgstattuple.sgml -->

<sect1 id="pgstattuple" xreflabel="pgstattuple">
 <title>pgstattuple</title>

 <indexterm zone="pgstattuple">
  <primary>pgstattuple</primary>
 </indexterm>

 <para>
  The <filename>pgstattuple</filename> module provides various functions to
  obtain tuple-level statistics.
 </para>

 <para>
  As these functions return detailed page-level information, only the superuser
  has EXECUTE privileges on them upon installation.  After the functions have
  been installed, users may issue <command>GRANT</command> commands to change
  the privileges on the functions to allow non-superusers to execute them. Members
  of the <literal>pg_stat_scan_tables</literal> role are granted access by default. See
  the description of the <xref linkend="sql-grant"> command for specifics.
 </para>

 <sect2>
  <title>Functions</title>

  <variablelist>
   <varlistentry>
    <term>
     <indexterm>
      <primary>pgstattuple</primary>
     </indexterm>
     <function>pgstattuple(regclass) returns record</>
    </term>

    <listitem>
     <para>
      <function>pgstattuple</function> returns a relation's physical length,
      percentage of <quote>dead</> tuples, and other info. This may help users
      to determine whether vacuum is necessary or not.  The argument is the
      target relation's name (optionally schema-qualified) or OID.
      For example:
<programlisting>
test=&gt; SELECT * FROM pgstattuple('pg_catalog.pg_proc');
-[ RECORD 1 ]------+-------
table_len          | 458752
tuple_count        | 1470
tuple_len          | 438896
tuple_percent      | 95.67
dead_tuple_count   | 11
dead_tuple_len     | 3157
dead_tuple_percent | 0.69
free_space         | 8932
free_percent       | 1.95
</programlisting>
     The output columns are described in <xref linkend="pgstattuple-columns">.
    </para>

    <table id="pgstattuple-columns">
     <title><function>pgstattuple</function> Output Columns</title>
     <tgroup cols="3">
      <thead>
       <row>
        <entry>Column</entry>
        <entry>Type</entry>
        <entry>Description</entry>
       </row>
      </thead>

      <tbody>
       <row>
        <entry><structfield>table_len</structfield></entry>
        <entry><type>bigint</type></entry>
        <entry>Physical relation length in bytes</entry>
       </row>
       <row>
        <entry><structfield>tuple_count</structfield></entry>
        <entry><type>bigint</type></entry>
        <entry>Number of live tuples</entry>
       </row>
       <row>
        <entry><structfield>tuple_len</structfield></entry>
        <entry><type>bigint</type></entry>
        <entry>Total length of live tuples in bytes</entry>
       </row>
       <row>
        <entry><structfield>tuple_percent</structfield></entry>
        <entry><type>float8</type></entry>
        <entry>Percentage of live tuples</entry>
       </row>
       <row>
        <entry><structfield>dead_tuple_count</structfield></entry>
        <entry><type>bigint</type></entry>
        <entry>Number of dead tuples</entry>
       </row>
       <row>
        <entry><structfield>dead_tuple_len</structfield></entry>
        <entry><type>bigint</type></entry>
        <entry>Total length of dead tuples in bytes</entry>
       </row>
       <row>
        <entry><structfield>dead_tuple_percent</structfield></entry>
        <entry><type>float8</type></entry>
        <entry>Percentage of dead tuples</entry>
       </row>
       <row>
        <entry><structfield>free_space</structfield></entry>
        <entry><type>bigint</type></entry>
        <entry>Total free space in bytes</entry>
       </row>
       <row>
        <entry><structfield>free_percent</structfield></entry>
        <entry><type>float8</type></entry>
        <entry>Percentage of free space</entry>
       </row>

      </tbody>
     </tgroup>
    </table>

    <note>
<<<<<<< HEAD
      <para>
        The <literal>table_len</literal> will always be greater than the sum
        of the <literal>tuple_len</literal>, <literal>dead_tuple_len</literal>
        and <literal>free_space</literal>. The difference is accounted for by
        fixed page overhead, the per-page table of pointers to tuples, and
        padding to ensure that tuples are correctly aligned. 
      </para>
=======
     <para>
      The <literal>table_len</literal> will always be greater than the sum
      of the <literal>tuple_len</literal>, <literal>dead_tuple_len</literal>
      and <literal>free_space</literal>. The difference is accounted for by
      fixed page overhead, the per-page table of pointers to tuples, and
      padding to ensure that tuples are correctly aligned.
     </para>
>>>>>>> fdf521d6
    </note>

    <para>
     <function>pgstattuple</function> acquires only a read lock on the
     relation. So the results do not reflect an instantaneous snapshot;
     concurrent updates will affect them.
    </para>

    <para>
     <function>pgstattuple</function> judges a tuple is <quote>dead</> if
     <function>HeapTupleSatisfiesDirty</> returns false.
    </para>
    </listitem>
   </varlistentry>

   <varlistentry>
    <term>
     <function>pgstattuple(text) returns record</>
    </term>

    <listitem>
     <para>
      This is the same as <function>pgstattuple(regclass)</function>, except
      that the target relation is specified as TEXT. This function is kept
      because of backward-compatibility so far, and will be deprecated in
      some future release.
     </para>
    </listitem>
   </varlistentry>

   <varlistentry>
    <term>
    <indexterm>
     <primary>pgstatindex</primary>
    </indexterm>
     <function>pgstatindex(regclass) returns record</>
    </term>

    <listitem>
     <para>
      <function>pgstatindex</function> returns a record showing information
      about a B-tree index.  For example:
<programlisting>
test=&gt; SELECT * FROM pgstatindex('pg_cast_oid_index');
-[ RECORD 1 ]------+------
version            | 2
tree_level         | 0
index_size         | 16384
root_block_no      | 1
internal_pages     | 0
leaf_pages         | 1
empty_pages        | 0
deleted_pages      | 0
avg_leaf_density   | 54.27
leaf_fragmentation | 0
</programlisting>
     </para>

    <para>
     The output columns are:

    <informaltable>
     <tgroup cols="3">
      <thead>
       <row>
        <entry>Column</entry>
        <entry>Type</entry>
        <entry>Description</entry>
       </row>
      </thead>

      <tbody>
       <row>
        <entry><structfield>version</structfield></entry>
        <entry><type>integer</type></entry>
        <entry>B-tree version number</entry>
       </row>

       <row>
        <entry><structfield>tree_level</structfield></entry>
        <entry><type>integer</type></entry>
        <entry>Tree level of the root page</entry>
       </row>

       <row>
        <entry><structfield>index_size</structfield></entry>
        <entry><type>bigint</type></entry>
        <entry>Total index size in bytes</entry>
       </row>

       <row>
        <entry><structfield>root_block_no</structfield></entry>
        <entry><type>bigint</type></entry>
        <entry>Location of root page (zero if none)</entry>
       </row>

       <row>
        <entry><structfield>internal_pages</structfield></entry>
        <entry><type>bigint</type></entry>
        <entry>Number of <quote>internal</> (upper-level) pages</entry>
       </row>

       <row>
        <entry><structfield>leaf_pages</structfield></entry>
        <entry><type>bigint</type></entry>
        <entry>Number of leaf pages</entry>
       </row>

       <row>
        <entry><structfield>empty_pages</structfield></entry>
        <entry><type>bigint</type></entry>
        <entry>Number of empty pages</entry>
       </row>

       <row>
        <entry><structfield>deleted_pages</structfield></entry>
        <entry><type>bigint</type></entry>
        <entry>Number of deleted pages</entry>
       </row>

       <row>
        <entry><structfield>avg_leaf_density</structfield></entry>
        <entry><type>float8</type></entry>
        <entry>Average density of leaf pages</entry>
       </row>

       <row>
        <entry><structfield>leaf_fragmentation</structfield></entry>
        <entry><type>float8</type></entry>
        <entry>Leaf page fragmentation</entry>
       </row>

      </tbody>
     </tgroup>
    </informaltable>
    </para>

    <para>
     The reported <literal>index_size</> will normally correspond to one more
     page than is accounted for by <literal>internal_pages + leaf_pages +
     empty_pages + deleted_pages</literal>, because it also includes the
     index's metapage.
    </para>

    <para>
     As with <function>pgstattuple</>, the results are accumulated
     page-by-page, and should not be expected to represent an
     instantaneous snapshot of the whole index.
    </para>
    </listitem>
   </varlistentry>

   <varlistentry>
    <term>
     <function>pgstatindex(text) returns record</>
    </term>

    <listitem>
     <para>
      This is the same as <function>pgstatindex(regclass)</function>, except
      that the target index is specified as TEXT. This function is kept
      because of backward-compatibility so far, and will be deprecated in
      some future release.
     </para>
    </listitem>
   </varlistentry>

   <varlistentry>
    <term>
     <indexterm>
      <primary>pgstatginindex</primary>
     </indexterm>
     <function>pgstatginindex(regclass) returns record</>
    </term>

    <listitem>
     <para>
      <function>pgstatginindex</function> returns a record showing information
      about a GIN index.  For example:
<programlisting>
test=&gt; SELECT * FROM pgstatginindex('test_gin_index');
-[ RECORD 1 ]--+--
version        | 1
pending_pages  | 0
pending_tuples | 0
</programlisting>
     </para>

    <para>
     The output columns are:

    <informaltable>
     <tgroup cols="3">
      <thead>
       <row>
        <entry>Column</entry>
        <entry>Type</entry>
        <entry>Description</entry>
       </row>
      </thead>

      <tbody>
       <row>
        <entry><structfield>version</structfield></entry>
        <entry><type>integer</type></entry>
        <entry>GIN version number</entry>
       </row>

       <row>
        <entry><structfield>pending_pages</structfield></entry>
        <entry><type>integer</type></entry>
        <entry>Number of pages in the pending list</entry>
       </row>

       <row>
        <entry><structfield>pending_tuples</structfield></entry>
        <entry><type>bigint</type></entry>
        <entry>Number of tuples in the pending list</entry>
       </row>

      </tbody>
     </tgroup>
    </informaltable>
    </para>
    </listitem>
   </varlistentry>

   <varlistentry>
    <term>
     <indexterm>
      <primary>pgstathashindex</primary>
     </indexterm>
     <function>pgstathashindex(regclass) returns record</>
    </term>

    <listitem>
     <para>
      <function>pgstathashindex</function> returns a record showing information
      about a HASH index.  For example:
<programlisting>
test=&gt; select * from pgstathashindex('con_hash_index');
-[ RECORD 1 ]--+-----------------
version        | 4
bucket_pages   | 33081
overflow_pages | 0
bitmap_pages   | 1
unused_pages   | 32455
live_items     | 10204006
dead_items     | 0
free_percent   | 61.8005949100872
</programlisting>
     </para>

    <para>
     The output columns are:

    <informaltable>
     <tgroup cols="3">
      <thead>
       <row>
        <entry>Column</entry>
        <entry>Type</entry>
        <entry>Description</entry>
       </row>
      </thead>

      <tbody>
       <row>
        <entry><structfield>version</structfield></entry>
        <entry><type>integer</type></entry>
        <entry>HASH version number</entry>
       </row>

       <row>
        <entry><structfield>bucket_pages</structfield></entry>
        <entry><type>bigint</type></entry>
        <entry>Number of bucket pages</entry>
       </row>

       <row>
        <entry><structfield>overflow_pages</structfield></entry>
        <entry><type>bigint</type></entry>
        <entry>Number of overflow pages</entry>
       </row>

       <row>
        <entry><structfield>bitmap_pages</structfield></entry>
        <entry><type>bigint</type></entry>
        <entry>Number of bitmap pages</entry>
       </row>

       <row>
        <entry><structfield>unused_pages</structfield></entry>
        <entry><type>bigint</type></entry>
        <entry>Number of unused pages</entry>
       </row>

       <row>
        <entry><structfield>live_items</structfield></entry>
        <entry><type>bigint</type></entry>
        <entry>Number of live tuples</entry>
       </row>

       <row>
        <entry><structfield>dead_tuples</structfield></entry>
        <entry><type>bigint</type></entry>
        <entry>Number of dead tuples</entry>
       </row>

       <row>
        <entry><structfield>free_percent</structfield></entry>
        <entry><type>float</type></entry>
        <entry>Percentage of free space</entry>
       </row>

      </tbody>
     </tgroup>
    </informaltable>
    </para>
    </listitem>
   </varlistentry>

   <varlistentry>
    <term>
     <indexterm>
      <primary>pg_relpages</primary>
     </indexterm>
     <function>pg_relpages(regclass) returns bigint</>
    </term>

    <listitem>
     <para>
      <function>pg_relpages</function> returns the number of pages in the
      relation.
     </para>
    </listitem>
   </varlistentry>

   <varlistentry>
    <term>
     <function>pg_relpages(text) returns bigint</>
    </term>

    <listitem>
     <para>
      This is the same as <function>pg_relpages(regclass)</function>, except
      that the target relation is specified as TEXT. This function is kept
      because of backward-compatibility so far, and will be deprecated in
      some future release.
     </para>
    </listitem>
   </varlistentry>

   <varlistentry>
    <term>
     <indexterm>
      <primary>pgstattuple_approx</primary>
     </indexterm>
     <function>pgstattuple_approx(regclass) returns record</>
    </term>

    <listitem>
     <para>
      <function>pgstattuple_approx</function> is a faster alternative to
      <function>pgstattuple</function> that returns approximate results.
      The argument is the target relation's name or OID.
      For example:
<programlisting>
test=&gt; SELECT * FROM pgstattuple_approx('pg_catalog.pg_proc'::regclass);
-[ RECORD 1 ]--------+-------
table_len            | 573440
scanned_percent      | 2
approx_tuple_count   | 2740
approx_tuple_len     | 561210
approx_tuple_percent | 97.87
dead_tuple_count     | 0
dead_tuple_len       | 0
dead_tuple_percent   | 0
approx_free_space    | 11996
approx_free_percent  | 2.09
</programlisting>
      The output columns are described in <xref linkend="pgstatapprox-columns">.
     </para>

     <para>
      Whereas <function>pgstattuple</function> always performs a
      full-table scan and returns an exact count of live and dead tuples
      (and their sizes) and free space, <function>pgstattuple_approx</function>
      tries to avoid the full-table scan and returns exact dead tuple
      statistics along with an approximation of the number and
      size of live tuples and free space.
     </para>

     <para>
      It does this by skipping pages that have only visible tuples
      according to the visibility map (if a page has the corresponding VM
      bit set, then it is assumed to contain no dead tuples). For such
      pages, it derives the free space value from the free space map, and
      assumes that the rest of the space on the page is taken up by live
      tuples.
     </para>

     <para>
      For pages that cannot be skipped, it scans each tuple, recording its
      presence and size in the appropriate counters, and adding up the
      free space on the page. At the end, it estimates the total number of
      live tuples based on the number of pages and tuples scanned (in the
      same way that VACUUM estimates pg_class.reltuples).
     </para>

     <table id="pgstatapprox-columns">
      <title><function>pgstattuple_approx</function> Output Columns</title>
      <tgroup cols="3">
       <thead>
        <row>
         <entry>Column</entry>
         <entry>Type</entry>
         <entry>Description</entry>
        </row>
       </thead>

       <tbody>
        <row>
         <entry><structfield>table_len</structfield></entry>
         <entry><type>bigint</type></entry>
         <entry>Physical relation length in bytes (exact)</entry>
        </row>
        <row>
         <entry><structfield>scanned_percent</structfield></entry>
         <entry><type>float8</type></entry>
         <entry>Percentage of table scanned</entry>
        </row>
        <row>
         <entry><structfield>approx_tuple_count</structfield></entry>
         <entry><type>bigint</type></entry>
         <entry>Number of live tuples (estimated)</entry>
        </row>
        <row>
         <entry><structfield>approx_tuple_len</structfield></entry>
         <entry><type>bigint</type></entry>
         <entry>Total length of live tuples in bytes (estimated)</entry>
        </row>
        <row>
         <entry><structfield>approx_tuple_percent</structfield></entry>
         <entry><type>float8</type></entry>
         <entry>Percentage of live tuples</entry>
        </row>
        <row>
         <entry><structfield>dead_tuple_count</structfield></entry>
         <entry><type>bigint</type></entry>
         <entry>Number of dead tuples (exact)</entry>
        </row>
        <row>
         <entry><structfield>dead_tuple_len</structfield></entry>
         <entry><type>bigint</type></entry>
         <entry>Total length of dead tuples in bytes (exact)</entry>
        </row>
        <row>
         <entry><structfield>dead_tuple_percent</structfield></entry>
         <entry><type>float8</type></entry>
         <entry>Percentage of dead tuples</entry>
        </row>
        <row>
         <entry><structfield>approx_free_space</structfield></entry>
         <entry><type>bigint</type></entry>
         <entry>Total free space in bytes (estimated)</entry>
        </row>
        <row>
         <entry><structfield>approx_free_percent</structfield></entry>
         <entry><type>float8</type></entry>
         <entry>Percentage of free space</entry>
        </row>

       </tbody>
      </tgroup>
     </table>

     <para>
      In the above output, the free space figures may not match the
      <function>pgstattuple</function> output exactly, because the free
      space map gives us an exact figure, but is not guaranteed to be
      accurate to the byte.
     </para>

    </listitem>
   </varlistentry>

  </variablelist>
 </sect2>

 <sect2>
  <title>Authors</title>

  <para>
   Tatsuo Ishii, Satoshi Nagayasu and Abhijit Menon-Sen
  </para>
 </sect2>

</sect1><|MERGE_RESOLUTION|>--- conflicted
+++ resolved
@@ -119,15 +119,6 @@
     </table>
 
     <note>
-<<<<<<< HEAD
-      <para>
-        The <literal>table_len</literal> will always be greater than the sum
-        of the <literal>tuple_len</literal>, <literal>dead_tuple_len</literal>
-        and <literal>free_space</literal>. The difference is accounted for by
-        fixed page overhead, the per-page table of pointers to tuples, and
-        padding to ensure that tuples are correctly aligned. 
-      </para>
-=======
      <para>
       The <literal>table_len</literal> will always be greater than the sum
       of the <literal>tuple_len</literal>, <literal>dead_tuple_len</literal>
@@ -135,7 +126,6 @@
       fixed page overhead, the per-page table of pointers to tuples, and
       padding to ensure that tuples are correctly aligned.
      </para>
->>>>>>> fdf521d6
     </note>
 
     <para>
