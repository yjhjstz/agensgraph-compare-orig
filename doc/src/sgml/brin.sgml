--- conflicted
+++ resolved
@@ -74,11 +74,7 @@
    tuple; those tuples remain unsummarized until a summarization run is
    invoked later, creating initial summaries.
    This process can be invoked manually using the
-<<<<<<< HEAD
-   <function>brin_summarize_new_pages(regclass)</function> function,
-=======
    <function>brin_summarize_new_values(regclass)</function> function,
->>>>>>> e77ea9db
    or automatically when <command>VACUUM</command> processes the table.
   </para>
  </sect2>
@@ -629,11 +625,7 @@
  </table>
 
  <para>
-<<<<<<< HEAD
-  To write an operator class for a complex datatype which has values
-=======
   To write an operator class for a complex data type which has values
->>>>>>> e77ea9db
   included within another type, it's possible to use the inclusion support
   procedures alongside the corresponding operators, as shown
   in <xref linkend="brin-extensibility-inclusion-table">.  It requires
@@ -711,15 +703,6 @@
     </row>
     <row>
      <entry>Operator Strategy 4</entry>
-<<<<<<< HEAD
-     <entry>operator right-of</entry>
-     <entry>Operator Strategy 2</entry>
-    </row>
-    <row>
-     <entry>Operator Strategy 5</entry>
-     <entry>operator does-not-extend-to-the-right-of</entry>
-     <entry>Operator Strategy 1</entry>
-=======
      <entry>operator does-not-extend-to-the-left-of</entry>
      <entry>Operator Strategy 1</entry>
     </row>
@@ -727,7 +710,6 @@
      <entry>Operator Strategy 5</entry>
      <entry>operator right-of</entry>
      <entry>Operator Strategy 2</entry>
->>>>>>> e77ea9db
     </row>
     <row>
      <entry>Operator Strategy 6, 18</entry>
@@ -767,20 +749,12 @@
     <row>
      <entry>Operator Strategy 20</entry>
      <entry>operator less-than</entry>
-<<<<<<< HEAD
-     <entry>Operator Strategy 4</entry>
-=======
      <entry>Operator Strategy 5</entry>
->>>>>>> e77ea9db
     </row>
     <row>
      <entry>Operator Strategy 21</entry>
      <entry>operator less-than-or-equal-to</entry>
-<<<<<<< HEAD
-     <entry>Operator Strategy 4</entry>
-=======
      <entry>Operator Strategy 5</entry>
->>>>>>> e77ea9db
     </row>
     <row>
      <entry>Operator Strategy 22</entry>
@@ -800,28 +774,16 @@
     Support procedure numbers 1-10 are reserved for the BRIN internal
     functions, so the SQL level functions start with number 11.  Support
     function number 11 is the main function required to build the index.
-<<<<<<< HEAD
-    It should accept two arguments with the same datatype as the opclass,
-    and return the union of them.  The inclusion opclass can store union
-    values with different datatypes if it is defined with the
-    <literal>STORAGE</> parameter.  The return value of the union
-    function should match the <literal>STORAGE</> datatype.
-=======
     It should accept two arguments with the same data type as the operator class,
     and return the union of them.  The inclusion operator class can store union
     values with different data types if it is defined with the
     <literal>STORAGE</> parameter.  The return value of the union
     function should match the <literal>STORAGE</> data type.
->>>>>>> e77ea9db
  </para>
 
  <para>
     Support procedure numbers 12 and 14 are provided to support
-<<<<<<< HEAD
-    irregularities of built-in datatypes.  Procedure number 12
-=======
     irregularities of built-in data types.  Procedure number 12
->>>>>>> e77ea9db
     is used to support network addresses from different families which
     are not mergeable.  Procedure number 14 is used to support
     empty ranges.  Procedure number 13 is an optional but
@@ -832,19 +794,6 @@
  </para>
 
  <para>
-<<<<<<< HEAD
-    Both minmax and inclusion opclasses support cross-datatype
-    operators, though with these the dependencies become more complicated.
-    The minmax opclass requires a full set of operators to be
-    defined with both arguments having the same datatype.  It allows
-    additional datatypes to be supported by defining extra sets
-    of operators.  Inclusion opclass operator strategies are dependent
-    on another operator strategy as shown in
-    <xref linkend="brin-extensibility-inclusion-table">, or the same
-    operator strategy as themselves.  They require the dependency
-    operator to be defined with the <literal>STORAGE</> datatype as the
-    left-hand-side argument and the other supported datatype to be the
-=======
     Both minmax and inclusion operator classes support cross-data-type
     operators, though with these the dependencies become more complicated.
     The minmax operator class requires a full set of operators to be
@@ -856,7 +805,6 @@
     operator strategy as themselves.  They require the dependency
     operator to be defined with the <literal>STORAGE</> data type as the
     left-hand-side argument and the other supported data type to be the
->>>>>>> e77ea9db
     right-hand-side argument of the supported operator.  See
     <literal>float4_minmax_ops</> as an example of minmax, and
     <literal>box_inclusion_ops</> as an example of inclusion.
