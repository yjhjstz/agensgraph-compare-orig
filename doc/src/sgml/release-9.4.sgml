<!-- doc/src/sgml/release-9.4.sgml -->
<!-- See header comment in release.sgml about typical markup -->

<<<<<<< HEAD
=======
 <sect1 id="release-9-4-9">
  <title>Release 9.4.9</title>

  <note>
  <title>Release Date</title>
  <simpara>2016-08-11</simpara>
  </note>

  <para>
   This release contains a variety of fixes from 9.4.8.
   For information about new features in the 9.4 major release, see
   <xref linkend="release-9-4">.
  </para>

  <sect2>
   <title>Migration to Version 9.4.9</title>

   <para>
    A dump/restore is not required for those running 9.4.X.
   </para>

   <para>
    However, if you are upgrading from a version earlier than 9.4.6,
    see <xref linkend="release-9-4-6">.
   </para>
  </sect2>

  <sect2>
   <title>Changes</title>

   <itemizedlist>

    <listitem>
     <para>
      Fix possible mis-evaluation of
      nested <literal>CASE</>-<literal>WHEN</> expressions (Heikki
      Linnakangas, Michael Paquier, Tom Lane)
     </para>

     <para>
      A <literal>CASE</> expression appearing within the test value
      subexpression of another <literal>CASE</> could become confused about
      whether its own test value was null or not.  Also, inlining of a SQL
      function implementing the equality operator used by
      a <literal>CASE</> expression could result in passing the wrong test
      value to functions called within a <literal>CASE</> expression in the
      SQL function's body.  If the test values were of different data
      types, a crash might result; moreover such situations could be abused
      to allow disclosure of portions of server memory.  (CVE-2016-5423)
     </para>
    </listitem>

    <listitem>
     <para>
      Fix client programs' handling of special characters in database and
      role names (Noah Misch, Nathan Bossart, Michael Paquier)
     </para>

     <para>
      Numerous places in <application>vacuumdb</> and other client programs
      could become confused by database and role names containing double
      quotes or backslashes.  Tighten up quoting rules to make that safe.
      Also, ensure that when a conninfo string is used as a database name
      parameter to these programs, it is correctly treated as such throughout.
     </para>

     <para>
      Fix handling of paired double quotes
      in <application>psql</>'s <command>\connect</>
      and <command>\password</> commands to match the documentation.
     </para>

     <para>
      Introduce a new <option>-reuse-previous</> option
      in <application>psql</>'s <command>\connect</> command to allow
      explicit control of whether to re-use connection parameters from a
      previous connection.  (Without this, the choice is based on whether
      the database name looks like a conninfo string, as before.)  This
      allows secure handling of database names containing special
      characters in <application>pg_dumpall</> scripts.
     </para>

     <para>
      <application>pg_dumpall</> now refuses to deal with database and role
      names containing carriage returns or newlines, as it seems impractical
      to quote those characters safely on Windows.  In future we may reject
      such names on the server side, but that step has not been taken yet.
     </para>

     <para>
      These are considered security fixes because crafted object names
      containing special characters could have been used to execute
      commands with superuser privileges the next time a superuser
      executes <application>pg_dumpall</> or other routine maintenance
      operations.  (CVE-2016-5424)
     </para>
    </listitem>

    <listitem>
     <para>
      Fix corner-case misbehaviors for <literal>IS NULL</>/<literal>IS NOT
      NULL</> applied to nested composite values (Andrew Gierth, Tom Lane)
     </para>

     <para>
      The SQL standard specifies that <literal>IS NULL</> should return
      TRUE for a row of all null values (thus <literal>ROW(NULL,NULL) IS
      NULL</> yields TRUE), but this is not meant to apply recursively
      (thus <literal>ROW(NULL, ROW(NULL,NULL)) IS NULL</> yields FALSE).
      The core executor got this right, but certain planner optimizations
      treated the test as recursive (thus producing TRUE in both cases),
      and <filename>contrib/postgres_fdw</> could produce remote queries
      that misbehaved similarly.
     </para>
    </listitem>

    <listitem>
     <para>
      Make the <type>inet</> and <type>cidr</> data types properly reject
      IPv6 addresses with too many colon-separated fields (Tom Lane)
     </para>
    </listitem>

    <listitem>
     <para>
      Prevent crash in <function>close_ps()</>
      (the <type>point</> <literal>##</> <type>lseg</> operator)
      for NaN input coordinates (Tom Lane)
     </para>

     <para>
      Make it return NULL instead of crashing.
     </para>
    </listitem>

    <listitem>
     <para>
      Avoid possible crash in <function>pg_get_expr()</> when inconsistent
      values are passed to it (Michael Paquier, Thomas Munro)
     </para>
    </listitem>

    <listitem>
     <para>
      Fix several one-byte buffer over-reads in <function>to_number()</>
      (Peter Eisentraut)
     </para>

     <para>
      In several cases the <function>to_number()</> function would read one
      more character than it should from the input string.  There is a
      small chance of a crash, if the input happens to be adjacent to the
      end of memory.
     </para>
    </listitem>

    <listitem>
     <para>
      Do not run the planner on the query contained in <literal>CREATE
      MATERIALIZED VIEW</> or <literal>CREATE TABLE AS</>
      when <literal>WITH NO DATA</> is specified (Michael Paquier,
      Tom Lane)
     </para>

     <para>
      This avoids some unnecessary failure conditions, for example if a
      stable function invoked by the materialized view depends on a table
      that doesn't exist yet.
     </para>
    </listitem>

    <listitem>
     <para>
      Avoid unsafe intermediate state during expensive paths
      through <function>heap_update()</> (Masahiko Sawada, Andres Freund)
     </para>

     <para>
      Previously, these cases locked the target tuple (by setting its XMAX)
      but did not WAL-log that action, thus risking data integrity problems
      if the page were spilled to disk and then a database crash occurred
      before the tuple update could be completed.
     </para>
    </listitem>

    <listitem>
     <para>
      Fix hint bit update during WAL replay of row locking operations
      (Andres Freund)
     </para>

     <para>
      The only known consequence of this problem is that row locks held by
      a prepared, but uncommitted, transaction might fail to be enforced
      after a crash and restart.
     </para>
    </listitem>

    <listitem>
     <para>
      Avoid unnecessary <quote>could not serialize access</> errors when
      acquiring <literal>FOR KEY SHARE</> row locks in serializable mode
      (&Aacute;lvaro Herrera)
     </para>
    </listitem>

    <listitem>
     <para>
      Avoid crash in <literal>postgres -C</> when the specified variable
      has a null string value (Michael Paquier)
     </para>
    </listitem>

    <listitem>
     <para>
      Fix possible loss of large subtransactions in logical decoding
      (Petru-Florin Mihancea)
     </para>
    </listitem>

    <listitem>
     <para>
      Fix failure of logical decoding when a subtransaction contains no
      actual changes (Marko Tiikkaja, Andrew Gierth)
     </para>
    </listitem>

    <listitem>
     <para>
      Ensure that backends see up-to-date statistics for shared catalogs
      (Tom Lane)
     </para>

     <para>
      The statistics collector failed to update the statistics file for
      shared catalogs after a request from a regular backend.  This problem
      was partially masked because the autovacuum launcher regularly makes
      requests that did cause such updates; however, it became obvious with
      autovacuum disabled.
     </para>
    </listitem>

    <listitem>
     <para>
      Avoid redundant writes of the statistics files when multiple
      backends request updates close together (Tom Lane, Tomas Vondra)
     </para>
    </listitem>

    <listitem>
     <para>
      Avoid consuming a transaction ID during <command>VACUUM</>
      (Alexander Korotkov)
     </para>

     <para>
      Some cases in <command>VACUUM</> unnecessarily caused an XID to be
      assigned to the current transaction.  Normally this is negligible,
      but if one is up against the XID wraparound limit, consuming more
      XIDs during anti-wraparound vacuums is a very bad thing.
     </para>
    </listitem>

    <listitem>
<!--
Author: Alvaro Herrera <alvherre@alvh.no-ip.org>
Branch: REL9_4_STABLE [7a0f09da7] 2016-05-25 19:39:49 -0400
Branch: REL9_3_STABLE [6537a48c5] 2016-05-25 19:39:49 -0400
Branch: REL9_2_STABLE [294509ea9] 2016-05-25 19:39:49 -0400
Branch: REL9_1_STABLE [de887cc8a] 2016-05-25 19:39:49 -0400
-->
     <para>
      Avoid canceling hot-standby queries during <command>VACUUM FREEZE</>
      (Simon Riggs, &Aacute;lvaro Herrera)
     </para>

     <para>
      <command>VACUUM FREEZE</> on an otherwise-idle master server could
      result in unnecessary cancellations of queries on its standby
      servers.
     </para>
    </listitem>

    <listitem>
     <para>
      Prevent possible failure when vacuuming multixact IDs in an
      installation that has been pg_upgrade'd from pre-9.3 (Andrew Gierth,
      &Aacute;lvaro Herrera)
     </para>

     <para>
      The usual symptom of this bug is errors
      like <quote>MultiXactId <replaceable>NNN</> has not been created
      yet -- apparent wraparound</quote>.
     </para>
    </listitem>

    <listitem>
     <para>
      When a manual <command>ANALYZE</> specifies a column list, don't
      reset the table's <literal>changes_since_analyze</> counter
      (Tom Lane)
     </para>

     <para>
      If we're only analyzing some columns, we should not prevent routine
      auto-analyze from happening for the other columns.
     </para>
    </listitem>

    <listitem>
     <para>
      Fix <command>ANALYZE</>'s overestimation of <literal>n_distinct</>
      for a unique or nearly-unique column with many null entries (Tom
      Lane)
     </para>

     <para>
      The nulls could get counted as though they were themselves distinct
      values, leading to serious planner misestimates in some types of
      queries.
     </para>
    </listitem>

    <listitem>
     <para>
      Prevent autovacuum from starting multiple workers for the same shared
      catalog (&Aacute;lvaro Herrera)
     </para>

     <para>
      Normally this isn't much of a problem because the vacuum doesn't take
      long anyway; but in the case of a severely bloated catalog, it could
      result in all but one worker uselessly waiting instead of doing
      useful work on other tables.
     </para>
    </listitem>

    <listitem>
     <para>
      Avoid duplicate buffer lock release when abandoning a b-tree index
      page deletion attempt (Tom Lane)
     </para>

     <para>
      This mistake prevented <command>VACUUM</> from completing in some
      cases involving corrupt b-tree indexes.
     </para>
    </listitem>

    <listitem>
     <para>
      Prevent infinite loop in GiST index build for geometric columns
      containing NaN component values (Tom Lane)
     </para>
    </listitem>

    <listitem>
     <para>
      Fix <filename>contrib/btree_gin</> to handle the smallest
      possible <type>bigint</> value correctly (Peter Eisentraut)
     </para>
    </listitem>

    <listitem>
     <para>
      Teach libpq to correctly decode server version from future servers
      (Peter Eisentraut)
     </para>

     <para>
      It's planned to switch to two-part instead of three-part server
      version numbers for releases after 9.6.  Make sure
      that <function>PQserverVersion()</> returns the correct value for
      such cases.
     </para>
    </listitem>

    <listitem>
     <para>
      Fix <application>ecpg</>'s code for <literal>unsigned long long</>
      array elements (Michael Meskes)
     </para>
    </listitem>

    <listitem>
     <para>
      In <application>pg_dump</> with both <option>-c</> and <option>-C</>
      options, avoid emitting an unwanted <literal>CREATE SCHEMA public</>
      command (David Johnston, Tom Lane)
     </para>
    </listitem>

    <listitem>
     <para>
      Improve handling of <systemitem>SIGTERM</>/control-C in
      parallel <application>pg_dump</> and <application>pg_restore</> (Tom
      Lane)
     </para>

     <para>
      Make sure that the worker processes will exit promptly, and also arrange
      to send query-cancel requests to the connected backends, in case they
      are doing something long-running such as a <command>CREATE INDEX</>.
     </para>
    </listitem>

    <listitem>
     <para>
      Fix error reporting in parallel <application>pg_dump</>
      and <application>pg_restore</> (Tom Lane)
     </para>

     <para>
      Previously, errors reported by <application>pg_dump</>
      or <application>pg_restore</> worker processes might never make it to
      the user's console, because the messages went through the master
      process, and there were various deadlock scenarios that would prevent
      the master process from passing on the messages.  Instead, just print
      everything to <literal>stderr</>.  In some cases this will result in
      duplicate messages (for instance, if all the workers report a server
      shutdown), but that seems better than no message.
     </para>
    </listitem>

    <listitem>
     <para>
      Ensure that parallel <application>pg_dump</>
      or <application>pg_restore</> on Windows will shut down properly
      after an error (Kyotaro Horiguchi)
     </para>

     <para>
      Previously, it would report the error, but then just sit until
      manually stopped by the user.
     </para>
    </listitem>

    <listitem>
     <para>
      Make <application>pg_dump</> behave better when built without zlib
      support (Kyotaro Horiguchi)
     </para>

     <para>
      It didn't work right for parallel dumps, and emitted some rather
      pointless warnings in other cases.
     </para>
    </listitem>

    <listitem>
     <para>
      Make <application>pg_basebackup</> accept <literal>-Z 0</> as
      specifying no compression (Fujii Masao)
     </para>
    </listitem>

    <listitem>
     <para>
      Fix makefiles' rule for building AIX shared libraries to be safe for
      parallel make (Noah Misch)
     </para>
    </listitem>

    <listitem>
     <para>
      Fix TAP tests and MSVC scripts to work when build directory's path
      name contains spaces (Michael Paquier, Kyotaro Horiguchi)
     </para>
    </listitem>

    <listitem>
     <para>
      Be more predictable about reporting <quote>statement timeout</>
      versus <quote>lock timeout</> (Tom Lane)
     </para>

     <para>
      On heavily loaded machines, the regression tests sometimes failed due
      to reporting <quote>lock timeout</> even though the statement timeout
      should have occurred first.
     </para>
    </listitem>

    <listitem>
     <para>
      Make regression tests safe for Danish and Welsh locales (Jeff Janes,
      Tom Lane)
     </para>

     <para>
      Change some test data that triggered the unusual sorting rules of
      these locales.
     </para>
    </listitem>

    <listitem>
     <para>
      Update our copy of the timezone code to match
      IANA's <application>tzcode</> release 2016c (Tom Lane)
     </para>

     <para>
      This is needed to cope with anticipated future changes in the time
      zone data files.  It also fixes some corner-case bugs in coping with
      unusual time zones.
     </para>
    </listitem>

    <listitem>
     <para>
      Update time zone data files to <application>tzdata</> release 2016f
      for DST law changes in Kemerovo and Novosibirsk, plus historical
      corrections for Azerbaijan, Belarus, and Morocco.
     </para>
    </listitem>

   </itemizedlist>

  </sect2>
 </sect1>

 <sect1 id="release-9-4-8">
  <title>Release 9.4.8</title>

  <note>
  <title>Release Date</title>
  <simpara>2016-05-12</simpara>
  </note>

  <para>
   This release contains a variety of fixes from 9.4.7.
   For information about new features in the 9.4 major release, see
   <xref linkend="release-9-4">.
  </para>

  <sect2>
   <title>Migration to Version 9.4.8</title>

   <para>
    A dump/restore is not required for those running 9.4.X.
   </para>

   <para>
    However, if you are upgrading from a version earlier than 9.4.6,
    see <xref linkend="release-9-4-6">.
   </para>
  </sect2>

  <sect2>
   <title>Changes</title>

   <itemizedlist>

    <listitem>
     <para>
      Clear the OpenSSL error queue before OpenSSL calls, rather than
      assuming it's clear already; and make sure we leave it clear
      afterwards (Peter Geoghegan, Dave Vitek, Peter Eisentraut)
     </para>

     <para>
      This change prevents problems when there are multiple connections
      using OpenSSL within a single process and not all the code involved
      follows the same rules for when to clear the error queue.
      Failures have been reported specifically when a client application
      uses SSL connections in <application>libpq</> concurrently with
      SSL connections using the PHP, Python, or Ruby wrappers for OpenSSL.
      It's possible for similar problems to arise within the server as well,
      if an extension module establishes an outgoing SSL connection.
     </para>
    </listitem>

    <listitem>
     <para>
      Fix <quote>failed to build any <replaceable>N</>-way joins</quote>
      planner error with a full join enclosed in the right-hand side of a
      left join (Tom Lane)
     </para>
    </listitem>

    <listitem>
     <para>
      Fix incorrect handling of equivalence-class tests in multilevel
      nestloop plans (Tom Lane)
     </para>

     <para>
      Given a three-or-more-way equivalence class of variables, such
      as <literal>X.X = Y.Y = Z.Z</>, it was possible for the planner to omit
      some of the tests needed to enforce that all the variables are actually
      equal, leading to join rows being output that didn't satisfy
      the <literal>WHERE</> clauses.  For various reasons, erroneous plans
      were seldom selected in practice, so that this bug has gone undetected
      for a long time.
     </para>
    </listitem>

    <listitem>
     <para>
      Fix query-lifespan memory leak in GIN index scans (Julien Rouhaud)
     </para>
    </listitem>

    <listitem>
     <para>
      Fix query-lifespan memory leak and potential index corruption hazard in
      GIN index insertion (Tom Lane)
     </para>

     <para>
      The memory leak would typically not amount to much in simple queries,
      but it could be very substantial during a large GIN index build with
      high <varname>maintenance_work_mem</>.
     </para>
    </listitem>

    <listitem>
     <para>
      Fix possible misbehavior of <literal>TH</>, <literal>th</>,
      and <literal>Y,YYY</> format codes in <function>to_timestamp()</>
      (Tom Lane)
     </para>

     <para>
      These could advance off the end of the input string, causing subsequent
      format codes to read garbage.
     </para>
    </listitem>

    <listitem>
     <para>
      Fix dumping of rules and views in which the <replaceable>array</>
      argument of a <literal><replaceable>value</> <replaceable>operator</>
      ANY (<replaceable>array</>)</literal> construct is a sub-SELECT
      (Tom Lane)
     </para>
    </listitem>

    <listitem>
     <para>
      Disallow newlines in <command>ALTER SYSTEM</> parameter values
      (Tom Lane)
     </para>

     <para>
      The configuration-file parser doesn't support embedded newlines in
      string literals, so we mustn't allow them in values to be inserted
      by <command>ALTER SYSTEM</>.
     </para>
    </listitem>

    <listitem>
     <para>
      Fix <command>ALTER TABLE ... REPLICA IDENTITY USING INDEX</> to
      work properly if an index on OID is selected (David Rowley)
     </para>
    </listitem>

    <listitem>
     <para>
      Fix crash in logical decoding on alignment-picky platforms (Tom Lane,
      Andres Freund)
     </para>

     <para>
      The failure occurred only with a transaction large enough to spill to
      disk and a primary-key change within that transaction.
     </para>
    </listitem>

    <listitem>
     <para>
      Avoid repeated requests for feedback from receiver while shutting down
      walsender (Nick Cleaton)
     </para>
    </listitem>

    <listitem>
     <para>
      Make <application>pg_regress</> use a startup timeout from the
      <envar>PGCTLTIMEOUT</> environment variable, if that's set (Tom Lane)
     </para>

     <para>
      This is for consistency with a behavior recently added
      to <application>pg_ctl</>; it eases automated testing on slow machines.
     </para>
    </listitem>

    <listitem>
     <para>
      Fix <application>pg_upgrade</> to correctly restore extension
      membership for operator families containing only one operator class
      (Tom Lane)
     </para>

     <para>
      In such a case, the operator family was restored into the new database,
      but it was no longer marked as part of the extension.  This had no
      immediate ill effects, but would cause later <application>pg_dump</>
      runs to emit output that would cause (harmless) errors on restore.
     </para>
    </listitem>

    <listitem>
     <para>
      Fix <application>pg_upgrade</> to not fail when new-cluster TOAST rules
      differ from old (Tom Lane)
     </para>

     <para>
      <application>pg_upgrade</> had special-case code to handle the
      situation where the new <productname>PostgreSQL</> version thinks that
      a table should have a TOAST table while the old version did not.  That
      code was broken, so remove it, and instead do nothing in such cases;
      there seems no reason to believe that we can't get along fine without
      a TOAST table if that was okay according to the old version's rules.
     </para>
    </listitem>

    <listitem>
     <para>
      Reduce the number of SysV semaphores used by a build configured with
      <option>--disable-spinlocks</> (Tom Lane)
     </para>
    </listitem>

    <listitem>
     <para>
      Rename internal function <function>strtoi()</>
      to <function>strtoint()</> to avoid conflict with a NetBSD library
      function (Thomas Munro)
     </para>
    </listitem>

    <listitem>
     <para>
      Fix reporting of errors from <function>bind()</>
      and <function>listen()</> system calls on Windows (Tom Lane)
     </para>
    </listitem>

    <listitem>
     <para>
      Reduce verbosity of compiler output when building with Microsoft Visual
      Studio (Christian Ullrich)
     </para>
    </listitem>

    <listitem>
     <para>
      Fix <function>putenv()</> to work properly with Visual Studio 2013
      (Michael Paquier)
     </para>
    </listitem>

    <listitem>
     <para>
      Avoid possibly-unsafe use of Windows' <function>FormatMessage()</>
      function (Christian Ullrich)
     </para>

     <para>
      Use the <literal>FORMAT_MESSAGE_IGNORE_INSERTS</> flag where
      appropriate.  No live bug is known to exist here, but it seems like a
      good idea to be careful.
     </para>
    </listitem>

    <listitem>
     <para>
      Update time zone data files to <application>tzdata</> release 2016d
      for DST law changes in Russia and Venezuela.  There are new zone
      names <literal>Europe/Kirov</> and <literal>Asia/Tomsk</> to reflect
      the fact that these regions now have different time zone histories from
      adjacent regions.
     </para>
    </listitem>

   </itemizedlist>

  </sect2>
 </sect1>

 <sect1 id="release-9-4-7">
  <title>Release 9.4.7</title>

  <note>
  <title>Release Date</title>
  <simpara>2016-03-31</simpara>
  </note>

  <para>
   This release contains a variety of fixes from 9.4.6.
   For information about new features in the 9.4 major release, see
   <xref linkend="release-9-4">.
  </para>

  <sect2>
   <title>Migration to Version 9.4.7</title>

   <para>
    A dump/restore is not required for those running 9.4.X.
   </para>

   <para>
    However, if you are upgrading from a version earlier than 9.4.6,
    see <xref linkend="release-9-4-6">.
   </para>
  </sect2>

  <sect2>
   <title>Changes</title>

   <itemizedlist>

    <listitem>
     <para>
      Fix incorrect handling of NULL index entries in
      indexed <literal>ROW()</> comparisons (Tom Lane)
     </para>

     <para>
      An index search using a row comparison such as <literal>ROW(a, b) &gt;
      ROW('x', 'y')</> would stop upon reaching a NULL entry in
      the <structfield>b</> column, ignoring the fact that there might be
      non-NULL <structfield>b</> values associated with later values
      of <structfield>a</>.
     </para>
    </listitem>

    <listitem>
     <para>
      Avoid unlikely data-loss scenarios due to renaming files without
      adequate <function>fsync()</> calls before and after (Michael Paquier,
      Tomas Vondra, Andres Freund)
     </para>
    </listitem>

    <listitem>
     <para>
      Fix bug in <function>json_to_record()</> when a field of its input
      object contains a sub-object with a field name matching one of the
      requested output column names (Tom Lane)
     </para>
    </listitem>

    <listitem>
     <para>
      Fix misformatting of negative time zone offsets
      by <function>to_char()</>'s <literal>OF</> format code
      (Thomas Munro, Tom Lane)
     </para>
    </listitem>

    <listitem>
     <para>
      Ignore <xref linkend="recovery-min-apply-delay"> parameter until
      recovery has reached a consistent state (Michael Paquier)
     </para>

     <para>
      Previously, standby servers would delay application of WAL records in
      response to <varname>recovery_min_apply_delay</> even while replaying
      the initial portion of WAL needed to make their database state valid.
      Since the standby is useless until it's reached a consistent database
      state, this was deemed unhelpful.
     </para>
    </listitem>

    <listitem>
     <para>
      Correctly handle cases where <literal>pg_subtrans</> is close to XID
      wraparound during server startup (Jeff Janes)
     </para>
    </listitem>

    <listitem>
     <para>
      Fix assorted bugs in logical decoding (Andres Freund)
     </para>

     <para>
      Trouble cases included tuples larger than one page when replica
      identity is <literal>FULL</>, <command>UPDATE</>s that change a
      primary key within a transaction large enough to be spooled to disk,
      incorrect reports of <quote>subxact logged without previous toplevel
      record</>, and incorrect reporting of a transaction's commit time.
     </para>
    </listitem>

    <listitem>
     <para>
      Fix planner error with nested security barrier views when the outer
      view has a <literal>WHERE</> clause containing a correlated subquery
      (Dean Rasheed)
     </para>
    </listitem>

    <listitem>
     <para>
      Fix corner-case crash due to trying to free <function>localeconv()</>
      output strings more than once (Tom Lane)
     </para>
    </listitem>

    <listitem>
     <para>
      Fix parsing of affix files for <literal>ispell</> dictionaries
      (Tom Lane)
     </para>

     <para>
      The code could go wrong if the affix file contained any characters
      whose byte length changes during case-folding, for
      example <literal>I</> in Turkish UTF8 locales.
     </para>
    </listitem>

    <listitem>
     <para>
      Avoid use of <function>sscanf()</> to parse <literal>ispell</>
      dictionary files (Artur Zakirov)
     </para>

     <para>
      This dodges a portability problem on FreeBSD-derived platforms
      (including OS X).
     </para>
    </listitem>

    <listitem>
     <para>
      Avoid a crash on old Windows versions (before 7SP1/2008R2SP1) with an
      AVX2-capable CPU and a Postgres build done with Visual Studio 2013
      (Christian Ullrich)
     </para>

     <para>
      This is a workaround for a bug in Visual Studio 2013's runtime
      library, which Microsoft have stated they will not fix in that
      version.
     </para>
    </listitem>

    <listitem>
     <para>
      Fix <application>psql</>'s tab completion logic to handle multibyte
      characters properly (Kyotaro Horiguchi, Robert Haas)
     </para>
    </listitem>

    <listitem>
     <para>
      Fix <application>psql</>'s tab completion for
      <literal>SECURITY LABEL</> (Tom Lane)
     </para>

     <para>
      Pressing TAB after <literal>SECURITY LABEL</> might cause a crash
      or offering of inappropriate keywords.
     </para>
    </listitem>

    <listitem>
     <para>
      Make <application>pg_ctl</> accept a wait timeout from the
      <envar>PGCTLTIMEOUT</> environment variable, if none is specified on
      the command line (Noah Misch)
     </para>

     <para>
      This eases testing of slower buildfarm members by allowing them
      to globally specify a longer-than-normal timeout for postmaster
      startup and shutdown.
     </para>
    </listitem>

    <listitem>
     <para>
      Fix incorrect test for Windows service status
      in <application>pg_ctl</> (Manuel Mathar)
     </para>

     <para>
      The previous set of minor releases attempted to
      fix <application>pg_ctl</> to properly determine whether to send log
      messages to Window's Event Log, but got the test backwards.
     </para>
    </listitem>

    <listitem>
     <para>
      Fix <application>pgbench</> to correctly handle the combination
      of <literal>-C</> and <literal>-M prepared</> options (Tom Lane)
     </para>
    </listitem>

    <listitem>
     <para>
      In <application>pg_upgrade</>, skip creating a deletion script when
      the new data directory is inside the old data directory (Bruce
      Momjian)
     </para>

     <para>
      Blind application of the script in such cases would result in loss of
      the new data directory.
     </para>
    </listitem>

    <listitem>
     <para>
      In PL/Perl, properly translate empty Postgres arrays into empty Perl
      arrays (Alex Hunsaker)
     </para>
    </listitem>

    <listitem>
     <para>
      Make PL/Python cope with function names that aren't valid Python
      identifiers (Jim Nasby)
     </para>
    </listitem>

    <listitem>
     <para>
      Fix multiple mistakes in the statistics returned
      by <filename>contrib/pgstattuple</>'s <function>pgstatindex()</>
      function (Tom Lane)
     </para>
    </listitem>

    <listitem>
     <para>
      Remove dependency on <literal>psed</> in MSVC builds, since it's no
      longer provided by core Perl (Michael Paquier, Andrew Dunstan)
     </para>
    </listitem>

    <listitem>
     <para>
      Update time zone data files to <application>tzdata</> release 2016c
      for DST law changes in Azerbaijan, Chile, Haiti, Palestine, and Russia
      (Altai, Astrakhan, Kirov, Sakhalin, Ulyanovsk regions), plus
      historical corrections for Lithuania, Moldova, and Russia
      (Kaliningrad, Samara, Volgograd).
     </para>
    </listitem>

   </itemizedlist>

  </sect2>
 </sect1>

>>>>>>> e77ea9db
 <sect1 id="release-9-4-6">
  <title>Release 9.4.6</title>

  <note>
  <title>Release Date</title>
  <simpara>2016-02-11</simpara>
  </note>

  <para>
   This release contains a variety of fixes from 9.4.5.
   For information about new features in the 9.4 major release, see
   <xref linkend="release-9-4">.
  </para>

  <sect2>
   <title>Migration to Version 9.4.6</title>

   <para>
    A dump/restore is not required for those running 9.4.X.
   </para>

   <para>
    However, if you are upgrading an installation that contains any GIN
    indexes that use the (non-default) <literal>jsonb_path_ops</> operator
    class, see the first changelog entry below.
   </para>

   <para>
    Also, if you are upgrading from a version earlier than 9.4.4,
    see <xref linkend="release-9-4-4">.
   </para>
  </sect2>

  <sect2>
   <title>Changes</title>

   <itemizedlist>

<!--
Author: Tom Lane <tgl@sss.pgh.pa.us>
Branch: master [b23af4587] 2015-11-05 18:15:48 -0500
Branch: REL9_5_STABLE Release: REL9_5_0 [4d867458f] 2015-11-05 18:15:48 -0500
Branch: REL9_4_STABLE [788e35ac0] 2015-11-05 18:15:48 -0500
-->

    <listitem>
     <para>
      Fix inconsistent hash calculations in <literal>jsonb_path_ops</> GIN
      indexes (Tom Lane)
     </para>

     <para>
      When processing <type>jsonb</> values that contain both scalars and
      sub-objects at the same nesting level, for example an array containing
      both scalars and sub-arrays, key hash values could be calculated
      differently than they would be for the same key in a different context.
      This could result in queries not finding entries that they should find.
      Fixing this means that existing indexes may now be inconsistent with the
      new hash calculation code.  Users
      should <command>REINDEX</> <literal>jsonb_path_ops</> GIN indexes after
      installing this update to make sure that all searches work as expected.
     </para>
    </listitem>

    <listitem>
     <para>
      Fix infinite loops and buffer-overrun problems in regular expressions
      (Tom Lane)
     </para>

     <para>
      Very large character ranges in bracket expressions could cause
      infinite loops in some cases, and memory overwrites in other cases.
      (CVE-2016-0773)
     </para>
    </listitem>

<!--
Author: Tom Lane <tgl@sss.pgh.pa.us>
Branch: master [7e2a18a91] 2015-10-06 17:15:52 -0400
Branch: REL9_5_STABLE Release: REL9_5_0 [02580df6c] 2015-10-06 17:15:27 -0400
Branch: REL9_4_STABLE [3d701277f] 2015-10-06 17:15:27 -0400
Branch: REL9_3_STABLE [31bc563b9] 2015-10-06 17:15:27 -0400
Branch: REL9_2_STABLE [3d10f3970] 2015-10-06 17:15:27 -0400
Branch: REL9_1_STABLE [dea6da132] 2015-10-06 17:15:27 -0400
-->

    <listitem>
     <para>
      Perform an immediate shutdown if the <filename>postmaster.pid</> file
      is removed (Tom Lane)
     </para>

     <para>
      The postmaster now checks every minute or so
      that <filename>postmaster.pid</> is still there and still contains its
      own PID.  If not, it performs an immediate shutdown, as though it had
      received <systemitem>SIGQUIT</>.  The main motivation for this change
      is to ensure that failed buildfarm runs will get cleaned up without
      manual intervention; but it also serves to limit the bad effects if a
      DBA forcibly removes <filename>postmaster.pid</> and then starts a new
      postmaster.
     </para>
    </listitem>

<!--
Author: Kevin Grittner <kgrittn@postgresql.org>
Branch: master [585e2a3b1] 2015-10-31 14:43:34 -0500
Branch: REL9_5_STABLE Release: REL9_5_0 [50ca917d9] 2015-10-31 14:42:46 -0500
Branch: REL9_4_STABLE [1d95617f7] 2015-10-31 14:45:15 -0500
Branch: REL9_3_STABLE [18479293c] 2015-10-31 14:46:57 -0500
Branch: REL9_2_STABLE [caff7fc3f] 2015-10-31 14:36:37 -0500
Branch: REL9_1_STABLE [08322daed] 2015-10-31 14:36:58 -0500
-->

    <listitem>
     <para>
      In <literal>SERIALIZABLE</> transaction isolation mode, serialization
      anomalies could be missed due to race conditions during insertions
      (Kevin Grittner, Thomas Munro)
     </para>
    </listitem>

<!--
Author: Andres Freund <andres@anarazel.de>
Branch: master [f54d0629e] 2015-12-12 14:17:39 +0100
Branch: REL9_5_STABLE Release: REL9_5_0 [ada9c09ae] 2015-12-12 14:19:19 +0100
Branch: REL9_4_STABLE [d638aeef6] 2015-12-12 14:19:23 +0100
Branch: REL9_3_STABLE [9037bdc88] 2015-12-12 14:19:25 +0100
Branch: REL9_2_STABLE [a15ad6708] 2015-12-12 14:19:51 +0100
Branch: REL9_1_STABLE [5f9a86b35] 2015-12-12 14:19:29 +0100
-->

    <listitem>
     <para>
      Fix failure to emit appropriate WAL records when doing <literal>ALTER
      TABLE ... SET TABLESPACE</> for unlogged relations (Michael Paquier,
      Andres Freund)
     </para>

     <para>
      Even though the relation's data is unlogged, the move must be logged or
      the relation will be inaccessible after a standby is promoted to master.
     </para>
    </listitem>

<!--
Author: Andres Freund <andres@anarazel.de>
Branch: master [e3f4cfc7a] 2015-12-10 16:29:26 +0100
Branch: REL9_5_STABLE Release: REL9_5_0 [5b51805fe] 2015-12-10 16:39:25 +0100
Branch: REL9_4_STABLE [c6a67bbc7] 2015-12-10 16:29:26 +0100
Branch: REL9_3_STABLE [b19405a44] 2015-12-10 16:29:27 +0100
Branch: REL9_2_STABLE [2de281da2] 2015-12-10 16:29:27 +0100
Branch: REL9_1_STABLE [3199c13fc] 2015-12-10 16:29:27 +0100
-->

    <listitem>
     <para>
      Fix possible misinitialization of unlogged relations at the end of
      crash recovery (Andres Freund, Michael Paquier)
     </para>
    </listitem>

<!--
Author: Magnus Hagander <magnus@hagander.net>
Branch: master [263c19572] 2015-12-13 16:46:56 +0100
Branch: REL9_5_STABLE Release: REL9_5_0 [a9c56ff0e] 2015-12-13 16:43:35 +0100
Branch: REL9_4_STABLE [61c7bee21] 2015-12-13 16:43:52 +0100
Branch: REL9_3_STABLE [a1fb84990] 2015-12-13 16:44:04 +0100
-->

    <listitem>
     <para>
      Ensure walsender slots are fully re-initialized when being re-used
      (Magnus Hagander)
     </para>
    </listitem>

<!--
Author: Tom Lane <tgl@sss.pgh.pa.us>
Branch: master [074c5cfbf] 2015-11-20 14:55:47 -0500
Branch: REL9_5_STABLE Release: REL9_5_0 [a35c5b7c1] 2015-11-20 14:55:28 -0500
Branch: REL9_4_STABLE [47ea4614e] 2015-11-20 14:55:28 -0500
Branch: REL9_3_STABLE [64349f1d2] 2015-11-20 14:55:29 -0500
Branch: REL9_2_STABLE [c49279dfd] 2015-11-20 14:55:29 -0500
Branch: REL9_1_STABLE [60ba32cb5] 2015-11-20 14:55:29 -0500
-->

    <listitem>
     <para>
      Fix <command>ALTER COLUMN TYPE</> to reconstruct inherited check
      constraints properly (Tom Lane)
     </para>
    </listitem>

<!--
Author: Alvaro Herrera <alvherre@alvh.no-ip.org>
Branch: REL9_4_STABLE [d07afa42d] 2015-12-21 19:49:15 -0300
Branch: REL9_3_STABLE [bc72c3b3f] 2015-12-21 19:49:15 -0300
Branch: REL9_2_STABLE [f9643d0d6] 2015-12-21 19:49:15 -0300
Branch: REL9_1_STABLE [7e29e7f55] 2015-12-21 19:49:15 -0300
-->

    <listitem>
     <para>
      Fix <command>REASSIGN OWNED</> to change ownership of composite types
      properly (&Aacute;lvaro Herrera)
     </para>
    </listitem>

<!--
Author: Alvaro Herrera <alvherre@alvh.no-ip.org>
Branch: REL9_4_STABLE [2c8ae6442] 2015-12-21 19:16:15 -0300
Branch: REL9_3_STABLE [62e6eba8d] 2015-12-21 19:16:15 -0300
Branch: REL9_2_STABLE [7af3dd540] 2015-12-21 19:16:15 -0300
Branch: REL9_1_STABLE [ab14c1383] 2015-12-21 19:16:15 -0300
-->

    <listitem>
     <para>
      Fix <command>REASSIGN OWNED</> and <command>ALTER OWNER</> to correctly
      update granted-permissions lists when changing owners of data types,
      foreign data wrappers, or foreign servers (Bruce Momjian,
      &Aacute;lvaro Herrera)
     </para>
    </listitem>

<!--
Author: Alvaro Herrera <alvherre@alvh.no-ip.org>
Branch: master [8c1615531] 2015-12-11 18:39:09 -0300
Branch: REL9_5_STABLE Release: REL9_5_0 [31f88a12a] 2015-12-11 18:39:09 -0300
Branch: REL9_4_STABLE [1f8757ad8] 2015-12-11 18:39:09 -0300
Branch: REL9_3_STABLE [4626245bc] 2015-12-11 18:39:09 -0300
Branch: REL9_2_STABLE [629842a8e] 2015-12-11 18:39:09 -0300
Branch: REL9_1_STABLE [f44c5203b] 2015-12-11 18:39:09 -0300
-->

    <listitem>
     <para>
      Fix <command>REASSIGN OWNED</> to ignore foreign user mappings,
      rather than fail (&Aacute;lvaro Herrera)
     </para>
    </listitem>

<!--
Author: Stephen Frost <sfrost@snowman.net>
Branch: master [6f8cb1e23] 2015-12-21 10:34:14 -0500
Branch: REL9_5_STABLE Release: REL9_5_0 [496943ec2] 2015-12-21 10:34:20 -0500
Branch: REL9_4_STABLE [f02137da8] 2015-12-21 10:34:23 -0500
Branch: REL9_3_STABLE [4271ed386] 2015-12-21 10:34:28 -0500
-->

    <listitem>
     <para>
      Fix possible crash after doing query rewrite for an updatable view
      (Stephen Frost)
     </para>
    </listitem>

<!--
Author: Tom Lane <tgl@sss.pgh.pa.us>
Branch: master [acfcd45ca] 2015-12-11 14:22:20 -0500
Branch: REL9_5_STABLE Release: REL9_5_0 [564c19e86] 2015-12-11 14:22:20 -0500
Branch: REL9_4_STABLE [7ad696066] 2015-12-11 14:22:20 -0500
Branch: REL9_3_STABLE [260590e6b] 2015-12-11 14:22:20 -0500
Branch: master [7e19db0c0] 2015-12-07 17:42:11 -0500
Branch: REL9_5_STABLE Release: REL9_5_0 [25517ee14] 2015-12-07 17:41:45 -0500
Branch: REL9_4_STABLE [0901d68ba] 2015-12-07 17:41:45 -0500
Branch: REL9_3_STABLE [0a34ff7e9] 2015-12-07 17:41:45 -0500
-->

    <listitem>
     <para>
      Fix planner's handling of <literal>LATERAL</> references (Tom
      Lane)
     </para>

     <para>
      This fixes some corner cases that led to <quote>failed to build any
      N-way joins</> or <quote>could not devise a query plan</> planner
      failures.
     </para>
    </listitem>

<!--
Author: Tom Lane <tgl@sss.pgh.pa.us>
Branch: master [3c93a60f6] 2016-01-01 13:42:21 -0500
Branch: REL9_5_STABLE Release: REL9_5_0 [d932391fd] 2016-01-01 13:42:30 -0500
Branch: REL9_4_STABLE [76eccf07b] 2016-01-01 13:42:35 -0500
Branch: REL9_3_STABLE [94114469f] 2016-01-01 13:42:39 -0500
Branch: REL9_2_STABLE [8e79b24c5] 2016-01-01 13:42:43 -0500
Branch: REL9_1_STABLE [60f8cc91d] 2016-01-01 13:42:48 -0500
-->

    <listitem>
     <para>
      Add more defenses against bad planner cost estimates for GIN index
      scans when the index's internal statistics are very out-of-date
      (Tom Lane)
     </para>
    </listitem>

<!--
Author: Tom Lane <tgl@sss.pgh.pa.us>
Branch: master [7fb008c5e] 2015-12-01 16:24:34 -0500
Branch: REL9_5_STABLE Release: REL9_5_0 [e9986a811] 2015-12-01 16:24:34 -0500
Branch: REL9_4_STABLE [ab14e0e4c] 2015-12-01 16:24:34 -0500
Branch: REL9_3_STABLE [52774e52d] 2015-12-01 16:24:34 -0500
Branch: REL9_2_STABLE [3d4bdd2f9] 2015-12-01 16:24:35 -0500
Branch: REL9_1_STABLE [7882143dc] 2015-12-01 16:24:35 -0500
-->

    <listitem>
     <para>
      Make planner cope with hypothetical GIN indexes suggested by an index
      advisor plug-in (Julien Rouhaud)
     </para>
    </listitem>

<!--
Author: Tom Lane <tgl@sss.pgh.pa.us>
Branch: master [8004953b5] 2015-11-16 13:45:17 -0500
Branch: REL9_5_STABLE Release: REL9_5_0 [34d4f49bb] 2015-11-16 13:45:17 -0500
Branch: REL9_4_STABLE [a6c4c07fc] 2015-11-16 13:45:17 -0500
Branch: REL9_3_STABLE [faf18a905] 2015-11-16 13:45:17 -0500
-->

    <listitem>
     <para>
      Speed up generation of unique table aliases in <command>EXPLAIN</> and
      rule dumping, and ensure that generated aliases do not
      exceed <literal>NAMEDATALEN</> (Tom Lane)
     </para>
    </listitem>

<!--
Author: Tom Lane <tgl@sss.pgh.pa.us>
Branch: master [7745bc352] 2015-11-15 14:41:09 -0500
Branch: REL9_5_STABLE Release: REL9_5_0 [0489a048d] 2015-11-15 14:41:09 -0500
Branch: REL9_4_STABLE [d33ab56b0] 2015-11-15 14:41:09 -0500
Branch: REL9_3_STABLE [7d0e87208] 2015-11-15 14:41:09 -0500
Branch: REL9_2_STABLE [ed824cf80] 2015-11-15 14:41:09 -0500
Branch: REL9_1_STABLE [7b21d1bca] 2015-11-15 14:41:09 -0500
-->

    <listitem>
     <para>
      Fix dumping of whole-row Vars in <literal>ROW()</>
      and <literal>VALUES()</> lists (Tom Lane)
     </para>
    </listitem>

<!--
Author: Tom Lane <tgl@sss.pgh.pa.us>
Branch: master [d43554258] 2015-10-20 11:07:04 -0700
Branch: REL9_5_STABLE Release: REL9_5_0 [5fb20a5ba] 2015-10-20 11:07:05 -0700
Branch: REL9_4_STABLE [4f33572ee] 2015-10-20 11:06:24 -0700
-->

    <listitem>
     <para>
      Translation of minus-infinity dates and timestamps to <type>json</>
      or <type>jsonb</> incorrectly rendered them as plus-infinity (Tom Lane)
     </para>
    </listitem>

<!--
Author: Tom Lane <tgl@sss.pgh.pa.us>
Branch: master [5f10b7a60] 2015-11-17 15:46:47 -0500
Branch: REL9_5_STABLE Release: REL9_5_0 [80be41979] 2015-11-17 15:46:54 -0500
Branch: REL9_4_STABLE [cc95595e0] 2015-11-17 15:46:59 -0500
Branch: REL9_3_STABLE [7df6dc405] 2015-11-17 15:47:03 -0500
Branch: REL9_2_STABLE [c47bdb372] 2015-11-17 15:47:08 -0500
Branch: REL9_1_STABLE [728a2ac21] 2015-11-17 15:47:12 -0500
-->

    <listitem>
     <para>
      Fix possible internal overflow in <type>numeric</> division
      (Dean Rasheed)
     </para>
    </listitem>

<!--
Author: Tom Lane <tgl@sss.pgh.pa.us>
Branch: master [a43b4ab11] 2015-11-07 12:43:24 -0500
Branch: REL9_5_STABLE Release: REL9_5_0 [44fc25153] 2015-11-07 12:43:24 -0500
Branch: REL9_4_STABLE [f69c01f2c] 2015-11-07 12:43:24 -0500
Branch: REL9_3_STABLE [8db652359] 2015-11-07 12:43:24 -0500
Branch: REL9_2_STABLE [bfb10db81] 2015-11-07 12:43:24 -0500
Branch: REL9_1_STABLE [03ee6591d] 2015-11-07 12:43:24 -0500
-->

    <listitem>
     <para>
      Fix enforcement of restrictions inside parentheses within regular
      expression lookahead constraints (Tom Lane)
     </para>

     <para>
      Lookahead constraints aren't allowed to contain backrefs, and
      parentheses within them are always considered non-capturing, according
      to the manual.  However, the code failed to handle these cases properly
      inside a parenthesized subexpression, and would give unexpected
      results.
     </para>
    </listitem>

<!--
Author: Tom Lane <tgl@sss.pgh.pa.us>
Branch: master [9f1e642d5] 2015-10-19 13:54:53 -0700
Branch: REL9_5_STABLE Release: REL9_5_0 [43e36f8dd] 2015-10-19 13:54:53 -0700
Branch: REL9_4_STABLE [52f21c588] 2015-10-19 13:54:53 -0700
Branch: REL9_3_STABLE [e69d4756e] 2015-10-19 13:54:54 -0700
Branch: REL9_2_STABLE [05e62ff59] 2015-10-19 13:54:54 -0700
Branch: REL9_1_STABLE [0ce829caf] 2015-10-19 13:54:54 -0700
-->

    <listitem>
     <para>
      Conversion of regular expressions to indexscan bounds could produce
      incorrect bounds from regexps containing lookahead constraints
      (Tom Lane)
     </para>
    </listitem>

<!--
Author: Tom Lane <tgl@sss.pgh.pa.us>
Branch: master [48789c5d2] 2015-10-16 15:55:58 -0400
Branch: REL9_5_STABLE Release: REL9_5_0 [0889e1857] 2015-10-16 15:56:00 -0400
Branch: REL9_4_STABLE [b6eb5fc40] 2015-10-16 14:14:41 -0400
Branch: REL9_3_STABLE [6e4dda796] 2015-10-16 14:14:41 -0400
Branch: REL9_2_STABLE [83c34825e] 2015-10-16 14:14:41 -0400
Branch: REL9_1_STABLE [d394f12c0] 2015-10-16 14:14:41 -0400
-->

    <listitem>
     <para>
      Fix regular-expression compiler to handle loops of constraint arcs
      (Tom Lane)
     </para>

     <para>
      The code added for CVE-2007-4772 was both incomplete, in that it didn't
      handle loops involving more than one state, and incorrect, in that it
      could cause assertion failures (though there seem to be no bad
      consequences of that in a non-assert build).  Multi-state loops would
      cause the compiler to run until the query was canceled or it reached
      the too-many-states error condition.
     </para>
    </listitem>

<!--
Author: Tom Lane <tgl@sss.pgh.pa.us>
Branch: master [538b3b8b3] 2015-10-16 15:55:59 -0400
Branch: REL9_5_STABLE Release: REL9_5_0 [e91cfdead] 2015-10-16 15:56:00 -0400
Branch: REL9_4_STABLE [0ecf4a9e5] 2015-10-16 15:36:17 -0400
Branch: REL9_3_STABLE [ad5e5a62a] 2015-10-16 15:36:17 -0400
Branch: REL9_2_STABLE [4e4610a8a] 2015-10-16 15:36:17 -0400
Branch: REL9_1_STABLE [b94c2b6a6] 2015-10-16 15:36:17 -0400
-->

    <listitem>
     <para>
      Improve memory-usage accounting in regular-expression compiler
      (Tom Lane)
     </para>

     <para>
      This causes the code to emit <quote>regular expression is too
      complex</> errors in some cases that previously used unreasonable
      amounts of time and memory.
     </para>
    </listitem>

<!--
Author: Tom Lane <tgl@sss.pgh.pa.us>
Branch: master [6a7153661] 2015-10-16 15:55:59 -0400
Branch: REL9_5_STABLE Release: REL9_5_0 [1bb0fbca3] 2015-10-16 15:56:00 -0400
Branch: REL9_4_STABLE [9774fda86] 2015-10-16 15:11:49 -0400
Branch: REL9_3_STABLE [2a8d6e4d0] 2015-10-16 15:11:49 -0400
Branch: REL9_2_STABLE [a257b808a] 2015-10-16 15:11:49 -0400
Branch: REL9_1_STABLE [067f96fe3] 2015-10-16 15:11:49 -0400
Branch: master [f5b7d103b] 2015-10-16 15:55:59 -0400
Branch: REL9_5_STABLE Release: REL9_5_0 [e9cf3dc30] 2015-10-16 15:56:00 -0400
Branch: REL9_4_STABLE [8cf4eed0b] 2015-10-16 14:58:11 -0400
Branch: REL9_3_STABLE [677e64cb8] 2015-10-16 14:58:11 -0400
Branch: REL9_2_STABLE [18b032f8f] 2015-10-16 14:58:11 -0400
Branch: REL9_1_STABLE [5503e6e0f] 2015-10-16 14:58:11 -0400
Branch: master [579840ca0] 2015-10-16 15:55:59 -0400
Branch: REL9_5_STABLE Release: REL9_5_0 [cff9e0659] 2015-10-16 15:56:00 -0400
Branch: REL9_4_STABLE [bdde29e1c] 2015-10-16 14:43:18 -0400
Branch: REL9_3_STABLE [296241635] 2015-10-16 14:43:18 -0400
Branch: REL9_2_STABLE [a2ad467ae] 2015-10-16 14:43:18 -0400
Branch: REL9_1_STABLE [b00c79b5b] 2015-10-16 14:43:18 -0400
-->

    <listitem>
     <para>
      Improve performance of regular-expression compiler (Tom Lane)
     </para>
    </listitem>

    <listitem>
     <para>
      Make <literal>%h</> and <literal>%r</> escapes
      in <varname>log_line_prefix</> work for messages emitted due
      to <varname>log_connections</> (Tom Lane)
     </para>

     <para>
      Previously, <literal>%h</>/<literal>%r</> started to work just after a
      new session had emitted the <quote>connection received</> log message;
      now they work for that message too.
     </para>
    </listitem>

<!--
Author: Tom Lane <tgl@sss.pgh.pa.us>
Branch: master [869f693a3] 2015-10-13 11:21:33 -0400
Branch: REL9_5_STABLE Release: REL9_5_0 [39ac29394] 2015-10-13 11:21:33 -0400
Branch: REL9_4_STABLE [44a6e24fb] 2015-10-13 11:21:33 -0400
Branch: REL9_3_STABLE [bc6b03bb8] 2015-10-13 11:21:33 -0400
Branch: REL9_2_STABLE [39cd1bdb8] 2015-10-13 11:21:33 -0400
Branch: REL9_1_STABLE [b0d858359] 2015-10-13 11:21:33 -0400
-->

    <listitem>
     <para>
      On Windows, ensure the shared-memory mapping handle gets closed in
      child processes that don't need it (Tom Lane, Amit Kapila)
     </para>

     <para>
      This oversight resulted in failure to recover from crashes
      whenever <varname>logging_collector</> is turned on.
     </para>
    </listitem>

<!--
Author: Tom Lane <tgl@sss.pgh.pa.us>
Branch: REL9_4_STABLE [add6d821b] 2016-01-04 17:41:33 -0500
Branch: REL9_3_STABLE [0f527f73b] 2016-01-04 17:41:33 -0500
Branch: REL9_2_STABLE [9b2eacba7] 2016-01-04 17:41:33 -0500
Branch: REL9_1_STABLE [d05103b77] 2016-01-04 17:41:33 -0500
-->

    <listitem>
     <para>
      Fix possible failure to detect socket EOF in non-blocking mode on
      Windows (Tom Lane)
     </para>

     <para>
      It's not entirely clear whether this problem can happen in pre-9.5
      branches, but if it did, the symptom would be that a walsender process
      would wait indefinitely rather than noticing a loss of connection.
     </para>
    </listitem>

    <listitem>
     <para>
      Avoid leaking a token handle during SSPI authentication
      (Christian Ullrich)
     </para>
    </listitem>

<!--
Author: Tom Lane <tgl@sss.pgh.pa.us>
Branch: master [2ec477dc8] 2015-12-16 16:59:35 -0500
Branch: REL9_5_STABLE Release: REL9_5_0 [f1c152866] 2015-12-16 16:58:55 -0500
Branch: REL9_4_STABLE [e168dfef6] 2015-12-16 16:58:55 -0500
Branch: REL9_3_STABLE [9afe392dc] 2015-12-16 16:58:56 -0500
Branch: REL9_2_STABLE [bcce4a5e3] 2015-12-16 16:58:56 -0500
Branch: REL9_1_STABLE [03b138e90] 2015-12-16 16:58:56 -0500
Branch: master [aee7705be] 2015-12-17 16:55:23 -0500
Branch: REL9_5_STABLE Release: REL9_5_0 [5ec0aad01] 2015-12-17 16:55:33 -0500
Branch: REL9_4_STABLE [acb6c64f4] 2015-12-17 16:55:39 -0500
Branch: REL9_3_STABLE [09b7abc27] 2015-12-17 16:55:43 -0500
Branch: REL9_2_STABLE [b41777988] 2015-12-17 16:55:47 -0500
Branch: REL9_1_STABLE [db462a44e] 2015-12-17 16:55:51 -0500
-->

    <listitem>
     <para>
      In <application>psql</>, ensure that <application>libreadline</>'s idea
      of the screen size is updated when the terminal window size changes
      (Merlin Moncure)
     </para>

     <para>
      Previously, <application>libreadline</> did not notice if the window
      was resized during query output, leading to strange behavior during
      later input of multiline queries.
     </para>
    </listitem>

    <listitem>
     <para>
      Fix <application>psql</>'s <literal>\det</> command to interpret its
      pattern argument the same way as other <literal>\d</> commands with
      potentially schema-qualified patterns do (Reece Hart)
     </para>
    </listitem>

<!--
Author: Tom Lane <tgl@sss.pgh.pa.us>
Branch: master [c5ef8ce53] 2015-11-25 17:31:53 -0500
Branch: REL9_5_STABLE Release: REL9_5_0 [55a2cc844] 2015-11-25 17:31:53 -0500
Branch: REL9_4_STABLE [3d357b48f] 2015-11-25 17:31:53 -0500
Branch: REL9_3_STABLE [64b7079e5] 2015-11-25 17:31:53 -0500
Branch: REL9_2_STABLE [d44b4deaa] 2015-11-25 17:31:54 -0500
Branch: REL9_1_STABLE [6430a11fa] 2015-11-25 17:31:54 -0500
-->

    <listitem>
     <para>
      Avoid possible crash in <application>psql</>'s <literal>\c</> command
      when previous connection was via Unix socket and command specifies a
      new hostname and same username (Tom Lane)
     </para>
    </listitem>

<!--
Author: Tom Lane <tgl@sss.pgh.pa.us>
Branch: master [6bcce2580] 2015-10-12 18:30:36 -0400
Branch: REL9_5_STABLE Release: REL9_5_0 [a151a5c38] 2015-10-12 18:30:36 -0400
Branch: REL9_4_STABLE [57f54b5e4] 2015-10-12 18:30:36 -0400
Branch: REL9_3_STABLE [dfe572de0] 2015-10-12 18:30:37 -0400
Branch: REL9_2_STABLE [250108b6f] 2015-10-12 18:30:37 -0400
Branch: REL9_1_STABLE [c869a7d5b] 2015-10-12 18:30:37 -0400
-->

    <listitem>
     <para>
      In <literal>pg_ctl start -w</>, test child process status directly
      rather than relying on heuristics (Tom Lane, Michael Paquier)
     </para>

     <para>
      Previously, <application>pg_ctl</> relied on an assumption that the new
      postmaster would always create <filename>postmaster.pid</> within five
      seconds.  But that can fail on heavily-loaded systems,
      causing <application>pg_ctl</> to report incorrectly that the
      postmaster failed to start.
     </para>

     <para>
      Except on Windows, this change also means that a <literal>pg_ctl start
      -w</> done immediately after another such command will now reliably
      fail, whereas previously it would report success if done within two
      seconds of the first command.
     </para>
    </listitem>

<!--
Author: Noah Misch <noah@leadboat.com>
Branch: master [fed19f312] 2015-11-08 17:28:53 -0500
Branch: REL9_5_STABLE Release: REL9_5_0 [bdb42bac3] 2015-11-08 17:29:47 -0500
Branch: REL9_4_STABLE [24379a45c] 2015-11-08 17:31:21 -0500
Branch: REL9_3_STABLE [34725292d] 2015-11-08 17:31:22 -0500
Branch: REL9_2_STABLE [99027350e] 2015-11-08 17:31:23 -0500
Branch: REL9_1_STABLE [87deb55a4] 2015-11-08 17:31:24 -0500
-->

    <listitem>
     <para>
      In <literal>pg_ctl start -w</>, don't attempt to use a wildcard listen
      address to connect to the postmaster (Kondo Yuta)
     </para>

     <para>
      On Windows, <application>pg_ctl</> would fail to detect postmaster
      startup if <varname>listen_addresses</> is set to <literal>0.0.0.0</>
      or <literal>::</>, because it would try to use that value verbatim as
      the address to connect to, which doesn't work.  Instead assume
      that <literal>127.0.0.1</> or <literal>::1</>, respectively, is the
      right thing to use.
     </para>
    </listitem>

    <listitem>
     <para>
      In <application>pg_ctl</> on Windows, check service status to decide
      where to send output, rather than checking if standard output is a
      terminal (Michael Paquier)
     </para>
    </listitem>

<!--
Author: Tom Lane <tgl@sss.pgh.pa.us>
Branch: master [00cdd8352] 2015-11-21 20:21:31 -0500
Branch: REL9_5_STABLE Release: REL9_5_0 [5f5e68b08] 2015-11-21 20:21:32 -0500
Branch: REL9_4_STABLE [7acad9546] 2015-11-21 20:22:39 -0500
Branch: REL9_3_STABLE [0e6185283] 2015-11-21 20:21:32 -0500
Branch: REL9_2_STABLE [b054ca031] 2015-11-21 20:21:32 -0500
Branch: REL9_1_STABLE [8f1559aa5] 2015-11-21 20:21:32 -0500
Branch: REL9_2_STABLE [05c9bc063] 2015-11-23 00:32:01 -0500
Branch: REL9_1_STABLE [6df62ef43] 2015-11-23 00:32:01 -0500
-->

    <listitem>
     <para>
      In <application>pg_dump</> and <application>pg_basebackup</>, adopt
      the GNU convention for handling tar-archive members exceeding 8GB
      (Tom Lane)
     </para>

     <para>
      The POSIX standard for <literal>tar</> file format does not allow
      archive member files to exceed 8GB, but most modern implementations
      of <application>tar</> support an extension that fixes that.  Adopt
      this extension so that <application>pg_dump</> with <option>-Ft</> no
      longer fails on tables with more than 8GB of data, and so
      that <application>pg_basebackup</> can handle files larger than 8GB.
      In addition, fix some portability issues that could cause failures for
      members between 4GB and 8GB on some platforms.  Potentially these
      problems could cause unrecoverable data loss due to unreadable backup
      files.
     </para>
    </listitem>

    <listitem>
     <para>
      Fix assorted corner-case bugs in <application>pg_dump</>'s processing
      of extension member objects (Tom Lane)
     </para>
    </listitem>

    <listitem>
     <para>
      Make <application>pg_dump</> mark a view's triggers as needing to be
      processed after its rule, to prevent possible failure during
      parallel <application>pg_restore</> (Tom Lane)
     </para>
    </listitem>

<!--
Author: Tom Lane <tgl@sss.pgh.pa.us>
Branch: master [c7e27becd] 2016-01-01 15:27:53 -0500
Branch: REL9_5_STABLE Release: REL9_5_0 [404c45bac] 2016-01-01 15:27:53 -0500
Branch: REL9_4_STABLE [f9b3b3fec] 2016-01-01 15:27:53 -0500
Branch: REL9_3_STABLE [babf38e88] 2016-01-01 15:27:53 -0500
Branch: REL9_2_STABLE [69cfe15b5] 2016-01-01 15:27:53 -0500
Branch: REL9_1_STABLE [85dbc46bd] 2016-01-01 15:27:53 -0500
Branch: master [b416c0bb6] 2016-01-02 19:04:45 -0500
Branch: REL9_5_STABLE Release: REL9_5_0 [b01828e97] 2016-01-02 19:04:45 -0500
Branch: REL9_4_STABLE [aab4b73bd] 2016-01-02 19:04:45 -0500
Branch: REL9_3_STABLE [6a0d63d35] 2016-01-02 19:04:45 -0500
Branch: REL9_2_STABLE [1eb515ad7] 2016-01-02 19:04:45 -0500
Branch: REL9_1_STABLE [e4959fb5c] 2016-01-02 19:04:45 -0500
-->

    <listitem>
     <para>
      Ensure that relation option values are properly quoted
      in <application>pg_dump</> (Kouhei Sutou, Tom Lane)
     </para>

     <para>
      A reloption value that isn't a simple identifier or number could lead
      to dump/reload failures due to syntax errors in CREATE statements
      issued by <application>pg_dump</>.  This is not an issue with any
      reloption currently supported by core <productname>PostgreSQL</>, but
      extensions could allow reloptions that cause the problem.
     </para>
    </listitem>

<!--
Author: Tom Lane <tgl@sss.pgh.pa.us>
Branch: master [1aa41e3ea] 2015-12-23 14:25:53 -0500
Branch: REL9_5_STABLE Release: REL9_5_0 [a21994c1b] 2015-12-23 14:25:31 -0500
Branch: REL9_4_STABLE [f56802a2d] 2015-12-23 14:25:31 -0500
Branch: REL9_3_STABLE [534a4159c] 2015-12-23 14:25:31 -0500
-->

    <listitem>
     <para>
      Avoid repeated password prompts during parallel <application>pg_dump</>
      (Zeus Kronion)
     </para>
    </listitem>

<!--
Author: Bruce Momjian <bruce@momjian.us>
Branch: master [025106e31] 2015-11-14 11:47:12 -0500
Branch: REL9_5_STABLE Release: REL9_5_0 [fae58d5be] 2015-11-14 11:47:11 -0500
Branch: REL9_4_STABLE [87cdfeb18] 2015-11-14 11:47:11 -0500
Branch: REL9_3_STABLE [a75efb483] 2015-11-14 11:47:11 -0500
Branch: REL9_2_STABLE [b4c4220ed] 2015-11-14 11:47:11 -0500
Branch: REL9_1_STABLE [bdcbc2b47] 2015-11-14 11:47:11 -0500
Branch: master [13b30c16f] 2015-11-24 17:18:28 -0500
Branch: REL9_5_STABLE Release: REL9_5_0 [b17dbf262] 2015-11-24 17:18:28 -0500
Branch: REL9_4_STABLE [f91c4e326] 2015-11-24 17:18:28 -0500
Branch: REL9_3_STABLE [6638c9aaf] 2015-11-24 17:18:27 -0500
Branch: REL9_2_STABLE [0ca3c51e5] 2015-11-24 17:18:27 -0500
Branch: REL9_1_STABLE [c36064e43] 2015-11-24 17:18:27 -0500
-->

    <listitem>
     <para>
      Fix <application>pg_upgrade</>'s file-copying code to handle errors
      properly on Windows (Bruce Momjian)
     </para>
    </listitem>

    <listitem>
     <para>
      Install guards in <application>pgbench</> against corner-case overflow
      conditions during evaluation of script-specified division or modulo
      operators (Fabien Coelho, Michael Paquier)
     </para>
    </listitem>

<!--
Author: Alvaro Herrera <alvherre@alvh.no-ip.org>
Branch: master [fc995bfdb] 2015-12-28 10:50:35 -0300
Branch: REL9_5_STABLE Release: REL9_5_0 [c3e068b26] 2015-12-28 10:50:35 -0300
Branch: REL9_4_STABLE [f98bc20dd] 2015-12-28 10:50:35 -0300
Branch: REL9_3_STABLE [7533d5d35] 2015-12-28 10:50:35 -0300
Branch: REL9_2_STABLE [4fb9e6109] 2015-12-28 10:50:35 -0300
-->

    <listitem>
     <para>
      Fix failure to localize messages emitted
      by <application>pg_receivexlog</> and <application>pg_recvlogical</>
      (Ioseph Kim)
     </para>
    </listitem>

    <listitem>
     <para>
      Avoid dump/reload problems when using both <application>plpython2</>
      and <application>plpython3</> (Tom Lane)
     </para>

     <para>
      In principle, both versions of <application>PL/Python</> can be used in
      the same database, though not in the same session (because the two
      versions of <application>libpython</> cannot safely be used concurrently).
      However, <application>pg_restore</> and <application>pg_upgrade</> both
      do things that can fall foul of the same-session restriction.  Work
      around that by changing the timing of the check.
     </para>
    </listitem>

    <listitem>
     <para>
      Fix <application>PL/Python</> regression tests to pass with Python 3.5
      (Peter Eisentraut)
     </para>
    </listitem>

<!--
Author: Tom Lane <tgl@sss.pgh.pa.us>
Branch: master [c40591885] 2015-11-12 13:03:52 -0500
Branch: REL9_5_STABLE Release: REL9_5_0 [747854f01] 2015-11-12 13:03:52 -0500
Branch: REL9_4_STABLE [40879a92b] 2015-11-12 13:03:52 -0500
Branch: REL9_3_STABLE [db6e8e162] 2015-11-12 13:03:53 -0500
-->

    <listitem>
     <para>
      Fix premature clearing of <application>libpq</>'s input buffer when
      socket EOF is seen (Tom Lane)
     </para>

     <para>
      This mistake caused <application>libpq</> to sometimes not report the
      backend's final error message before reporting <quote>server closed the
      connection unexpectedly</>.
     </para>
    </listitem>

    <listitem>
     <para>
      Prevent certain <application>PL/Java</> parameters from being set by
      non-superusers (Noah Misch)
     </para>

     <para>
      This change mitigates a <application>PL/Java</> security bug
      (CVE-2016-0766), which was fixed in <application>PL/Java</> by marking
      these parameters as superuser-only.  To fix the security hazard for
      sites that update <productname>PostgreSQL</> more frequently
      than <application>PL/Java</>, make the core code aware of them also.
     </para>
    </listitem>

<!--
Author: Heikki Linnakangas <heikki.linnakangas@iki.fi>
Branch: master [7b96bf445] 2015-12-14 18:19:10 +0200
Branch: REL9_5_STABLE Release: REL9_5_0 [34d136f92] 2015-12-14 18:24:58 +0200
Branch: REL9_4_STABLE [affae5e98] 2015-12-14 18:40:51 +0200
Branch: REL9_3_STABLE [dee1ed54f] 2015-12-14 18:52:29 +0200
Branch: REL9_2_STABLE [1e23caae3] 2015-12-14 18:41:11 +0200
Branch: REL9_1_STABLE [4b58ded74] 2015-12-14 18:48:49 +0200
-->

    <listitem>
     <para>
      Improve <application>libpq</>'s handling of out-of-memory situations
      (Michael Paquier, Amit Kapila, Heikki Linnakangas)
     </para>
    </listitem>

<!--
Author: Michael Meskes <meskes@postgresql.org>
Branch: REL9_5_STABLE Release: REL9_5_0 [937261454] 2015-10-18 10:15:18 +0200
Branch: REL9_4_STABLE [a850d7136] 2015-10-18 10:16:36 +0200
Branch: REL9_3_STABLE [defd2ecf4] 2015-10-18 10:16:49 +0200
Branch: REL9_2_STABLE [8f67643be] 2015-10-18 10:17:01 +0200
Branch: REL9_1_STABLE [a9bcd8370] 2015-10-18 10:17:12 +0200
-->

    <listitem>
     <para>
      Fix order of arguments
      in <application>ecpg</>-generated <literal>typedef</> statements
      (Michael Meskes)
     </para>
    </listitem>

<!--
Author: Tom Lane <tgl@sss.pgh.pa.us>
Branch: master [db4a5cfc7] 2015-12-01 11:42:25 -0500
Branch: REL9_5_STABLE Release: REL9_5_0 [c79bdc990] 2015-12-01 11:42:35 -0500
Branch: REL9_4_STABLE [346cc2f01] 2015-12-01 11:42:39 -0500
Branch: REL9_3_STABLE [3e6e98c5a] 2015-12-01 11:42:43 -0500
Branch: REL9_2_STABLE [74cf6defa] 2015-12-01 11:42:47 -0500
Branch: REL9_1_STABLE [84387496f] 2015-12-01 11:42:52 -0500
-->

    <listitem>
     <para>
      Use <literal>%g</> not <literal>%f</> format
      in <application>ecpg</>'s <function>PGTYPESnumeric_from_double()</>
      (Tom Lane)
     </para>
    </listitem>

    <listitem>
     <para>
      Fix <application>ecpg</>-supplied header files to not contain comments
      continued from a preprocessor directive line onto the next line
      (Michael Meskes)
     </para>

     <para>
      Such a comment is rejected by <application>ecpg</>.  It's not yet clear
      whether <application>ecpg</> itself should be changed.
     </para>
    </listitem>

    <listitem>
     <para>
      Fix <function>hstore_to_json_loose()</>'s test for whether
      an <type>hstore</> value can be converted to a JSON number (Tom Lane)
     </para>

     <para>
      Previously this function could be fooled by non-alphanumeric trailing
      characters, leading to emitting syntactically-invalid JSON.
     </para>
    </listitem>

<!--
Author: Alvaro Herrera <alvherre@alvh.no-ip.org>
Branch: master [743229a67] 2015-12-27 13:03:19 -0300
Branch: REL9_5_STABLE Release: REL9_5_0 [c886c30cc] 2015-12-27 13:03:19 -0300
Branch: REL9_4_STABLE [0a29cf693] 2015-12-27 13:03:19 -0300
Branch: REL9_3_STABLE [0244677cf] 2015-12-27 13:03:19 -0300
Branch: REL9_2_STABLE [51dd54ba7] 2015-12-27 13:03:19 -0300
Branch: REL9_1_STABLE [1b6102eb7] 2015-12-27 13:03:19 -0300
-->

    <listitem>
     <para>
      Ensure that <filename>contrib/pgcrypto</>'s <function>crypt()</>
      function can be interrupted by query cancel (Andreas Karlsson)
     </para>
    </listitem>

    <listitem>
     <para>
      In <filename>contrib/postgres_fdw</>, fix bugs triggered by use
      of <literal>tableoid</> in data-modifying commands (Etsuro Fujita,
      Robert Haas)
     </para>
    </listitem>

<!--
Author: Tom Lane <tgl@sss.pgh.pa.us>
Branch: master [32f15d05c] 2015-11-18 17:45:05 -0500
Branch: REL9_5_STABLE Release: REL9_5_0 [659d47292] 2015-11-18 17:45:05 -0500
Branch: REL9_4_STABLE [d5bb7c6f6] 2015-11-18 17:45:05 -0500
Branch: REL9_3_STABLE [ae81d4fb1] 2015-11-18 17:45:05 -0500
Branch: REL9_2_STABLE [6e1d26f1f] 2015-11-18 17:45:06 -0500
Branch: REL9_1_STABLE [b4afc39f7] 2015-11-18 17:45:06 -0500
Branch: master [9c779c49e] 2015-12-10 10:19:13 -0500
Branch: REL9_5_STABLE Release: REL9_5_0 [2355faae0] 2015-12-10 10:19:18 -0500
Branch: REL9_4_STABLE [ee0df4d77] 2015-12-10 10:19:22 -0500
Branch: REL9_3_STABLE [b3e377a00] 2015-12-10 10:19:27 -0500
Branch: REL9_2_STABLE [7f94a5c10] 2015-12-10 10:19:31 -0500
-->

    <listitem>
     <para>
      Accept <application>flex</> versions later than 2.5.x
      (Tom Lane, Michael Paquier)
     </para>

     <para>
      Now that flex 2.6.0 has been released, the version checks in our build
      scripts needed to be adjusted.
     </para>
    </listitem>

    <listitem>
     <para>
      Improve reproducibility of build output by ensuring filenames are given
      to the linker in a fixed order (Christoph Berg)
     </para>

     <para>
      This avoids possible bitwise differences in the produced executable
      files from one build to the next.
     </para>
    </listitem>

<!--
Author: Tom Lane <tgl@sss.pgh.pa.us>
Branch: master [dccf8e9e6] 2015-12-11 16:15:05 -0500
Branch: REL9_5_STABLE Release: REL9_5_0 [6061aa8ed] 2015-12-11 16:15:06 -0500
Branch: REL9_4_STABLE [423697e3d] 2015-12-11 16:14:36 -0500
Branch: REL9_3_STABLE [1ebe75a2c] 2015-12-11 16:14:40 -0500
Branch: REL9_2_STABLE [98467b35d] 2015-12-11 16:14:44 -0500
Branch: REL9_1_STABLE [2a37a103b] 2015-12-11 16:14:48 -0500
-->

    <listitem>
     <para>
      Install our <filename>missing</> script where PGXS builds can find it
      (Jim Nasby)
     </para>

     <para>
      This allows sane behavior in a PGXS build done on a machine where build
      tools such as <application>bison</> are missing.
     </para>
    </listitem>

    <listitem>
     <para>
      Ensure that <filename>dynloader.h</> is included in the installed
      header files in MSVC builds (Bruce Momjian, Michael Paquier)
     </para>
    </listitem>

<!--
Author: Tom Lane <tgl@sss.pgh.pa.us>
Branch: master [085423e3e] 2015-12-11 19:09:04 -0500
Branch: REL9_5_STABLE Release: REL9_5_0 [ea7f7d8b3] 2015-12-11 19:08:40 -0500
Branch: REL9_4_STABLE [09824cd99] 2015-12-11 19:08:40 -0500
Branch: REL9_3_STABLE [fee485815] 2015-12-11 19:08:40 -0500
Branch: REL9_2_STABLE [f5eebea8d] 2015-12-11 19:08:40 -0500
Branch: REL9_1_STABLE [386dcd539] 2015-12-11 19:08:40 -0500
-->

    <listitem>
     <para>
      Add variant regression test expected-output file to match behavior of
      current <application>libxml2</> (Tom Lane)
     </para>

     <para>
      The fix for <application>libxml2</>'s CVE-2015-7499 causes it not to
      output error context reports in some cases where it used to do so.
      This seems to be a bug, but we'll probably have to live with it for
      some time, so work around it.
     </para>
    </listitem>

    <listitem>
     <para>
      Update time zone data files to <application>tzdata</> release 2016a for
      DST law changes in Cayman Islands, Metlakatla, and Trans-Baikal
      Territory (Zabaykalsky Krai), plus historical corrections for Pakistan.
     </para>
    </listitem>

   </itemizedlist>

  </sect2>
 </sect1>

 <sect1 id="release-9-4-5">
  <title>Release 9.4.5</title>

  <note>
  <title>Release Date</title>
  <simpara>2015-10-08</simpara>
  </note>

  <para>
   This release contains a variety of fixes from 9.4.4.
   For information about new features in the 9.4 major release, see
   <xref linkend="release-9-4">.
  </para>

  <sect2>
   <title>Migration to Version 9.4.5</title>

   <para>
    A dump/restore is not required for those running 9.4.X.
   </para>

   <para>
    However, if you are upgrading from a version earlier than 9.4.4,
    see <xref linkend="release-9-4-4">.
   </para>
  </sect2>

  <sect2>
   <title>Changes</title>

   <itemizedlist>

<!--
Author: Noah Misch <noah@leadboat.com>
Branch: master [08fa47c48] 2015-10-05 10:06:29 -0400
Branch: REL9_5_STABLE [98f30d2e5] 2015-10-05 10:06:33 -0400
Branch: REL9_4_STABLE [16d58b5b5] 2015-10-05 10:06:34 -0400
Branch: REL9_3_STABLE [f8862172e] 2015-10-05 10:06:34 -0400
-->

    <listitem>
     <para>
      Guard against stack overflows in <type>json</> parsing
      (Oskari Saarenmaa)
     </para>

     <para>
      If an application constructs PostgreSQL <type>json</>
      or <type>jsonb</> values from arbitrary user input, the application's
      users can reliably crash the PostgreSQL server, causing momentary
      denial of service.  (CVE-2015-5289)
     </para>
    </listitem>

<!--
Author: Noah Misch <noah@leadboat.com>
Branch: master [1d812c8b0] 2015-10-05 10:06:29 -0400
Branch: REL9_5_STABLE [4d6752277] 2015-10-05 10:06:33 -0400
Branch: REL9_4_STABLE [4d95419e8] 2015-10-05 10:06:34 -0400
Branch: REL9_3_STABLE [cc1210f0a] 2015-10-05 10:06:34 -0400
Branch: REL9_2_STABLE [56232f987] 2015-10-05 10:06:35 -0400
Branch: REL9_1_STABLE [48f6310bc] 2015-10-05 10:06:35 -0400
Branch: REL9_0_STABLE [188e081ef] 2015-10-05 10:06:36 -0400
-->

    <listitem>
     <para>
      Fix <filename>contrib/pgcrypto</> to detect and report
      too-short <function>crypt()</> salts (Josh Kupershmidt)
     </para>

     <para>
      Certain invalid salt arguments crashed the server or disclosed a few
      bytes of server memory.  We have not ruled out the viability of
      attacks that arrange for presence of confidential information in the
      disclosed bytes, but they seem unlikely.  (CVE-2015-5288)
     </para>
    </listitem>

<!--
Author: Tom Lane <tgl@sss.pgh.pa.us>
Branch: master [c5454f99c] 2015-09-04 13:37:14 -0400
Branch: REL9_5_STABLE [a2538da89] 2015-09-04 13:37:16 -0400
Branch: REL9_4_STABLE [37d10c524] 2015-09-04 13:37:17 -0400
Branch: REL9_3_STABLE [9e9b310d8] 2015-09-04 13:36:50 -0400
Branch: REL9_2_STABLE [39ebb6466] 2015-09-04 13:36:50 -0400
Branch: REL9_1_STABLE [dae1c9480] 2015-09-04 13:36:50 -0400
Branch: REL9_0_STABLE [81ee435c4] 2015-09-04 13:36:50 -0400
-->

    <listitem>
     <para>
      Fix subtransaction cleanup after a portal (cursor) belonging to an
      outer subtransaction fails (Tom Lane, Michael Paquier)
     </para>

     <para>
      A function executed in an outer-subtransaction cursor could cause an
      assertion failure or crash by referencing a relation created within an
      inner subtransaction.
     </para>
    </listitem>

<!--
Author: Heikki Linnakangas <heikki.linnakangas@iki.fi>
Branch: master [358cde320] 2015-08-02 20:08:10 +0300
Branch: REL9_5_STABLE [54f23a45f] 2015-08-02 20:08:50 +0300
Branch: REL9_4_STABLE [bab959906] 2015-08-02 20:09:05 +0300
-->

    <listitem>
     <para>
      Fix possible deadlock during WAL insertion
      when <varname>commit_delay</> is set (Heikki Linnakangas)
     </para>
    </listitem>

<!--
Author: Stephen Frost <sfrost@snowman.net>
Branch: master [c3e0ddd40] 2015-09-08 17:02:49 -0400
Branch: REL9_5_STABLE [9801bae21] 2015-09-08 17:02:53 -0400
Branch: REL9_4_STABLE [83d004904] 2015-09-08 17:02:56 -0400
Branch: REL9_3_STABLE [cb1b9b959] 2015-09-08 17:02:59 -0400
-->

    <listitem>
     <para>
      Ensure all relations referred to by an updatable view are properly
      locked during an update statement (Dean Rasheed)
     </para>
    </listitem>

<!--
Author: Tom Lane <tgl@sss.pgh.pa.us>
Branch: master Release: REL9_5_BR [5d1ff6bd5] 2015-06-25 14:39:05 -0400
Branch: REL9_4_STABLE [e118555cf] 2015-06-25 14:39:05 -0400
Branch: REL9_3_STABLE [834aa56ea] 2015-06-25 14:39:05 -0400
Branch: REL9_2_STABLE [88fab18a4] 2015-06-25 14:39:05 -0400
Branch: REL9_1_STABLE [a9b7bf82f] 2015-06-25 14:39:06 -0400
Branch: REL9_0_STABLE [45c69178b] 2015-06-25 14:39:06 -0400
-->

    <listitem>
     <para>
      Fix insertion of relations into the relation cache <quote>init file</>
      (Tom Lane)
     </para>

     <para>
      An oversight in a patch in the most recent minor releases
      caused <structname>pg_trigger_tgrelid_tgname_index</> to be omitted
      from the init file.  Subsequent sessions detected this, then deemed the
      init file to be broken and silently ignored it, resulting in a
      significant degradation in session startup time.  In addition to fixing
      the bug, install some guards so that any similar future mistake will be
      more obvious.
     </para>
    </listitem>

<!--
Author: Tom Lane <tgl@sss.pgh.pa.us>
Branch: master [6e5d9f278] 2015-08-21 20:32:11 -0400
Branch: REL9_5_STABLE [68a14ca74] 2015-08-21 20:32:17 -0400
Branch: REL9_4_STABLE [fe939d950] 2015-08-21 20:32:26 -0400
Branch: REL9_3_STABLE [ea9892444] 2015-08-21 20:32:29 -0400
Branch: REL9_2_STABLE [d951d6065] 2015-08-21 20:32:33 -0400
Branch: REL9_1_STABLE [87b8c9e12] 2015-08-21 20:32:37 -0400
Branch: REL9_0_STABLE [7c57449fc] 2015-08-21 20:32:41 -0400
-->

    <listitem>
     <para>
      Avoid O(N^2) behavior when inserting many tuples into a SPI query
      result (Neil Conway)
     </para>
    </listitem>

<!--
Author: Tom Lane <tgl@sss.pgh.pa.us>
Branch: master [07e4d03fb] 2015-09-30 23:32:43 -0400
Branch: REL9_5_STABLE [8c8a834b1] 2015-09-30 23:32:23 -0400
Branch: REL9_4_STABLE [03f9b63e2] 2015-09-30 23:32:23 -0400
Branch: REL9_3_STABLE [aad86c518] 2015-09-30 23:32:23 -0400
Branch: REL9_2_STABLE [e4c00750a] 2015-09-30 23:32:23 -0400
Branch: REL9_1_STABLE [2bbe8a684] 2015-09-30 23:32:23 -0400
Branch: REL9_0_STABLE [2d4336cf8] 2015-09-30 23:32:23 -0400
-->

    <listitem>
     <para>
      Improve <command>LISTEN</> startup time when there are many unread
      notifications (Matt Newell)
     </para>
    </listitem>

<!--
Author: Tom Lane <tgl@sss.pgh.pa.us>
Branch: master [2abfd9d5e] 2015-09-25 13:16:30 -0400
Branch: REL9_5_STABLE [c9645f757] 2015-09-25 13:16:30 -0400
Branch: REL9_4_STABLE [67d0f7a37] 2015-09-25 13:16:30 -0400
Branch: REL9_3_STABLE [1bcc9e60a] 2015-09-25 13:16:31 -0400
-->

    <listitem>
     <para>
      Fix performance problem when a session alters large numbers of foreign
      key constraints (Jan Wieck, Tom Lane)
     </para>

     <para>
      This was seen primarily when restoring <application>pg_dump</> output
      for databases with many thousands of tables.
     </para>
    </listitem>

<!--
Author: Andres Freund <andres@anarazel.de>
Branch: REL9_4_STABLE [ab6084782] 2015-07-28 22:06:31 +0200
Branch: REL9_3_STABLE [48d23c72d] 2015-07-28 22:06:31 +0200
Branch: REL9_2_STABLE [2f91e7bb5] 2015-07-28 22:06:31 +0200
Branch: REL9_1_STABLE [624a3c9be] 2015-07-28 22:06:32 +0200
Branch: REL9_0_STABLE [444b2ebee] 2015-07-28 22:06:32 +0200
-->

    <listitem>
     <para>
      Disable SSL renegotiation by default (Michael Paquier, Andres Freund)
     </para>

     <para>
      While use of SSL renegotiation is a good idea in theory, we have seen
      too many bugs in practice, both in the underlying OpenSSL library and
      in our usage of it.  Renegotiation will be removed entirely in 9.5 and
      later.  In the older branches, just change the default value
      of <varname>ssl_renegotiation_limit</> to zero (disabled).
     </para>
    </listitem>

<!--
Author: Andres Freund <andres@anarazel.de>
Branch: master [020235a57] 2015-09-24 14:53:32 +0200
Branch: REL9_5_STABLE [ef4fccd2b] 2015-09-24 14:53:33 +0200
Branch: REL9_4_STABLE [4ff753c91] 2015-09-24 14:53:33 +0200
Branch: REL9_3_STABLE [fee2275ae] 2015-09-24 14:53:33 +0200
Branch: REL9_2_STABLE [f12932dd4] 2015-09-24 14:53:33 +0200
Branch: REL9_1_STABLE [ff090bbb7] 2015-09-24 14:53:33 +0200
Branch: REL9_0_STABLE [078d471a9] 2015-09-24 14:53:33 +0200
Branch: master [2596d705b] 2015-10-05 11:53:43 +0200
Branch: REL9_5_STABLE [0577821b5] 2015-10-05 11:56:58 +0200
Branch: REL9_4_STABLE [13ac4c035] 2015-10-05 11:57:07 +0200
Branch: REL9_3_STABLE [393341714] 2015-10-05 11:57:11 +0200
Branch: REL9_2_STABLE [e07cfef34] 2015-10-05 11:57:15 +0200
Branch: REL9_1_STABLE [7116a3e98] 2015-10-05 11:57:20 +0200
Branch: REL9_0_STABLE [eeb0b7830] 2015-10-05 11:57:25 +0200
-->

    <listitem>
     <para>
      Lower the minimum values of the <literal>*_freeze_max_age</> parameters
      (Andres Freund)
     </para>

     <para>
      This is mainly to make tests of related behavior less time-consuming,
      but it may also be of value for installations with limited disk space.
     </para>
    </listitem>

<!--
Author: Robert Haas <rhaas@postgresql.org>
Branch: master [369342cf7] 2015-08-04 12:58:54 -0400
Branch: REL9_5_STABLE [cd52e4a2b] 2015-08-04 13:05:43 -0400
Branch: REL9_4_STABLE [3a35ca5ad] 2015-08-04 13:05:48 -0400
Branch: REL9_3_STABLE [11ed4bab5] 2015-08-04 13:05:52 -0400
Branch: REL9_2_STABLE [5ef8e1114] 2015-08-04 13:05:58 -0400
Branch: REL9_1_STABLE [4e51ea8fd] 2015-08-04 13:06:03 -0400
Branch: REL9_0_STABLE [b09446ed7] 2015-08-04 13:12:03 -0400
-->

    <listitem>
     <para>
      Limit the maximum value of <varname>wal_buffers</> to 2GB to avoid
      server crashes (Josh Berkus)
     </para>
    </listitem>

<!--
Author: Tom Lane <tgl@sss.pgh.pa.us>
Branch: REL9_4_STABLE [1afc1fe9c] 2015-06-28 18:38:06 -0400
Branch: REL9_3_STABLE [5a56c2545] 2015-06-28 18:38:06 -0400
-->

    <listitem>
     <para>
      Avoid logging complaints when a parameter that can only be set at
      server start appears multiple times in <filename>postgresql.conf</>,
      and fix counting of line numbers after an <literal>include_dir</>
      directive (Tom Lane)
     </para>
    </listitem>

<!--
Author: Tom Lane <tgl@sss.pgh.pa.us>
Branch: master [246693e5a] 2015-09-21 12:11:32 -0400
Branch: REL9_5_STABLE [3dfffac70] 2015-09-21 12:11:45 -0400
Branch: REL9_4_STABLE [fa9fc3a1b] 2015-09-21 12:11:49 -0400
Branch: REL9_3_STABLE [8b75e489a] 2015-09-21 12:11:58 -0400
Branch: REL9_2_STABLE [844486216] 2015-09-21 12:12:04 -0400
Branch: REL9_1_STABLE [5f79730ec] 2015-09-21 12:12:10 -0400
Branch: REL9_0_STABLE [a89781e34] 2015-09-21 12:12:16 -0400
-->

    <listitem>
     <para>
      Fix rare internal overflow in multiplication of <type>numeric</> values
      (Dean Rasheed)
     </para>
    </listitem>

<!--
Author: Noah Misch <noah@leadboat.com>
Branch: master [30cb12881] 2015-10-05 10:06:29 -0400
Branch: REL9_5_STABLE [acf0da1e6] 2015-10-05 10:06:33 -0400
Branch: REL9_4_STABLE [a0c02ed5b] 2015-10-05 10:06:34 -0400
Branch: REL9_3_STABLE [9286ff78f] 2015-10-05 10:06:34 -0400
Branch: REL9_2_STABLE [5e43130b5] 2015-10-05 10:06:35 -0400
Branch: REL9_1_STABLE [9581e2699] 2015-10-05 10:06:35 -0400
Branch: REL9_0_STABLE [0398e071a] 2015-10-05 10:06:36 -0400
Branch: master [5976097c0] 2015-10-05 10:06:30 -0400
Branch: REL9_5_STABLE [7bed97d48] 2015-10-05 10:06:33 -0400
Branch: REL9_4_STABLE [bed3f6d03] 2015-10-05 10:06:34 -0400
Branch: REL9_3_STABLE [28dea9485] 2015-10-05 10:06:34 -0400
Branch: REL9_2_STABLE [ea68c221f] 2015-10-05 10:06:35 -0400
Branch: REL9_1_STABLE [879877b00] 2015-10-05 10:06:35 -0400
Branch: REL9_0_STABLE [682a25d41] 2015-10-05 10:06:36 -0400
Branch: REL9_2_STABLE [8dacb29ca] 2015-10-05 10:06:35 -0400
-->

    <listitem>
     <para>
      Guard against hard-to-reach stack overflows involving record types,
      range types, <type>json</>, <type>jsonb</>, <type>tsquery</>,
      <type>ltxtquery</> and <type>query_int</> (Noah Misch)
     </para>
    </listitem>

<!--
Author: Greg Stark <stark@mit.edu>
Branch: master [258ee1b63] 2015-09-06 03:35:56 +0100
Branch: REL9_5_STABLE [c11100d0f] 2015-09-06 04:05:46 +0100
Branch: REL9_4_STABLE [b17ce6208] 2015-09-06 03:56:59 +0100
Branch: REL9_3_STABLE [dd04d43bf] 2015-09-06 03:58:27 +0100
Branch: REL9_2_STABLE [f4afbe065] 2015-09-06 03:58:32 +0100
Branch: REL9_1_STABLE [07cef3eb8] 2015-09-06 04:02:57 +0100
Branch: REL9_0_STABLE [530d0c504] 2015-09-06 04:05:20 +0100
Branch: master [37239ef8c] 2015-09-07 20:41:29 +0100
Branch: REL9_5_STABLE [a12424028] 2015-09-07 20:47:41 +0100
Branch: REL9_4_STABLE [0198a8d82] 2015-09-07 20:47:37 +0100
Branch: REL9_3_STABLE [fde40e53f] 2015-09-07 20:47:33 +0100
Branch: REL9_2_STABLE [af9d9e59c] 2015-09-07 20:47:29 +0100
Branch: REL9_1_STABLE [0252d7777] 2015-09-07 20:47:19 +0100
Branch: REL9_0_STABLE [92d956f51] 2015-09-07 20:47:06 +0100
-->

    <listitem>
     <para>
      Fix handling of <literal>DOW</> and <literal>DOY</> in datetime input
      (Greg Stark)
     </para>

     <para>
      These tokens aren't meant to be used in datetime values, but previously
      they resulted in opaque internal error messages rather
      than <quote>invalid input syntax</>.
     </para>
    </listitem>

<!--
Author: Tom Lane <tgl@sss.pgh.pa.us>
Branch: master [9fe8fe9c9] 2015-10-02 13:45:39 -0400
Branch: REL9_5_STABLE [bb704a781] 2015-10-02 13:45:39 -0400
Branch: REL9_4_STABLE [109def032] 2015-10-02 13:45:39 -0400
Branch: REL9_3_STABLE [384ce1b75] 2015-10-02 13:45:39 -0400
Branch: REL9_2_STABLE [2d51f55ff] 2015-10-02 13:45:39 -0400
Branch: REL9_1_STABLE [da8ff2920] 2015-10-02 13:45:39 -0400
Branch: REL9_0_STABLE [d4f6488ec] 2015-10-02 13:45:39 -0400
-->

    <listitem>
     <para>
      Add more query-cancel checks to regular expression matching (Tom Lane)
     </para>
    </listitem>

<!--
Author: Tom Lane <tgl@sss.pgh.pa.us>
Branch: master [b63fc2877] 2015-10-02 14:51:58 -0400
Branch: REL9_5_STABLE [20c627707] 2015-10-02 14:51:58 -0400
Branch: REL9_4_STABLE [c5e38b93c] 2015-10-02 14:51:58 -0400
Branch: REL9_3_STABLE [9ed207ae9] 2015-10-02 14:51:58 -0400
Branch: REL9_2_STABLE [a0c089f33] 2015-10-02 14:51:58 -0400
Branch: REL9_1_STABLE [e7de1bc09] 2015-10-02 14:51:59 -0400
Branch: REL9_0_STABLE [54b116d83] 2015-10-02 14:51:59 -0400
Branch: master [2e8cfcf4e] 2015-10-02 15:00:51 -0400
Branch: REL9_5_STABLE [bdc5d95b6] 2015-10-02 15:00:52 -0400
Branch: REL9_4_STABLE [bb1d97961] 2015-10-02 15:00:52 -0400
Branch: REL9_3_STABLE [4175cc604] 2015-10-02 15:00:52 -0400
Branch: REL9_2_STABLE [57bf7b548] 2015-10-02 15:00:52 -0400
Branch: REL9_1_STABLE [f80af0117] 2015-10-02 15:00:52 -0400
Branch: REL9_0_STABLE [b875ca09f] 2015-10-02 15:00:52 -0400
-->

    <listitem>
     <para>
      Add recursion depth protections to regular expression, <literal>SIMILAR
      TO</>, and <literal>LIKE</> matching (Tom Lane)
     </para>

     <para>
      Suitable search patterns and a low stack depth limit could lead to
      stack-overrun crashes.
     </para>
    </listitem>

<!--
Author: Tom Lane <tgl@sss.pgh.pa.us>
Branch: master [f2c4ffc33] 2015-10-02 14:26:36 -0400
Branch: REL9_5_STABLE [51f235931] 2015-10-02 14:26:36 -0400
Branch: REL9_4_STABLE [c0215b2cf] 2015-10-02 14:26:36 -0400
Branch: REL9_3_STABLE [6b3810d0a] 2015-10-02 14:26:36 -0400
Branch: REL9_2_STABLE [483bbc9fe] 2015-10-02 14:26:36 -0400
Branch: REL9_1_STABLE [630154955] 2015-10-02 14:26:36 -0400
Branch: REL9_0_STABLE [2a8878289] 2015-10-02 14:26:36 -0400
-->

    <listitem>
     <para>
      Fix potential infinite loop in regular expression execution (Tom Lane)
     </para>

     <para>
      A search pattern that can apparently match a zero-length string, but
      actually doesn't match because of a back reference, could lead to an
      infinite loop.
     </para>
    </listitem>

<!--
Author: Tom Lane <tgl@sss.pgh.pa.us>
Branch: master [f2c4ffc33] 2015-10-02 14:26:36 -0400
Branch: REL9_5_STABLE [51f235931] 2015-10-02 14:26:36 -0400
Branch: REL9_4_STABLE [c0215b2cf] 2015-10-02 14:26:36 -0400
Branch: REL9_3_STABLE [6b3810d0a] 2015-10-02 14:26:36 -0400
Branch: REL9_2_STABLE [483bbc9fe] 2015-10-02 14:26:36 -0400
-->

    <listitem>
     <para>
      In regular expression execution, correctly record match data for
      capturing parentheses within a quantifier even when the match is
      zero-length (Tom Lane)
     </para>
    </listitem>

<!--
Author: Tom Lane <tgl@sss.pgh.pa.us>
Branch: master [8a0258c31] 2015-08-12 00:48:11 -0400
Branch: REL9_5_STABLE [c5bfcc18a] 2015-08-12 00:48:28 -0400
Branch: REL9_4_STABLE [a35a527f2] 2015-08-12 00:48:34 -0400
Branch: REL9_3_STABLE [a54875602] 2015-08-12 00:48:39 -0400
Branch: REL9_2_STABLE [234205a2e] 2015-08-12 00:48:44 -0400
Branch: REL9_1_STABLE [7a801ba8c] 2015-08-12 00:48:48 -0400
Branch: REL9_0_STABLE [7e23b63bd] 2015-08-12 00:48:54 -0400
-->

    <listitem>
     <para>
      Fix low-memory failures in regular expression compilation
      (Andreas Seltenreich)
     </para>
    </listitem>

<!--
Author: Tom Lane <tgl@sss.pgh.pa.us>
Branch: master [d9c0c728a] 2015-09-18 13:55:17 -0400
Branch: REL9_5_STABLE [a39331fa5] 2015-09-18 13:55:17 -0400
Branch: REL9_4_STABLE [f7d896ab9] 2015-09-18 13:55:17 -0400
Branch: REL9_3_STABLE [b84310808] 2015-09-18 13:55:17 -0400
Branch: REL9_2_STABLE [dc4e8c101] 2015-09-18 13:55:17 -0400
Branch: REL9_1_STABLE [28c396134] 2015-09-18 13:55:17 -0400
Branch: REL9_0_STABLE [ba9eb293f] 2015-09-18 13:55:17 -0400
-->

    <listitem>
     <para>
      Fix low-probability memory leak during regular expression execution
      (Tom Lane)
     </para>
    </listitem>

<!--
Author: Tom Lane <tgl@sss.pgh.pa.us>
Branch: master [ba51774d8] 2015-09-20 16:48:44 -0400
Branch: REL9_5_STABLE [3d3bc2905] 2015-09-20 16:48:44 -0400
Branch: REL9_4_STABLE [e32c5f118] 2015-09-20 16:48:44 -0400
Branch: REL9_3_STABLE [7e6e3bdd3] 2015-09-20 16:48:44 -0400
Branch: REL9_2_STABLE [ac0c71228] 2015-09-20 16:48:44 -0400
Branch: REL9_1_STABLE [553ce7e9a] 2015-09-20 16:48:44 -0400
Branch: REL9_0_STABLE [eed5bbc48] 2015-09-20 16:48:44 -0400
-->

    <listitem>
     <para>
      Fix rare low-memory failure in lock cleanup during transaction abort
      (Tom Lane)
     </para>
    </listitem>

<!--
Author: Tom Lane <tgl@sss.pgh.pa.us>
Branch: master [8ea3e7a75] 2015-08-04 18:18:46 -0400
Branch: REL9_5_STABLE [e2035dc9a] 2015-08-04 18:18:46 -0400
Branch: REL9_4_STABLE [118c9bb8d] 2015-08-04 18:18:46 -0400
Branch: REL9_3_STABLE [8bd45a394] 2015-08-04 18:18:46 -0400
Branch: REL9_2_STABLE [b6659a3b9] 2015-08-04 18:18:46 -0400
Branch: REL9_1_STABLE [9965aff1c] 2015-08-04 18:18:47 -0400
Branch: REL9_0_STABLE [bd327627f] 2015-08-04 18:18:47 -0400
-->

    <listitem>
     <para>
      Fix <quote>unexpected out-of-memory situation during sort</> errors
      when using tuplestores with small <varname>work_mem</> settings (Tom
      Lane)
     </para>
    </listitem>

<!--
Author: Tom Lane <tgl@sss.pgh.pa.us>
Branch: master [9d6077abf] 2015-07-16 22:57:46 -0400
Branch: REL9_5_STABLE [fd415ffc9] 2015-07-16 22:57:46 -0400
Branch: REL9_4_STABLE [b8f368276] 2015-07-16 22:57:46 -0400
Branch: REL9_3_STABLE [730089d87] 2015-07-16 22:57:46 -0400
Branch: REL9_2_STABLE [15ca2b6cd] 2015-07-16 22:57:46 -0400
Branch: REL9_1_STABLE [faef3dc28] 2015-07-16 22:57:46 -0400
Branch: REL9_0_STABLE [36522d627] 2015-07-16 22:57:46 -0400
-->

    <listitem>
     <para>
      Fix very-low-probability stack overrun in <function>qsort</> (Tom Lane)
     </para>
    </listitem>

<!--
Author: Tom Lane <tgl@sss.pgh.pa.us>
Branch: REL9_4_STABLE [ff4cbc1ff] 2015-10-04 14:16:59 -0400
Branch: REL9_3_STABLE [45dd7cdba] 2015-10-04 14:17:14 -0400
Branch: REL9_2_STABLE [fd3e3cf50] 2015-10-04 14:17:20 -0400
Branch: REL9_1_STABLE [a8168fbcb] 2015-10-04 14:17:24 -0400
Branch: REL9_0_STABLE [2647b245d] 2015-10-04 14:17:28 -0400
Branch: master [f2fc98fb8] 2015-10-04 15:55:07 -0400
Branch: REL9_5_STABLE [e5c94c7bb] 2015-10-04 15:55:07 -0400
Branch: REL9_4_STABLE [4075fc4b9] 2015-10-04 15:55:07 -0400
Branch: REL9_3_STABLE [0867e0ad5] 2015-10-04 15:55:07 -0400
Branch: REL9_2_STABLE [ebc7d928a] 2015-10-04 15:55:07 -0400
Branch: REL9_1_STABLE [d84cc40e4] 2015-10-04 15:55:07 -0400
Branch: REL9_0_STABLE [d637a899c] 2015-10-04 15:55:07 -0400
-->

    <listitem>
     <para>
      Fix <quote>invalid memory alloc request size</> failure in hash joins
      with large <varname>work_mem</> settings (Tomas Vondra, Tom Lane)
     </para>
    </listitem>

<!--
Author: Tom Lane <tgl@sss.pgh.pa.us>
Branch: master [8693ebe37] 2015-07-30 12:11:23 -0400
Branch: REL9_5_STABLE [e91a1643a] 2015-07-30 12:11:23 -0400
Branch: REL9_4_STABLE [3b4a9dbfa] 2015-07-30 12:11:23 -0400
Branch: REL9_3_STABLE [caae9f764] 2015-07-30 12:11:23 -0400
Branch: REL9_2_STABLE [c7d171251] 2015-07-30 12:11:23 -0400
Branch: REL9_1_STABLE [ea6e28649] 2015-07-30 12:11:23 -0400
Branch: REL9_0_STABLE [54833c5e7] 2015-07-30 12:11:23 -0400
Branch: master [a6492ff89] 2015-07-31 19:26:33 -0400
Branch: REL9_5_STABLE [edf26ed03] 2015-07-31 19:26:33 -0400
Branch: REL9_4_STABLE [216977a7d] 2015-07-31 19:26:33 -0400
Branch: REL9_3_STABLE [a4df781c9] 2015-07-31 19:26:33 -0400
Branch: master [f69b4b949] 2015-08-01 20:57:41 -0400
Branch: REL9_5_STABLE [7968238eb] 2015-08-01 20:57:41 -0400
Branch: REL9_4_STABLE [e39a3b2ef] 2015-08-01 20:57:41 -0400
Branch: REL9_3_STABLE [1044541dc] 2015-08-01 20:57:41 -0400
Branch: REL9_2_STABLE [44618f92b] 2015-08-01 20:57:41 -0400
Branch: REL9_1_STABLE [b9dfa07e8] 2015-08-01 20:57:41 -0400
Branch: REL9_0_STABLE [44679965f] 2015-08-01 20:57:41 -0400
Branch: master [85e5e222b] 2015-08-04 14:55:50 -0400
Branch: REL9_5_STABLE [a6f43986b] 2015-08-04 14:55:52 -0400
Branch: REL9_4_STABLE [b58e8caf0] 2015-08-04 14:55:53 -0400
Branch: REL9_3_STABLE [33afbdd02] 2015-08-04 14:55:54 -0400
Branch: REL9_2_STABLE [359016d2e] 2015-08-04 14:55:55 -0400
Branch: master [6af9ee4c8] 2015-08-05 14:39:29 -0400
Branch: REL9_5_STABLE [06663971b] 2015-08-05 14:39:07 -0400
Branch: REL9_4_STABLE [4d94b5f1f] 2015-08-05 14:39:07 -0400
Branch: REL9_3_STABLE [9bc4d5927] 2015-08-05 14:39:07 -0400
Branch: REL9_2_STABLE [08dee567e] 2015-08-05 14:39:07 -0400
Branch: REL9_1_STABLE [48d4f1e39] 2015-08-05 14:39:07 -0400
Branch: REL9_0_STABLE [c084f613e] 2015-08-05 14:39:07 -0400
Branch: master [8703059c6] 2015-08-06 15:35:46 -0400
Branch: REL9_5_STABLE [df3b0f47b] 2015-08-06 15:35:47 -0400
Branch: REL9_4_STABLE [7ef507ad7] 2015-08-06 15:35:48 -0400
Branch: REL9_3_STABLE [3e79144a8] 2015-08-06 15:35:27 -0400
Branch: REL9_2_STABLE [754ece936] 2015-08-06 15:35:27 -0400
Branch: REL9_1_STABLE [656b1e8cf] 2015-08-06 15:35:27 -0400
Branch: REL9_0_STABLE [d860ba43f] 2015-08-06 15:35:28 -0400
Branch: master [cde35cf4a] 2015-08-06 20:14:53 -0400
Branch: REL9_5_STABLE [a8725c2ba] 2015-08-06 20:14:54 -0400
Branch: REL9_4_STABLE [d31e79415] 2015-08-06 20:14:37 -0400
Branch: REL9_3_STABLE [0d4913509] 2015-08-06 20:14:37 -0400
Branch: master [bab163e12] 2015-08-06 22:14:27 -0400
Branch: REL9_5_STABLE [de0227d8a] 2015-08-06 22:14:28 -0400
Branch: REL9_4_STABLE [8c7bb0240] 2015-08-06 22:14:07 -0400
Branch: REL9_3_STABLE [de5edc660] 2015-08-06 22:14:07 -0400
Branch: master [89db83922] 2015-08-07 14:13:50 -0400
Branch: REL9_5_STABLE [085338822] 2015-08-07 14:13:51 -0400
Branch: REL9_4_STABLE [30b4ccdab] 2015-08-07 14:13:52 -0400
Branch: REL9_3_STABLE [868bfd1f3] 2015-08-07 14:13:39 -0400
Branch: master [4200a9286] 2015-08-10 17:18:17 -0400
Branch: REL9_5_STABLE [fda25b220] 2015-08-10 17:18:17 -0400
Branch: REL9_4_STABLE [7371ab74f] 2015-08-10 17:18:17 -0400
Branch: REL9_3_STABLE [f6d7a79f4] 2015-08-10 17:18:17 -0400
Branch: REL9_2_STABLE [54cea765c] 2015-08-10 17:18:17 -0400
Branch: master [cfe30a72f] 2015-08-12 21:19:03 -0400
Branch: REL9_5_STABLE [ec94bc147] 2015-08-12 21:19:04 -0400
Branch: REL9_4_STABLE [8cd3a7ada] 2015-08-12 21:19:05 -0400
Branch: REL9_3_STABLE [7950657a9] 2015-08-12 21:19:06 -0400
Branch: REL9_2_STABLE [866197d82] 2015-08-12 21:19:07 -0400
Branch: REL9_1_STABLE [4390ba7bf] 2015-08-12 21:19:09 -0400
Branch: REL9_0_STABLE [7b4b57fc4] 2015-08-12 21:19:10 -0400
-->

    <listitem>
     <para>
      Fix assorted planner bugs (Tom Lane)
     </para>

     <para>
      These mistakes could lead to incorrect query plans that would give wrong
      answers, or to assertion failures in assert-enabled builds, or to odd
      planner errors such as <quote>could not devise a query plan for the
      given query</>, <quote>could not find pathkey item to
      sort</>, <quote>plan should not reference subplan's variable</>,
      or <quote>failed to assign all NestLoopParams to plan nodes</>.
      Thanks are due to Andreas Seltenreich and Piotr Stefaniak for fuzz
      testing that exposed these problems.
     </para>
    </listitem>

<!--
Author: Tom Lane <tgl@sss.pgh.pa.us>
Branch: master Release: REL9_5_BR [2cb9ec1bc] 2015-06-22 18:53:27 -0400
Branch: REL9_4_STABLE [d8f9ab776] 2015-06-22 18:53:27 -0400
Branch: REL9_3_STABLE [673068588] 2015-06-22 18:53:27 -0400
Branch: REL9_2_STABLE [e538e510e] 2015-06-22 18:53:27 -0400
-->

    <listitem>
     <para>
      Improve planner's performance for <command>UPDATE</>/<command>DELETE</>
      on large inheritance sets (Tom Lane, Dean Rasheed)
     </para>
    </listitem>

<!--
Author: Fujii Masao <fujii@postgresql.org>
Branch: master [96f6a0cb4] 2015-09-09 22:51:44 +0900
Branch: REL9_5_STABLE [65f37b3e9] 2015-09-09 22:52:28 +0900
Branch: REL9_4_STABLE [2244c0652] 2015-09-09 22:52:35 +0900
Branch: REL9_3_STABLE [47387732b] 2015-09-09 22:52:40 +0900
Branch: REL9_2_STABLE [67518a141] 2015-09-09 23:01:10 +0900
Branch: REL9_1_STABLE [60fe73b79] 2015-09-09 23:03:17 +0900
-->

    <listitem>
     <para>
      Ensure standby promotion trigger files are removed at postmaster
      startup (Michael Paquier, Fujii Masao)
     </para>

     <para>
      This prevents unwanted promotion from occurring if these files appear
      in a database backup that is used to initialize a new standby server.
     </para>
    </listitem>

<!--
Author: Tom Lane <tgl@sss.pgh.pa.us>
Branch: master [d73d14c27] 2015-08-02 14:55:03 -0400
Branch: REL9_5_STABLE [72697d2ba] 2015-08-02 14:55:04 -0400
Branch: REL9_4_STABLE [c6d901292] 2015-08-02 14:55:05 -0400
Branch: REL9_3_STABLE [fad824a88] 2015-08-02 14:54:44 -0400
Branch: REL9_2_STABLE [20d1878b6] 2015-08-02 14:54:44 -0400
Branch: REL9_1_STABLE [f1e84d3eb] 2015-08-02 14:54:44 -0400
Branch: REL9_0_STABLE [8b53c087d] 2015-08-02 14:54:44 -0400
-->

    <listitem>
     <para>
      During postmaster shutdown, ensure that per-socket lock files are
      removed and listen sockets are closed before we remove
      the <filename>postmaster.pid</> file (Tom Lane)
     </para>

     <para>
      This avoids race-condition failures if an external script attempts to
      start a new postmaster as soon as <literal>pg_ctl stop</> returns.
     </para>
    </listitem>

<!--
Author: Tom Lane <tgl@sss.pgh.pa.us>
Branch: master Release: REL9_5_BR [48913db88] 2015-06-19 14:23:39 -0400
Branch: REL9_4_STABLE [29722d79b] 2015-06-19 14:23:39 -0400
-->

    <listitem>
     <para>
      Ensure that the postmaster does not exit until all its child processes
      are gone, even in an immediate shutdown (Tom Lane)
     </para>

     <para>
      Like the previous item, this avoids possible race conditions against a
      subsequently-started postmaster.
     </para>
    </listitem>

<!--
Author: Tom Lane <tgl@sss.pgh.pa.us>
Branch: master [45811be94] 2015-07-09 13:22:22 -0400
Branch: REL9_5_STABLE [193e02707] 2015-07-09 13:22:23 -0400
Branch: REL9_4_STABLE [0d01c5b93] 2015-07-09 13:22:23 -0400
Branch: REL9_3_STABLE [9c39d7ae0] 2015-07-09 13:22:23 -0400
Branch: REL9_2_STABLE [97122b8a8] 2015-07-09 13:22:23 -0400
Branch: REL9_1_STABLE [da1e7eb72] 2015-07-09 13:22:23 -0400
Branch: REL9_0_STABLE [6718f07a0] 2015-07-09 13:22:23 -0400
-->

    <listitem>
     <para>
      Fix postmaster's handling of a startup-process crash during crash
      recovery (Tom Lane)
     </para>

     <para>
      If, during a crash recovery cycle, the startup process crashes without
      having restored database consistency, we'd try to launch a new startup
      process, which typically would just crash again, leading to an infinite
      loop.
     </para>
    </listitem>

<!--
Author: Andres Freund <andres@anarazel.de>
Branch: master Release: REL9_5_BR [667912aee] 2015-06-21 18:57:28 +0200
Branch: REL9_4_STABLE [ec1408155] 2015-06-21 19:00:30 +0200
Branch: REL9_3_STABLE [203193144] 2015-06-21 19:00:40 +0200
-->

    <listitem>
     <para>
      Make emergency autovacuuming for multixact wraparound more robust
      (Andres Freund)
     </para>
    </listitem>

<!--
Author: Tom Lane <tgl@sss.pgh.pa.us>
Branch: master [d8f15c95b] 2015-07-28 17:34:23 -0400
Branch: REL9_5_STABLE [116be6c17] 2015-07-28 17:34:00 -0400
Branch: REL9_4_STABLE [082d4283b] 2015-07-28 17:34:00 -0400
Branch: REL9_3_STABLE [47ee27521] 2015-07-28 17:34:00 -0400
Branch: REL9_2_STABLE [1a2f95630] 2015-07-28 17:34:00 -0400
Branch: REL9_1_STABLE [3f12041e7] 2015-07-28 17:34:00 -0400
Branch: REL9_0_STABLE [f527c0a2a] 2015-07-28 17:34:00 -0400
-->

    <listitem>
     <para>
      Do not print a <literal>WARNING</> when an autovacuum worker is already
      gone when we attempt to signal it, and reduce log verbosity for such
      signals (Tom Lane)
     </para>
    </listitem>

<!--
Author: Alvaro Herrera <alvherre@alvh.no-ip.org>
Branch: master Release: REL9_5_BR [da1a9d0f5] 2015-06-19 12:44:36 -0300
Branch: REL9_4_STABLE [cf733760e] 2015-06-19 12:44:35 -0300
Branch: REL9_3_STABLE [5ac77a276] 2015-06-19 12:44:34 -0300
Branch: REL9_2_STABLE [41acde2df] 2015-06-19 12:44:34 -0300
Branch: REL9_1_STABLE [2fed5731a] 2015-06-19 12:44:33 -0300
Branch: REL9_0_STABLE [d68df5e40] 2015-06-19 12:44:33 -0300
-->

    <listitem>
     <para>
      Prevent autovacuum launcher from sleeping unduly long if the server
      clock is moved backwards a large amount (&Aacute;lvaro Herrera)
     </para>
    </listitem>

<!--
Author: Teodor Sigaev <teodor@sigaev.ru>
Branch: master [e26692248] 2015-09-07 17:16:29 +0300
Branch: REL9_5_STABLE [d592a8745] 2015-09-07 17:17:15 +0300
Branch: REL9_4_STABLE [b6e367373] 2015-09-07 17:17:42 +0300
Branch: REL9_3_STABLE [cd6f4248f] 2015-09-07 17:18:10 +0300
Branch: REL9_2_STABLE [3ffbc4994] 2015-09-07 17:18:26 +0300
Branch: REL9_1_STABLE [364c02357] 2015-09-07 17:18:45 +0300
Branch: REL9_0_STABLE [a7496aee6] 2015-09-07 17:20:44 +0300
-->

    <listitem>
     <para>
      Ensure that cleanup of a GIN index's pending-insertions list is
      interruptable by cancel requests (Jeff Janes)
     </para>
    </listitem>

<!--
Author: Heikki Linnakangas <heikki.linnakangas@iki.fi>
Branch: master [334445179] 2015-07-27 12:30:26 +0300
Branch: REL9_5_STABLE [202aea62a] 2015-07-27 12:31:05 +0300
Branch: REL9_4_STABLE [746e7f1c1] 2015-07-27 12:32:08 +0300
Branch: REL9_3_STABLE [bafe3b007] 2015-07-27 12:32:30 +0300
Branch: REL9_2_STABLE [7658368cf] 2015-07-27 12:32:48 +0300
Branch: REL9_1_STABLE [a471700e3] 2015-07-27 12:33:13 +0300
Branch: REL9_0_STABLE [f87bf8480] 2015-07-27 12:33:18 +0300
-->

    <listitem>
     <para>
      Allow all-zeroes pages in GIN indexes to be reused (Heikki Linnakangas)
     </para>

     <para>
      Such a page might be left behind after a crash.
     </para>
    </listitem>

<!--
Author: Heikki Linnakangas <heikki.linnakangas@iki.fi>
Branch: master [023430abf] 2015-07-27 12:28:21 +0300
Branch: REL9_5_STABLE [2fa8ba348] 2015-07-27 12:31:05 +0300
Branch: REL9_4_STABLE [579b9f97c] 2015-07-27 12:32:08 +0300
Branch: REL9_3_STABLE [863af3a37] 2015-07-27 12:32:30 +0300
Branch: REL9_2_STABLE [f4297f8c5] 2015-07-27 12:32:48 +0300
-->

    <listitem>
     <para>
      Fix handling of all-zeroes pages in SP-GiST indexes (Heikki
      Linnakangas)
     </para>

     <para>
      <command>VACUUM</> attempted to recycle such pages, but did so in a
      way that wasn't crash-safe.
     </para>
    </listitem>

<!--
Author: Heikki Linnakangas <heikki.linnakangas@iki.fi>
Branch: master [766dcfb16] 2015-07-23 01:29:59 +0300
Branch: REL9_5_STABLE [a9b3a22aa] 2015-07-23 01:30:07 +0300
Branch: REL9_4_STABLE [b7551339d] 2015-07-23 01:30:09 +0300
Branch: REL9_3_STABLE [6ae9a0218] 2015-07-23 01:30:11 +0300
Branch: REL9_2_STABLE [84330d0c1] 2015-07-23 01:30:15 +0300
Branch: REL9_1_STABLE [e54e17aca] 2015-07-23 01:30:17 +0300
Branch: REL9_0_STABLE [40ad78220] 2015-07-23 01:30:19 +0300
-->

    <listitem>
     <para>
      Fix off-by-one error that led to otherwise-harmless warnings
      about <quote>apparent wraparound</> in subtrans/multixact truncation
      (Thomas Munro)
     </para>
    </listitem>

<!--
Author: Tom Lane <tgl@sss.pgh.pa.us>
Branch: master [2edb94911] 2015-08-18 19:22:37 -0400
Branch: REL9_5_STABLE [4c3754ffe] 2015-08-18 19:22:37 -0400
Branch: REL9_4_STABLE [928d0226e] 2015-08-18 19:22:38 -0400
Branch: REL9_3_STABLE [8992e1acd] 2015-08-18 19:22:38 -0400
Branch: REL9_2_STABLE [fb41bf4b5] 2015-08-18 19:22:38 -0400
Branch: REL9_1_STABLE [17aa3c2d1] 2015-08-18 19:22:38 -0400
Branch: REL9_0_STABLE [e41718fa1] 2015-08-18 19:22:38 -0400
-->

    <listitem>
     <para>
      Fix misreporting of <command>CONTINUE</> and <command>MOVE</> statement
      types in <application>PL/pgSQL</>'s error context messages
      (Pavel Stehule, Tom Lane)
     </para>
    </listitem>

<!--
Author: Tom Lane <tgl@sss.pgh.pa.us>
Branch: master [b631a46ed] 2015-09-29 10:52:22 -0400
Branch: REL9_5_STABLE [a16b9b193] 2015-09-29 10:52:22 -0400
Branch: REL9_4_STABLE [b62c870ff] 2015-09-29 10:52:22 -0400
Branch: REL9_3_STABLE [f60b2e2d4] 2015-09-29 10:52:22 -0400
Branch: REL9_2_STABLE [aae40cf13] 2015-09-29 10:52:22 -0400
Branch: REL9_1_STABLE [ca6c2f863] 2015-09-29 10:52:22 -0400
-->

    <listitem>
     <para>
      Fix <application>PL/Perl</> to handle non-<acronym>ASCII</> error
      message texts correctly (Alex Hunsaker)
     </para>
    </listitem>

<!--
Author: Tom Lane <tgl@sss.pgh.pa.us>
Branch: master [09b3d2725] 2015-08-21 11:19:33 -0400
Branch: REL9_5_STABLE [20bef3fe2] 2015-08-21 11:19:40 -0400
Branch: REL9_4_STABLE [f7ed465e0] 2015-08-21 11:19:44 -0400
Branch: REL9_3_STABLE [461235bda] 2015-08-21 11:19:49 -0400
Branch: REL9_2_STABLE [2f1d558bc] 2015-08-21 11:19:54 -0400
Branch: REL9_1_STABLE [f2ae044ba] 2015-08-21 11:19:58 -0400
Branch: master [f469f634a] 2015-08-21 12:21:37 -0400
Branch: REL9_5_STABLE [19446280f] 2015-08-21 12:21:37 -0400
Branch: REL9_4_STABLE [22b9ce798] 2015-08-21 12:21:37 -0400
Branch: REL9_3_STABLE [59592efcf] 2015-08-21 12:21:37 -0400
Branch: REL9_2_STABLE [dadef8af2] 2015-08-21 12:21:37 -0400
Branch: REL9_1_STABLE [1d190d095] 2015-08-21 12:21:37 -0400
-->

    <listitem>
     <para>
      Fix <application>PL/Python</> crash when returning the string
      representation of a <type>record</> result (Tom Lane)
     </para>
    </listitem>

<!--
Author: Alvaro Herrera <alvherre@alvh.no-ip.org>
Branch: master [f8d67ca8d] 2015-07-20 14:10:07 +0200
Branch: REL9_5_STABLE [b0b6f8d71] 2015-07-20 14:18:08 +0200
Branch: REL9_4_STABLE [49c300040] 2015-07-20 14:18:08 +0200
Branch: REL9_3_STABLE [b2efbb71d] 2015-07-20 14:18:08 +0200
Branch: REL9_2_STABLE [3cb6ef998] 2015-07-20 14:18:08 +0200
Branch: REL9_1_STABLE [14ade020f] 2015-07-20 14:18:08 +0200
Branch: REL9_0_STABLE [4c11967e7] 2015-07-20 14:18:08 +0200
-->

    <listitem>
     <para>
      Fix some places in <application>PL/Tcl</> that neglected to check for
      failure of <function>malloc()</> calls (Michael Paquier, &Aacute;lvaro
      Herrera)
     </para>
    </listitem>

<!--
Author: Heikki Linnakangas <heikki.linnakangas@iki.fi>
Branch: master [cb3384a0c] 2015-08-02 22:12:33 +0300
Branch: REL9_5_STABLE [ea8385df6] 2015-08-02 22:12:38 +0300
Branch: REL9_4_STABLE [d7d4bd2c3] 2015-08-02 22:12:41 +0300
Branch: REL9_3_STABLE [9d04a9824] 2015-08-02 22:12:45 +0300
Branch: REL9_2_STABLE [56187c6fb] 2015-08-02 22:12:48 +0300
Branch: REL9_1_STABLE [2d19a0e97] 2015-08-02 22:12:51 +0300
-->

    <listitem>
     <para>
      In <filename>contrib/isn</>, fix output of ISBN-13 numbers that begin
      with 979 (Fabien Coelho)
     </para>

     <para>
      EANs beginning with 979 (but not 9790) are considered ISBNs, but they
      must be printed in the new 13-digit format, not the 10-digit format.
     </para>
    </listitem>

<!--
Author: Tom Lane <tgl@sss.pgh.pa.us>
Branch: master [8bbe4cbd9] 2015-10-04 17:58:42 -0400
Branch: REL9_5_STABLE [39a716d93] 2015-10-04 17:58:30 -0400
Branch: REL9_4_STABLE [93840f96c] 2015-10-04 17:58:30 -0400
-->

    <listitem>
     <para>
      Improve <filename>contrib/pg_stat_statements</>' handling of
      query-text garbage collection (Peter Geoghegan)
     </para>

     <para>
      The external file containing query texts could bloat to very large
      sizes; once it got past 1GB attempts to trim it would fail, soon
      leading to situations where the file could not be read at all.
     </para>
    </listitem>

<!--
Author: Tom Lane <tgl@sss.pgh.pa.us>
Branch: master [76f965ff1] 2015-09-24 12:47:29 -0400
Branch: REL9_5_STABLE [59d765b65] 2015-09-24 12:47:30 -0400
Branch: REL9_4_STABLE [0da864c53] 2015-09-24 12:47:30 -0400
Branch: REL9_3_STABLE [b7dcb2dd4] 2015-09-24 12:47:30 -0400
-->

    <listitem>
     <para>
      Improve <filename>contrib/postgres_fdw</>'s handling of
      collation-related decisions (Tom Lane)
     </para>

     <para>
      The main user-visible effect is expected to be that comparisons
      involving <type>varchar</> columns will be sent to the remote server
      for execution in more cases than before.
     </para>
    </listitem>

<!--
Author: Heikki Linnakangas <heikki.linnakangas@iki.fi>
Branch: master [414bef30b] 2015-07-07 18:44:59 +0300
Branch: REL9_5_STABLE [28c38396e] 2015-07-07 18:47:25 +0300
Branch: REL9_4_STABLE [992c6f0d2] 2015-07-07 18:45:17 +0300
Branch: REL9_3_STABLE [fcdac5614] 2015-07-07 18:45:22 +0300
Branch: REL9_2_STABLE [6d88c1fc5] 2015-07-07 18:45:24 +0300
Branch: REL9_1_STABLE [dcbaf4b37] 2015-07-07 18:45:28 +0300
Branch: REL9_0_STABLE [2b189c7ec] 2015-07-07 18:45:31 +0300
-->

    <listitem>
     <para>
      Improve <application>libpq</>'s handling of out-of-memory conditions
      (Michael Paquier, Heikki Linnakangas)
     </para>
    </listitem>

<!--
Author: Michael Meskes <meskes@postgresql.org>
Branch: master Release: REL9_5_BR [82be1bf50] 2015-06-12 14:50:47 +0200
Branch: REL9_4_STABLE [70767ac26] 2015-06-13 11:05:06 +0200
Branch: REL9_3_STABLE [d65e5f832] 2015-06-13 11:08:16 +0200
Branch: REL9_2_STABLE [1ea539ae3] 2015-06-13 11:13:59 +0200
Branch: REL9_1_STABLE [866e7f591] 2015-06-13 11:15:09 +0200
Branch: REL9_0_STABLE [4678be617] 2015-06-13 11:18:31 +0200
Branch: master Release: REL9_5_BR [96ad72d1c] 2015-06-12 14:52:55 +0200
Branch: REL9_4_STABLE [4f60d6658] 2015-06-13 11:04:58 +0200
Branch: REL9_3_STABLE [31c06d4b6] 2015-06-13 11:13:16 +0200
Branch: REL9_2_STABLE [ec311b1d8] 2015-06-13 11:14:07 +0200
Branch: REL9_1_STABLE [a5238ced6] 2015-06-13 11:17:42 +0200
Branch: REL9_0_STABLE [235bd4ccb] 2015-06-13 11:20:31 +0200
Branch: master Release: REL9_5_BR [af0b49fc9] 2015-06-15 14:20:09 +0200
Branch: REL9_4_STABLE [853222ce0] 2015-06-15 14:22:18 +0200
Branch: REL9_3_STABLE [3e2a17eec] 2015-06-15 14:22:50 +0200
Branch: REL9_2_STABLE [fd1ff4a13] 2015-06-15 14:23:04 +0200
Branch: REL9_1_STABLE [a38f08bb9] 2015-06-15 14:23:17 +0200
Branch: REL9_0_STABLE [abf92840a] 2015-06-15 14:23:30 +0200
Branch: master Release: REL9_5_BR [94a484222] 2015-06-15 14:21:03 +0200
Branch: REL9_4_STABLE [2a781b5bb] 2015-06-15 14:22:24 +0200
Branch: REL9_3_STABLE [4130b2c1f] 2015-06-15 14:22:54 +0200
Branch: REL9_2_STABLE [711cbaadd] 2015-06-15 14:23:07 +0200
Branch: REL9_1_STABLE [6ab1a53dd] 2015-06-15 14:23:21 +0200
Branch: REL9_0_STABLE [d278ff3b2] 2015-06-15 14:27:39 +0200
-->

    <listitem>
     <para>
      Fix memory leaks and missing out-of-memory checks
      in <application>ecpg</> (Michael Paquier)
     </para>
    </listitem>

<!--
Author: Tom Lane <tgl@sss.pgh.pa.us>
Branch: master [4778a0bda] 2015-09-24 23:01:04 -0400
Branch: REL9_5_STABLE [f1ee153dc] 2015-09-24 23:01:04 -0400
Branch: REL9_4_STABLE [348dd2847] 2015-09-24 23:01:04 -0400
Branch: REL9_3_STABLE [7e327ecd2] 2015-09-24 23:01:04 -0400
Branch: REL9_2_STABLE [596c9e9ef] 2015-09-24 23:01:04 -0400
Branch: REL9_1_STABLE [7ddadacec] 2015-09-24 23:01:04 -0400
Branch: REL9_0_STABLE [c2d6ef14e] 2015-09-24 23:01:04 -0400
Branch: master [6325527d8] 2015-09-25 00:00:33 -0400
Branch: REL9_5_STABLE [da4af91ce] 2015-09-25 00:00:43 -0400
Branch: REL9_4_STABLE [49917edad] 2015-09-25 00:00:51 -0400
Branch: REL9_3_STABLE [9c547c939] 2015-09-25 00:00:58 -0400
Branch: REL9_2_STABLE [60617d7d6] 2015-09-25 00:01:08 -0400
Branch: REL9_1_STABLE [c48623d8d] 2015-09-25 00:01:14 -0400
Branch: REL9_0_STABLE [71763ecff] 2015-09-25 00:01:20 -0400
Branch: master [77130fc14] 2015-09-25 12:20:45 -0400
Branch: REL9_5_STABLE [5eb702437] 2015-09-25 12:20:45 -0400
Branch: REL9_4_STABLE [c961f401b] 2015-09-25 12:20:45 -0400
Branch: REL9_3_STABLE [b7d17eca5] 2015-09-25 12:20:46 -0400
Branch: REL9_2_STABLE [80fa54210] 2015-09-25 12:20:46 -0400
Branch: REL9_1_STABLE [f88643476] 2015-09-25 12:20:46 -0400
Branch: REL9_0_STABLE [98d8c75f9] 2015-09-25 12:20:46 -0400
-->

    <listitem>
     <para>
      Fix <application>psql</>'s code for locale-aware formatting of numeric
      output (Tom Lane)
     </para>

     <para>
      The formatting code invoked by <literal>\pset numericlocale on</>
      did the wrong thing for some uncommon cases such as numbers with an
      exponent but no decimal point.  It could also mangle already-localized
      output from the <type>money</> data type.
     </para>
    </listitem>

<!--
Author: Noah Misch <noah@leadboat.com>
Branch: master [e135c3d99] 2015-07-08 20:44:21 -0400
Branch: REL9_5_STABLE [fb990ce6c] 2015-07-08 20:44:25 -0400
Branch: REL9_4_STABLE [eb1525e89] 2015-07-08 20:44:26 -0400
Branch: REL9_3_STABLE [49008d645] 2015-07-08 20:44:26 -0400
Branch: REL9_2_STABLE [458ccbf2b] 2015-07-08 20:44:27 -0400
Branch: REL9_1_STABLE [5f173a9f2] 2015-07-08 20:44:27 -0400
Branch: REL9_0_STABLE [6087bf1a1] 2015-07-08 20:44:27 -0400
-->

    <listitem>
     <para>
      Prevent crash in <application>psql</>'s <command>\c</> command when
      there is no current connection (Noah Misch)
     </para>
    </listitem>

<!--
Author: Tom Lane <tgl@sss.pgh.pa.us>
Branch: master [8ab4a6bd3] 2015-10-01 16:20:13 -0400
Branch: REL9_5_STABLE [5ea47e8f2] 2015-10-01 16:20:15 -0400
Branch: REL9_4_STABLE [35435af38] 2015-10-01 16:19:49 -0400
Branch: REL9_3_STABLE [7e1e1c9d1] 2015-10-01 16:19:49 -0400
Branch: REL9_2_STABLE [3756c65a0] 2015-10-01 16:19:49 -0400
-->

    <listitem>
     <para>
      Make <application>pg_dump</> handle inherited <literal>NOT VALID</>
      check constraints correctly (Tom Lane)
     </para>
    </listitem>

<!--
Author: Andrew Dunstan <andrew@dunslane.net>
Branch: master [caef94d59] 2015-07-25 17:14:36 -0400
Branch: REL9_5_STABLE [08012455c] 2015-07-25 17:15:32 -0400
Branch: REL9_4_STABLE [41ed5bb9a] 2015-07-25 17:15:48 -0400
Branch: REL9_3_STABLE [84bf6ece1] 2015-07-25 17:16:03 -0400
Branch: REL9_2_STABLE [aa1266d5f] 2015-07-25 17:16:14 -0400
Branch: REL9_1_STABLE [af225551e] 2015-07-25 17:16:39 -0400
-->

    <listitem>
     <para>
      Fix selection of default <application>zlib</> compression level
      in <application>pg_dump</>'s directory output format (Andrew Dunstan)
     </para>
    </listitem>

<!--
Author: Noah Misch <noah@leadboat.com>
Branch: master [8346218c0] 2015-09-20 20:42:27 -0400
Branch: REL9_5_STABLE [1be9d65e1] 2015-09-20 20:42:44 -0400
Branch: REL9_4_STABLE [7496aba80] 2015-09-20 20:42:50 -0400
Branch: REL9_3_STABLE [ea218a2ba] 2015-09-20 20:42:55 -0400
Branch: REL9_2_STABLE [c94b65f67] 2015-09-20 20:43:47 -0400
Branch: REL9_1_STABLE [5dc49efe9] 2015-09-20 20:44:23 -0400
Branch: REL9_0_STABLE [24aed2124] 2015-09-20 20:44:34 -0400
-->

    <listitem>
     <para>
      Ensure that temporary files created during a <application>pg_dump</>
      run with <acronym>tar</>-format output are not world-readable (Michael
      Paquier)
     </para>
    </listitem>

<!--
Author: Bruce Momjian <bruce@momjian.us>
Branch: master [7f8d090b8] 2015-09-11 15:51:11 -0400
Branch: REL9_5_STABLE [3243fce88] 2015-09-11 15:51:11 -0400
Branch: REL9_4_STABLE [35d2fc1f2] 2015-09-11 15:51:11 -0400
Branch: REL9_3_STABLE [ca445043e] 2015-09-11 15:51:10 -0400
Branch: REL9_2_STABLE [befc63e84] 2015-09-11 15:51:10 -0400
Branch: REL9_1_STABLE [c5391e933] 2015-09-11 15:51:10 -0400
Branch: REL9_0_STABLE [52b07779d] 2015-09-11 15:51:10 -0400
-->

    <listitem>
     <para>
      Fix <application>pg_dump</> and <application>pg_upgrade</> to support
      cases where the <literal>postgres</> or <literal>template1</> database
      is in a non-default tablespace (Marti Raudsepp, Bruce Momjian)
     </para>
    </listitem>

<!--
Author: Tom Lane <tgl@sss.pgh.pa.us>
Branch: master [b861678f5] 2015-08-10 20:10:15 -0400
Branch: REL9_5_STABLE [1cd468516] 2015-08-10 20:10:15 -0400
Branch: REL9_4_STABLE [3352c23a6] 2015-08-10 20:10:16 -0400
Branch: REL9_3_STABLE [75d02d787] 2015-08-10 20:10:16 -0400
Branch: REL9_2_STABLE [be9ef396c] 2015-08-10 20:10:16 -0400
Branch: REL9_1_STABLE [34f1a85e5] 2015-08-10 20:10:16 -0400
Branch: REL9_0_STABLE [298d1f808] 2015-08-10 20:10:16 -0400
-->

    <listitem>
     <para>
      Fix <application>pg_dump</> to handle object privileges sanely when
      dumping from a server too old to have a particular privilege type
      (Tom Lane)
     </para>

     <para>
      When dumping data types from pre-9.2 servers, and when dumping
      functions or procedural languages from pre-7.3
      servers, <application>pg_dump</> would
      produce <command>GRANT</>/<command>REVOKE</> commands that revoked the
      owner's grantable privileges and instead granted all privileges
      to <literal>PUBLIC</>.  Since the privileges involved are
      just <literal>USAGE</> and <literal>EXECUTE</>, this isn't a security
      problem, but it's certainly a surprising representation of the older
      systems' behavior.  Fix it to leave the default privilege state alone
      in these cases.
     </para>
    </listitem>

<!--
Author: Tom Lane <tgl@sss.pgh.pa.us>
Branch: master [3bdd7f90f] 2015-08-04 19:34:12 -0400
Branch: REL9_5_STABLE [1f507c7e9] 2015-08-04 19:34:12 -0400
Branch: REL9_4_STABLE [fa6e785fd] 2015-08-04 19:34:12 -0400
Branch: REL9_3_STABLE [5da713f31] 2015-08-04 19:34:12 -0400
Branch: REL9_2_STABLE [dae6e4601] 2015-08-04 19:34:12 -0400
Branch: REL9_1_STABLE [270a877cc] 2015-08-04 19:34:12 -0400
Branch: REL9_0_STABLE [5d175be17] 2015-08-04 19:34:12 -0400
-->

    <listitem>
     <para>
      Fix <application>pg_dump</> to dump shell types (Tom Lane)
     </para>

     <para>
      Shell types (that is, not-yet-fully-defined types) aren't useful for
      much, but nonetheless <application>pg_dump</> should dump them.
     </para>
    </listitem>

<!--
Author: Tom Lane <tgl@sss.pgh.pa.us>
Branch: master [bcc87b6b0] 2015-07-12 16:26:08 -0400
Branch: REL9_5_STABLE [0e78a610f] 2015-07-12 16:26:18 -0400
Branch: REL9_4_STABLE [1ed549387] 2015-07-12 16:25:51 -0400
Branch: REL9_3_STABLE [faf686b54] 2015-07-12 16:25:52 -0400
Branch: REL9_2_STABLE [a24ceea4b] 2015-07-12 16:25:52 -0400
Branch: REL9_1_STABLE [e9a859b54] 2015-07-12 16:25:52 -0400
-->

    <listitem>
     <para>
      Fix assorted minor memory leaks in <application>pg_dump</> and other
      client-side programs (Michael Paquier)
     </para>
    </listitem>

<!--
Author: Heikki Linnakangas <heikki.linnakangas@iki.fi>
Branch: master [9031ff91a] 2015-07-03 11:12:34 +0300
Branch: REL9_5_STABLE [5174ca17a] 2015-07-03 11:15:55 +0300
Branch: REL9_4_STABLE [9d6352aaa] 2015-07-03 11:15:27 +0300
-->

    <listitem>
     <para>
      Fix <application>pgbench</>'s progress-report behavior when a query,
      or <application>pgbench</> itself, gets stuck (Fabien Coelho)
     </para>
    </listitem>

<!--
Author: Tom Lane <tgl@sss.pgh.pa.us>
Branch: REL9_4_STABLE [747ca6697] 2015-08-29 16:34:30 -0400
-->

    <listitem>
     <para>
      Fix spinlock assembly code for Alpha hardware (Tom Lane)
     </para>
    </listitem>

<!--
Author: Tom Lane <tgl@sss.pgh.pa.us>
Branch: master [c41a1215f] 2015-08-29 16:09:25 -0400
Branch: REL9_5_STABLE [ffbc387bf] 2015-08-29 16:09:25 -0400
Branch: REL9_4_STABLE [3da9c060f] 2015-08-29 16:09:25 -0400
Branch: REL9_3_STABLE [c355df54e] 2015-08-29 16:09:25 -0400
Branch: REL9_2_STABLE [472680c57] 2015-08-29 16:09:25 -0400
Branch: REL9_1_STABLE [14b497cfb] 2015-08-29 16:09:25 -0400
Branch: REL9_0_STABLE [b5a22d8bb] 2015-08-29 16:09:25 -0400
-->

    <listitem>
     <para>
      Fix spinlock assembly code for PPC hardware to be compatible
      with <acronym>AIX</>'s native assembler (Tom Lane)
     </para>

     <para>
      Building with <application>gcc</> didn't work if <application>gcc</>
      had been configured to use the native assembler, which is becoming more
      common.
     </para>
    </listitem>

<!--
Author: Noah Misch <noah@leadboat.com>
Branch: master [43d89a23d] 2015-07-17 03:01:14 -0400
Branch: REL9_5_STABLE [eb3b93b53] 2015-07-17 03:01:29 -0400
Branch: REL9_4_STABLE [f3f037e18] 2015-07-17 03:01:35 -0400
Branch: REL9_3_STABLE [7319c0524] 2015-07-17 03:02:03 -0400
Branch: REL9_2_STABLE [12073b9aa] 2015-07-17 03:02:18 -0400
Branch: REL9_1_STABLE [76fa354c5] 2015-07-17 03:02:23 -0400
Branch: REL9_0_STABLE [cdf596b1c] 2015-07-17 03:02:46 -0400
-->

    <listitem>
     <para>
      On <acronym>AIX</>, test the <literal>-qlonglong</> compiler option
      rather than just assuming it's safe to use (Noah Misch)
     </para>
    </listitem>

<!--
Author: Noah Misch <noah@leadboat.com>
Branch: master [bcd7c4120] 2015-07-15 21:00:26 -0400
Branch: REL9_5_STABLE [c2b824e34] 2015-07-15 21:00:30 -0400
Branch: REL9_4_STABLE [2405107b4] 2015-07-15 21:00:30 -0400
Branch: REL9_3_STABLE [dc5075fed] 2015-07-15 21:00:30 -0400
Branch: REL9_2_STABLE [690bec26c] 2015-07-15 21:00:31 -0400
Branch: REL9_1_STABLE [1dd2b6b68] 2015-07-15 21:00:31 -0400
Branch: REL9_0_STABLE [7803d5720] 2015-07-15 21:00:31 -0400
-->

    <listitem>
     <para>
      On <acronym>AIX</>, use <literal>-Wl,-brtllib</> link option to allow
      symbols to be resolved at runtime (Noah Misch)
     </para>

     <para>
      Perl relies on this ability in 5.8.0 and later.
     </para>
    </listitem>

<!--
Author: Noah Misch <noah@leadboat.com>
Branch: master [c53f73879] 2015-07-29 22:49:48 -0400
Branch: REL9_5_STABLE [a664d4790] 2015-07-29 22:52:43 -0400
Branch: REL9_4_STABLE [76cf5f195] 2015-07-29 22:53:09 -0400
Branch: REL9_3_STABLE [23e7ee962] 2015-07-29 22:53:40 -0400
Branch: REL9_2_STABLE [0a89f3bc6] 2015-07-29 22:53:58 -0400
Branch: REL9_1_STABLE [d20327a4f] 2015-07-29 22:54:03 -0400
Branch: REL9_0_STABLE [2d8c136e7] 2015-07-29 22:54:08 -0400
-->

    <listitem>
     <para>
      Avoid use of inline functions when compiling with
      32-bit <application>xlc</>, due to compiler bugs (Noah Misch)
     </para>
    </listitem>

<!--
Author: Alvaro Herrera <alvherre@alvh.no-ip.org>
Branch: master Release: REL9_5_BR [ab93f90cd] 2015-06-30 14:20:38 -0300
Branch: REL9_4_STABLE [ef704ec06] 2015-06-30 14:20:38 -0300
Branch: REL9_3_STABLE [c085e072f] 2015-06-30 14:20:38 -0300
Branch: REL9_2_STABLE [c538d7363] 2015-06-30 14:20:38 -0300
Branch: REL9_1_STABLE [a9f886f41] 2015-06-30 14:20:38 -0300
Branch: REL9_0_STABLE [b185c42c1] 2015-06-30 14:20:37 -0300
-->

    <listitem>
     <para>
      Use <filename>librt</> for <function>sched_yield()</> when necessary,
      which it is on some Solaris versions (Oskari Saarenmaa)
     </para>
    </listitem>

<!--
Author: Noah Misch <noah@leadboat.com>
Branch: master [ec79978dd] 2015-08-14 20:23:13 -0400
Branch: REL9_5_STABLE [f19ad6fbe] 2015-08-14 20:23:35 -0400
Branch: REL9_4_STABLE [a0104e080] 2015-08-14 20:23:42 -0400
-->

    <listitem>
     <para>
      Translate encoding <literal>UHC</> as Windows code page 949
      (Noah Misch)
     </para>

     <para>
      This fixes presentation of non-ASCII log messages from processes that
      are not attached to any particular database, such as the postmaster.
     </para>
    </listitem>

<!--
Author: Noah Misch <noah@leadboat.com>
Branch: master [43adc7a71] 2015-08-14 20:23:09 -0400
Branch: REL9_5_STABLE [92516bf19] 2015-08-14 20:23:34 -0400
Branch: REL9_4_STABLE [f988da953] 2015-08-14 20:23:41 -0400
-->

    <listitem>
     <para>
      On Windows, avoid failure when doing encoding conversion to UTF16
      outside a transaction, such as for log messages (Noah Misch)
     </para>
    </listitem>

<!--
Author: Noah Misch <noah@leadboat.com>
Branch: master Release: REL9_5_BR [f0a264a36] 2015-06-20 12:09:29 -0400
Branch: REL9_4_STABLE [b2ed1682d] 2015-06-20 12:10:56 -0400
-->

    <listitem>
     <para>
      Fix postmaster startup failure due to not
      copying <function>setlocale()</>'s return value (Noah Misch)
     </para>

     <para>
      This has been reported on Windows systems with the ANSI code page set
      to CP936 (<quote>Chinese (Simplified, PRC)</>), and may occur with
      other multibyte code pages.
     </para>
    </listitem>

<!--
Author: Heikki Linnakangas <heikki.linnakangas@iki.fi>
Branch: master [6c534fd68] 2015-07-06 22:18:26 +0300
Branch: REL9_5_STABLE [e5460aa02] 2015-07-07 16:33:10 +0300
Branch: REL9_4_STABLE [4dac5651b] 2015-07-07 16:31:52 +0300
Branch: REL9_3_STABLE [880365a3c] 2015-07-07 16:37:16 +0300
Branch: REL9_2_STABLE [a5273ef37] 2015-07-07 16:37:34 +0300
Branch: REL9_1_STABLE [3b7cf4367] 2015-07-07 16:38:24 +0300
Branch: REL9_0_STABLE [341b877d3] 2015-07-07 16:39:25 +0300
-->

    <listitem>
     <para>
      Fix Windows <filename>install.bat</> script to handle target directory
      names that contain spaces (Heikki Linnakangas)
     </para>
    </listitem>

<!--
Author: Tom Lane <tgl@sss.pgh.pa.us>
Branch: master [a5d489ccb] 2015-07-02 17:24:36 -0400
Branch: REL9_5_STABLE [d1fec374f] 2015-07-05 12:01:01 -0400
Branch: REL9_4_STABLE [60c38e62c] 2015-07-05 12:01:01 -0400
Branch: REL9_3_STABLE [544e75814] 2015-07-05 12:01:01 -0400
Branch: REL9_2_STABLE [89b8cf47b] 2015-07-05 12:01:01 -0400
Branch: REL9_1_STABLE [9b00885d0] 2015-07-05 12:01:01 -0400
Branch: REL9_0_STABLE [29ff43adf] 2015-07-05 12:01:02 -0400
-->

    <listitem>
     <para>
      Make the numeric form of the <productname>PostgreSQL</> version number
      (e.g., <literal>90405</>) readily available to extension Makefiles,
      as a variable named <varname>VERSION_NUM</> (Michael Paquier)
     </para>
    </listitem>

<!--
Author: Tom Lane <tgl@sss.pgh.pa.us>
Branch: master [241e6844a] 2015-10-02 19:15:39 -0400
Branch: REL9_5_STABLE [19b06cc66] 2015-10-02 19:15:49 -0400
Branch: REL9_4_STABLE [8e45497a2] 2015-10-02 19:15:57 -0400
Branch: REL9_3_STABLE [0f6a046b6] 2015-10-02 19:16:06 -0400
Branch: REL9_2_STABLE [fd519c170] 2015-10-02 19:16:18 -0400
Branch: REL9_1_STABLE [3a68e0a10] 2015-10-02 19:16:29 -0400
Branch: REL9_0_STABLE [47ac95f37] 2015-10-02 19:16:37 -0400
-->

    <listitem>
     <para>
      Update time zone data files to <application>tzdata</> release 2015g for
      DST law changes in Cayman Islands, Fiji, Moldova, Morocco, Norfolk
      Island, North Korea, Turkey, and Uruguay.  There is a new zone name
      <literal>America/Fort_Nelson</> for the Canadian Northern Rockies.
     </para>
    </listitem>

   </itemizedlist>

  </sect2>
 </sect1>

 <sect1 id="release-9-4-4">
  <title>Release 9.4.4</title>

  <note>
  <title>Release Date</title>
  <simpara>2015-06-12</simpara>
  </note>

  <para>
   This release contains a small number of fixes from 9.4.3.
   For information about new features in the 9.4 major release, see
   <xref linkend="release-9-4">.
  </para>

  <sect2>
   <title>Migration to Version 9.4.4</title>

   <para>
    A dump/restore is not required for those running 9.4.X.
   </para>

   <para>
    However, if you are upgrading an installation that was previously
    upgraded using a <application>pg_upgrade</> version between 9.3.0 and
    9.3.4 inclusive, see the first changelog entry below.
   </para>

   <para>
    Also, if you are upgrading from a version earlier than 9.4.2,
    see <xref linkend="release-9-4-2">.
   </para>
  </sect2>

  <sect2>
   <title>Changes</title>

   <itemizedlist>

<!--
Author: Robert Haas <rhaas@postgresql.org>
Branch: master [068cfadf9] 2015-06-05 09:31:57 -0400
Branch: REL9_4_STABLE [b6a3444fa] 2015-06-05 09:33:52 -0400
Branch: REL9_3_STABLE [2a9b01928] 2015-06-05 09:34:15 -0400
-->

    <listitem>
     <para>
      Fix possible failure to recover from an inconsistent database state
      (Robert Haas)
     </para>

     <para>
      Recent <productname>PostgreSQL</> releases introduced mechanisms to
      protect against multixact wraparound, but some of that code did not
      account for the possibility that it would need to run during crash
      recovery, when the database may not be in a consistent state.  This
      could result in failure to restart after a crash, or failure to start
      up a secondary server.  The lingering effects of a previously-fixed
      bug in <application>pg_upgrade</> could also cause such a failure, in
      installations that had used <application>pg_upgrade</> versions
      between 9.3.0 and 9.3.4.
     </para>

     <para>
      The <application>pg_upgrade</> bug in question was that it would
      set <literal>oldestMultiXid</> to 1 in <filename>pg_control</> even
      if the true value should be higher.  With the fixes introduced in
      this release, such a situation will result in immediate emergency
      autovacuuming until a correct <literal>oldestMultiXid</> value can
      be determined.  If that would pose a hardship, users can avoid it by
      doing manual vacuuming <emphasis>before</> upgrading to this release.
      In detail:

      <orderedlist>
       <listitem>
        <para>
         Check whether <application>pg_controldata</> reports <quote>Latest
         checkpoint's oldestMultiXid</> to be 1.  If not, there's nothing
         to do.
        </para>
       </listitem>
       <listitem>
        <para>
         Look in <filename>PGDATA/pg_multixact/offsets</> to see if there's a
         file named <filename>0000</>.  If there is, there's nothing to do.
        </para>
       </listitem>
       <listitem>
        <para>
         Otherwise, for each table that has
         <structname>pg_class</>.<structfield>relminmxid</> equal to 1,
         <command>VACUUM</> that table with
         both <xref linkend="guc-vacuum-multixact-freeze-min-age">
         and <xref linkend="guc-vacuum-multixact-freeze-table-age"> set to
         zero.  (You can use the vacuum cost delay parameters described
         in <xref linkend="runtime-config-resource-vacuum-cost"> to reduce
         the performance consequences for concurrent sessions.)
        </para>
       </listitem>
      </orderedlist>
     </para>
    </listitem>

<!--
Author: Tom Lane <tgl@sss.pgh.pa.us>
Branch: master [f3b5565dd] 2015-06-07 15:32:09 -0400
Branch: REL9_4_STABLE [be25a08a9] 2015-06-07 15:32:09 -0400
Branch: REL9_3_STABLE [4f2458dd7] 2015-06-07 15:32:09 -0400
Branch: REL9_2_STABLE [3e69a73b9] 2015-06-07 15:32:09 -0400
Branch: REL9_1_STABLE [e06e56212] 2015-06-07 15:32:09 -0400
Branch: REL9_0_STABLE [2fe1939b0] 2015-06-07 15:32:09 -0400
-->

    <listitem>
     <para>
      Fix rare failure to invalidate relation cache init file (Tom Lane)
     </para>

     <para>
      With just the wrong timing of concurrent activity, a <command>VACUUM
      FULL</> on a system catalog might fail to update the <quote>init file</>
      that's used to avoid cache-loading work for new sessions.  This would
      result in later sessions being unable to access that catalog at all.
      This is a very ancient bug, but it's so hard to trigger that no
      reproducible case had been seen until recently.
     </para>
    </listitem>

<!--
Author: Tom Lane <tgl@sss.pgh.pa.us>
Branch: master [ac23b711d] 2015-06-05 13:22:27 -0400
Branch: REL9_4_STABLE [247263dc3] 2015-06-05 13:22:27 -0400
Branch: REL9_3_STABLE [ac86eda63] 2015-06-05 13:22:27 -0400
Branch: REL9_2_STABLE [04358dab2] 2015-06-05 13:22:27 -0400
Branch: REL9_1_STABLE [002e7d144] 2015-06-05 13:22:27 -0400
Branch: REL9_0_STABLE [dbd99c7f0] 2015-06-05 13:22:27 -0400
-->

    <listitem>
     <para>
      Avoid deadlock between incoming sessions and <literal>CREATE/DROP
      DATABASE</> (Tom Lane)
     </para>

     <para>
      A new session starting in a database that is the target of
      a <command>DROP DATABASE</> command, or is the template for
      a <command>CREATE DATABASE</> command, could cause the command to wait
      for five seconds and then fail, even if the new session would have
      exited before that.
     </para>
    </listitem>

<!--
Author: Tom Lane <tgl@sss.pgh.pa.us>
Branch: master [3f59be836] 2015-06-03 11:59:10 -0400
Branch: REL9_4_STABLE [f0a8515c4] 2015-06-03 11:58:47 -0400
Branch: REL9_3_STABLE [d3fdec6ae] 2015-06-03 11:58:47 -0400
-->

    <listitem>
     <para>
      Improve planner's cost estimates for semi-joins and anti-joins with
      inner indexscans (Tom Lane, Tomas Vondra)
     </para>

     <para>
      This type of plan is quite cheap when all the join clauses are used
      as index scan conditions, even if the inner scan would nominally
      fetch many rows, because the executor will stop after obtaining one
      row.  The planner only partially accounted for that effect, and would
      therefore overestimate the cost, leading it to possibly choose some
      other much less efficient plan type.
     </para>
    </listitem>

   </itemizedlist>

  </sect2>
 </sect1>

 <sect1 id="release-9-4-3">
  <title>Release 9.4.3</title>

  <note>
  <title>Release Date</title>
  <simpara>2015-06-04</simpara>
  </note>

  <para>
   This release contains a small number of fixes from 9.4.2.
   For information about new features in the 9.4 major release, see
   <xref linkend="release-9-4">.
  </para>

  <sect2>
   <title>Migration to Version 9.4.3</title>

   <para>
    A dump/restore is not required for those running 9.4.X.
   </para>

   <para>
    However, if you are upgrading from a version earlier than 9.4.2,
    see <xref linkend="release-9-4-2">.
   </para>
  </sect2>

  <sect2>
   <title>Changes</title>

   <itemizedlist>

<!--
Author: Tom Lane <tgl@sss.pgh.pa.us>
Branch: master [d8179b001] 2015-05-28 17:33:03 -0400
Branch: REL9_4_STABLE [a3ae3db43] 2015-05-28 17:33:03 -0400
Branch: REL9_3_STABLE [81f3d3b7c] 2015-05-28 17:33:03 -0400
Branch: REL9_2_STABLE [aa8377e64] 2015-05-28 17:33:03 -0400
Branch: REL9_1_STABLE [cb867853a] 2015-05-28 17:33:03 -0400
Branch: REL9_0_STABLE [e4a04e5a4] 2015-05-28 17:33:03 -0400
Author: Tom Lane <tgl@sss.pgh.pa.us>
Branch: master [c07d8c963] 2015-05-29 13:05:16 -0400
Branch: REL9_4_STABLE [dbde225b1] 2015-05-29 13:05:16 -0400
Branch: REL9_3_STABLE [52fc94844] 2015-05-29 13:05:16 -0400
Author: Tom Lane <tgl@sss.pgh.pa.us>
Branch: master [57e1138bc] 2015-05-29 15:11:36 -0400
Branch: REL9_4_STABLE [70a4519b8] 2015-05-29 15:11:36 -0400
Branch: REL9_3_STABLE [35dd1b51f] 2015-05-29 15:11:36 -0400
Branch: REL9_2_STABLE [77642a819] 2015-05-29 15:11:36 -0400
Branch: REL9_1_STABLE [9e79ca326] 2015-05-29 15:11:36 -0400
Branch: REL9_0_STABLE [bf2f20c08] 2015-05-29 15:11:36 -0400
Author: Tom Lane <tgl@sss.pgh.pa.us>
Branch: master [1943c000b] 2015-05-29 17:02:58 -0400
Branch: REL9_4_STABLE [99f50dd72] 2015-05-29 17:02:58 -0400
Branch: REL9_3_STABLE [c2b68b1f7] 2015-05-29 17:02:58 -0400
-->

    <listitem>
     <para>
      Avoid failures while <function>fsync</>'ing data directory during
      crash restart (Abhijit Menon-Sen, Tom Lane)
     </para>

     <para>
      In the previous minor releases we added a patch to <function>fsync</>
      everything in the data directory after a crash.  Unfortunately its
      response to any error condition was to fail, thereby preventing the
      server from starting up, even when the problem was quite harmless.
      An example is that an unwritable file in the data directory would
      prevent restart on some platforms; but it is common to make SSL
      certificate files unwritable by the server.  Revise this behavior so
      that permissions failures are ignored altogether, and other types of
      failures are logged but do not prevent continuing.
     </para>

     <para>
      Also apply the same rules in <literal>initdb --sync-only</>.
      This case is less critical but it should act similarly.
     </para>
    </listitem>

<!--
Author: Tom Lane <tgl@sss.pgh.pa.us>
Branch: master [f46edf479] 2015-05-28 11:24:37 -0400
Branch: REL9_4_STABLE [d4a9f5519] 2015-05-28 11:24:37 -0400
Branch: REL9_3_STABLE [27bae8d96] 2015-05-28 11:24:37 -0400
Branch: REL9_2_STABLE [f3c67aad4] 2015-05-28 11:24:37 -0400
-->

    <listitem>
     <para>
      Fix <function>pg_get_functiondef()</> to show
      functions' <literal>LEAKPROOF</> property, if set (Jeevan Chalke)
     </para>
    </listitem>

<!--
Author: Andrew Dunstan <andrew@dunslane.net>
Branch: master [5302760a5] 2015-05-22 10:21:41 -0400
Branch: REL9_4_STABLE [9b74f32cd] 2015-05-22 10:31:29 -0400
-->

    <listitem>
     <para>
      Fix <function>pushJsonbValue()</> to unpack <type>jbvBinary</>
      objects (Andrew Dunstan)
     </para>

     <para>
      This change does not affect any behavior in the core code as of 9.4,
      but it avoids a corner case for possible third-party callers.
     </para>
    </listitem>

<!--
Author: Tom Lane <tgl@sss.pgh.pa.us>
Branch: master [86832eb89] 2015-05-26 22:14:59 -0400
Branch: REL9_4_STABLE [79f0f7cab] 2015-05-26 22:14:59 -0400
Branch: REL9_3_STABLE [9e980e7d0] 2015-05-26 22:14:59 -0400
Branch: REL9_2_STABLE [1b1457120] 2015-05-26 22:14:59 -0400
Branch: REL9_1_STABLE [5585cc707] 2015-05-26 22:14:59 -0400
Branch: REL9_0_STABLE [b06649b7f] 2015-05-26 22:15:00 -0400
-->

    <listitem>
     <para>
      Remove <application>configure</>'s check prohibiting linking to a
      threaded <application>libpython</>
      on <systemitem class="osname">OpenBSD</> (Tom Lane)
     </para>

     <para>
      The failure this restriction was meant to prevent seems to not be a
      problem anymore on current <systemitem class="osname">OpenBSD</>
      versions.
     </para>
    </listitem>

   </itemizedlist>

  </sect2>
 </sect1>

 <sect1 id="release-9-4-2">
  <title>Release 9.4.2</title>

  <note>
  <title>Release Date</title>
  <simpara>2015-05-22</simpara>
  </note>

  <para>
   This release contains a variety of fixes from 9.4.1.
   For information about new features in the 9.4 major release, see
   <xref linkend="release-9-4">.
  </para>

  <sect2>
   <title>Migration to Version 9.4.2</title>

   <para>
    A dump/restore is not required for those running 9.4.X.
   </para>

   <para>
    However, if you use <filename>contrib/citext</>'s
    <function>regexp_matches()</> functions, see the changelog entry below
    about that.
   </para>

   <para>
    Also, if you are upgrading from a version earlier than 9.4.1,
    see <xref linkend="release-9-4-1">.
   </para>
  </sect2>

  <sect2>
   <title>Changes</title>

   <itemizedlist>

<!--
Author: Noah Misch <noah@leadboat.com>
Branch: master [b0ce38503] 2015-05-18 10:02:31 -0400
Branch: REL9_4_STABLE [7a0d48ac7] 2015-05-18 10:02:35 -0400
Branch: REL9_3_STABLE [f4c12b415] 2015-05-18 10:02:36 -0400
Branch: REL9_2_STABLE [439ff9b6b] 2015-05-18 10:02:37 -0400
Branch: REL9_1_STABLE [6675ab595] 2015-05-18 10:02:38 -0400
Branch: REL9_0_STABLE [648e41a6e] 2015-05-18 10:02:38 -0400
-->

    <listitem>
     <para>
      Avoid possible crash when client disconnects just before the
      authentication timeout expires (Benkocs Norbert Attila)
     </para>

     <para>
      If the timeout interrupt fired partway through the session shutdown
      sequence, SSL-related state would be freed twice, typically causing a
      crash and hence denial of service to other sessions.  Experimentation
      shows that an unauthenticated remote attacker could trigger the bug
      somewhat consistently, hence treat as security issue.
      (CVE-2015-3165)
     </para>
    </listitem>

<!--
Author: Noah Misch <noah@leadboat.com>
Branch: master [cac18a76b] 2015-05-18 10:02:31 -0400
Branch: REL9_4_STABLE [f7c4fe7d9] 2015-05-18 10:02:35 -0400
Branch: REL9_3_STABLE [d5abbd114] 2015-05-18 10:02:36 -0400
Branch: REL9_2_STABLE [1e6652aea] 2015-05-18 10:02:37 -0400
Branch: REL9_1_STABLE [b544dcdad] 2015-05-18 10:02:38 -0400
Branch: REL9_0_STABLE [19f7adc01] 2015-05-18 10:02:38 -0400
Author: Noah Misch <noah@leadboat.com>
Branch: master [16304a013] 2015-05-18 10:02:31 -0400
Branch: REL9_4_STABLE [2e3bd0665] 2015-05-18 10:02:35 -0400
Branch: REL9_3_STABLE [34d21e770] 2015-05-18 10:02:36 -0400
Branch: REL9_2_STABLE [82b7393eb] 2015-05-18 10:02:37 -0400
Branch: REL9_1_STABLE [e58f042d9] 2015-05-18 10:02:38 -0400
Branch: REL9_0_STABLE [b08c7aff7] 2015-05-18 10:02:38 -0400
Author: Noah Misch <noah@leadboat.com>
Branch: master [fd97bd411] 2015-05-18 10:02:31 -0400
Branch: REL9_4_STABLE [ca325941d] 2015-05-18 10:02:35 -0400
Branch: REL9_3_STABLE [c669915fd] 2015-05-18 10:02:37 -0400
Branch: REL9_2_STABLE [01272d95a] 2015-05-18 10:02:37 -0400
Branch: REL9_1_STABLE [2cb9f2cab] 2015-05-18 10:02:38 -0400
Branch: REL9_0_STABLE [9b5e831e3] 2015-05-18 10:02:38 -0400
Author: Tom Lane <tgl@sss.pgh.pa.us>
Branch: master [0c071936e] 2015-05-19 18:19:38 -0400
Branch: REL9_4_STABLE [2eb2fcd56] 2015-05-19 18:16:19 -0400
Branch: REL9_3_STABLE [13341276e] 2015-05-19 18:16:58 -0400
Branch: REL9_2_STABLE [221f7a949] 2015-05-19 18:17:42 -0400
Branch: REL9_1_STABLE [0510cff6e] 2015-05-19 18:18:16 -0400
Branch: REL9_0_STABLE [cf893530a] 2015-05-19 18:18:56 -0400
-->

    <listitem>
     <para>
      Improve detection of system-call failures (Noah Misch)
     </para>

     <para>
      Our replacement implementation of <function>snprintf()</> failed to
      check for errors reported by the underlying system library calls;
      the main case that might be missed is out-of-memory situations.
      In the worst case this might lead to information exposure, due to our
      code assuming that a buffer had been overwritten when it hadn't been.
      Also, there were a few places in which security-relevant calls of other
      system library functions did not check for failure.
     </para>

     <para>
      It remains possible that some calls of the <function>*printf()</>
      family of functions are vulnerable to information disclosure if an
      out-of-memory error occurs at just the wrong time.  We judge the risk
      to not be large, but will continue analysis in this area.
      (CVE-2015-3166)
     </para>
    </listitem>

<!--
Author: Noah Misch <noah@leadboat.com>
Branch: master [85270ac7a] 2015-05-18 10:02:31 -0400
Branch: REL9_4_STABLE [fba1fb4ef] 2015-05-18 10:02:35 -0400
Branch: REL9_3_STABLE [7b758b7d6] 2015-05-18 10:02:37 -0400
Branch: REL9_2_STABLE [0ba200431] 2015-05-18 10:02:37 -0400
Branch: REL9_1_STABLE [e5981aebd] 2015-05-18 10:02:38 -0400
Branch: REL9_0_STABLE [b84e5c017] 2015-05-18 10:02:39 -0400
-->

    <listitem>
     <para>
      In <filename>contrib/pgcrypto</>, uniformly report decryption failures
      as <quote>Wrong key or corrupt data</> (Noah Misch)
     </para>

     <para>
      Previously, some cases of decryption with an incorrect key could report
      other error message texts.  It has been shown that such variance in
      error reports can aid attackers in recovering keys from other systems.
      While it's unknown whether <filename>pgcrypto</>'s specific behaviors
      are likewise exploitable, it seems better to avoid the risk by using a
      one-size-fits-all message.
      (CVE-2015-3167)
     </para>
    </listitem>

<!--
Author: Alvaro Herrera <alvherre@alvh.no-ip.org>
Branch: master [b69bf30b9] 2015-04-28 11:32:53 -0300
Branch: REL9_4_STABLE [942542cbb] 2015-04-28 11:32:53 -0300
Branch: REL9_3_STABLE [e2eda4b11] 2015-04-28 11:32:53 -0300
Author: Alvaro Herrera <alvherre@alvh.no-ip.org>
Branch: master [669c7d20e] 2015-04-30 13:55:06 -0300
Branch: REL9_4_STABLE [7140e11d8] 2015-04-30 13:55:06 -0300
Branch: REL9_3_STABLE [e60581fdf] 2015-04-30 13:55:06 -0300
Author: Robert Haas <rhaas@postgresql.org>
Branch: master [7be47c56a] 2015-05-07 11:19:31 -0400
Branch: REL9_4_STABLE [32c50af4c] 2015-05-07 11:13:55 -0400
Branch: REL9_3_STABLE [83fbd9b59] 2015-05-07 11:16:41 -0400
Author: Robert Haas <rhaas@postgresql.org>
Branch: master [312747c22] 2015-05-10 21:34:26 -0400
Branch: REL9_4_STABLE [7b3f0f8b8] 2015-05-10 21:47:28 -0400
Branch: REL9_3_STABLE [24aa77ec9] 2015-05-10 21:47:41 -0400
Author: Robert Haas <rhaas@postgresql.org>
Branch: master [f6a6c46d7] 2015-05-10 22:21:20 -0400
Branch: REL9_4_STABLE [ded891916] 2015-05-10 22:45:27 -0400
Branch: REL9_3_STABLE [5bbac7ec1] 2015-05-10 22:45:42 -0400
Author: Robert Haas <rhaas@postgresql.org>
Branch: master [53bb309d2] 2015-05-08 12:53:00 -0400
Branch: REL9_4_STABLE [3ecab37d9] 2015-05-08 12:53:30 -0400
Branch: REL9_3_STABLE [596fb5aa7] 2015-05-08 12:55:14 -0400
Author: Robert Haas <rhaas@postgresql.org>
Branch: master [04e6d3b87] 2015-05-11 10:51:14 -0400
Branch: REL9_4_STABLE [8ec1a3a54] 2015-05-11 10:56:19 -0400
Branch: REL9_3_STABLE [543fbecee] 2015-05-11 10:56:32 -0400
Author: Robert Haas <rhaas@postgresql.org>
Branch: master [b4d4ce1d5] 2015-05-11 12:15:50 -0400
Branch: REL9_4_STABLE [ea70595a3] 2015-05-11 12:16:35 -0400
Branch: REL9_3_STABLE [ddebd2119] 2015-05-11 12:16:51 -0400
-->

    <listitem>
     <para>
      Protect against wraparound of multixact member IDs
      (&Aacute;lvaro Herrera, Robert Haas, Thomas Munro)
     </para>

     <para>
      Under certain usage patterns, the existing defenses against this might
      be insufficient, allowing <filename>pg_multixact/members</> files to be
      removed too early, resulting in data loss.
      The fix for this includes modifying the server to fail transactions
      that would result in overwriting old multixact member ID data, and
      improving autovacuum to ensure it will act proactively to prevent
      multixact member ID wraparound, as it does for transaction ID
      wraparound.
     </para>
    </listitem>

<!--
Author: Tom Lane <tgl@sss.pgh.pa.us>
Branch: master [b22527f29] 2015-05-05 15:51:22 -0400
Branch: REL9_4_STABLE [b1ec45994] 2015-05-05 15:50:53 -0400
Branch: REL9_3_STABLE [ffac9f65d] 2015-05-05 15:50:53 -0400
Branch: REL9_2_STABLE [d4070d10c] 2015-05-05 15:50:53 -0400
Branch: REL9_1_STABLE [801e250a8] 2015-05-05 15:50:53 -0400
-->

    <listitem>
     <para>
      Fix incorrect declaration of <filename>contrib/citext</>'s
      <function>regexp_matches()</> functions (Tom Lane)
     </para>

     <para>
      These functions should return <type>setof text[]</>, like the core
      functions they are wrappers for; but they were incorrectly declared as
      returning just <type>text[]</>.  This mistake had two results: first,
      if there was no match you got a scalar null result, whereas what you
      should get is an empty set (zero rows).  Second, the <literal>g</> flag
      was effectively ignored, since you would get only one result array even
      if there were multiple matches.
     </para>

     <para>
      While the latter behavior is clearly a bug, there might be applications
      depending on the former behavior; therefore the function declarations
      will not be changed by default until <productname>PostgreSQL</> 9.5.
      In pre-9.5 branches, the old behavior exists in version 1.0 of
      the <literal>citext</> extension, while we have provided corrected
      declarations in version 1.1 (which is <emphasis>not</> installed by
      default).  To adopt the fix in pre-9.5 branches, execute
      <literal>ALTER EXTENSION citext UPDATE TO '1.1'</> in each database in
      which <literal>citext</> is installed.  (You can also <quote>update</>
      back to 1.0 if you need to undo that.)  Be aware that either update
      direction will require dropping and recreating any views or rules that
      use <filename>citext</>'s <function>regexp_matches()</> functions.
     </para>
    </listitem>

<!--
Author: Andrew Dunstan <andrew@dunslane.net>
Branch: master [bda76c1c8] 2015-02-26 12:25:21 -0500
Branch: REL9_4_STABLE [79afe6e66] 2015-02-26 12:34:43 -0500
-->

    <listitem>
     <para>
      Render infinite dates and timestamps as <literal>infinity</> when
      converting to <type>json</>, rather than throwing an error
      (Andrew Dunstan)
     </para>
    </listitem>

<!--
Author: Andrew Dunstan <andrew@dunslane.net>
Branch: master [3c000fd9a] 2015-05-04 12:38:58 -0400
Branch: REL9_4_STABLE [997066f44] 2015-05-04 12:43:16 -0400
-->

    <listitem>
     <para>
      Fix <type>json</>/<type>jsonb</>'s <function>populate_record()</>
      and <function>to_record()</> functions to handle empty input properly
      (Andrew Dunstan)
     </para>
    </listitem>

<!--
Author: Tom Lane <tgl@sss.pgh.pa.us>
Branch: master [20781765f] 2015-05-11 12:25:43 -0400
Branch: REL9_4_STABLE [4d3d9719d] 2015-05-11 12:25:44 -0400
Branch: REL9_3_STABLE [7d09fdf82] 2015-05-11 12:25:45 -0400
Branch: REL9_2_STABLE [46f9acd3e] 2015-05-11 12:25:28 -0400
Branch: REL9_1_STABLE [dd75518d5] 2015-05-11 12:25:28 -0400
Branch: REL9_0_STABLE [b93c8eaf8] 2015-05-11 12:25:28 -0400
-->

    <listitem>
     <para>
      Fix incorrect checking of deferred exclusion constraints after a HOT
      update (Tom Lane)
     </para>

     <para>
      If a new row that potentially violates a deferred exclusion constraint
      is HOT-updated (that is, no indexed columns change and the row can be
      stored back onto the same table page) later in the same transaction,
      the exclusion constraint would be reported as violated when the check
      finally occurred, even if the row(s) the new row originally conflicted
      with had been deleted.
     </para>
    </listitem>

<!--
Author: Tom Lane <tgl@sss.pgh.pa.us>
Branch: master [a4820434c] 2015-05-03 11:30:24 -0400
Branch: REL9_4_STABLE [79edb2981] 2015-05-03 11:30:24 -0400
-->

    <listitem>
     <para>
      Fix behavior when changing foreign key constraint deferrability status
      with <literal>ALTER TABLE ... ALTER CONSTRAINT</> (Tom Lane)
     </para>

     <para>
      Operations later in the same session or concurrent sessions might not
      honor the status change promptly.
     </para>
    </listitem>

<!--
Author: Tom Lane <tgl@sss.pgh.pa.us>
Branch: master [b514a7460] 2015-02-28 12:43:04 -0500
Branch: REL9_4_STABLE [fdacbf9e8] 2015-02-28 12:43:04 -0500
Branch: REL9_3_STABLE [1b558782b] 2015-02-28 12:43:04 -0500
Branch: REL9_2_STABLE [6f419958a] 2015-02-28 12:43:04 -0500
-->

    <listitem>
     <para>
      Fix planning of star-schema-style queries (Tom Lane)
     </para>

     <para>
      Sometimes, efficient scanning of a large table requires that index
      parameters be provided from more than one other table (commonly,
      dimension tables whose keys are needed to index a large fact table).
      The planner should be able to find such plans, but an overly
      restrictive search heuristic prevented it.
     </para>
    </listitem>

<!--
Author: Tom Lane <tgl@sss.pgh.pa.us>
Branch: master [3cf868601] 2015-04-25 16:44:27 -0400
Branch: REL9_4_STABLE [5f3d1909c] 2015-04-25 16:44:27 -0400
Branch: REL9_3_STABLE [3e47d0b2a] 2015-04-25 16:44:27 -0400
Branch: REL9_2_STABLE [950f80dd5] 2015-04-25 16:44:27 -0400
Branch: REL9_1_STABLE [2e38198f6] 2015-04-25 16:44:27 -0400
Branch: REL9_0_STABLE [985da346e] 2015-04-25 16:44:27 -0400
-->

    <listitem>
     <para>
      Prevent improper reordering of antijoins (NOT EXISTS joins) versus
      other outer joins (Tom Lane)
     </para>

     <para>
      This oversight in the planner has been observed to cause <quote>could
      not find RelOptInfo for given relids</> errors, but it seems possible
      that sometimes an incorrect query plan might get past that consistency
      check and result in silently-wrong query output.
     </para>
    </listitem>

<!--
Author: Tom Lane <tgl@sss.pgh.pa.us>
Branch: master [ca6805338] 2015-04-04 19:55:15 -0400
Branch: REL9_4_STABLE [1d71d36ff] 2015-04-04 19:55:15 -0400
Branch: REL9_3_STABLE [e105df208] 2015-04-04 19:55:15 -0400
Branch: REL9_2_STABLE [b7d493bf7] 2015-04-04 19:55:15 -0400
Branch: REL9_1_STABLE [3b5d67102] 2015-04-04 19:55:15 -0400
Branch: REL9_0_STABLE [da8819194] 2015-04-04 19:55:15 -0400
-->

    <listitem>
     <para>
      Fix incorrect matching of subexpressions in outer-join plan nodes
      (Tom Lane)
     </para>

     <para>
      Previously, if textually identical non-strict subexpressions were used
      both above and below an outer join, the planner might try to re-use
      the value computed below the join, which would be incorrect because the
      executor would force the value to NULL in case of an unmatched outer row.
     </para>
    </listitem>

<!--
Author: Tom Lane <tgl@sss.pgh.pa.us>
Branch: master [1a179f36f] 2015-02-10 20:37:19 -0500
Branch: REL9_4_STABLE [433c79d2c] 2015-02-10 20:37:22 -0500
Branch: REL9_3_STABLE [672abc402] 2015-02-10 20:37:24 -0500
Branch: REL9_2_STABLE [0d083103f] 2015-02-10 20:37:26 -0500
Branch: REL9_1_STABLE [52579d507] 2015-02-10 20:37:29 -0500
Branch: REL9_0_STABLE [72bbca27e] 2015-02-10 20:37:31 -0500
-->

    <listitem>
     <para>
      Fix GEQO planner to cope with failure of its join order heuristic
      (Tom Lane)
     </para>

     <para>
      This oversight has been seen to lead to <quote>failed to join all
      relations together</> errors in queries involving <literal>LATERAL</>,
      and that might happen in other cases as well.
     </para>
    </listitem>

<!--
Author: Stephen Frost <sfrost@snowman.net>
Branch: master [6f9bd50ea] 2015-02-25 21:36:29 -0500
Branch: REL9_4_STABLE [f16270ade] 2015-02-25 21:36:40 -0500
-->

    <listitem>
     <para>
      Ensure that row locking occurs properly when the target of
      an <command>UPDATE</> or <command>DELETE</> is a security-barrier view
      (Stephen Frost)
     </para>
    </listitem>

<!--
Author: Andres Freund <andres@anarazel.de>
Branch: master [dfbaed459] 2015-04-28 00:17:43 +0200
Branch: REL9_4_STABLE [fd3dfc236] 2015-04-28 00:18:04 +0200
-->

    <listitem>
     <para>
      Use a file opened for read/write when syncing replication slot data
      during database startup (Andres Freund)
     </para>

     <para>
      On some platforms, the previous coding could result in errors like
      <quote>could not fsync file "pg_replslot/...": Bad file descriptor</>.
     </para>
    </listitem>

<!--
Author: Heikki Linnakangas <heikki.linnakangas@iki.fi>
Branch: master [2c47fe16a] 2015-04-23 21:39:35 +0300
Branch: REL9_4_STABLE [438a062d5] 2015-04-23 21:35:10 +0300
Branch: REL9_3_STABLE [f73ebd766] 2015-04-23 21:36:24 +0300
Branch: REL9_2_STABLE [d3f5d2892] 2015-04-23 21:36:50 +0300
Branch: REL9_1_STABLE [e8528a8f5] 2015-04-23 21:36:59 +0300
Branch: REL9_0_STABLE [223a94680] 2015-04-23 21:37:09 +0300
-->

    <listitem>
     <para>
      Fix possible deadlock at startup
      when <literal>max_prepared_transactions</> is too small
      (Heikki Linnakangas)
     </para>
    </listitem>

<!--
Author: Heikki Linnakangas <heikki.linnakangas@iki.fi>
Branch: master [b2a5545bd] 2015-04-13 16:53:49 +0300
Branch: REL9_4_STABLE [d72792d02] 2015-04-13 17:22:21 +0300
Branch: REL9_3_STABLE [a800267e4] 2015-04-13 17:22:35 +0300
Branch: REL9_2_STABLE [cc2939f44] 2015-04-13 17:26:59 +0300
Branch: REL9_1_STABLE [ad2925e20] 2015-04-13 17:26:49 +0300
Branch: REL9_0_STABLE [5b6938186] 2015-04-13 17:26:35 +0300
-->

    <listitem>
     <para>
      Don't archive useless preallocated WAL files after a timeline switch
      (Heikki Linnakangas)
     </para>
    </listitem>

<!--
Author: Robert Haas <rhaas@postgresql.org>
Branch: master [2ce439f33] 2015-05-04 14:13:53 -0400
Branch: REL9_4_STABLE [d8ac77ab1] 2015-05-04 14:19:32 -0400
Branch: REL9_3_STABLE [14de825de] 2015-05-04 12:27:55 -0400
Branch: REL9_2_STABLE [2bc339716] 2015-05-04 12:41:53 -0400
Branch: REL9_1_STABLE [4b71d28d5] 2015-05-04 12:47:11 -0400
Branch: REL9_0_STABLE [30ba0d0c2] 2015-05-04 14:04:53 -0400
Author: Robert Haas <rhaas@postgresql.org>
Branch: master [456ff0863] 2015-05-05 09:29:49 -0400
Branch: REL9_4_STABLE [603fe0181] 2015-05-05 09:16:39 -0400
Branch: REL9_3_STABLE [6fd666954] 2015-05-05 09:19:39 -0400
Branch: REL9_2_STABLE [53e1498c6] 2015-05-05 09:22:51 -0400
Branch: REL9_1_STABLE [6ee1a7738] 2015-05-05 09:25:51 -0400
Branch: REL9_0_STABLE [262fbcb9d] 2015-05-05 09:30:07 -0400
-->

    <listitem>
     <para>
      Recursively <function>fsync()</> the data directory after a crash
      (Abhijit Menon-Sen, Robert Haas)
     </para>

     <para>
      This ensures consistency if another crash occurs shortly later.  (The
      second crash would have to be a system-level crash, not just a database
      crash, for there to be a problem.)
     </para>
    </listitem>

<!--
Author: Alvaro Herrera <alvherre@alvh.no-ip.org>
Branch: master [5df64f298] 2015-04-08 13:19:49 -0300
Branch: REL9_4_STABLE [ec01c1c0a] 2015-04-08 13:19:49 -0300
Branch: REL9_3_STABLE [0d6c9e061] 2015-04-08 13:19:49 -0300
Branch: REL9_2_STABLE [37dc228e8] 2015-04-08 13:19:49 -0300
Branch: REL9_1_STABLE [cf5d3f274] 2015-04-08 13:19:49 -0300
Branch: REL9_0_STABLE [595bc97b5] 2015-04-08 13:19:49 -0300
-->

    <listitem>
     <para>
      Fix autovacuum launcher's possible failure to shut down, if an error
      occurs after it receives SIGTERM (&Aacute;lvaro Herrera)
     </para>
    </listitem>

<!--
Author: Tom Lane <tgl@sss.pgh.pa.us>
Branch: master [bc49d9324] 2015-04-03 00:07:29 -0400
Branch: REL9_4_STABLE [ee0d06c0b] 2015-04-03 00:07:29 -0400
-->

    <listitem>
     <para>
      Fix failure to handle invalidation messages for system catalogs
      early in session startup (Tom Lane)
     </para>

     <para>
      This oversight could result in failures in sessions that start
      concurrently with a <command>VACUUM FULL</> on a system catalog.
     </para>
    </listitem>

<!--
Author: Tom Lane <tgl@sss.pgh.pa.us>
Branch: master [701dcc983] 2015-03-30 13:05:27 -0400
Branch: REL9_4_STABLE [2897e069c] 2015-03-30 13:05:35 -0400
-->

    <listitem>
     <para>
      Fix crash in <function>BackendIdGetTransactionIds()</> when trying
      to get status for a backend process that just exited (Tom Lane)
     </para>
    </listitem>

<!--
Author: Andres Freund <andres@anarazel.de>
Branch: master [bc208a5a2] 2015-02-23 16:14:14 +0100
Branch: REL9_4_STABLE [89629f289] 2015-02-23 16:14:14 +0100
Branch: REL9_3_STABLE [a6ddff812] 2015-02-23 16:14:15 +0100
Branch: REL9_2_STABLE [c76e6dd7a] 2015-02-23 16:14:15 +0100
Branch: REL9_1_STABLE [25576bee2] 2015-02-23 16:14:15 +0100
Branch: REL9_0_STABLE [87b7fcc87] 2015-02-23 16:14:16 +0100
-->

    <listitem>
     <para>
      Cope with unexpected signals in <function>LockBufferForCleanup()</>
      (Andres Freund)
     </para>

     <para>
      This oversight could result in spurious errors about <quote>multiple
      backends attempting to wait for pincount 1</>.
     </para>
    </listitem>

<!--
Author: Tom Lane <tgl@sss.pgh.pa.us>
Branch: master [08361cea2] 2015-02-15 23:26:45 -0500
Branch: REL9_4_STABLE [1bf32972e] 2015-02-15 23:26:45 -0500
Branch: REL9_3_STABLE [4662ba5a2] 2015-02-15 23:26:46 -0500
Branch: REL9_2_STABLE [effcaa4c2] 2015-02-15 23:26:46 -0500
-->

    <listitem>
     <para>
      Fix crash when doing <literal>COPY IN</> to a table with check
      constraints that contain whole-row references (Tom Lane)
     </para>

     <para>
      The known failure case only crashes in 9.4 and up, but there is very
      similar code in 9.3 and 9.2, so back-patch those branches as well.
     </para>
    </listitem>

<!--
Author: Andres Freund <andres@anarazel.de>
Branch: master [fd6a3f3ad] 2015-02-26 12:50:07 +0100
Branch: REL9_4_STABLE [d72115112] 2015-02-26 12:50:07 +0100
Branch: REL9_3_STABLE [abce8dc7d] 2015-02-26 12:50:07 +0100
Branch: REL9_2_STABLE [d67076529] 2015-02-26 12:50:07 +0100
Branch: REL9_1_STABLE [5c8dabecd] 2015-02-26 12:50:08 +0100
Branch: REL9_0_STABLE [82e0d6eb5] 2015-02-26 12:50:08 +0100
-->

    <listitem>
     <para>
      Avoid waiting for WAL flush or synchronous replication during commit of
      a transaction that was read-only so far as the user is concerned
      (Andres Freund)
     </para>

     <para>
      Previously, a delay could occur at commit in transactions that had
      written WAL due to HOT page pruning, leading to undesirable effects
      such as sessions getting stuck at startup if all synchronous replicas
      are down.  Sessions have also been observed to get stuck in catchup
      interrupt processing when using synchronous replication; this will fix
      that problem as well.
     </para>
    </listitem>

<!--
Author: Andres Freund <andres@anarazel.de>
Branch: master [87cec51d3] 2015-03-23 16:51:11 +0100
Branch: REL9_4_STABLE [16be9737c] 2015-03-23 16:52:17 +0100
-->

    <listitem>
     <para>
      Avoid busy-waiting with short <literal>recovery_min_apply_delay</>
      values (Andres Freund)
     </para>
    </listitem>

<!--
Author: Heikki Linnakangas <heikki.linnakangas@iki.fi>
Branch: REL9_4_STABLE [462a2f1f0] 2015-05-13 09:53:50 +0300
Branch: REL9_3_STABLE [96b676cc6] 2015-05-13 09:54:06 +0300
Branch: REL9_2_STABLE [1a99d392c] 2015-05-13 10:06:52 +0300
Branch: REL9_1_STABLE [f6c4a8690] 2015-05-13 10:06:47 +0300
Branch: REL9_0_STABLE [bd1cfde70] 2015-05-13 10:06:38 +0300
-->

    <listitem>
     <para>
      Fix crash when manipulating hash indexes on temporary tables
      (Heikki Linnakangas)
     </para>
    </listitem>

<!--
Author: Tom Lane <tgl@sss.pgh.pa.us>
Branch: master [ed9cc2b5d] 2015-03-30 16:40:05 -0400
Branch: REL9_4_STABLE [a6a8bf5cd] 2015-03-30 16:40:05 -0400
Branch: REL9_3_STABLE [246bbf65c] 2015-03-30 16:40:05 -0400
Branch: REL9_2_STABLE [f155466fe] 2015-03-30 16:40:05 -0400
Branch: REL9_1_STABLE [46bfe44e8] 2015-03-30 16:40:05 -0400
Branch: REL9_0_STABLE [8f3c57721] 2015-03-30 16:40:05 -0400
-->

    <listitem>
     <para>
      Fix possible failure during hash index bucket split, if other processes
      are modifying the index concurrently (Tom Lane)
     </para>
    </listitem>

<!--
Author: Heikki Linnakangas <heikki.linnakangas@iki.fi>
Branch: master [26d2c5dc8] 2015-03-12 15:34:32 +0100
Branch: REL9_4_STABLE [d81072026] 2015-03-12 15:40:07 +0100
-->

    <listitem>
     <para>
      Fix memory leaks in GIN index vacuum (Heikki Linnakangas)
     </para>
    </listitem>

<!--
Author: Tom Lane <tgl@sss.pgh.pa.us>
Branch: master [e4cbfd673] 2015-03-29 15:04:09 -0400
Branch: REL9_4_STABLE [f444de5e3] 2015-03-29 15:04:18 -0400
Branch: REL9_3_STABLE [995a664c8] 2015-03-29 15:04:24 -0400
Branch: REL9_2_STABLE [d12afe114] 2015-03-29 15:04:28 -0400
Branch: REL9_1_STABLE [ab02d35e0] 2015-03-29 15:04:33 -0400
Branch: REL9_0_STABLE [152c94632] 2015-03-29 15:04:38 -0400
-->

    <listitem>
     <para>
      Check for interrupts while analyzing index expressions (Jeff Janes)
     </para>

     <para>
      <command>ANALYZE</> executes index expressions many times; if there are
      slow functions in such an expression, it's desirable to be able to
      cancel the <command>ANALYZE</> before that loop finishes.
     </para>
    </listitem>

<!--
Author: Tom Lane <tgl@sss.pgh.pa.us>
Branch: master [443fd0540] 2015-03-12 13:39:09 -0400
Branch: REL9_4_STABLE [32269be59] 2015-03-12 13:39:10 -0400
Branch: REL9_3_STABLE [5bdf3cf5a] 2015-03-12 13:38:49 -0400
Branch: REL9_2_STABLE [590fc5d96] 2015-03-12 13:38:49 -0400
Branch: REL9_1_STABLE [4a4fd2b0c] 2015-03-12 13:38:49 -0400
-->

    <listitem>
     <para>
      Ensure <structfield>tableoid</> of a foreign table is reported
      correctly when a <literal>READ COMMITTED</> recheck occurs after
      locking rows in <command>SELECT FOR UPDATE</>, <command>UPDATE</>,
      or <command>DELETE</> (Etsuro Fujita)
     </para>
    </listitem>

<!--
Author: Alvaro Herrera <alvherre@alvh.no-ip.org>
Branch: master [cf34e373f] 2015-03-05 18:03:16 -0300
Branch: REL9_4_STABLE [749977634] 2015-03-05 18:03:16 -0300
Branch: REL9_3_STABLE [5cf400003] 2015-03-05 18:03:16 -0300
Branch: REL9_2_STABLE [e166e6441] 2015-03-05 18:03:16 -0300
Branch: REL9_1_STABLE [8167ef8e2] 2015-03-05 18:03:16 -0300
Branch: REL9_0_STABLE [71b8e8e6c] 2015-03-05 18:03:16 -0300
-->

    <listitem>
     <para>
      Add the name of the target server to object description strings for
      foreign-server user mappings (&Aacute;lvaro Herrera)
     </para>
    </listitem>

<!--
Author: Alvaro Herrera <alvherre@alvh.no-ip.org>
Branch: master [0d906798f] 2015-02-18 14:28:11 -0300
Branch: REL9_4_STABLE [66463a3cf] 2015-02-18 14:28:12 -0300
Branch: REL9_3_STABLE [a196e67f9] 2015-02-18 14:28:12 -0300
-->

    <listitem>
     <para>
      Include the schema name in object identity strings for conversions
      (&Aacute;lvaro Herrera)
     </para>
    </listitem>

<!--
Author: Stephen Frost <sfrost@snowman.net>
Branch: REL9_4_STABLE [c106f397d] 2015-05-08 19:39:52 -0400
Branch: REL9_3_STABLE [3de791ee7] 2015-05-08 19:40:06 -0400
Branch: REL9_2_STABLE [21cb21de2] 2015-05-08 19:40:09 -0400
Branch: REL9_1_STABLE [edfef090a] 2015-05-08 19:40:11 -0400
Branch: REL9_0_STABLE [c981e5999] 2015-05-08 19:40:15 -0400
-->

    <listitem>
     <para>
      Recommend setting <literal>include_realm</> to 1 when using
      Kerberos/GSSAPI/SSPI authentication (Stephen Frost)
     </para>

     <para>
      Without this, identically-named users from different realms cannot be
      distinguished.  For the moment this is only a documentation change, but
      it will become the default setting in <productname>PostgreSQL</> 9.5.
     </para>
    </listitem>

<!--
Author: Tom Lane <tgl@sss.pgh.pa.us>
Branch: master [cb66f495f] 2015-02-16 16:18:31 -0500
Branch: REL9_4_STABLE [23291a796] 2015-02-16 16:17:59 -0500
Branch: REL9_3_STABLE [7bc6e5954] 2015-02-16 16:18:04 -0500
Branch: REL9_2_STABLE [3913b897d] 2015-02-16 16:18:08 -0500
Branch: REL9_1_STABLE [2df854f84] 2015-02-16 16:18:12 -0500
Branch: REL9_0_STABLE [c99ef9aff] 2015-02-16 16:18:17 -0500
Author: Tom Lane <tgl@sss.pgh.pa.us>
Branch: master [2e105def0] 2015-02-17 12:49:18 -0500
Branch: REL9_4_STABLE [a271c9260] 2015-02-17 12:49:18 -0500
Branch: REL9_3_STABLE [4ea2d2ddb] 2015-02-17 12:49:18 -0500
Branch: REL9_2_STABLE [d068609b9] 2015-02-17 12:49:44 -0500
Branch: REL9_1_STABLE [64e045838] 2015-02-17 12:49:46 -0500
Branch: REL9_0_STABLE [e48ce4f33] 2015-02-17 12:49:18 -0500
-->

    <listitem>
     <para>
      Remove code for matching IPv4 <filename>pg_hba.conf</> entries to
      IPv4-in-IPv6 addresses (Tom Lane)
     </para>

     <para>
      This hack was added in 2003 in response to a report that some Linux
      kernels of the time would report IPv4 connections as having
      IPv4-in-IPv6 addresses.  However, the logic was accidentally broken in
      9.0.  The lack of any field complaints since then shows that it's not
      needed anymore.  Now we have reports that the broken code causes
      crashes on some systems, so let's just remove it rather than fix it.
      (Had we chosen to fix it, that would make for a subtle and potentially
      security-sensitive change in the effective meaning of
      IPv4 <filename>pg_hba.conf</> entries, which does not seem like a good
      thing to do in minor releases.)
     </para>
    </listitem>

<!--
Author: Robert Haas <rhaas@postgresql.org>
Branch: master [bf740ce9e] 2015-03-19 11:04:09 -0400
Branch: REL9_4_STABLE [76d07a2a0] 2015-03-19 11:08:54 -0400
-->

    <listitem>
     <para>
      Fix status reporting for terminated background workers that were never
      actually started (Robert Haas)
     </para>
    </listitem>

<!--
Author: Robert Haas <rhaas@postgresql.org>
Branch: master [b3a5e76e1] 2015-04-02 14:38:06 -0400
Branch: REL9_4_STABLE [a1f4ade01] 2015-04-02 14:39:18 -0400
-->

    <listitem>
     <para>
      After a database crash, don't restart background workers that are
      marked <literal>BGW_NEVER_RESTART</> (Amit Khandekar)
     </para>
    </listitem>

<!--
Author: Heikki Linnakangas <heikki.linnakangas@iki.fi>
Branch: master [ff16b40f8] 2015-02-06 11:26:50 +0200
Branch: REL9_4_STABLE [3bc4c6942] 2015-02-06 11:27:12 +0200
Branch: REL9_3_STABLE [5f0ba4abb] 2015-02-06 11:32:16 +0200
Branch: REL9_2_STABLE [2af568c6b] 2015-02-06 11:32:37 +0200
Branch: REL9_1_STABLE [0d36d9f2b] 2015-02-06 11:32:42 +0200
-->

    <listitem>
     <para>
      Report WAL flush, not insert, position in <literal>IDENTIFY_SYSTEM</>
      replication command (Heikki Linnakangas)
     </para>

     <para>
      This avoids a possible startup failure
      in <application>pg_receivexlog</>.
     </para>
    </listitem>

<!--
Author: Magnus Hagander <magnus@hagander.net>
Branch: master [1a241d22a] 2015-05-07 15:04:13 +0200
Branch: REL9_4_STABLE [43ed06816] 2015-05-07 15:09:21 +0200
Branch: REL9_3_STABLE [ba3caee84] 2015-05-07 15:09:32 +0200
Branch: REL9_2_STABLE [447e16581] 2015-05-07 15:09:42 +0200
Branch: REL9_1_STABLE [b9ded1529] 2015-05-07 15:09:53 +0200
Branch: REL9_0_STABLE [78ce2dc8e] 2015-05-07 15:10:01 +0200
-->

    <listitem>
     <para>
      While shutting down service on Windows, periodically send status
      updates to the Service Control Manager to prevent it from killing the
      service too soon; and ensure that <application>pg_ctl</> will wait for
      shutdown (Krystian Bigaj)
     </para>
    </listitem>

<!--
Author: Heikki Linnakangas <heikki.linnakangas@iki.fi>
Branch: master [2a3f6e368] 2015-02-23 13:34:21 +0200
Branch: REL9_4_STABLE [0214a61e0] 2015-02-23 13:32:39 +0200
Branch: REL9_3_STABLE [cdf813c59] 2015-02-23 13:32:42 +0200
Branch: REL9_2_STABLE [22c9c8a7e] 2015-02-23 13:32:46 +0200
Branch: REL9_1_STABLE [7052abbb6] 2015-02-23 13:32:50 +0200
Branch: REL9_0_STABLE [8878eaaa8] 2015-02-23 13:32:53 +0200
-->

    <listitem>
     <para>
      Reduce risk of network deadlock when using <application>libpq</>'s
      non-blocking mode (Heikki Linnakangas)
     </para>

     <para>
      When sending large volumes of data, it's important to drain the input
      buffer every so often, in case the server has sent enough response data
      to cause it to block on output.  (A typical scenario is that the server
      is sending a stream of NOTICE messages during <literal>COPY FROM
      STDIN</>.)  This worked properly in the normal blocking mode, but not
      so much in non-blocking mode.  We've modified <application>libpq</>
      to opportunistically drain input when it can, but a full defense
      against this problem requires application cooperation: the application
      should watch for socket read-ready as well as write-ready conditions,
      and be sure to call <function>PQconsumeInput()</> upon read-ready.
     </para>
    </listitem>

<!--
Author: Tom Lane <tgl@sss.pgh.pa.us>
Branch: master [b26e20814] 2015-02-21 12:59:54 -0500
Branch: REL9_4_STABLE [9c15a778a] 2015-02-21 12:59:35 -0500
Branch: REL9_3_STABLE [f389b6e0a] 2015-02-21 12:59:39 -0500
Branch: REL9_2_STABLE [83c3115dd] 2015-02-21 12:59:43 -0500
-->

    <listitem>
     <para>
      In <application>libpq</>, fix misparsing of empty values in URI
      connection strings (Thomas Fanghaenel)
     </para>
    </listitem>

<!--
Author: Michael Meskes <meskes@postgresql.org>
Branch: master [1f393fc92] 2015-02-10 12:04:10 +0100
Branch: REL9_4_STABLE [66c4ea8cb] 2015-02-11 10:57:02 +0100
Branch: REL9_3_STABLE [1a321fea7] 2015-02-11 11:13:11 +0100
Branch: REL9_2_STABLE [9be9ac425] 2015-02-11 11:14:14 +0100
Branch: REL9_1_STABLE [32e633195] 2015-02-11 11:27:21 +0100
Branch: REL9_0_STABLE [ce2fcc58e] 2015-02-11 11:30:11 +0100
-->

    <listitem>
     <para>
      Fix array handling in <application>ecpg</> (Michael Meskes)
     </para>
    </listitem>

<!--
Author: Alvaro Herrera <alvherre@alvh.no-ip.org>
Branch: master [fcef16172] 2015-04-01 20:00:07 -0300
Branch: REL9_4_STABLE [a44e54cf4] 2015-04-01 20:00:07 -0300
Branch: REL9_3_STABLE [f4540cae1] 2015-04-01 20:00:07 -0300
Branch: REL9_2_STABLE [d4bacdcb9] 2015-04-01 20:00:07 -0300
Branch: REL9_1_STABLE [276591bc4] 2015-04-01 20:00:07 -0300
Branch: REL9_0_STABLE [557fcfae3] 2015-04-01 20:00:07 -0300
-->

    <listitem>
     <para>
      Fix <application>psql</> to sanely handle URIs and conninfo strings as
      the first parameter to <command>\connect</>
      (David Fetter, Andrew Dunstan, &Aacute;lvaro Herrera)
     </para>

     <para>
      This syntax has been accepted (but undocumented) for a long time, but
      previously some parameters might be taken from the old connection
      instead of the given string, which was agreed to be undesirable.
     </para>
    </listitem>

<!--
Author: Tom Lane <tgl@sss.pgh.pa.us>
Branch: master [df9ebf1ee] 2015-03-14 13:43:00 -0400
Branch: REL9_4_STABLE [f50b5c7d0] 2015-03-14 13:43:08 -0400
Branch: REL9_3_STABLE [2cb76fa6f] 2015-03-14 13:43:13 -0400
Branch: REL9_2_STABLE [309ff2ad0] 2015-03-14 13:43:17 -0400
Branch: REL9_1_STABLE [043fe5c5a] 2015-03-14 13:43:21 -0400
Branch: REL9_0_STABLE [396ef6fd8] 2015-03-14 13:43:26 -0400
-->

    <listitem>
     <para>
      Suppress incorrect complaints from <application>psql</> on some
      platforms that it failed to write <filename>~/.psql_history</> at exit
      (Tom Lane)
     </para>

     <para>
      This misbehavior was caused by a workaround for a bug in very old
      (pre-2006) versions of <application>libedit</>.  We fixed it by
      removing the workaround, which will cause a similar failure to appear
      for anyone still using such versions of <application>libedit</>.
      Recommendation: upgrade that library, or use <application>libreadline</>.
     </para>
    </listitem>

<!--
Author: Tom Lane <tgl@sss.pgh.pa.us>
Branch: master [9feefedf9] 2015-02-10 22:38:15 -0500
Branch: REL9_4_STABLE [a592e5883] 2015-02-10 22:38:17 -0500
Branch: REL9_3_STABLE [a4e871caa] 2015-02-10 22:38:20 -0500
Branch: REL9_2_STABLE [2593c7039] 2015-02-10 22:38:22 -0500
Branch: REL9_1_STABLE [14794f9b8] 2015-02-10 22:38:26 -0500
Branch: REL9_0_STABLE [8e70f3c40] 2015-02-10 22:38:29 -0500
-->

    <listitem>
     <para>
      Fix <application>pg_dump</>'s rule for deciding which casts are
      system-provided casts that should not be dumped (Tom Lane)
     </para>
    </listitem>

<!--
Author: Tom Lane <tgl@sss.pgh.pa.us>
Branch: master [0e7e355f2] 2015-02-18 11:43:00 -0500
Branch: REL9_4_STABLE [a75dfb73e] 2015-02-18 11:43:00 -0500
Branch: REL9_3_STABLE [a7ad5cf0c] 2015-02-18 11:43:00 -0500
Branch: REL9_2_STABLE [c86f8f361] 2015-02-18 11:43:00 -0500
Branch: REL9_1_STABLE [b0d53b2e3] 2015-02-18 11:43:00 -0500
-->

    <listitem>
     <para>
      In <application>pg_dump</>, fix failure to honor <literal>-Z</>
      compression level option together with <literal>-Fd</>
      (Michael Paquier)
     </para>
    </listitem>

<!--
Author: Stephen Frost <sfrost@snowman.net>
Branch: master [ebd092bc2] 2015-03-02 14:12:21 -0500
Branch: REL9_4_STABLE [c05fa3433] 2015-03-02 14:12:28 -0500
Branch: REL9_3_STABLE [43d81f16a] 2015-03-02 14:12:33 -0500
Branch: REL9_2_STABLE [d13bbfabb] 2015-03-02 14:12:38 -0500
Branch: REL9_1_STABLE [dcb467b8e] 2015-03-02 14:12:43 -0500
-->

    <listitem>
     <para>
      Make <application>pg_dump</> consider foreign key relationships
      between extension configuration tables while choosing dump order
      (Gilles Darold, Michael Paquier, Stephen Frost)
     </para>

     <para>
      This oversight could result in producing dumps that fail to reload
      because foreign key constraints are transiently violated.
     </para>
    </listitem>

<!--
Author: Tom Lane <tgl@sss.pgh.pa.us>
Branch: master [e3bfe6d84] 2015-03-06 13:27:46 -0500
Branch: REL9_4_STABLE [629f8613f] 2015-03-06 13:27:46 -0500
Branch: REL9_3_STABLE [d645273cf] 2015-03-06 13:27:46 -0500
-->

    <listitem>
     <para>
      Avoid possible <application>pg_dump</> failure when concurrent sessions
      are creating and dropping temporary functions (Tom Lane)
     </para>
    </listitem>

<!--
Author: Tom Lane <tgl@sss.pgh.pa.us>
Branch: master [e9f1c01b7] 2015-02-25 12:01:12 -0500
Branch: REL9_4_STABLE [2164a0de2] 2015-02-25 12:01:12 -0500
Branch: REL9_3_STABLE [f864fe074] 2015-02-25 12:01:12 -0500
Branch: REL9_2_STABLE [be8801e9c] 2015-02-25 12:01:12 -0500
Branch: REL9_1_STABLE [f7b41902a] 2015-02-25 12:01:12 -0500
Branch: REL9_0_STABLE [7a501bcbf] 2015-02-25 12:01:12 -0500
-->

    <listitem>
     <para>
      Fix dumping of views that are just <literal>VALUES(...)</> but have
      column aliases (Tom Lane)
     </para>
    </listitem>

<!--
Author: Bruce Momjian <bruce@momjian.us>
Branch: master [b2f95c34f] 2015-05-01 13:03:23 -0400
Branch: REL9_4_STABLE [70fac4844] 2015-05-01 13:03:23 -0400
-->

    <listitem>
     <para>
      Ensure that a view's replication identity is correctly set
      to <literal>nothing</> during dump/restore (Marko Tiikkaja)
     </para>

     <para>
      Previously, if the view was involved in a circular dependency,
      it might wind up with an incorrect replication identity property.
     </para>
    </listitem>

<!--
Author: Bruce Momjian <bruce@momjian.us>
Branch: master [4c5e06004] 2015-05-16 00:40:18 -0400
Branch: REL9_4_STABLE [387a3e46c] 2015-05-16 00:40:18 -0400
Branch: REL9_3_STABLE [bffbeec0c] 2015-05-16 00:40:18 -0400
Branch: REL9_2_STABLE [affc04d16] 2015-05-16 00:40:18 -0400
Branch: REL9_1_STABLE [acd75b264] 2015-05-16 00:40:18 -0400
Branch: REL9_0_STABLE [df161c94e] 2015-05-16 00:40:18 -0400
Author: Bruce Momjian <bruce@momjian.us>
Branch: REL9_4_STABLE [5f6539635] 2015-05-16 15:16:28 -0400
Branch: REL9_3_STABLE [4e9935979] 2015-05-16 15:16:28 -0400
-->

    <listitem>
     <para>
      In <application>pg_upgrade</>, force timeline 1 in the new cluster
      (Bruce Momjian)
     </para>

     <para>
      This change prevents upgrade failures caused by bogus complaints about
      missing WAL history files.
     </para>
    </listitem>

<!--
Author: Bruce Momjian <bruce@momjian.us>
Branch: master [fb694d959] 2015-05-16 00:10:03 -0400
Branch: REL9_4_STABLE [31f5d3f35] 2015-05-16 00:10:03 -0400
Branch: REL9_3_STABLE [4cfba5369] 2015-05-16 00:10:03 -0400
Branch: REL9_2_STABLE [2a55e7134] 2015-05-16 00:10:03 -0400
Branch: REL9_1_STABLE [321db7123] 2015-05-16 00:10:03 -0400
Branch: REL9_0_STABLE [2194aa92b] 2015-05-16 00:10:03 -0400
-->

    <listitem>
     <para>
      In <application>pg_upgrade</>, check for improperly non-connectable
      databases before proceeding
      (Bruce Momjian)
     </para>
    </listitem>

<!--
Author: Bruce Momjian <bruce@momjian.us>
Branch: master [056764b10] 2015-02-11 22:06:04 -0500
Branch: REL9_4_STABLE [5eef3c61e] 2015-02-11 22:06:04 -0500
Branch: REL9_3_STABLE [9ecd51da7] 2015-02-11 22:06:04 -0500
Branch: REL9_2_STABLE [66f5217f5] 2015-02-11 22:06:04 -0500
Branch: REL9_1_STABLE [08aaae40e] 2015-02-11 22:06:04 -0500
Branch: REL9_0_STABLE [4ae178f60] 2015-02-11 22:06:04 -0500
-->

    <listitem>
     <para>
      In <application>pg_upgrade</>, quote directory paths
      properly in the generated <literal>delete_old_cluster</> script
      (Bruce Momjian)
     </para>
    </listitem>

<!--
Author: Bruce Momjian <bruce@momjian.us>
Branch: master [866f3017a] 2015-02-11 21:02:44 -0500
Branch: REL9_4_STABLE [c7bc5be11] 2015-02-11 21:02:36 -0500
Branch: REL9_3_STABLE [e20523f8f] 2015-02-11 21:02:28 -0500
Branch: REL9_2_STABLE [d99cf27b7] 2015-02-11 21:02:12 -0500
Branch: REL9_1_STABLE [55179b03e] 2015-02-11 21:02:07 -0500
Branch: REL9_0_STABLE [85dac37ee] 2015-02-11 21:02:06 -0500
-->

    <listitem>
     <para>
      In <application>pg_upgrade</>, preserve database-level freezing info
      properly
      (Bruce Momjian)
     </para>

     <para>
      This oversight could cause missing-clog-file errors for tables within
      the <literal>postgres</> and <literal>template1</> databases.
     </para>
    </listitem>

<!--
Author: Andrew Dunstan <andrew@dunslane.net>
Branch: master [fa1e5afa8] 2015-03-30 17:07:52 -0400
Branch: REL9_4_STABLE [2366761bf] 2015-03-30 17:16:57 -0400
Branch: REL9_3_STABLE [0904eb3e1] 2015-03-30 17:17:17 -0400
Branch: REL9_2_STABLE [948566313] 2015-03-30 17:17:39 -0400
Branch: REL9_1_STABLE [22b3f5b26] 2015-03-30 17:17:54 -0400
Branch: REL9_0_STABLE [bf22a8e58] 2015-03-30 17:18:10 -0400
-->

    <listitem>
     <para>
      Run <application>pg_upgrade</> and <application>pg_resetxlog</> with
      restricted privileges on Windows, so that they don't fail when run by
      an administrator (Muhammad Asif Naeem)
     </para>
    </listitem>

<!--
Author: Robert Haas <rhaas@postgresql.org>
Branch: master [5d6c2405f] 2015-02-17 10:19:30 -0500
Branch: REL9_4_STABLE [5e49c98e0] 2015-02-17 10:50:49 -0500
Branch: REL9_3_STABLE [9a90ec9cf] 2015-02-17 10:54:29 -0500
Author: Robert Haas <rhaas@postgresql.org>
Branch: REL9_2_STABLE [319406c2a] 2015-02-17 11:02:46 -0500
Branch: REL9_1_STABLE [d7d294f59] 2015-02-17 11:08:40 -0500
-->

    <listitem>
     <para>
      Improve handling of <function>readdir()</> failures when scanning
      directories in <application>initdb</> and <application>pg_basebackup</>
      (Marco Nenciarini)
     </para>
    </listitem>

<!--
Author: Tom Lane <tgl@sss.pgh.pa.us>
Branch: master [8d1f23900] 2015-03-15 23:22:03 -0400
Branch: REL9_4_STABLE [904e8b627] 2015-03-15 23:22:03 -0400
Branch: REL9_3_STABLE [83587a075] 2015-03-15 23:22:03 -0400
Branch: REL9_2_STABLE [8582ae7aa] 2015-03-15 23:22:03 -0400
Branch: REL9_1_STABLE [9288645b5] 2015-03-15 23:22:03 -0400
Branch: REL9_0_STABLE [40b0c10b7] 2015-03-15 23:22:03 -0400
-->

    <listitem>
     <para>
      Fix slow sorting algorithm in <filename>contrib/intarray</> (Tom Lane)
     </para>
    </listitem>

<!--
Author: Heikki Linnakangas <heikki.linnakangas@iki.fi>
Branch: master [33e879c4e] 2015-02-13 23:56:25 +0200
Branch: REL9_4_STABLE [56a23a83f] 2015-02-13 23:56:57 +0200
Branch: REL9_3_STABLE [6ef5d894a] 2015-02-13 23:57:05 +0200
Branch: REL9_2_STABLE [a0d84da1d] 2015-02-13 23:57:25 +0200
Branch: REL9_1_STABLE [ebdc2e1e2] 2015-02-13 23:57:28 +0200
Branch: REL9_0_STABLE [61165fae0] 2015-02-13 23:57:35 +0200
-->

    <listitem>
     <para>
      Fix compile failure on Sparc V8 machines (Rob Rowan)
     </para>
    </listitem>

<!--
Author: Tom Lane <tgl@sss.pgh.pa.us>
Branch: master [91f4a5a97] 2015-03-14 14:08:45 -0400
Branch: REL9_4_STABLE [c415c13b7] 2015-03-14 14:08:45 -0400
Author: Tom Lane <tgl@sss.pgh.pa.us>
Branch: master [73b416b2e] 2015-04-05 13:01:59 -0400
Branch: REL9_4_STABLE [8972a152c] 2015-04-05 13:01:55 -0400
Branch: REL9_3_STABLE [6347bdb31] 2015-04-05 13:01:55 -0400
-->

    <listitem>
     <para>
      Silence some build warnings on OS X (Tom Lane)
     </para>
    </listitem>

<!--
Author: Tom Lane <tgl@sss.pgh.pa.us>
Branch: master [9d366c1f3] 2015-05-15 19:35:29 -0400
Branch: REL9_4_STABLE [d0ddcf62e] 2015-05-15 19:35:51 -0400
Branch: REL9_3_STABLE [4fd69e412] 2015-05-15 19:35:58 -0400
Branch: REL9_2_STABLE [2a63434f0] 2015-05-15 19:36:06 -0400
Branch: REL9_1_STABLE [436f35609] 2015-05-15 19:36:13 -0400
Branch: REL9_0_STABLE [3c3749a3b] 2015-05-15 19:36:20 -0400
-->

    <listitem>
     <para>
      Update time zone data files to <application>tzdata</> release 2015d
      for DST law changes in Egypt, Mongolia, and Palestine, plus historical
      changes in Canada and Chile.  Also adopt revised zone abbreviations for
      the America/Adak zone (HST/HDT not HAST/HADT).
     </para>
    </listitem>

   </itemizedlist>

  </sect2>
 </sect1>

 <sect1 id="release-9-4-1">
  <title>Release 9.4.1</title>

  <note>
  <title>Release Date</title>
  <simpara>2015-02-05</simpara>
  </note>

  <para>
   This release contains a variety of fixes from 9.4.0.
   For information about new features in the 9.4 major release, see
   <xref linkend="release-9-4">.
  </para>

  <sect2>
   <title>Migration to Version 9.4.1</title>

   <para>
    A dump/restore is not required for those running 9.4.X.
   </para>

   <para>
    However, if you are a Windows user and are using the <quote>Norwegian
    (Bokm&aring;l)</> locale, manual action is needed after the upgrade to
    replace any <quote>Norwegian (Bokm&aring;l)_Norway</>
    or <quote>norwegian-bokmal</> locale names stored
    in <productname>PostgreSQL</> system catalogs with the plain-ASCII
    alias <quote>Norwegian_Norway</>.  For details see
    <ulink url="http://wiki.postgresql.org/wiki/Changes_To_Norwegian_Locale"></>
   </para>
  </sect2>

  <sect2>
   <title>Changes</title>

   <itemizedlist>

<!--
Author: Bruce Momjian <bruce@momjian.us>
Branch: master [0150ab567] 2015-02-02 10:00:44 -0500
Branch: REL9_4_STABLE [1628a0bbf] 2015-02-02 10:00:49 -0500
Branch: REL9_3_STABLE [b8b580147] 2015-02-02 10:00:50 -0500
Branch: REL9_2_STABLE [5ae3bf1af] 2015-02-02 10:00:50 -0500
Branch: REL9_1_STABLE [037529a11] 2015-02-02 10:00:51 -0500
Branch: REL9_0_STABLE [611e110aa] 2015-02-02 10:00:52 -0500
Author: Bruce Momjian <bruce@momjian.us>
Branch: master [9241c84cb] 2015-02-02 10:00:45 -0500
Branch: REL9_4_STABLE [56d2bee9d] 2015-02-02 10:00:49 -0500
Branch: REL9_3_STABLE [fe2526990] 2015-02-02 10:00:50 -0500
Branch: REL9_2_STABLE [e09651e9d] 2015-02-02 10:00:50 -0500
Branch: REL9_1_STABLE [2ceb63deb] 2015-02-02 10:00:51 -0500
Branch: REL9_0_STABLE [56b970f2e] 2015-02-02 10:00:52 -0500
-->

    <listitem>
     <para>
      Fix buffer overruns in <function>to_char()</>
      (Bruce Momjian)
     </para>

     <para>
      When <function>to_char()</> processes a numeric formatting template
      calling for a large number of digits, <productname>PostgreSQL</>
      would read past the end of a buffer.  When processing a crafted
      timestamp formatting template, <productname>PostgreSQL</> would write
      past the end of a buffer.  Either case could crash the server.
      We have not ruled out the possibility of attacks that lead to
      privilege escalation, though they seem unlikely.
      (CVE-2015-0241)
     </para>
    </listitem>

<!--
Author: Bruce Momjian <bruce@momjian.us>
Branch: master [29725b3db] 2015-02-02 10:00:45 -0500
Branch: REL9_4_STABLE [2ac95c83c] 2015-02-02 10:00:49 -0500
Branch: REL9_3_STABLE [bc4d5f2e5] 2015-02-02 10:00:50 -0500
Branch: REL9_2_STABLE [c6c6aa288] 2015-02-02 10:00:51 -0500
Branch: REL9_1_STABLE [98f2479d8] 2015-02-02 10:00:51 -0500
Branch: REL9_0_STABLE [9e05c5063] 2015-02-02 10:00:52 -0500
-->

    <listitem>
     <para>
      Fix buffer overrun in replacement <function>*printf()</> functions
      (Tom Lane)
     </para>

     <para>
      <productname>PostgreSQL</> includes a replacement implementation
      of <function>printf</> and related functions.  This code will overrun
      a stack buffer when formatting a floating point number (conversion
      specifiers <literal>e</>, <literal>E</>, <literal>f</>, <literal>F</>,
      <literal>g</> or <literal>G</>) with requested precision greater than
      about 500.  This will crash the server, and we have not ruled out the
      possibility of attacks that lead to privilege escalation.
      A database user can trigger such a buffer overrun through
      the <function>to_char()</> SQL function.  While that is the only
      affected core <productname>PostgreSQL</> functionality, extension
      modules that use printf-family functions may be at risk as well.
     </para>

     <para>
      This issue primarily affects <productname>PostgreSQL</> on Windows.
      <productname>PostgreSQL</> uses the system implementation of these
      functions where adequate, which it is on other modern platforms.
      (CVE-2015-0242)
     </para>
    </listitem>

<!--
Author: Noah Misch <noah@leadboat.com>
Branch: master [1dc755158] 2015-02-02 10:00:45 -0500
Branch: REL9_4_STABLE [82806cf4e] 2015-02-02 10:00:49 -0500
Branch: REL9_3_STABLE [6994f0790] 2015-02-02 10:00:50 -0500
Branch: REL9_2_STABLE [d95ebe0ac] 2015-02-02 10:00:51 -0500
Branch: REL9_1_STABLE [11f738a8a] 2015-02-02 10:00:51 -0500
Branch: REL9_0_STABLE [ce6f261cd] 2015-02-02 10:00:52 -0500
Author: Noah Misch <noah@leadboat.com>
Branch: master [8b59672d8] 2015-02-02 10:00:45 -0500
Branch: REL9_4_STABLE [258e294db] 2015-02-02 10:00:49 -0500
Branch: REL9_3_STABLE [a558ad3a7] 2015-02-02 10:00:50 -0500
Branch: REL9_2_STABLE [d1972da8c] 2015-02-02 10:00:51 -0500
Branch: REL9_1_STABLE [8d412e02e] 2015-02-02 10:00:52 -0500
Branch: REL9_0_STABLE [0a3ee8a5f] 2015-02-02 10:00:52 -0500
-->

    <listitem>
     <para>
      Fix buffer overruns in <filename>contrib/pgcrypto</>
      (Marko Tiikkaja, Noah Misch)
     </para>

     <para>
      Errors in memory size tracking within the <filename>pgcrypto</>
      module permitted stack buffer overruns and improper dependence on the
      contents of uninitialized memory.  The buffer overrun cases can
      crash the server, and we have not ruled out the possibility of
      attacks that lead to privilege escalation.
      (CVE-2015-0243)
     </para>
    </listitem>

<!--
Author: Heikki Linnakangas <heikki.linnakangas@iki.fi>
Branch: master [2b3a8b20c] 2015-02-02 17:09:53 +0200
Branch: REL9_4_STABLE [57ec87c6b] 2015-02-02 17:09:46 +0200
Branch: REL9_3_STABLE [cd19848bd] 2015-02-02 17:09:40 +0200
Branch: REL9_2_STABLE [289592b23] 2015-02-02 17:09:35 +0200
Branch: REL9_1_STABLE [af9c5c074] 2015-02-02 17:09:31 +0200
Branch: REL9_0_STABLE [47ba0fbd7] 2015-02-02 17:09:25 +0200
-->

    <listitem>
     <para>
      Fix possible loss of frontend/backend protocol synchronization after
      an error
      (Heikki Linnakangas)
     </para>

     <para>
      If any error occurred while the server was in the middle of reading a
      protocol message from the client, it could lose synchronization and
      incorrectly try to interpret part of the message's data as a new
      protocol message.  An attacker able to submit crafted binary data
      within a command parameter might succeed in injecting his own SQL
      commands this way.  Statement timeout and query cancellation are the
      most likely sources of errors triggering this scenario.  Particularly
      vulnerable are applications that use a timeout and also submit
      arbitrary user-crafted data as binary query parameters.  Disabling
      statement timeout will reduce, but not eliminate, the risk of
      exploit.  Our thanks to Emil Lenngren for reporting this issue.
      (CVE-2015-0244)
     </para>
    </listitem>

<!--
Author: Stephen Frost <sfrost@snowman.net>
Branch: master [804b6b6db] 2015-01-28 12:31:30 -0500
Branch: REL9_4_STABLE [3cc74a3d6] 2015-01-28 12:32:06 -0500
Branch: REL9_3_STABLE [4b9874216] 2015-01-28 12:32:39 -0500
Branch: REL9_2_STABLE [d49f84b08] 2015-01-28 12:32:56 -0500
Branch: REL9_1_STABLE [9406884af] 2015-01-28 12:33:15 -0500
Branch: REL9_0_STABLE [3a2063369] 2015-01-28 12:33:29 -0500
-->

    <listitem>
     <para>
      Fix information leak via constraint-violation error messages
      (Stephen Frost)
     </para>

     <para>
      Some server error messages show the values of columns that violate
      a constraint, such as a unique constraint.  If the user does not have
      <literal>SELECT</> privilege on all columns of the table, this could
      mean exposing values that the user should not be able to see.  Adjust
      the code so that values are displayed only when they came from the SQL
      command or could be selected by the user.
      (CVE-2014-8161)
     </para>
    </listitem>

<!--
Author: Noah Misch <noah@leadboat.com>
Branch: master [f6dc6dd5b] 2014-12-17 22:48:40 -0500
Branch: REL9_4_STABLE [6b87d423d] 2014-12-17 22:48:45 -0500
Branch: REL9_3_STABLE [442dc2c35] 2014-12-17 22:48:46 -0500
Branch: REL9_2_STABLE [0046f651d] 2014-12-17 22:48:47 -0500
Branch: REL9_1_STABLE [6aa98e957] 2014-12-17 22:48:47 -0500
Branch: REL9_0_STABLE [6d45ee572] 2014-12-17 22:48:48 -0500
-->

    <listitem>
     <para>
      Lock down regression testing's temporary installations on Windows
      (Noah Misch)
     </para>

     <para>
      Use SSPI authentication to allow connections only from the OS user
      who launched the test suite.  This closes on Windows the same
      vulnerability previously closed on other platforms, namely that other
      users might be able to connect to the test postmaster.
      (CVE-2014-0067)
     </para>
    </listitem>

<!--
Author: Heikki Linnakangas <heikki.linnakangas@iki.fi>
Branch: REL9_3_STABLE [8f80dcf3c] 2014-10-24 19:59:49 +0300
Branch: REL9_2_STABLE [d440c4b55] 2014-10-24 19:59:52 +0300
Author: Heikki Linnakangas <heikki.linnakangas@iki.fi>
Branch: REL9_3_STABLE [2a1b34959] 2014-10-24 19:36:28 +0300
Branch: REL9_2_STABLE [737ae3fc7] 2014-10-24 19:53:27 +0300
Author: Heikki Linnakangas <heikki.linnakangas@iki.fi>
Branch: master [aa1d2fc5e] 2015-01-16 13:28:19 +0200
Branch: REL9_4_STABLE [2049a7d82] 2015-01-16 13:10:06 +0200
Branch: REL9_3_STABLE [1619442a1] 2015-01-16 13:10:15 +0200
Branch: REL9_2_STABLE [6bf343c6e] 2015-01-16 13:10:23 +0200
-->

    <listitem>
     <para>
      Cope with the Windows locale named <quote>Norwegian (Bokm&aring;l)</>
      (Heikki Linnakangas)
     </para>

     <para>
      Non-ASCII locale names are problematic since it's not clear what
      encoding they should be represented in.  Map the troublesome locale
      name to a plain-ASCII alias, <quote>Norwegian_Norway</>.
     </para>

     <para>
      9.4.0 mapped the troublesome name to <quote>norwegian-bokmal</>,
      but that turns out not to work on all Windows configurations.
      <quote>Norwegian_Norway</> is now recommended instead.
     </para>
    </listitem>

<!--
Author: Tom Lane <tgl@sss.pgh.pa.us>
Branch: master [c480cb9d2] 2015-01-15 18:52:58 -0500
Branch: REL9_4_STABLE [b75d18bd4] 2015-01-15 18:53:05 -0500
Branch: REL9_3_STABLE [34668c8ec] 2015-01-15 18:52:28 -0500
Branch: REL9_2_STABLE [0acb32efb] 2015-01-15 18:52:31 -0500
Branch: REL9_1_STABLE [450530fce] 2015-01-15 18:52:34 -0500
Branch: REL9_0_STABLE [5308e085b] 2015-01-15 18:52:38 -0500
-->

    <listitem>
     <para>
      Fix use-of-already-freed-memory problem in EvalPlanQual processing
      (Tom Lane)
     </para>

     <para>
      In <literal>READ COMMITTED</> mode, queries that lock or update
      recently-updated rows could crash as a result of this bug.
     </para>
    </listitem>

<!--
Author: Alvaro Herrera <alvherre@alvh.no-ip.org>
Branch: master [0e5680f47] 2014-12-26 13:52:27 -0300
Branch: REL9_4_STABLE [0e3a1f71d] 2014-12-26 13:52:27 -0300
Branch: REL9_3_STABLE [048912386] 2014-12-26 13:52:27 -0300
-->

    <listitem>
     <para>
      Avoid possible deadlock while trying to acquire tuple locks
      in EvalPlanQual processing (&Aacute;lvaro Herrera, Mark Kirkwood)
     </para>
    </listitem>

<!--
Author: Alvaro Herrera <alvherre@alvh.no-ip.org>
Branch: master [d5e3d1e96] 2015-01-04 15:48:29 -0300
Branch: REL9_4_STABLE [51742063b] 2015-01-04 15:48:29 -0300
Branch: REL9_3_STABLE [54a8abc2b] 2015-01-04 15:48:29 -0300
-->

    <listitem>
     <para>
      Fix failure to wait when a transaction tries to acquire a <literal>FOR
      NO KEY EXCLUSIVE</> tuple lock, while multiple other transactions
      currently hold <literal>FOR SHARE</> locks (&Aacute;lvaro Herrera)
     </para>
    </listitem>

<!--
Author: Tom Lane <tgl@sss.pgh.pa.us>
Branch: master [a5cd70dcb] 2015-01-15 13:18:12 -0500
Branch: REL9_4_STABLE [d25192892] 2015-01-15 13:18:16 -0500
Branch: REL9_3_STABLE [939f0fb67] 2015-01-15 13:18:19 -0500
-->

    <listitem>
     <para>
      Improve performance of <command>EXPLAIN</> with large range tables
      (Tom Lane)
     </para>
    </listitem>

<!--
Author: Tom Lane <tgl@sss.pgh.pa.us>
Branch: master [451d28081] 2015-01-30 14:44:56 -0500
Branch: REL9_4_STABLE [4cbf390d5] 2015-01-30 14:44:49 -0500
-->

    <listitem>
     <para>
      Fix <type>jsonb</> Unicode escape processing, and in consequence
      disallow <literal>\u0000</> (Tom Lane)
     </para>

     <para>
      Previously, the JSON Unicode escape <literal>\u0000</> was accepted
      and was stored as those six characters; but that is indistinguishable
      from what is stored for the input <literal>\\u0000</>, resulting in
      ambiguity.  Moreover, in cases where de-escaped textual output is
      expected, such as the <literal>-&gt;&gt;</> operator, the sequence was
      printed as <literal>\u0000</>, which does not meet the expectation
      that JSON escaping would be removed.  (Consistent behavior would
      require emitting a zero byte, but <productname>PostgreSQL</> does not
      support zero bytes embedded in text strings.)  9.4.0 included an
      ill-advised attempt to improve this situation by adjusting JSON output
      conversion rules; but of course that could not fix the fundamental
      ambiguity, and it turned out to break other usages of Unicode escape
      sequences.  Revert that, and to avoid the core problem,
      reject <literal>\u0000</> in <type>jsonb</> input.
     </para>

     <para>
      If a <type>jsonb</> column contains a <literal>\u0000</> value stored
      with 9.4.0, it will henceforth read out as though it
      were <literal>\\u0000</>, which is the other valid interpretation of
      the data stored by 9.4.0 for this case.
     </para>

     <para>
      The <type>json</> type did not have the storage-ambiguity problem, but
      it did have the problem of inconsistent de-escaped textual output.
      Therefore <literal>\u0000</> will now also be rejected
      in <type>json</> values when conversion to de-escaped form is
      required.  This change does not break the ability to
      store <literal>\u0000</> in <type>json</> columns so long as no
      processing is done on the values.  This is exactly parallel to the
      cases in which non-ASCII Unicode escapes are allowed when the database
      encoding is not UTF8.
     </para>
    </listitem>

<!--
Author: Peter Eisentraut <peter_e@gmx.net>
Branch: master [79af9a1d2] 2015-01-06 23:06:13 -0500
Branch: REL9_4_STABLE [6bbf75192] 2015-01-17 22:11:20 -0500
Branch: REL9_3_STABLE [e32cb8d0e] 2015-01-17 22:13:27 -0500
Branch: REL9_2_STABLE [c8ef5b1ac] 2015-01-17 22:14:21 -0500
Branch: REL9_1_STABLE [c975fa471] 2015-01-17 22:37:07 -0500
Branch: REL9_0_STABLE [cebb3f032] 2015-01-17 22:37:32 -0500
-->

    <listitem>
     <para>
      Fix namespace handling in <function>xpath()</> (Ali Akbar)
     </para>

     <para>
      Previously, the <type>xml</> value resulting from
      an <function>xpath()</> call would not have namespace declarations if
      the namespace declarations were attached to an ancestor element in the
      input <type>xml</> value, rather than to the specific element being
      returned.  Propagate the ancestral declaration so that the result is
      correct when considered in isolation.
     </para>
    </listitem>

<!--
Author: Tom Lane <tgl@sss.pgh.pa.us>
Branch: master [3d660d33a] 2015-01-30 12:30:59 -0500
Branch: REL9_4_STABLE [b6a164e5c] 2015-01-30 12:31:08 -0500
Branch: REL9_3_STABLE [527ff8baf] 2015-01-30 12:30:43 -0500
-->

    <listitem>
     <para>
      Fix assorted oversights in range-operator selectivity estimation
      (Emre Hasegeli)
     </para>

     <para>
      This patch fixes corner-case <quote>unexpected operator NNNN</> planner
      errors, and improves the selectivity estimates for some other cases.
     </para>
    </listitem>

<!--
Author: Heikki Linnakangas <heikki.linnakangas@iki.fi>
Branch: master [930fd6845] 2014-12-30 14:53:11 +0200
Branch: REL9_4_STABLE [4e241f7cd] 2014-12-30 14:53:03 +0200
-->

    <listitem>
     <para>
      Revert unintended reduction in maximum size of a GIN index item
      (Heikki Linnakangas)
     </para>

     <para>
      9.4.0 could fail with <quote>index row size exceeds maximum</> errors
      for data that previous versions would accept.
     </para>
    </listitem>

<!--
Author: Heikki Linnakangas <heikki.linnakangas@iki.fi>
Branch: master [68fa75f31] 2015-01-30 17:58:23 +0100
Branch: REL9_4_STABLE [dc40ca696] 2015-01-30 17:59:17 +0100
-->

    <listitem>
     <para>
      Fix query-duration memory leak during repeated GIN index rescans
      (Heikki Linnakangas)
     </para>
    </listitem>

<!--
Author: Heikki Linnakangas <heikki.linnakangas@iki.fi>
Branch: master [31ed42b9a] 2015-01-29 19:35:55 +0200
Branch: REL9_4_STABLE [28a37deab] 2015-01-29 19:37:29 +0200
Branch: REL9_3_STABLE [1c2774f37] 2015-01-29 19:37:27 +0200
Branch: REL9_2_STABLE [61729e99d] 2015-01-29 19:37:25 +0200
Branch: REL9_1_STABLE [37e0f13f2] 2015-01-29 19:37:22 +0200
-->

    <listitem>
     <para>
      Fix possible crash when using
      nonzero <varname>gin_fuzzy_search_limit</> (Heikki Linnakangas)
     </para>
    </listitem>

<!--
Author: Andres Freund <andres@anarazel.de>
Branch: master [3fabed070] 2015-01-07 00:19:37 +0100
Branch: REL9_4_STABLE [7da102154] 2015-01-07 00:24:58 +0100
Author: Andres Freund <andres@anarazel.de>
Branch: master [31912d01d] 2015-01-07 00:18:00 +0100
Branch: REL9_4_STABLE [84911ff51] 2015-01-07 00:24:47 +0100
-->

    <listitem>
     <para>
      Assorted fixes for logical decoding (Andres Freund)
     </para>
    </listitem>

<!--
Author: Heikki Linnakangas <heikki.linnakangas@iki.fi>
Branch: master [49b04188f] 2015-01-15 20:52:41 +0200
Branch: REL9_4_STABLE [b337d9657] 2015-01-15 20:52:18 +0200
-->

    <listitem>
     <para>
      Fix incorrect replay of WAL parameter change records that report
      changes in the <varname>wal_log_hints</> setting (Petr Jelinek)
     </para>
    </listitem>

<!--
Author: Tom Lane <tgl@sss.pgh.pa.us>
Branch: master [75b48e1ff] 2015-01-19 23:01:33 -0500
Branch: REL9_4_STABLE [3387cbbcb] 2015-01-19 23:01:36 -0500
Branch: REL9_3_STABLE [19794e997] 2015-01-19 23:01:39 -0500
Branch: REL9_2_STABLE [33b723538] 2015-01-19 23:01:41 -0500
Branch: REL9_1_STABLE [b87c1dcef] 2015-01-19 23:01:44 -0500
Branch: REL9_0_STABLE [a1a8d0249] 2015-01-19 23:01:46 -0500
-->

    <listitem>
     <para>
      Change <quote>pgstat wait timeout</> warning message to be LOG level,
      and rephrase it to be more understandable (Tom Lane)
     </para>

     <para>
      This message was originally thought to be essentially a can't-happen
      case, but it occurs often enough on our slower buildfarm members to be
      a nuisance.  Reduce it to LOG level, and expend a bit more effort on
      the wording: it now reads <quote>using stale statistics instead of
      current ones because stats collector is not responding</>.
     </para>
    </listitem>

<!--
Author: Noah Misch <noah@leadboat.com>
Branch: master [894459e59] 2015-01-07 22:35:44 -0500
Branch: REL9_4_STABLE [83fb1ca5c] 2015-01-07 22:36:35 -0500
Branch: REL9_3_STABLE [1a366d51e] 2015-01-07 22:40:40 -0500
Branch: REL9_2_STABLE [5ca4e444c] 2015-01-07 22:41:49 -0500
Branch: REL9_1_STABLE [8dc83104e] 2015-01-07 22:42:42 -0500
Branch: REL9_0_STABLE [2e4946169] 2015-01-07 22:46:20 -0500
-->

    <listitem>
     <para>
      Warn if OS X's <function>setlocale()</> starts an unwanted extra
      thread inside the postmaster (Noah Misch)
     </para>
    </listitem>

<!--
Author: Tom Lane <tgl@sss.pgh.pa.us>
Branch: master [080eabe2e] 2015-01-11 12:35:44 -0500
Branch: REL9_4_STABLE [733728ff3] 2015-01-11 12:35:47 -0500
-->

    <listitem>
     <para>
      Fix <application>libpq</>'s behavior when <filename>/etc/passwd</>
      isn't readable (Tom Lane)
     </para>

     <para>
      While doing <function>PQsetdbLogin()</>, <application>libpq</>
      attempts to ascertain the user's operating system name, which on most
      Unix platforms involves reading <filename>/etc/passwd</>.  As of 9.4,
      failure to do that was treated as a hard error.  Restore the previous
      behavior, which was to fail only if the application does not provide a
      database role name to connect as.  This supports operation in chroot
      environments that lack an <filename>/etc/passwd</> file.
     </para>
    </listitem>

<!--
Author: Tom Lane <tgl@sss.pgh.pa.us>
Branch: master [28551797a] 2014-12-31 12:18:50 -0500
Branch: REL9_4_STABLE [c35249939] 2014-12-31 12:16:57 -0500
Branch: REL9_3_STABLE [7582cce56] 2014-12-31 12:17:00 -0500
Branch: REL9_2_STABLE [64c506535] 2014-12-31 12:17:04 -0500
Branch: REL9_1_STABLE [1773e0702] 2014-12-31 12:17:08 -0500
Branch: REL9_0_STABLE [2600e4436] 2014-12-31 12:17:12 -0500
-->

    <listitem>
     <para>
      Improve consistency of parsing of <application>psql</>'s special
      variables (Tom Lane)
     </para>

     <para>
      Allow variant spellings of <literal>on</> and <literal>off</> (such
      as <literal>1</>/<literal>0</>) for <literal>ECHO_HIDDEN</>
      and <literal>ON_ERROR_ROLLBACK</>.  Report a warning for unrecognized
      values for <literal>COMP_KEYWORD_CASE</>, <literal>ECHO</>,
      <literal>ECHO_HIDDEN</>, <literal>HISTCONTROL</>,
      <literal>ON_ERROR_ROLLBACK</>, and <literal>VERBOSITY</>.  Recognize
      all values for all these variables case-insensitively; previously
      there was a mishmash of case-sensitive and case-insensitive behaviors.
     </para>
    </listitem>

<!--
Author: Tom Lane <tgl@sss.pgh.pa.us>
Branch: master [adfc157dd] 2015-01-05 19:27:04 -0500
Branch: REL9_4_STABLE [c99e41f68] 2015-01-05 19:27:06 -0500
Branch: REL9_3_STABLE [bb1e2426b] 2015-01-05 19:27:09 -0500
-->

    <listitem>
     <para>
      Fix <application>pg_dump</> to handle comments on event triggers
      without failing (Tom Lane)
     </para>
    </listitem>

<!--
Author: Kevin Grittner <kgrittn@postgresql.org>
Branch: master [cff1bd2a3] 2015-01-30 08:57:24 -0600
Branch: REL9_4_STABLE [cb0168528] 2015-01-30 08:57:53 -0600
Branch: REL9_3_STABLE [cc609c46f] 2015-01-30 09:01:36 -0600
-->

    <listitem>
     <para>
      Allow parallel <application>pg_dump</> to
      use <option>--serializable-deferrable</> (Kevin Grittner)
     </para>
    </listitem>

<!--
Author: Andres Freund <andres@anarazel.de>
Branch: master [2c0a48589] 2015-01-03 20:54:12 +0100
Branch: REL9_4_STABLE [90e4a2bf9] 2015-01-03 20:54:13 +0100
Branch: REL9_3_STABLE [f6cea4502] 2015-01-03 20:54:13 +0100
Branch: REL9_2_STABLE [f961ad479] 2015-01-03 20:54:13 +0100
Branch: REL9_1_STABLE [2a0bfa4d6] 2015-01-03 20:54:13 +0100
-->

    <listitem>
     <para>
      Prevent WAL files created by <literal>pg_basebackup -x/-X</> from
      being archived again when the standby is promoted (Andres Freund)
     </para>
    </listitem>

<!--
Author: Tom Lane <tgl@sss.pgh.pa.us>
Branch: master [37507962c] 2015-01-29 20:18:33 -0500
Branch: REL9_4_STABLE [202621d04] 2015-01-29 20:18:37 -0500
Branch: REL9_3_STABLE [53ae24692] 2015-01-29 20:18:40 -0500
Branch: REL9_2_STABLE [66cc74680] 2015-01-29 20:18:42 -0500
Branch: REL9_1_STABLE [290c2daad] 2015-01-29 20:18:44 -0500
Branch: REL9_0_STABLE [dc9a506e6] 2015-01-29 20:18:46 -0500
-->

    <listitem>
     <para>
      Handle unexpected query results, especially NULLs, safely in
      <filename>contrib/tablefunc</>'s <function>connectby()</>
      (Michael Paquier)
     </para>

     <para>
      <function>connectby()</> previously crashed if it encountered a NULL
      key value.  It now prints that row but doesn't recurse further.
     </para>
    </listitem>

<!--
Author: Tom Lane <tgl@sss.pgh.pa.us>
Branch: master [a59ee8819] 2015-01-30 13:05:30 -0500
Branch: REL9_4_STABLE [70da7aeba] 2015-01-30 13:04:59 -0500
Branch: REL9_3_STABLE [f08cf8ad9] 2015-01-30 13:05:01 -0500
Branch: REL9_2_STABLE [a97dfdfd9] 2015-01-30 13:05:04 -0500
Branch: REL9_1_STABLE [8f51c432c] 2015-01-30 13:05:07 -0500
Branch: REL9_0_STABLE [7c41a32b3] 2015-01-30 13:05:09 -0500
Author: Tom Lane <tgl@sss.pgh.pa.us>
Branch: REL9_3_STABLE [8824bae87] 2014-11-18 13:28:13 -0500
Author: Robert Haas <rhaas@postgresql.org>
Branch: master [0b49642b9] 2015-01-15 09:26:03 -0500
Branch: REL9_4_STABLE [7b65f194e] 2015-01-15 09:29:41 -0500
Branch: REL9_3_STABLE [ebbef4f39] 2015-01-15 09:29:55 -0500
Branch: REL9_2_STABLE [d452bfd1b] 2015-01-15 09:42:21 -0500
Branch: REL9_1_STABLE [151fb75b0] 2015-01-15 09:42:33 -0500
Branch: REL9_0_STABLE [0a67c0018] 2015-01-15 09:42:47 -0500
Author: Heikki Linnakangas <heikki.linnakangas@iki.fi>
Branch: master [e37d474f9] 2015-01-13 14:33:05 +0200
Branch: REL9_4_STABLE [4ebb3494e] 2015-01-13 16:01:04 +0200
Author: Andres Freund <andres@anarazel.de>
Branch: master [8cadeb792] 2015-01-04 15:44:49 +0100
Branch: REL9_4_STABLE [7ced1b6c5] 2015-01-04 15:52:52 +0100
Branch: REL9_3_STABLE [a68b8aec7] 2015-01-04 15:53:08 +0100
Branch: REL9_2_STABLE [6f9b84a40] 2015-01-04 15:55:00 +0100
Author: Andres Freund <andres@anarazel.de>
Branch: master [58bc4747b] 2015-01-04 15:35:46 +0100
Branch: REL9_4_STABLE [2d8411a0a] 2015-01-04 15:35:46 +0100
Branch: REL9_3_STABLE [d33f36f16] 2015-01-04 15:35:47 +0100
Branch: REL9_2_STABLE [029e41afd] 2015-01-04 15:35:47 +0100
Branch: REL9_1_STABLE [39cdf365a] 2015-01-04 15:35:47 +0100
Branch: REL9_0_STABLE [17797e18d] 2015-01-04 15:35:48 +0100
Author: Andres Freund <andres@anarazel.de>
Branch: master [0398ece4c] 2015-01-04 14:36:21 +0100
Branch: REL9_4_STABLE [ff7d46b85] 2015-01-04 14:36:21 +0100
Branch: REL9_3_STABLE [ec14f1601] 2015-01-04 14:36:22 +0100
Branch: REL9_2_STABLE [f4060db11] 2015-01-04 14:36:22 +0100
Author: Tatsuo Ishii <ishii@postgresql.org>
Branch: master [3b5a89c48] 2014-12-30 20:33:01 +0900
Branch: REL9_4_STABLE [458e8bc65] 2014-12-30 20:27:26 +0900
Branch: REL9_3_STABLE [ed0e03283] 2014-12-30 20:20:56 +0900
Branch: REL9_2_STABLE [4db7eaae0] 2014-12-30 19:59:26 +0900
Branch: REL9_1_STABLE [4c136b0b6] 2014-12-30 19:48:53 +0900
Branch: REL9_0_STABLE [9b74f3574] 2014-12-30 19:37:55 +0900
Author: Tom Lane <tgl@sss.pgh.pa.us>
Branch: master [66709133c] 2014-12-16 15:35:33 -0500
Branch: REL9_4_STABLE [383d224a0] 2014-12-16 15:35:36 -0500
Branch: REL9_3_STABLE [53960e7eb] 2014-12-16 15:35:40 -0500
Branch: REL9_2_STABLE [e92c67ddc] 2014-12-16 15:35:43 -0500
Branch: REL9_1_STABLE [5c784d96a] 2014-12-16 15:35:46 -0500
Branch: REL9_0_STABLE [a2969bd72] 2014-12-16 15:35:49 -0500
Author: Tom Lane <tgl@sss.pgh.pa.us>
Branch: master [d38e8d30c] 2014-12-16 13:31:42 -0500
Branch: REL9_4_STABLE [6c75384ee] 2014-12-16 13:31:57 -0500
Branch: REL9_3_STABLE [3b750ec15] 2014-12-16 13:32:02 -0500
Branch: REL9_2_STABLE [5b2c8f04a] 2014-12-16 13:32:15 -0500
Branch: REL9_1_STABLE [926da211a] 2014-12-16 13:32:25 -0500
Branch: REL9_0_STABLE [961df1853] 2014-12-16 13:32:38 -0500
Author: Tom Lane <tgl@sss.pgh.pa.us>
Branch: master [586dd5d6a] 2015-01-24 13:05:42 -0500
Branch: REL9_4_STABLE [d51d4ff31] 2015-01-24 13:05:45 -0500
Branch: REL9_3_STABLE [7240f9200] 2015-01-24 13:05:49 -0500
Branch: REL9_2_STABLE [502e5f9c3] 2015-01-24 13:05:53 -0500
Branch: REL9_1_STABLE [b00a08859] 2015-01-24 13:05:56 -0500
Branch: REL9_0_STABLE [3a3ee655c] 2015-01-24 13:05:58 -0500
-->

    <listitem>
     <para>
      Numerous cleanups of warnings from Coverity static code analyzer
      (Andres Freund, Tatsuo Ishii, Marko Kreen, Tom Lane, Michael Paquier)
     </para>

     <para>
      These changes are mostly cosmetic but in some cases fix corner-case
      bugs, for example a crash rather than a proper error report after an
      out-of-memory failure.  None are believed to represent security
      issues.
     </para>
    </listitem>

<!--
Author: Tom Lane <tgl@sss.pgh.pa.us>
Branch: master [85a2a8903] 2015-01-14 11:08:13 -0500
Branch: REL9_4_STABLE [adb355106] 2015-01-14 11:08:17 -0500
-->

    <listitem>
     <para>
      Allow <varname>CFLAGS</> from <application>configure</>'s environment
      to override automatically-supplied <varname>CFLAGS</> (Tom Lane)
     </para>

     <para>
      Previously, <application>configure</> would add any switches that it
      chose of its own accord to the end of the
      user-specified <varname>CFLAGS</> string.  Since most compilers
      process switches left-to-right, this meant that configure's choices
      would override the user-specified flags in case of conflicts.  That
      should work the other way around, so adjust the logic to put the
      user's string at the end not the beginning.
     </para>
    </listitem>

<!--
Author: Tom Lane <tgl@sss.pgh.pa.us>
Branch: master [aa719391d] 2015-01-19 23:44:19 -0500
Branch: REL9_4_STABLE [3de9f22ac] 2015-01-19 23:44:22 -0500
Branch: REL9_3_STABLE [1681e2f74] 2015-01-19 23:44:24 -0500
Branch: REL9_2_STABLE [89b6a19e1] 2015-01-19 23:44:28 -0500
Branch: REL9_1_STABLE [f4f522deb] 2015-01-19 23:44:30 -0500
Branch: REL9_0_STABLE [338ff75fc] 2015-01-19 23:44:33 -0500
-->

    <listitem>
     <para>
      Make <application>pg_regress</> remove any temporary installation it
      created upon successful exit (Tom Lane)
     </para>

     <para>
      This results in a very substantial reduction in disk space usage
      during <literal>make check-world</>, since that sequence involves
      creation of numerous temporary installations.
     </para>
    </listitem>

<!--
Author: Tom Lane <tgl@sss.pgh.pa.us>
Branch: master [5b89473d8] 2014-12-24 16:35:23 -0500
Branch: REL9_4_STABLE [068024719] 2014-12-24 16:35:34 -0500
-->

    <listitem>
     <para>
      Add CST (China Standard Time) to our lists of timezone abbreviations
      (Tom Lane)
     </para>
    </listitem>

<!--
Author: Tom Lane <tgl@sss.pgh.pa.us>
Branch: master [08bd0c581] 2015-01-30 22:45:44 -0500
Branch: REL9_4_STABLE [c2b06ab17] 2015-01-30 22:45:58 -0500
-->

    <listitem>
     <para>
      Update time zone data files to <application>tzdata</> release 2015a
      for DST law changes in Chile and Mexico, plus historical changes in
      Iceland.
     </para>
    </listitem>

   </itemizedlist>

  </sect2>
 </sect1>

 <sect1 id="release-9-4">
  <title>Release 9.4</title>

  <note>
   <title>Release Date</title>
   <simpara>2014-12-18</simpara>
  </note>

  <sect2>
   <title>Overview</title>

   <para>
    Major enhancements in <productname>PostgreSQL</> 9.4 include:
   </para>

   <!-- This list duplicates items below, but without authors or details-->

   <itemizedlist>

     <listitem>
      <para>
       Add <link linkend="datatype-json"><type>jsonb</></link>, a more
       capable and efficient data type for storing <acronym>JSON</> data
      </para>
     </listitem>

     <listitem>
      <para>
       Add new <acronym>SQL</> command <xref linkend="SQL-ALTERSYSTEM">
       for changing <filename>postgresql.conf</> configuration file entries
      </para>
     </listitem>

     <listitem>
      <para>
       Reduce lock strength for some <xref linkend="SQL-ALTERTABLE">
       commands
      </para>
     </listitem>

     <listitem>
      <para>
       Allow <link linkend="rules-materializedviews">materialized views</>
       to be refreshed without blocking concurrent reads
      </para>
     </listitem>

     <listitem>
      <para>
       Add support for <link linkend="logicaldecoding">logical decoding</>
       of WAL data, to allow database changes to be streamed out in a
       customizable format
      </para>
     </listitem>

     <listitem>
      <para>
        Allow <link linkend="bgworker">background worker processes</>
        to be dynamically registered, started and terminated
      </para>
     </listitem>

   </itemizedlist>

   <para>
    The above items are explained in more detail in the sections below.
   </para>

  </sect2>

  <sect2>

  <title>Migration to Version 9.4</title>

   <para>
    A dump/restore using <xref linkend="app-pg-dumpall">, or use
    of <xref linkend="pgupgrade">, is required for those wishing to migrate
    data from any previous release.
   </para>

   <para>
    Version 9.4 contains a number of changes that may affect compatibility
    with previous releases.  Observe the following incompatibilities:
   </para>

   <itemizedlist>

    <listitem>
     <para>
      Tighten checks for multidimensional <link
      linkend="arrays">array</link> input (Bruce Momjian)
     </para>

     <para>
      Previously, an input array string that started with a single-element
      sub-array could later contain multi-element sub-arrays,
      e.g. <literal>'{{1}, {2,3}}'::int[]</> would be accepted.
     </para>
    </listitem>

    <listitem>
     <para>
      When converting values of type <type>date</>, <type>timestamp</>
      or <type>timestamptz</>
      to <link linkend="datatype-json"><type>JSON</type></link>, render the
      values in a format compliant with ISO 8601 (Andrew Dunstan)
     </para>

     <para>
      Previously such values were rendered according to the current
      <xref linkend="guc-datestyle"> setting; but many JSON processors
      require timestamps to be in ISO 8601 format.  If necessary, the
      previous behavior can be obtained by explicitly casting the datetime
      value to <type>text</> before passing it to the JSON conversion
      function.
     </para>
    </listitem>

    <listitem>
     <para>
      The <link linkend="functions-json-op-table"><type>json</type>
      <literal>#&gt;</> <type>text[]</></link> path extraction operator now
      returns its lefthand input, not NULL, if the array is empty (Tom Lane)
     </para>

     <para>
      This is consistent with the notion that this represents zero
      applications of the simple field/element extraction
      operator <literal>-&gt;</>.  Similarly, <type>json</type>
      <literal>#&gt;&gt;</> <type>text[]</> with an empty array merely
      coerces its lefthand input to text.
     </para>
    </listitem>

    <listitem>
     <para>
      Corner cases in
      the <link linkend="functions-json-op-table"><type>JSON</type>
      field/element/path extraction operators</link> now return NULL rather
      than raising an error (Tom Lane)
     </para>

     <para>
      For example, applying field extraction to a JSON array now yields NULL
      not an error.  This is more consistent (since some comparable cases such
      as no-such-field already returned NULL), and it makes it safe to create
      expression indexes that use these operators, since they will now not
      throw errors for any valid JSON input.
     </para>
    </listitem>

    <listitem>
     <para>
      Cause consecutive whitespace in <link
      linkend="functions-formatting-table"><function>to_timestamp()</></link>
      and <function>to_date()</> format strings to consume a corresponding
      number of characters in the input string (whitespace or not), then
      conditionally consume adjacent whitespace, if not in <literal>FX</>
      mode (Jeevan Chalke)
     </para>

     <para>
      Previously, consecutive whitespace characters in a non-<literal>FX</>
      format string behaved like a single whitespace character and consumed
      all adjacent whitespace in the input string.  For example, previously
      a format string of three spaces would consume only the first space in
      <literal>' 12'</>, but it will now consume all three characters.
     </para>
    </listitem>

    <listitem>
     <para>
      Fix <link
      linkend="textsearch-functions-table"><function>ts_rank_cd()</></link>
      to ignore stripped lexemes (Alex Hill)
     </para>

     <para>
      Previously, stripped lexemes were treated as if they had a default
      location, producing a rank of dubious usefulness.
     </para>
    </listitem>

    <listitem>
     <para>
      For functions declared to
      take <link linkend="xfunc-sql-variadic-functions"><literal>VARIADIC
      "any"</></link>, an actual parameter marked as <literal>VARIADIC</>
      must be of a determinable array type (Pavel Stehule)
     </para>

     <para>
      Such parameters can no longer be written as an undecorated string
      literal or <literal>NULL</>; a cast to an appropriate array data type
      will now be required.  Note that this does not affect parameters not
      marked <literal>VARIADIC</>.
     </para>
    </listitem>

    <listitem>
     <para>
      Ensure that whole-row variables expose the expected column names
      to functions that pay attention to column names within composite
      arguments (Tom Lane)
     </para>

     <para>
      Constructs like <literal>row_to_json(tab.*)</> now always emit column
      names that match the column aliases visible for table <literal>tab</>
      at the point of the call.  In previous releases the emitted column
      names would sometimes be the table's actual column names regardless
      of any aliases assigned in the query.
     </para>
    </listitem>

    <listitem>
     <para>
      <xref linkend="sql-discard"> now also discards sequence-related state
      (Fabr&iacute;zio de Royes Mello, Robert Haas)
     </para>
    </listitem>

    <listitem>
     <para>
      Rename <link linkend="SQL-EXPLAIN"><command>EXPLAIN
      ANALYZE</></link>'s <quote>total runtime</quote> output
      to <quote>execution time</quote> (Tom Lane)
     </para>

     <para>
      Now that planning time is also reported, the previous name was
      confusing.
     </para>
    </listitem>

    <listitem>
     <para>
      <link linkend="SQL-SHOW"><command>SHOW TIME ZONE</></link> now
      outputs simple numeric UTC offsets in <acronym>POSIX</> timezone
      format (Tom Lane)
     </para>

     <para>
      Previously, such timezone settings were displayed as <link
      linkend="datatype-interval-output"><type>interval</></link> values.
      The new output is properly interpreted by <command>SET TIME ZONE</>
      when passed as a simple string, whereas the old output required
      special treatment to be re-parsed correctly.
     </para>
    </listitem>

    <listitem>
     <para>
      Foreign data wrappers that support updating foreign tables must
      consider the possible presence of <literal>AFTER ROW</> triggers
      (Noah Misch)
     </para>

     <para>
      When an <literal>AFTER ROW</> trigger is present, all columns of the
      table must be returned by updating actions, since the trigger might
      inspect any or all of them.  Previously, foreign tables never had
      triggers, so the FDW might optimize away fetching columns not mentioned
      in the <literal>RETURNING</> clause (if any).
     </para>
    </listitem>

    <listitem>
     <para>
      Prevent <link
      linkend="ddl-constraints-check-constraints"><literal>CHECK</></link>
      constraints from referencing system columns, except
      <structfield>tableoid</> (Amit Kapila)
     </para>

     <para>
      Previously such check constraints were allowed, but they would often
      cause errors during restores.
     </para>
    </listitem>

    <listitem>
     <para>
      Use the last specified <link linkend="recovery-target-settings">recovery
      target parameter</link> if multiple target parameters are specified
      (Heikki Linnakangas)
     </para>

     <para>
      Previously, there was an undocumented precedence order among
      the <literal>recovery_target_<replaceable>xxx</></literal> parameters.
     </para>
    </listitem>

    <listitem>
     <para>
      On Windows, automatically preserve quotes in command strings supplied
      by the user (Heikki Linnakangas)
     </para>

     <para>
      User commands that did their own quote preservation might need
      adjustment.  This is likely to be an issue for commands used in
      <xref linkend="guc-archive-command">, <xref linkend="restore-command">,
      and <link linkend="sql-copy"><command>COPY TO/FROM PROGRAM</></link>.
     </para>
    </listitem>

    <listitem>
     <para>
      Remove catalog column <link
      linkend="catalog-pg-class"><structfield>pg_class.reltoastidxid</></link>
      (Michael Paquier)
     </para>
    </listitem>

    <listitem>
     <para>
      Remove catalog column <link
      linkend="catalog-pg-rewrite"><structfield>pg_rewrite.ev_attr</></link>
      (Kevin Grittner)
     </para>

     <para>
      Per-column rules have not been supported since
      <application>PostgreSQL</> 7.3.
     </para>
    </listitem>

    <listitem>
     <para>
      Remove native support for <application>Kerberos</> authentication
      (<option>--with-krb5</>, etc)
      (Magnus Hagander)
     </para>

     <para>
      The supported way to use <application>Kerberos</> authentication is
      with <acronym>GSSAPI</>.  The native code has been deprecated since
      <productname>PostgreSQL</> 8.3.
     </para>
    </listitem>

    <listitem>
     <para>
      In <application>PL/Python</>, handle domains over arrays like the
      underlying array type (Rodolfo Campero)
     </para>

     <para>
      Previously such values were treated as strings.
     </para>
    </listitem>

    <listitem>
     <para>
      Make libpq's <link
      linkend="libpq-pqconnectdbparams"><function>PQconnectdbParams()</></link>
      and <link
      linkend="libpq-pqpingparams"><function>PQpingParams()</></link>
      functions process zero-length strings as defaults (Adrian
      Vondendriesch)
     </para>

     <para>
      Previously, these functions treated zero-length string values as
      selecting the default in only some cases.
     </para>
    </listitem>

    <listitem>
     <para>
      Change empty arrays returned by the <xref linkend="intarray"> module
      to be zero-dimensional arrays (Bruce Momjian)
     </para>

     <para>
      Previously, empty arrays were returned as zero-length one-dimensional
      arrays, whose text representation looked the same as zero-dimensional
      arrays (<literal>{}</>), but they acted differently in array
      operations.  <application>intarray</>'s behavior in this area now
      matches the built-in array operators.
     </para>
    </listitem>

    <listitem>
     <para>
      <xref linkend="pgupgrade"> now uses <option>-U</>
      or <option>--username</> to specify the user name (Bruce Momjian)
     </para>

     <para>
      Previously this option was spelled <option>-u</> or <option>--user</>,
      but that was inconsistent with other tools.
     </para>
    </listitem>

   </itemizedlist>

  </sect2>

  <sect2>
   <title>Changes</title>

   <para>
    Below you will find a detailed account of the changes between
    <productname>PostgreSQL</productname> 9.4 and the previous major
    release.
   </para>

   <sect3>
    <title>Server</title>

     <itemizedlist>

      <listitem>
       <para>
        Allow <link linkend="bgworker">background worker processes</link>
        to be dynamically registered, started and terminated (Robert Haas)
       </para>

       <para>
        The new <filename>worker_spi</> module shows an example of use
        of this feature.
       </para>
      </listitem>

      <listitem>
       <para>
        Allow dynamic allocation of shared memory segments (Robert Haas,
        Amit Kapila)
       </para>

       <para>
        This feature is illustrated in the <filename>test_shm_mq</filename>
        module.
       </para>
      </listitem>

      <listitem>
       <para>
        During crash recovery or immediate shutdown, send uncatchable
        termination signals (<systemitem>SIGKILL</>) to child processes
        that do not shut down promptly (MauMau, &Aacute;lvaro Herrera)
       </para>

       <para>
        This reduces the likelihood of leaving orphaned child processes
        behind after <xref linkend="app-postmaster"> shutdown, as well
        as ensuring that crash recovery can proceed if some child processes
        have become <quote>stuck</>.
       </para>
      </listitem>

      <listitem>
       <para>
        Improve randomness of the database system identifier (Tom Lane)
       </para>
      </listitem>

      <listitem>
       <para>
        Make <xref linkend="SQL-VACUUM"> properly report dead but
        not-yet-removable rows to the statistics collector (Hari Babu)
       </para>

       <para>
        Previously these were reported as live rows.
       </para>
      </listitem>

     </itemizedlist>

    <sect4>
     <title>Indexes</title>

     <itemizedlist>

      <listitem>
       <para>
        Reduce <link linkend="GIN"><acronym>GIN</></link> index size
        (Alexander Korotkov, Heikki Linnakangas)
       </para>

       <para>
        Indexes upgraded via <xref linkend="pgupgrade"> will work fine
        but will still be in the old, larger <acronym>GIN</> format.
        Use <xref linkend="SQL-REINDEX"> to recreate old GIN indexes in the
        new format.
       </para>
      </listitem>

      <listitem>
       <para>
        Improve speed of multi-key <link
        linkend="GIN"><acronym>GIN</></link> lookups (Alexander Korotkov,
        Heikki Linnakangas)
       </para>
      </listitem>

      <listitem>
       <para>
        Add <link linkend="GiST"><acronym>GiST</></link> index support
        for <link linkend="datatype-inet"><type>inet</></link> and
        <link linkend="datatype-cidr"><type>cidr</></link> data types
        (Emre Hasegeli)
       </para>

       <para>
        Such indexes improve <link
        linkend="cidr-inet-operators-table">subnet and supernet</link>
        lookups and ordering comparisons.
       </para>
      </listitem>

      <listitem>
       <para>
        Fix rare race condition in B-tree page deletion (Heikki Linnakangas)
       </para>
      </listitem>

      <listitem>
       <para>
        Make the handling of interrupted B-tree page splits more robust
        (Heikki Linnakangas)
       </para>
      </listitem>

     </itemizedlist>

    </sect4>

    <sect4>
     <title>General Performance</title>

     <itemizedlist>

      <listitem>
       <para>
        Allow multiple backends to insert
        into <link linkend="wal"><acronym>WAL</></link> buffers
        concurrently (Heikki Linnakangas)
       </para>

       <para>
        This improves parallel write performance.
       </para>
      </listitem>

      <listitem>
       <para>
        Conditionally write only the modified portion of updated rows to
        <link linkend="wal"><acronym>WAL</></link> (Amit Kapila)
       </para>
      </listitem>

      <listitem>
       <para>
        Improve performance of aggregate functions used as <link
        linkend="syntax-window-functions">window functions</link>
        (David Rowley, Florian Pflug, Tom Lane)
       </para>
      </listitem>

      <listitem>
       <para>
        Improve speed of aggregates that
        use <link linkend="datatype-numeric"><type>numeric</></link> state
        values (Hadi Moshayedi)
       </para>
      </listitem>

      <listitem>
       <para>
        Attempt to <link linkend="vacuum-for-wraparound">freeze</link>
        tuples when tables are rewritten with <xref
        linkend="SQL-CLUSTER"> or <link
        linkend="SQL-VACUUM"><command>VACUUM FULL</></link> (Robert Haas,
        Andres Freund)
       </para>

       <para>
        This can avoid the need to freeze the tuples in the future.
       </para>
      </listitem>

      <listitem>
       <para>
        Improve speed of <xref linkend="SQL-COPY"> with default <link
        linkend="functions-sequence-table"><function>nextval()</></link>
        columns (Simon Riggs)
       </para>
      </listitem>

      <listitem>
       <para>
        Improve speed of accessing many different <link
        linkend="SQL-CREATESEQUENCE">sequences</link> in the same session
        (David Rowley)
       </para>
      </listitem>

      <listitem>
       <para>
        Raise hard limit on the number of tuples held in memory during sorting
        and B-tree index builds (Noah Misch)
       </para>
      </listitem>

      <listitem>
       <para>
        Reduce memory allocated by <application>PL/pgSQL</>
        <xref linkend="SQL-DO"> blocks (Tom Lane)
       </para>
      </listitem>

      <listitem>
       <para>
        Make the planner more aggressive about extracting restriction clauses
        from mixed <literal>AND</>/<literal>OR</> clauses (Tom Lane)
       </para>
      </listitem>

      <listitem>
       <para>
        Disallow pushing volatile <literal>WHERE</> clauses down
        into <literal>DISTINCT</> subqueries (Tom Lane)
       </para>

       <para>
        Pushing down a <literal>WHERE</> clause can produce a more
        efficient plan overall, but at the cost of evaluating the clause
        more often than is implied by the text of the query; so don't do it
        if the clause contains any volatile functions.
       </para>
      </listitem>

      <listitem>
       <para>
        Auto-resize the catalog caches (Heikki Linnakangas)
       </para>

       <para>
        This reduces memory consumption for sessions accessing only a few
        tables, and improves performance for sessions accessing many tables.
       </para>
      </listitem>

     </itemizedlist>

    </sect4>

    <sect4>
     <title>Monitoring</title>

     <itemizedlist>

      <listitem>
       <para>
        Add <xref linkend="pg-stat-archiver-view"> system view to
        report <link linkend="wal"><acronym>WAL</></link> archiver activity
        (Gabriele Bartolini)
       </para>
      </listitem>

      <listitem>
       <para>
        Add <structfield>n_mod_since_analyze</> columns to
        <xref linkend="pg-stat-all-tables-view"> and related system views
        (Mark Kirkwood)
       </para>

       <para>
        These columns expose the system's estimate of the number of changed
        tuples since the table's last <xref linkend="sql-analyze">.  This
        estimate drives decisions about when to auto-analyze.
       </para>
      </listitem>

      <listitem>
       <para>
        Add <structfield>backend_xid</> and <structfield>backend_xmin</>
        columns to the system view <xref linkend="pg-stat-activity-view">,
        and a <structfield>backend_xmin</> column to
        <xref linkend="pg-stat-replication-view"> (Christian Kruse)
       </para>
      </listitem>

     </itemizedlist>

    </sect4>

    <sect4>
     <title><acronym>SSL</></title>

     <itemizedlist>

      <listitem>
       <para>
        Add support for <acronym>SSL</> <acronym>ECDH</> key exchange
        (Marko Kreen)
       </para>

       <para>
        This allows use of Elliptic Curve keys for server authentication.
        Such keys are faster and have better security than <acronym>RSA</>
        keys. The new configuration parameter
        <xref linkend="guc-ssl-ecdh-curve">
        controls which curve is used for <acronym>ECDH</>.
       </para>
      </listitem>

      <listitem>
       <para>
        Improve the default <xref linkend="guc-ssl-ciphers"> setting
        (Marko Kreen)
       </para>
      </listitem>

      <listitem>
       <para>
        By default, the server not the client now controls the preference
        order of <acronym>SSL</> ciphers
        (Marko Kreen)
       </para>

       <para>
        Previously, the order specified by <xref linkend="guc-ssl-ciphers">
        was usually ignored in favor of client-side defaults, which are not
        configurable in most <productname>PostgreSQL</> clients.  If
        desired, the old behavior can be restored via the new configuration
        parameter <xref linkend="guc-ssl-prefer-server-ciphers">.
       </para>
      </listitem>

      <listitem>
       <para>
        Make <xref linkend="guc-log-connections"> show <acronym>SSL</>
        encryption information (Andreas Kunert)
       </para>
      </listitem>

      <listitem>
       <para>
        Improve <acronym>SSL</> renegotiation handling (&Aacute;lvaro
        Herrera)
       </para>
      </listitem>

     </itemizedlist>

    </sect4>

    <sect4>
     <title>Server Settings</title>

     <itemizedlist>

      <listitem>
       <para>
        Add new <acronym>SQL</> command <xref linkend="SQL-ALTERSYSTEM">
        for changing <filename>postgresql.conf</> configuration file entries
        (Amit Kapila)
       </para>

       <para>
        Previously such settings could only be changed by manually
        editing <filename>postgresql.conf</>.
       </para>
      </listitem>

      <listitem>
       <para>
        Add <xref linkend="guc-autovacuum-work-mem"> configuration parameter
        to control the amount of memory used by autovacuum workers
        (Peter Geoghegan)
       </para>
      </listitem>

      <listitem>
       <para>
        Add <xref linkend="guc-huge-pages"> parameter to allow using huge
        memory pages on Linux (Christian Kruse, Richard Poole, Abhijit
        Menon-Sen)
       </para>

       <para>
        This can improve performance on large-memory systems.
       </para>
      </listitem>

      <listitem>
       <para>
        Add <xref linkend="guc-max-worker-processes"> parameter
        to limit the number of background workers (Robert Haas)
       </para>

       <para>
        This is helpful in configuring a standby server to have the
        required number of worker processes (the same as the primary).
       </para>
      </listitem>

      <listitem>
       <para>
        Add superuser-only <xref linkend="guc-session-preload-libraries">
        parameter to load libraries at session start (Peter Eisentraut)
       </para>

       <para>
        In contrast to <xref linkend="guc-local-preload-libraries">, this
        parameter can load any shared library, not just those in
        the <filename>$libdir/plugins</> directory.
       </para>
      </listitem>

      <listitem>
       <para>
        Add <xref linkend="guc-wal-log-hints"> parameter to enable WAL
        logging of hint-bit changes (Sawada Masahiko)
       </para>

       <para>
        Hint bit changes are not normally logged, except when checksums are
        enabled.  This is useful for external tools
        like <application>pg_rewind</>.
       </para>
      </listitem>

      <listitem>
       <para>
        Increase the default settings of <xref linkend="guc-work-mem">
        and <xref linkend="guc-maintenance-work-mem"> by four times (Bruce
        Momjian)
       </para>

       <para>
        The new defaults are 4MB and 64MB respectively.
       </para>
      </listitem>

      <listitem>
       <para>
        Increase the default setting of <xref
        linkend="guc-effective-cache-size">
        to 4GB (Bruce Momjian, Tom Lane)
       </para>
      </listitem>

      <listitem>
       <para>
        Allow <function>printf</function>-style space padding to be
        specified in <xref linkend="guc-log-line-prefix"> (David Rowley)
       </para>
      </listitem>

      <listitem>
       <para>
        Allow terabyte units (<literal>TB</>) to be used when specifying
        configuration variable values (Simon Riggs)
       </para>
      </listitem>

      <listitem>
       <para>
        Show <acronym>PID</>s of lock holders and waiters and improve
        information about relations in <xref linkend="guc-log-lock-waits">
        log messages (Christian Kruse)
       </para>
      </listitem>

      <listitem>
       <para>
        Reduce server logging level when loading shared libraries (Peter
        Geoghegan)
       </para>

       <para>
        The previous level was <literal>LOG</>, which was too verbose
        for libraries loaded per-session.
       </para>
      </listitem>

      <listitem>
       <para>
        On Windows, make <literal>SQL_ASCII</>-encoded databases and server
        processes (e.g., <xref linkend="app-postmaster">) emit messages in
        the character encoding of the server's Windows user locale
        (Alexander Law, Noah Misch)
       </para>

       <para>
        Previously these messages were output in the Windows
        <acronym>ANSI</> code page.
       </para>
      </listitem>

     </itemizedlist>

    </sect4>

   </sect3>

   <sect3>
    <title>Replication and Recovery</title>

     <itemizedlist>

      <listitem>
       <para>
        Add <link linkend="streaming-replication-slots">replication
        slots</link> to coordinate activity on streaming standbys with the
        node they are streaming from (Andres Freund, Robert Haas)
       </para>

       <para>
        Replication slots allow preservation of resources like
        <acronym>WAL</> files on the primary until they are no longer
        needed by standby servers.
       </para>
      </listitem>

      <listitem>
       <para>
        Add recovery parameter <xref linkend="recovery-min-apply-delay">
        to delay replication (Robert Haas, Fabr&iacute;zio de Royes Mello,
        Simon Riggs)
       </para>

       <para>
        Delaying replay on standby servers can be useful for recovering
        from user errors.
       </para>
      </listitem>

      <listitem>
       <para>
        Add <xref linkend="recovery-target">
        option <option>immediate</> to stop <link
        linkend="wal"><acronym>WAL</></link> recovery as soon as a
        consistent state is reached (MauMau, Heikki Linnakangas)
       </para>
      </listitem>

      <listitem>
       <para>
        Improve recovery target processing (Heikki Linnakangas)
       </para>

       <para>
        The timestamp reported
        by <link linkend="functions-recovery-info-table"><function>pg_last_xact_replay_timestamp()</></link>
        now reflects already-committed records, not transactions about to
        be committed. Recovering to a restore point now replays the restore
        point, rather than stopping just before the restore point.
       </para>
      </listitem>

      <listitem>
       <para>
        <link
        linkend="functions-admin-backup-table"><function>pg_switch_xlog()</></link>
        now clears any unused trailing space in the old <acronym>WAL</> file
        (Heikki Linnakangas)
       </para>

       <para>
        This improves the compression ratio for <acronym>WAL</> files.
       </para>
      </listitem>

      <listitem>
       <para>
        Report failure return codes from <link
        linkend="archive-recovery-settings">external recovery commands</>
        (Peter Eisentraut)
       </para>
      </listitem>

      <listitem>
       <para>
        Reduce spinlock contention during <acronym>WAL</> replay (Heikki
        Linnakangas)
       </para>
      </listitem>

      <listitem>
       <para>
        Write <acronym>WAL</> records of running transactions more
        frequently (Andres Freund)
       </para>

       <para>
        This allows standby servers to start faster and clean up resources
        more aggressively.
       </para>
      </listitem>

     </itemizedlist>

     <sect4>
      <title><link linkend="logicaldecoding">Logical Decoding</></title>

      <para>
       Logical decoding allows database changes to be streamed in a
       configurable format. The data is read from
       the <link linkend="wal"><acronym>WAL</></link> and transformed into the
       desired target format. To implement this feature, the following changes
       were made:
      </para>

      <itemizedlist>

       <listitem>
        <para>
         Add support for <link linkend="logicaldecoding">logical decoding</>
         of WAL data, to allow database changes to be streamed out in a
         customizable format
         (Andres Freund)
        </para>
       </listitem>

       <listitem>
        <para>
         Add new <xref linkend="guc-wal-level"> setting <option>logical</>
         to enable logical change-set encoding in <acronym>WAL</> (Andres
         Freund)
        </para>
       </listitem>

       <listitem>
        <para>
         Add table-level parameter <link
         linkend="catalog-pg-class"><literal>REPLICA IDENTITY</></link>
         to control logical replication (Andres Freund)
        </para>
       </listitem>

       <listitem>
        <para>
         Add relation option <link
         linkend="SQL-CREATETABLE-storage-parameters"><option>user_catalog_table</></link>
         to identify user-created tables involved in logical change-set
         encoding (Andres Freund)
        </para>
       </listitem>

       <listitem>
        <para>
         Add <xref linkend="app-pgrecvlogical"> application to receive
         logical-decoding data (Andres Freund)
        </para>
       </listitem>

       <listitem>
        <para>
         Add <xref linkend="test-decoding"> module to illustrate logical
         decoding at the <acronym>SQL</> level (Andres Freund)
        </para>
       </listitem>

      </itemizedlist>

     </sect4>

   </sect3>

   <sect3>
    <title>Queries</title>

     <itemizedlist>

      <listitem>
       <para>
        Add <link linkend="queries-tablefunctions"><literal>WITH
        ORDINALITY</></link> syntax to number the rows returned from a
        set-returning function in the <literal>FROM</> clause
        (Andrew Gierth, David Fetter)
       </para>

       <para>
        This is particularly useful for functions like
        <function>unnest()</>.
       </para>
      </listitem>

      <listitem>
       <para>
        Add <link linkend="queries-tablefunctions"><literal>ROWS
        FROM()</></link> syntax to allow horizontal concatenation of
        set-returning functions in the <literal>FROM</> clause (Andrew Gierth)
       </para>
      </listitem>

      <listitem>
       <para>
        Allow <xref linkend="SQL-SELECT"> to have
        an empty target list (Tom Lane)
       </para>

       <para>
        This was added so that views that select from a table with zero
        columns can be dumped and restored correctly.
       </para>
      </listitem>

      <listitem>
       <para>
        Ensure that <link linkend="SQL-SELECT"><literal>SELECT ... FOR UPDATE
        NOWAIT</></link> does not wait in corner cases involving
        already-concurrently-updated tuples (Craig Ringer and Thomas Munro)
       </para>
      </listitem>

     </itemizedlist>

   </sect3>

   <sect3>
    <title>Utility Commands</title>

     <itemizedlist>

      <listitem>
       <para>
        Add <link linkend="SQL-DISCARD"><command>DISCARD
        SEQUENCES</></link> command to discard cached sequence-related state
        (Fabr&iacute;zio de Royes Mello, Robert Haas)
       </para>

       <para>
        <command>DISCARD ALL</> will now also discard such information.
       </para>
      </listitem>

       <listitem>
        <para>
         Add <literal>FORCE NULL</> option
         to <link linkend="SQL-COPY"><command>COPY FROM</></link>, which
         causes quoted strings matching the specified null string to be
         converted to NULLs in <literal>CSV</> mode (Ian Barwick, Michael
         Paquier)
        </para>

        <para>
         Without this option, only unquoted matching strings will be imported
         as null values.
        </para>
       </listitem>

      <listitem>
       <para>
        Issue warnings for commands used outside of transaction blocks
        when they can have no effect (Bruce Momjian)
       </para>

       <para>
        New warnings are issued for <command>SET
        LOCAL</>, <command>SET CONSTRAINTS</>, <command>SET TRANSACTION</> and
        <command>ABORT</> when used outside a transaction block.
       </para>
      </listitem>

     </itemizedlist>

     <sect4>
      <title><xref linkend="SQL-EXPLAIN"></title>

      <itemizedlist>

       <listitem>
        <para>
         Make <command>EXPLAIN ANALYZE</> show planning time (Andreas
         Karlsson)
        </para>
       </listitem>

       <listitem>
        <para>
         Make <command>EXPLAIN</> show the grouping columns in Agg and
         Group nodes (Tom Lane)
        </para>
       </listitem>

       <listitem>
        <para>
         Make <command>EXPLAIN ANALYZE</> show exact and lossy
         block counts in bitmap heap scans (Etsuro Fujita)
        </para>
       </listitem>

      </itemizedlist>

     </sect4>

     <sect4>
      <title>Views</title>

      <itemizedlist>

      <listitem>
       <para>
        Allow a <link linkend="rules-materializedviews">materialized view</>
        to be refreshed without blocking other sessions from reading the view
        meanwhile (Kevin Grittner)
       </para>

       <para>
        This is done with <link
        linkend="SQL-REFRESHMATERIALIZEDVIEW"><command>REFRESH MATERIALIZED
        VIEW CONCURRENTLY</></link>.
       </para>
      </listitem>

      <listitem>
       <para>
        Allow views to be <link
        linkend="SQL-CREATEVIEW-updatable-views">automatically
        updated</link> even if they contain some non-updatable columns
        (Dean Rasheed)
       </para>

       <para>
        Previously the presence of non-updatable output columns such as
        expressions, literals, and function calls prevented automatic
        updates.  Now <command>INSERT</>s, <command>UPDATE</>s and
        <command>DELETE</>s are supported, provided that they do not
        attempt to assign new values to any of the non-updatable columns.
       </para>
      </listitem>

      <listitem>
       <para>
        Allow control over whether <command>INSERT</>s and
        <command>UPDATE</>s can add rows to an auto-updatable view that
        would not appear in the view (Dean Rasheed)
       </para>

       <para>
        This is controlled with the new <xref linkend="SQL-CREATEVIEW">
        clause <literal>WITH CHECK OPTION</>.
       </para>
      </listitem>

      <listitem>
       <para>
        Allow <link linkend="rules-privileges">security barrier views</>
        to be automatically updatable (Dean Rasheed)
       </para>
      </listitem>

      </itemizedlist>

     </sect4>

   </sect3>

   <sect3>
    <title>Object Manipulation</title>

     <itemizedlist>

      <listitem>
       <para>
        Support triggers on <link linkend="SQL-CREATEFOREIGNTABLE">foreign
        tables</> (Ronan Dunklau)
       </para>
      </listitem>

      <listitem>
       <para>
        Allow moving groups of objects from one tablespace to another
        using the <literal>ALL IN TABLESPACE ... SET TABLESPACE</> form of
        <xref linkend="SQL-ALTERTABLE">, <xref linkend="SQL-ALTERINDEX">, or
        <xref linkend="SQL-ALTERMATERIALIZEDVIEW"> (Stephen Frost)
       </para>
      </listitem>

      <listitem>
       <para>
        Allow changing foreign key constraint deferrability
        via <xref linkend="SQL-ALTERTABLE"> ... <literal>ALTER
        CONSTRAINT</> (Simon Riggs)
       </para>
      </listitem>

      <listitem>
       <para>
        Reduce lock strength for some <xref linkend="SQL-ALTERTABLE">
        commands
        (Simon Riggs, Noah Misch, Robert Haas)
       </para>

       <para>
        Specifically, <literal>VALIDATE CONSTRAINT</>, <literal>CLUSTER
        ON</>, <literal>SET WITHOUT CLUSTER</>, <literal>ALTER COLUMN
        SET STATISTICS</>, <literal>ALTER COLUMN</> <literal>SET</>
        <option>(attribute_option)</>, <literal>ALTER COLUMN RESET</>
        <option>(attribute_option)</> no longer require <literal>ACCESS
        EXCLUSIVE</> locks.
       </para>
      </listitem>

      <listitem>
       <para>
        Allow tablespace options to be set
        in <xref linkend="SQL-CREATETABLESPACE"> (Vik Fearing)
       </para>

       <para>
        Formerly these options could only be set
        via <xref linkend="SQL-ALTERTABLESPACE">.
       </para>
      </listitem>

      <listitem>
       <para>
        Allow <xref linkend="SQL-CREATEAGGREGATE"> to define the estimated
        size of the aggregate's transition state data (Hadi Moshayedi)
       </para>

       <para>
        Proper use of this feature allows the planner to better estimate
        how much memory will be used by aggregates.
       </para>
      </listitem>

      <listitem>
       <para>
        Fix <command>DROP IF EXISTS</> to avoid errors for non-existent
        objects in more cases (Pavel Stehule, Dean Rasheed)
       </para>
      </listitem>

      <listitem>
       <para>
        Improve how system relations are identified (Andres Freund,
        Robert Haas)
       </para>

       <para>
        Previously, relations once moved into the <literal>pg_catalog</>
        schema could no longer be modified or dropped.
       </para>
      </listitem>

     </itemizedlist>

   </sect3>

   <sect3>
    <title>Data Types</title>

    <itemizedlist>

      <listitem>
       <para>
        Fully implement the <link
        linkend="datatype-line"><type>line</></link> data type (Peter
        Eisentraut)
       </para>

       <para>
        The line <emphasis>segment</> data type (<link
        linkend="datatype-lseg"><type>lseg</></link>) has always been
        fully supported.  The previous <type>line</> data type (which was
        enabled only via a compile-time option) is not binary or
        dump-compatible with the new implementation.
       </para>
      </listitem>

      <listitem>
       <para>
        Add <link linkend="datatype-pg-lsn"><type>pg_lsn</></link>
        data type to represent a <acronym>WAL</> log sequence number
        (<acronym>LSN</>) (Robert Haas, Michael Paquier)
       </para>
      </listitem>

      <listitem>
       <para>
        Allow single-point <link
        linkend="datatype-polygon"><type>polygon</></link>s to be converted
        to <link linkend="datatype-circle"><type>circle</></link>s
        (Bruce Momjian)
       </para>
      </listitem>

      <listitem>
       <para>
        Support time zone abbreviations that change UTC offset from time to
        time (Tom Lane)
       </para>

       <para>
        Previously, <productname>PostgreSQL</> assumed that the UTC offset
        associated with a time zone abbreviation (such as <literal>EST</>)
        never changes in the usage of any particular locale.  However this
        assumption fails in the real world, so introduce the ability for a
        zone abbreviation to represent a UTC offset that sometimes changes.
        Update the zone abbreviation definition files to make use of this
        feature in timezone locales that have changed the UTC offset of their
        abbreviations since 1970 (according to the IANA timezone database).
        In such timezones, <productname>PostgreSQL</> will now associate the
        correct UTC offset with the abbreviation depending on the given date.
       </para>
      </listitem>

      <listitem>
       <para>
        Allow 5+ digit years for non-<acronym>ISO</> <link
        linkend="datatype-datetime"><type>timestamp</></link> and
        <type>date</> strings, where appropriate (Bruce Momjian)
       </para>
      </listitem>

      <listitem>
       <para>
        Add checks for overflow/underflow of <link
        linkend="datatype-datetime"><type>interval</></link> values
        (Bruce Momjian)
       </para>
      </listitem>

    </itemizedlist>

    <sect4>
     <title><link linkend="datatype-json"><acronym>JSON</></link></title>

     <itemizedlist>

       <listitem>
        <para>
         Add <link linkend="datatype-json"><type>jsonb</></link>, a more
         capable and efficient data type for storing <acronym>JSON</> data
         (Oleg Bartunov, Teodor Sigaev, Alexander
         Korotkov, Peter Geoghegan, Andrew Dunstan)
        </para>

        <para>
         This new type allows faster access to values within a JSON
         document, and faster and more useful indexing of JSON columns.
         Scalar values in <type>jsonb</> documents are stored as appropriate
         scalar SQL types, and the JSON document structure is pre-parsed
         rather than being stored as text as in the original <type>json</>
         data type.
        </para>
       </listitem>

       <listitem>
        <para>
         Add new JSON functions to allow for the construction
         of arbitrarily complex JSON trees (Andrew Dunstan, Laurence Rowe)
        </para>

        <para>
         New functions include <link
         linkend="functions-json-processing-table"><function>json_array_elements_text()</></link>,
         <function>json_build_array()</>, <function>json_object()</>,
         <function>json_object_agg()</>, <function>json_to_record()</>,
         and <function>json_to_recordset()</>.
        </para>
       </listitem>

       <listitem>
        <para>
         Add <link
         linkend="functions-json-processing-table"><function>json_typeof()</></link>
         to return the data type of a <type>json</> value (Andrew Tipton)
        </para>
       </listitem>

     </itemizedlist>

    </sect4>

   </sect3>

   <sect3>
    <title>Functions</title>

     <itemizedlist>

      <listitem>
       <para>
        Add <link
        linkend="functions-datetime-delay"><function>pg_sleep_for(interval)</></link>
        and <function>pg_sleep_until(timestamp)</> to specify
        delays more flexibly (Vik Fearing, Julien Rouhaud)
       </para>

       <para>
        The existing <function>pg_sleep()</> function only supports delays
        specified in seconds.
       </para>
      </listitem>

      <listitem>
       <para>
        Add <link
        linkend="array-functions-table"><function>cardinality()</></link>
        function for arrays (Marko Tiikkaja)
       </para>

       <para>
        This returns the total number of elements in the array, or zero
        for an array with no elements.
       </para>
      </listitem>

      <listitem>
       <para>
        Add <acronym>SQL</> functions to allow <link linkend="lo-funcs">large
        object reads/writes</link> at arbitrary offsets (Pavel Stehule)
       </para>
      </listitem>

      <listitem>
       <para>
        Allow <link
        linkend="array-functions-table"><function>unnest()</></link>
        to take multiple arguments, which are individually unnested then
        horizontally concatenated (Andrew Gierth)
       </para>
      </listitem>

      <listitem>
       <para>
        Add functions to construct <type>time</>s, <type>date</>s,
        <type>timestamp</>s, <type>timestamptz</>s, and <type>interval</>s
        from individual values, rather than strings (Pavel Stehule)
       </para>

       <para>
        These functions' names are prefixed with <literal>make_</>,
        e.g. <link linkend="functions-datetime-table"><function>make_date()</></link>.
       </para>
      </listitem>

      <listitem>
       <para>
        Make <link
        linkend="functions-formatting-table"><function>to_char()</></link>'s
        <literal>TZ</> format specifier return a useful value for simple
        numeric time zone offsets (Tom Lane)
       </para>

       <para>
        Previously, <literal>to_char(CURRENT_TIMESTAMP, 'TZ')</> returned
        an empty string if the <literal>timezone</> was set to a constant
        like <literal>-4</>.
       </para>
      </listitem>

      <listitem>
       <para>
        Add timezone offset format specifier <literal>OF</> to <link
        linkend="functions-formatting-table"><function>to_char()</></link>
        (Bruce Momjian)
       </para>
      </listitem>

      <listitem>
       <para>
        Improve the random seed used for <link
        linkend="functions-math-random-table"><function>random()</></link>
        (Honza Horak)
       </para>
      </listitem>

      <listitem>
       <para>
        Tighten validity checking for Unicode code points in <link
        linkend="functions-string-other"><function>chr(int)</></link>
        (Tom Lane)
       </para>

       <para>
        This function now only accepts values that are valid UTF8 characters
        according to RFC 3629.
       </para>
      </listitem>

     </itemizedlist>

    <sect4>
     <title>System Information Functions</title>

     <itemizedlist>

      <listitem>
       <para>
        Add functions for looking up objects in <structname>pg_class</>,
        <structname>pg_proc</>, <structname>pg_type</>, and
        <structname>pg_operator</> that do not generate errors for
        non-existent objects (Yugo Nagata, Nozomi Anzai,
        Robert Haas)
       </para>

       <para>
        For example, <link
        linkend="functions-info-catalog-table"><function>to_regclass()</></link>
        does a lookup in <structname>pg_class</> similarly to
        the <type>regclass</> input function, but it returns NULL for a
        non-existent object instead of failing.
       </para>
      </listitem>

      <listitem>
       <para>
        Add function <link
        linkend="functions-admin-dblocation"><function>pg_filenode_relation()</></link>
        to allow for more efficient lookup of relation names from filenodes
        (Andres Freund)
       </para>
      </listitem>

      <listitem>
       <para>
        Add <structfield>parameter_default</> column to <link
        linkend="infoschema-parameters"><structname>information_schema.parameters</></link>
        view (Peter Eisentraut)
       </para>
      </listitem>

      <listitem>
       <para>
        Make <link
        linkend="infoschema-schemata"><structname>information_schema.schemata</></link>
        show all accessible schemas (Peter Eisentraut)
       </para>

       <para>
        Previously it only showed schemas owned by the current user.
       </para>
      </listitem>

     </itemizedlist>

    </sect4>

    <sect4>
     <title>Aggregates</title>

     <itemizedlist>

      <listitem>
       <para>
        Add control over which rows are passed
        into aggregate functions via the <link
        linkend="syntax-aggregates"><literal>FILTER</></link> clause
        (David Fetter)
       </para>
      </listitem>

      <listitem>
       <para>
        Support ordered-set (<link
        linkend="syntax-aggregates"><literal>WITHIN GROUP</></link>)
        aggregates (Atri Sharma, Andrew Gierth, Tom Lane)
       </para>
      </listitem>

      <listitem>
       <para>
        Add standard ordered-set aggregates <link
        linkend="functions-orderedset-table"><function>percentile_cont()</></link>,
        <function>percentile_disc()</>, <function>mode()</>, <link
        linkend="functions-hypothetical-table"><function>rank()</></link>,
        <function>dense_rank()</>, <function>percent_rank()</>, and
        <function>cume_dist()</>
        (Atri Sharma, Andrew Gierth)
       </para>
      </listitem>

      <listitem>
       <para>
        Support <link
        linkend="xfunc-sql-variadic-functions"><literal>VARIADIC</></link>
        aggregate functions (Tom Lane)
       </para>
      </listitem>

      <listitem>
       <para>
        Allow polymorphic aggregates to have non-polymorphic state data
        types (Tom Lane)
       </para>
       <para>
        This allows proper declaration in SQL of aggregates like the built-in
        aggregate <function>array_agg()</>.
       </para>
      </listitem>

     </itemizedlist>

    </sect4>

   </sect3>

   <sect3>
    <title>Server-Side Languages</title>

    <itemizedlist>

     <listitem>
      <para>
       Add event trigger support to <link linkend="plperl">PL/Perl</>
       and <link linkend="pltcl">PL/Tcl</> (Dimitri Fontaine)
      </para>
     </listitem>

     <listitem>
      <para>
       Convert <link linkend="datatype-numeric"><type>numeric</></link>
       values to <type>decimal</> in <link linkend="plpython">PL/Python</link>
       (Szymon Guz, Ronan Dunklau)
      </para>

      <para>
       Previously such values were converted to Python <type>float</> values,
       risking loss of precision.
      </para>
     </listitem>

    </itemizedlist>

    <sect4>
     <title><link linkend="plpgsql">PL/pgSQL</link> Server-Side Language</title>

     <itemizedlist>

      <listitem>
       <para>
        Add ability to retrieve the current PL/PgSQL call stack
        using <link linkend="plpgsql-call-stack"><command>GET
        DIAGNOSTICS</></link>
        (Pavel Stehule, Stephen Frost)
       </para>
      </listitem>

      <listitem>
       <para>
        Add option <link
        linkend="plpgsql-statements-sql-onerow"><option>print_strict_params</></link>
        to display the parameters passed to a query that violated a
        <literal>STRICT</> constraint (Marko Tiikkaja)
       </para>
      </listitem>

      <listitem>
       <para>
        Add variables <link
        linkend="plpgsql-extra-checks"><varname>plpgsql.extra_warnings</></link>
        and <varname>plpgsql.extra_errors</> to enable additional PL/pgSQL
        warnings and errors (Marko Tiikkaja, Petr Jelinek)
       </para>

       <para>
        Currently only warnings/errors about shadowed variables are available.
       </para>
      </listitem>

    </itemizedlist>

    </sect4>

   </sect3>

   <sect3>
    <title><link linkend="libpq"><application>libpq</></link></title>
     <itemizedlist>

      <listitem>
       <para>
        Make libpq's <link
        linkend="libpq-pqconndefaults"><function>PQconndefaults()</></link>
        function ignore invalid service files (Steve Singer, Bruce Momjian)
       </para>

       <para>
        Previously it returned NULL if an incorrect service file was
        encountered.
       </para>
      </listitem>

      <listitem>
       <para>
        Accept <acronym>TLS</> protocol versions beyond <literal>TLSv1</>
        in libpq (Marko Kreen)
       </para>
      </listitem>

     </itemizedlist>

   </sect3>

   <sect3>
    <title>Client Applications</title>

    <itemizedlist>

      <listitem>
       <para>
        Add <xref linkend="APP-CREATEUSER"> option <option>-g</>
        to specify role membership (Chistopher Browne)
       </para>
      </listitem>

      <listitem>
       <para>
        Add <xref linkend="APP-VACUUMDB">
        option <option>--analyze-in-stages</> to analyze in stages of
        increasing granularity (Peter Eisentraut)
       </para>

       <para>
        This allows minimal statistics to be created quickly.
       </para>
      </listitem>

      <listitem>
       <para>
        Make <xref linkend="APP-PGRESETXLOG"> with option <option>-n</>
        output current and potentially changed values (Rajeev Rastogi)
       </para>
      </listitem>

      <listitem>
       <para>
        Make <xref linkend="app-initdb"> throw error for incorrect locale
        settings, rather than silently falling back to a default choice
        (Tom Lane)
       </para>
      </listitem>

      <listitem>
       <para>
        Make <xref linkend="app-pg-ctl"> return exit code <literal>4</> for
        an inaccessible data directory (Amit Kapila, Bruce Momjian)
       </para>

       <para>
        This behavior more closely matches the Linux Standard Base
        (<acronym>LSB</>) Core Specification.
       </para>
      </listitem>

      <listitem>
       <para>
        On Windows, ensure that a non-absolute <option>-D</> path
        specification is interpreted relative
        to <xref linkend="app-pg-ctl">'s current directory
        (Kumar Rajeev Rastogi)
       </para>

       <para>
        Previously it would be interpreted relative to whichever directory
        the underlying Windows service was started in.
       </para>
      </listitem>

      <listitem>
       <para>
        Allow <function>sizeof()</> in <link linkend="ecpg">ECPG</link>
        C array definitions (Michael Meskes)
       </para>
      </listitem>

      <listitem>
       <para>
        Make <link linkend="ecpg">ECPG</link> properly handle nesting
        of C-style comments in both C and <acronym>SQL</> text
        (Michael Meskes)
       </para>
      </listitem>

    </itemizedlist>

    <sect4>
     <title><xref linkend="APP-PSQL"></title>

     <itemizedlist>

      <listitem>
       <para>
        Suppress <quote>No rows</quote> output in <application>psql</> <link
        linkend="APP-PSQL-meta-commands"><option>expanded</></link>
        mode when the footer is disabled (Bruce Momjian)
       </para>
      </listitem>

      <listitem>
       <para>
        Allow Control-C to abort <application>psql</> when it's hung at
        connection startup (Peter Eisentraut)
       </para>
      </listitem>

     </itemizedlist>

     <sect5>
      <title><link linkend="APP-PSQL-meta-commands">Backslash Commands</link></title>

      <itemizedlist>

       <listitem>
        <para>
         Make <application>psql</>'s <command>\db+</> show tablespace options
         (Magnus Hagander)
        </para>
       </listitem>

       <listitem>
        <para>
         Make <command>\do+</> display the functions
         that implement the operators (Marko Tiikkaja)
        </para>
       </listitem>

       <listitem>
        <para>
         Make <command>\d+</> output an
         <literal>OID</> line only if an <literal>oid</literal> column
         exists in the table (Bruce Momjian)
        </para>

        <para>
         Previously, the presence or absence of an <literal>oid</literal>
         column was always reported.
        </para>
       </listitem>

       <listitem>
        <para>
         Make <command>\d</> show disabled system triggers (Bruce
         Momjian)
        </para>

        <para>
         Previously, if you disabled all triggers, only user triggers
         would show as disabled.
        </para>
       </listitem>

       <listitem>
        <para>
         Fix <command>\copy</> to no longer require
         a space between <literal>stdin</> and a semicolon (Etsuro Fujita)
        </para>
       </listitem>

       <listitem>
        <para>
         Output the row count at the end of <command>\copy</>, just
         like <command>COPY</> already did (Kumar Rajeev Rastogi)
        </para>
       </listitem>

       <listitem>
        <para>
         Fix <command>\conninfo</> to display the
         server's <acronym>IP</> address for connections using
         <literal>hostaddr</> (Fujii Masao)
        </para>

        <para>
         Previously <command>\conninfo</> could not display the server's
         <acronym>IP</> address in such cases.
        </para>
       </listitem>

       <listitem>
        <para>
         Show the <acronym>SSL</> protocol version in
         <command>\conninfo</> (Marko Kreen)
        </para>
       </listitem>

       <listitem>
        <para>
         Add tab completion for <command>\pset</>
         (Pavel Stehule)
        </para>
       </listitem>

       <listitem>
        <para>
         Allow <command>\pset</> with no arguments
         to show all settings (Gilles Darold)
        </para>
       </listitem>

       <listitem>
        <para>
         Make <command>\s</> display the name of the history file it wrote
         without converting it to an absolute path (Tom Lane)
        </para>

        <para>
         The code previously attempted to convert a relative file name to
         an absolute path for display, but frequently got it wrong.
        </para>
       </listitem>

      </itemizedlist>

     </sect5>

    </sect4>

    <sect4>
     <title><xref linkend="APP-PGDUMP"></title>

     <itemizedlist>

      <listitem>
       <para>
        Allow <xref linkend="APP-PGRESTORE"> options
        <option>-I</>, <option>-P</>, <option>-T</> and <option>-n</>
        to be specified multiple times (Heikki Linnakangas)
       </para>

       <para>
        This allows multiple objects to be restored in one operation.
       </para>
      </listitem>

      <listitem>
       <para>
        Optionally add <literal>IF EXISTS</> clauses to the <command>DROP</>
        commands emitted when removing old objects during a restore (Pavel
        Stehule)
       </para>

       <para>
        This change prevents unnecessary errors when removing old objects.
        The new <option>--if-exists</> option
        for <xref linkend="APP-PGDUMP">, <xref linkend="APP-PG-DUMPALL">,
        and <xref linkend="APP-PGRESTORE"> is only available
        when <option>--clean</> is also specified.
       </para>
      </listitem>

     </itemizedlist>

    </sect4>

    <sect4>
     <title><xref linkend="app-pgbasebackup"></title>

     <itemizedlist>

      <listitem>
       <para>
        Add <application>pg_basebackup</> option <option>--xlogdir</>
        to specify the <filename>pg_xlog</> directory location (Haribabu
        Kommi)
       </para>
      </listitem>

      <listitem>
       <para>
        Allow <application>pg_basebackup</> to relocate tablespaces in
        the backup copy (Steeve Lennmark)
       </para>

       <para>
        This is particularly useful for using <application>pg_basebackup</>
        on the same machine as the primary.
       </para>
      </listitem>

      <listitem>
       <para>
        Allow network-stream base backups to be throttled (Antonin Houska)
       </para>

       <para>
        This can be controlled with the <application>pg_basebackup</>
        <option>--max-rate</> parameter.
       </para>
      </listitem>

     </itemizedlist>

    </sect4>

   </sect3>

   <sect3>
    <title>Source Code</title>

     <itemizedlist>

      <listitem>
       <para>
        Improve the way tuples are frozen to preserve forensic information
        (Robert Haas, Andres Freund)
       </para>

       <para>
        This change removes the main objection to freezing tuples as soon
        as possible.  Code that inspects tuple flag bits will need to be
        modified.
       </para>
      </listitem>

      <listitem>
       <para>
        No longer require function prototypes for functions marked with the
        <link linkend="xfunc-c"><function>PG_FUNCTION_INFO_V1</></link>
        macro (Peter Eisentraut)
       </para>

       <para>
        This change eliminates the need to write boilerplate prototypes.
        Note that the <function>PG_FUNCTION_INFO_V1</> macro must appear
        before the corresponding function definition to avoid compiler
        warnings.
       </para>
      </listitem>

      <listitem>
       <para>
        Remove <varname>SnapshotNow</> and
        <function>HeapTupleSatisfiesNow()</> (Robert Haas)
       </para>

       <para>
        All existing uses have been switched to more appropriate snapshot
        types.  Catalog scans now use <acronym>MVCC</> snapshots.
       </para>
      </listitem>

      <listitem>
       <para>
        Add an <acronym>API</> to allow memory allocations over one gigabyte
        (Noah Misch)
       </para>
      </listitem>

      <listitem>
       <para>
        Add <function>psprintf()</> to simplify memory allocation during
        string composition (Peter Eisentraut, Tom Lane)
       </para>
      </listitem>

      <listitem>
       <para>
        Support <function>printf()</> size modifier <literal>z</> to
        print <type>size_t</> values (Andres Freund)
       </para>
      </listitem>

      <listitem>
       <para>
        Change <acronym>API</> of <function>appendStringInfoVA()</>
        to better use <function>vsnprintf()</> (David Rowley, Tom Lane)
       </para>
      </listitem>

      <listitem>
       <para>
        Allow new types of external toast datums to be created (Andres
        Freund)
       </para>
      </listitem>

      <listitem>
       <para>
        Add single-reader, single-writer, lightweight shared message queue
        (Robert Haas)
       </para>
      </listitem>

      <listitem>
       <para>
        Improve spinlock speed on x86_64 <acronym>CPU</>s (Heikki
        Linnakangas)
       </para>
      </listitem>

      <listitem>
       <para>
        Remove spinlock support for unsupported platforms
        <productname>SINIX</>, <productname>Sun3</>, and
        <productname>NS32K</> (Robert Haas)
       </para>
      </listitem>

      <listitem>
       <para>
        Remove <acronym>IRIX</> port (Robert Haas)
       </para>
      </listitem>

      <listitem>
       <para>
        Reduce the number of semaphores required by
        <option>--disable-spinlocks</> builds (Robert Haas)
       </para>
      </listitem>

      <listitem>
       <para>
        Rewrite <application>duplicate_oids</> Unix shell script in
        <application>Perl</> (Andrew Dunstan)
       </para>
      </listitem>

      <listitem>
       <para>
        Add Test Anything Protocol (<acronym>TAP</>) tests for client
        programs (Peter Eisentraut)
       </para>

       <para>
        Currently, these tests are run by <literal>make check-world</>
        only if the <option>--enable-tap-tests</> option was given
        to <application>configure</>.
        This might become the default behavior in some future release.
       </para>
      </listitem>

      <listitem>
       <para>
        Add make targets <option>check-tests</> and
        <option>installcheck-tests</>, which allow selection of individual
        tests to be run (Andrew Dunstan)
       </para>
      </listitem>

      <listitem>
       <para>
        Remove <option>maintainer-check</> makefile rule (Peter Eisentraut)
       </para>

       <para>
        The default build rules now include all the formerly-optional tests.
       </para>
      </listitem>

      <listitem>
       <para>
        Improve support for <envar>VPATH</> builds of <acronym>PGXS</>
        modules  (C&eacute;dric Villemain, Andrew Dunstan, Peter Eisentraut)
       </para>
      </listitem>

      <listitem>
       <para>
        Upgrade to Autoconf 2.69 (Peter Eisentraut)
       </para>
      </listitem>

      <listitem>
       <para>
        Add a <application>configure</> flag that appends custom text to the
        <envar>PG_VERSION</> string (Oskari Saarenmaa)
       </para>

       <para>
        This is useful for packagers building custom binaries.
       </para>
      </listitem>

      <listitem>
       <para>
        Improve DocBook <acronym>XML</> validity (Peter Eisentraut)
       </para>
      </listitem>

      <listitem>
       <para>
        Fix various minor security and sanity issues reported by the
        <productname>Coverity</> scanner (Stephen Frost)
       </para>
      </listitem>

      <listitem>
       <para>
        Improve detection of invalid memory usage when testing
        <productname>PostgreSQL</> with <application>Valgrind</>
        (Noah Misch)
       </para>
      </listitem>

      <listitem>
       <para>
        Improve sample <application>Emacs</> configuration file
        <filename>emacs.samples</> (Peter Eisentraut)
       </para>

       <para>
        Also add <filename>.dir-locals.el</> to the top of the source tree.
       </para>
      </listitem>

      <listitem>
       <para>
        Allow <application>pgindent</> to accept a command-line list
        of typedefs (Bruce Momjian)
       </para>
      </listitem>

      <listitem>
       <para>
        Make <application>pgindent</> smarter about blank lines
        around preprocessor conditionals (Bruce Momjian)
       </para>
      </listitem>

      <listitem>
       <para>
        Avoid most uses of <command>dlltool</command>
        in <productname>Cygwin</> and
        <productname>Mingw</> builds (Marco Atzeri, Hiroshi Inoue)
       </para>
      </listitem>

      <listitem>
       <para>
        Support client-only installs in <acronym>MSVC</> (Windows) builds
        (MauMau)
       </para>
      </listitem>

     </itemizedlist>

   </sect3>

   <sect3>
    <title>Additional Modules</title>

    <itemizedlist>

      <listitem>
       <para>
        Add <xref linkend="pgprewarm"> extension to preload relation data
        into the shared buffer cache at server start (Robert Haas)
       </para>

       <para>
        This allows reaching full operating performance more quickly.
       </para>
      </listitem>

      <listitem>
       <para>
        Add <acronym>UUID</> random number generator
        <function>gen_random_uuid()</> to <xref linkend="pgcrypto">
        (Oskari Saarenmaa)
       </para>

       <para>
        This allows creation of version 4 <acronym>UUID</>s without
        requiring installation of <xref linkend="uuid-ossp">.
       </para>
      </listitem>

      <listitem>
       <para>
        Allow <xref linkend="uuid-ossp"> to work with
        the <systemitem>BSD</> or <systemitem>e2fsprogs</> UUID libraries,
        not only the <systemitem>OSSP</> UUID library (Matteo Beccati)
       </para>

       <para>
        This improves the <application>uuid-ossp</> module's portability
        since it no longer has to have the increasingly-obsolete OSSP
        library.  The module's name is now rather a misnomer, but we won't
        change it.
       </para>
      </listitem>

      <listitem>
       <para>
        Add option to <xref linkend="auto-explain"> to include trigger
        execution time (Horiguchi Kyotaro)
       </para>
      </listitem>

      <listitem>
       <para>
        Fix <xref linkend="pgstattuple"> to not report rows from
        uncommitted transactions as dead (Robert Haas)
       </para>
      </listitem>

      <listitem>
       <para>
        Make <xref linkend="pgstattuple"> functions
        use <type>regclass</type>-type arguments (Satoshi Nagayasu)
       </para>

       <para>
        While <type>text</type>-type arguments are still supported, they
        may be removed in a future major release.
       </para>
      </listitem>

      <listitem>
       <para>
        Improve consistency of <xref linkend="pgrowlocks"> output to honor
        snapshot rules more consistently (Robert Haas)
       </para>
      </listitem>

      <listitem>
       <para>
        Improve <xref linkend="pgtrgm">'s choice of trigrams for indexed
        regular expression searches (Alexander Korotkov)
       </para>

       <para>
        This change discourages use of trigrams containing whitespace, which
        are usually less selective.
       </para>
      </listitem>

      <listitem>
       <para>
        Allow <xref linkend="pgxlogdump"> to report a live log stream
        with <option>--follow</> (Heikki Linnakangas)
       </para>
      </listitem>

      <listitem>
       <para>
        Store <xref linkend="cube"> data more compactly (Stas Kelvich)
       </para>

       <para>
        Existing data must be dumped/restored to use the new format.
        The old format can still be read.
       </para>
      </listitem>

      <listitem>
       <para>
        Reduce <xref linkend="vacuumlo"> client-side memory usage by using
        a cursor (Andrew Dunstan)
       </para>
      </listitem>

      <listitem>
       <para>
        Dramatically reduce memory consumption
        in <xref linkend="pgupgrade"> (Bruce Momjian)
       </para>
      </listitem>

      <listitem>
       <para>
        Pass <xref linkend="pgupgrade">'s user name (<option>-U</>) option to
        generated analyze scripts (Bruce Momjian)
       </para>
      </listitem>

    </itemizedlist>

    <sect4>
     <title><xref linkend="pgbench"></title>

     <itemizedlist>

      <listitem>
       <para>
        Remove line length limit for <application>pgbench</> scripts (Sawada
        Masahiko)
       </para>

       <para>
        The previous line limit was <envar>BUFSIZ</>.
       </para>
      </listitem>

      <listitem>
       <para>
        Add long option names to <application>pgbench</> (Fabien Coelho)
       </para>
      </listitem>

      <listitem>
       <para>
        Add <application>pgbench</> option <option>--rate</> to control
        the transaction rate (Fabien Coelho)
       </para>
      </listitem>

      <listitem>
       <para>
        Add <application>pgbench</> option <option>--progress</> to
        print periodic progress reports
        (Fabien Coelho)
       </para>
      </listitem>

     </itemizedlist>

    </sect4>

    <sect4>
     <title><xref linkend="pgstatstatements"></title>

     <itemizedlist>

      <listitem>
       <para>
        Make <application>pg_stat_statements</> use a file, rather than
        shared memory, for query text storage (Peter Geoghegan)
       </para>

       <para>
        This removes the previous limitation on query text length, and
        allows a higher number of unique statements to be tracked by default.
       </para>
      </listitem>

      <listitem>
       <para>
        Allow reporting of <application>pg_stat_statements</>'s internal
        query hash identifier (Daniel Farina, Sameer Thakur, Peter
        Geoghegan)
       </para>
      </listitem>

      <listitem>
       <para>
        Add the ability to retrieve all <application>pg_stat_statements</>
        information except the query text (Peter Geoghegan)
       </para>

       <para>
        This allows monitoring tools to fetch query text only for
        just-created entries, improving performance during repeated querying
        of the statistics.
       </para>
      </listitem>

      <listitem>
       <para>
        Make <application>pg_stat_statements</> ignore <command>DEALLOCATE</>
        commands (Fabien Coelho)
       </para>

       <para>
        It already ignored <command>PREPARE</>, as well as planning time in
        general, so this seems more consistent.
       </para>
      </listitem>

      <listitem>
       <para>
        Save the statistics file into <filename>$PGDATA/pg_stat</> at server
        shutdown, rather than <filename>$PGDATA/global</> (Fujii Masao)
       </para>
      </listitem>

     </itemizedlist>

    </sect4>

   </sect3>

  </sect2>
 </sect1><|MERGE_RESOLUTION|>--- conflicted
+++ resolved
@@ -1,8 +1,6 @@
 <!-- doc/src/sgml/release-9.4.sgml -->
 <!-- See header comment in release.sgml about typical markup -->
 
-<<<<<<< HEAD
-=======
  <sect1 id="release-9-4-9">
   <title>Release 9.4.9</title>
 
@@ -1059,7 +1057,6 @@
   </sect2>
  </sect1>
 
->>>>>>> e77ea9db
  <sect1 id="release-9-4-6">
   <title>Release 9.4.6</title>
 
