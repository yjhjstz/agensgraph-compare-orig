<!-- doc/src/sgml/config.sgml -->

<chapter id="runtime-config">
  <title>Server Configuration</title>

  <indexterm>
   <primary>configuration</primary>
   <secondary>of the server</secondary>
  </indexterm>

  <para>
   There are many configuration parameters that affect the behavior of
   the database system. In the first section of this chapter we
   describe how to interact with configuration parameters. The subsequent sections
   discuss each parameter in detail.
  </para>

  <sect1 id="config-setting">
   <title>Setting Parameters</title>

   <sect2 id="config-setting-names-values">
    <title>Parameter Names and Values</title>

    <para>
     All parameter names are case-insensitive. Every parameter takes a
     value of one of five types: boolean, string, integer, floating point,
     or enumerated (enum).  The type determines the syntax for setting the
     parameter:
    </para>

    <itemizedlist>
     <listitem>
      <para>
       <emphasis>Boolean:</emphasis>
       Values can be written as
       <literal>on</literal>,
       <literal>off</literal>,
       <literal>true</literal>,
       <literal>false</literal>,
       <literal>yes</literal>,
       <literal>no</literal>,
       <literal>1</literal>,
       <literal>0</literal>
       (all case-insensitive) or any unambiguous prefix of one of these.
      </para>
     </listitem>

     <listitem>
      <para>
       <emphasis>String:</emphasis>
       In general, enclose the value in single quotes, doubling any single
       quotes within the value.  Quotes can usually be omitted if the value
       is a simple number or identifier, however.
      </para>
     </listitem>

     <listitem>
      <para>
       <emphasis>Numeric (integer and floating point):</emphasis>
       A decimal point is permitted only for floating-point parameters.
       Do not use thousands separators.  Quotes are not required.
      </para>
     </listitem>

     <listitem>
      <para>
       <emphasis>Numeric with Unit:</emphasis>
       Some numeric parameters have an implicit unit, because they describe
       quantities of memory or time. The unit might be kilobytes, blocks
       (typically eight kilobytes), milliseconds, seconds, or minutes.
       An unadorned numeric value for one of these settings will use the
       setting's default unit, which can be learned from
       <structname>pg_settings</>.<structfield>unit</>.
       For convenience, settings can be given with a unit specified explicitly,
       for example <literal>'120 ms'</> for a time value, and they will be
       converted to whatever the parameter's actual unit is.  Note that the
       value must be written as a string (with quotes) to use this feature.
       The unit name is case-sensitive, and there can be whitespace between
       the numeric value and the unit.

       <itemizedlist>
        <listitem>
         <para>
          Valid memory units are <literal>kB</literal> (kilobytes),
          <literal>MB</literal> (megabytes), <literal>GB</literal>
          (gigabytes), and <literal>TB</literal> (terabytes).
          The multiplier for memory units is 1024, not 1000.
         </para>
        </listitem>

        <listitem>
         <para>
          Valid time units are <literal>ms</literal> (milliseconds),
          <literal>s</literal> (seconds), <literal>min</literal> (minutes),
          <literal>h</literal> (hours), and <literal>d</literal> (days).
         </para>
        </listitem>
       </itemizedlist>
      </para>
     </listitem>

     <listitem>
      <para>
       <emphasis>Enumerated:</emphasis>
       Enumerated-type parameters are written in the same way as string
       parameters, but are restricted to have one of a limited set of
       values.  The values allowable for such a parameter can be found from
       <structname>pg_settings</>.<structfield>enumvals</>.
       Enum parameter values are case-insensitive.
      </para>
     </listitem>
    </itemizedlist>
   </sect2>

   <sect2 id="config-setting-configuration-file">
    <title>Parameter Interaction via the Configuration File</title>

    <para>
     The most fundamental way to set these parameters is to edit the file
     <filename>postgresql.conf</><indexterm><primary>postgresql.conf</></>,
     which is normally kept in the data directory.  A default copy is
     installed when the database cluster directory is initialized.
     An example of what this file might look like is:
<programlisting>
# This is a comment
log_connections = yes
log_destination = 'syslog'
search_path = '"$user", public'
shared_buffers = 128MB
</programlisting>
     One parameter is specified per line. The equal sign between name and
     value is optional. Whitespace is insignificant (except within a quoted
     parameter value) and blank lines are
     ignored. Hash marks (<literal>#</literal>) designate the remainder
     of the line as a comment.  Parameter values that are not simple
     identifiers or numbers must be single-quoted.  To embed a single
     quote in a parameter value, write either two quotes (preferred)
     or backslash-quote.
    </para>

    <para>
     Parameters set in this way provide default values for the cluster.
     The settings seen by active sessions will be these values unless they
     are overridden.  The following sections describe ways in which the
     administrator or user can override these defaults.
    </para>

    <para>
     <indexterm>
      <primary>SIGHUP</primary>
     </indexterm>
     The configuration file is reread whenever the main server process
     receives a <systemitem>SIGHUP</> signal; this signal is most easily
     sent by running <literal>pg_ctl reload</> from the command line or by
     calling the SQL function <function>pg_reload_conf()</function>. The main
     server process also propagates this signal to all currently running
     server processes, so that existing sessions also adopt the new values
     (this will happen after they complete any currently-executing client
     command).  Alternatively, you can
     send the signal to a single server process directly.  Some parameters
     can only be set at server start; any changes to their entries in the
     configuration file will be ignored until the server is restarted.
     Invalid parameter settings in the configuration file are likewise
     ignored (but logged) during <systemitem>SIGHUP</> processing.
    </para>

    <para>
     In addition to <filename>postgresql.conf</>,
     a <productname>PostgreSQL</productname> data directory contains a file
     <filename>postgresql.auto.conf</><indexterm><primary>postgresql.auto.conf</></>,
     which has the same format as <filename>postgresql.conf</> but should
     never be edited manually.  This file holds settings provided through
     the <xref linkend="SQL-ALTERSYSTEM"> command.  This file is automatically
     read whenever <filename>postgresql.conf</> is, and its settings take
     effect in the same way.  Settings in <filename>postgresql.auto.conf</>
     override those in <filename>postgresql.conf</>.
    </para>

    <para>
     The system view
     <link linkend="view-pg-file-settings"><structname>pg_file_settings</structname></link>
     can be helpful for pre-testing changes to the configuration file, or for
     diagnosing problems if a <systemitem>SIGHUP</> signal did not have the
     desired effects.
    </para>
   </sect2>

   <sect2 id="config-setting-sql-command-interaction">
    <title>Parameter Interaction via SQL</title>

     <para>
      <productname>PostgreSQL</productname> provides three SQL
      commands to establish configuration defaults.
      The already-mentioned <xref linkend="SQL-ALTERSYSTEM"> command
      provides a SQL-accessible means of changing global defaults; it is
      functionally equivalent to editing <filename>postgresql.conf</>.
      In addition, there are two commands that allow setting of defaults
      on a per-database or per-role basis:
     </para>

     <itemizedlist>
     <listitem>
      <para>
       The <xref linkend="sql-alterdatabase"> command allows global
       settings to be overridden on a per-database basis.
      </para>
     </listitem>

     <listitem>
      <para>
       The <xref linkend="sql-alterrole"> command allows both global and
       per-database settings to be overridden with user-specific values.
      </para>
     </listitem>
    </itemizedlist>

     <para>
      Values set with <command>ALTER DATABASE</> and <command>ALTER ROLE</>
      are applied only when starting a fresh database session.  They
      override values obtained from the configuration files or server
      command line, and constitute defaults for the rest of the session.
      Note that some settings cannot be changed after server start, and
      so cannot be set with these commands (or the ones listed below).
    </para>

     <para>
      Once a client is connected to the database, <productname>PostgreSQL</>
      provides two additional SQL commands (and equivalent functions) to
      interact with session-local configuration settings:
    </para>

    <itemizedlist>
     <listitem>
     <para>
      The <xref linkend="SQL-SHOW"> command allows inspection of the
      current value of all parameters.  The corresponding function is
      <function>current_setting(setting_name text)</function>.
     </para>
     </listitem>

     <listitem>
      <para>
       The <xref linkend="SQL-SET"> command allows modification of the
       current value of those parameters that can be set locally to a
       session; it has no effect on other sessions.
       The corresponding function is
       <function>set_config(setting_name, new_value, is_local)</function>.
      </para>
     </listitem>
    </itemizedlist>

    <para>
     In addition, the system view <link
     linkend="view-pg-settings"><structname>pg_settings</></> can be
     used to view and change session-local values:
    </para>

    <itemizedlist>
     <listitem>
      <para>
       Querying this view is similar to using <command>SHOW ALL</> but
       provides more detail.  It is also more flexible, since it's possible
       to specify filter conditions or join against other relations.
      </para>
     </listitem>

     <listitem>
      <para>
       Using <xref linkend="SQL-UPDATE"> on this view, specifically
       updating the <structname>setting</> column, is the equivalent
       of issuing <command>SET</> commands.  For example, the equivalent of
<programlisting>
SET configuration_parameter TO DEFAULT;
</programlisting>
       is:
<programlisting>
UPDATE pg_settings SET setting = reset_val WHERE name = 'configuration_parameter';
</programlisting>
      </para>
     </listitem>
    </itemizedlist>

   </sect2>

   <sect2>
    <title>Parameter Interaction via the Shell</title>

     <para>
      In addition to setting global defaults or attaching
      overrides at the database or role level, you can pass settings to
      <productname>PostgreSQL</productname> via shell facilities.
      Both the server and <application>libpq</> client library
      accept parameter values via the shell.
     </para>

     <itemizedlist>
      <listitem>
      <para>
       During server startup, parameter settings can be
       passed to the <command>postgres</command> command via the
       <option>-c</> command-line parameter.  For example,
<programlisting>
postgres -c log_connections=yes -c log_destination='syslog'
</programlisting>
       Settings provided in this way override those set via
       <filename>postgresql.conf</> or <command>ALTER SYSTEM</>,
       so they cannot be changed globally without restarting the server.
     </para>
    </listitem>

    <listitem>
     <para>
      When starting a client session via <application>libpq</>,
      parameter settings can be
      specified using the <envar>PGOPTIONS</envar> environment variable.
      Settings established in this way constitute defaults for the life
      of the session, but do not affect other sessions.
      For historical reasons, the format of <envar>PGOPTIONS</envar> is
      similar to that used when launching the <command>postgres</command>
      command; specifically, the <option>-c</> flag must be specified.
      For example,
<programlisting>
env PGOPTIONS="-c geqo=off -c statement_timeout=5min" psql
</programlisting>
     </para>

     <para>
      Other clients and libraries might provide their own mechanisms,
      via the shell or otherwise, that allow the user to alter session
      settings without direct use of SQL commands.
     </para>
    </listitem>
   </itemizedlist>

   </sect2>

   <sect2 id="config-includes">
    <title>Managing Configuration File Contents</title>

     <para>
      <productname>PostgreSQL</> provides several features for breaking
      down complex <filename>postgresql.conf</> files into sub-files.
      These features are especially useful when managing multiple servers
      with related, but not identical, configurations.
     </para>

     <para>
      <indexterm>
       <primary><literal>include</></primary>
       <secondary>in configuration file</secondary>
      </indexterm>
      In addition to individual parameter settings,
      the <filename>postgresql.conf</> file can contain <firstterm>include
      directives</>, which specify another file to read and process as if
      it were inserted into the configuration file at this point.  This
      feature allows a configuration file to be divided into physically
      separate parts.  Include directives simply look like:
<programlisting>
include 'filename'
</programlisting>
      If the file name is not an absolute path, it is taken as relative to
      the directory containing the referencing configuration file.
      Inclusions can be nested.
     </para>

     <para>
      <indexterm>
       <primary><literal>include_if_exists</></primary>
       <secondary>in configuration file</secondary>
      </indexterm>
      There is also an <literal>include_if_exists</> directive, which acts
      the same as the <literal>include</> directive, except
      when the referenced file does not exist or cannot be read.  A regular
      <literal>include</> will consider this an error condition, but
      <literal>include_if_exists</> merely logs a message and continues
      processing the referencing configuration file.
     </para>

     <para>
      <indexterm>
       <primary><literal>include_dir</></primary>
       <secondary>in configuration file</secondary>
      </indexterm>
      The <filename>postgresql.conf</> file can also contain
      <literal>include_dir</literal> directives, which specify an entire
      directory of configuration files to include.  These look like
<programlisting>
include_dir 'directory'
</programlisting>
      Non-absolute directory names are taken as relative to the directory
      containing the referencing configuration file.  Within the specified
      directory, only non-directory files whose names end with the
      suffix <literal>.conf</literal> will be included.  File names that
      start with the <literal>.</literal> character are also ignored, to
      prevent mistakes since such files are hidden on some platforms.  Multiple
      files within an include directory are processed in file name order
      (according to C locale rules, i.e. numbers before letters, and
      uppercase letters before lowercase ones).
     </para>

     <para>
      Include files or directories can be used to logically separate portions
      of the database configuration, rather than having a single large
      <filename>postgresql.conf</> file.  Consider a company that has two
      database servers, each with a different amount of memory.  There are
      likely elements of the configuration both will share, for things such
      as logging.  But memory-related parameters on the server will vary
      between the two.  And there might be server specific customizations,
      too.  One way to manage this situation is to break the custom
      configuration changes for your site into three files.  You could add
      this to the end of your <filename>postgresql.conf</> file to include
      them:
<programlisting>
include 'shared.conf'
include 'memory.conf'
include 'server.conf'
</programlisting>
      All systems would have the same <filename>shared.conf</>.  Each
      server with a particular amount of memory could share the
      same <filename>memory.conf</>; you might have one for all servers
      with 8GB of RAM, another for those having 16GB.  And
      finally <filename>server.conf</> could have truly server-specific
      configuration information in it.
     </para>

     <para>
      Another possibility is to create a configuration file directory and
      put this information into files there. For example, a <filename>conf.d</>
      directory could be referenced at the end of <filename>postgresql.conf</>:
<programlisting>
include_dir 'conf.d'
</programlisting>
      Then you could name the files in the <filename>conf.d</> directory
      like this:
<programlisting>
00shared.conf
01memory.conf
02server.conf
</programlisting>
       This naming convention establishes a clear order in which these
       files will be loaded.  This is important because only the last
       setting encountered for a particular parameter while the server is
       reading configuration files will be used.  In this example,
       something set in <filename>conf.d/02server.conf</> would override a
       value set in <filename>conf.d/01memory.conf</>.
     </para>

     <para>
      You might instead use this approach to naming the files
      descriptively:
<programlisting>
00shared.conf
01memory-8GB.conf
02server-foo.conf
</programlisting>
      This sort of arrangement gives a unique name for each configuration file
      variation.  This can help eliminate ambiguity when several servers have
      their configurations all stored in one place, such as in a version
      control repository.  (Storing database configuration files under version
      control is another good practice to consider.)
     </para>
    </sect2>
   </sect1>

   <sect1 id="runtime-config-file-locations">
    <title>File Locations</title>

     <para>
      In addition to the <filename>postgresql.conf</filename> file
      already mentioned, <productname>PostgreSQL</productname> uses
      two other manually-edited configuration files, which control
      client authentication (their use is discussed in <xref
      linkend="client-authentication">).  By default, all three
      configuration files are stored in the database cluster's data
      directory.  The parameters described in this section allow the
      configuration files to be placed elsewhere.  (Doing so can ease
      administration.  In particular it is often easier to ensure that
      the configuration files are properly backed-up when they are
      kept separate.)
     </para>

     <variablelist>
     <varlistentry id="guc-data-directory" xreflabel="data_directory">
      <term><varname>data_directory</varname> (<type>string</type>)
      <indexterm>
       <primary><varname>data_directory</> configuration parameter</primary>
      </indexterm>
      </term>
      <listitem>
       <para>
         Specifies the directory to use for data storage.
         This parameter can only be set at server start.
       </para>
      </listitem>
     </varlistentry>

     <varlistentry id="guc-config-file" xreflabel="config_file">
      <term><varname>config_file</varname> (<type>string</type>)
      <indexterm>
       <primary><varname>config_file</> configuration parameter</primary>
      </indexterm>
      </term>
      <listitem>
       <para>
         Specifies the main server configuration file
         (customarily called <filename>postgresql.conf</>).
         This parameter can only be set on the <command>postgres</command> command line.
       </para>
      </listitem>
     </varlistentry>

     <varlistentry id="guc-hba-file" xreflabel="hba_file">
      <term><varname>hba_file</varname> (<type>string</type>)
      <indexterm>
       <primary><varname>hba_file</> configuration parameter</primary>
      </indexterm>
      </term>
      <listitem>
       <para>
         Specifies the configuration file for host-based authentication
         (customarily called <filename>pg_hba.conf</>).
         This parameter can only be set at server start.
       </para>
      </listitem>
     </varlistentry>

     <varlistentry id="guc-ident-file" xreflabel="ident_file">
      <term><varname>ident_file</varname> (<type>string</type>)
      <indexterm>
       <primary><varname>ident_file</> configuration parameter</primary>
      </indexterm>
      </term>
      <listitem>
       <para>
         Specifies the configuration file for
         <xref linkend="auth-username-maps"> user name mapping
         (customarily called <filename>pg_ident.conf</>).
         This parameter can only be set at server start.
       </para>
      </listitem>
     </varlistentry>

     <varlistentry id="guc-external-pid-file" xreflabel="external_pid_file">
      <term><varname>external_pid_file</varname> (<type>string</type>)
      <indexterm>
       <primary><varname>external_pid_file</> configuration parameter</primary>
      </indexterm>
      </term>
      <listitem>
       <para>
        Specifies the name of an additional process-ID (PID) file that the
        server should create for use by server administration programs.
        This parameter can only be set at server start.
       </para>
      </listitem>
     </varlistentry>
     </variablelist>

     <para>
      In a default installation, none of the above parameters are set
      explicitly.  Instead, the
      data directory is specified by the <option>-D</option> command-line
      option or the <envar>PGDATA</envar> environment variable, and the
      configuration files are all found within the data directory.
     </para>

     <para>
      If you wish to keep the configuration files elsewhere than the
      data directory, the <command>postgres</command> <option>-D</option>
      command-line option or <envar>PGDATA</envar> environment variable
      must point to the directory containing the configuration files,
      and the <varname>data_directory</> parameter must be set in
      <filename>postgresql.conf</filename> (or on the command line) to show
      where the data directory is actually located.  Notice that
      <varname>data_directory</> overrides <option>-D</option> and
      <envar>PGDATA</envar> for the location
      of the data directory, but not for the location of the configuration
      files.
     </para>

     <para>
      If you wish, you can specify the configuration file names and locations
      individually using the parameters <varname>config_file</>,
      <varname>hba_file</> and/or <varname>ident_file</>.
      <varname>config_file</> can only be specified on the
      <command>postgres</command> command line, but the others can be
      set within the main configuration file.  If all three parameters plus
      <varname>data_directory</> are explicitly set, then it is not necessary
      to specify <option>-D</option> or <envar>PGDATA</envar>.
     </para>

     <para>
      When setting any of these parameters, a relative path will be interpreted
      with respect to the directory in which <command>postgres</command>
      is started.
     </para>
   </sect1>

   <sect1 id="runtime-config-connection">
    <title>Connections and Authentication</title>

    <sect2 id="runtime-config-connection-settings">
     <title>Connection Settings</title>

     <variablelist>

     <varlistentry id="guc-listen-addresses" xreflabel="listen_addresses">
      <term><varname>listen_addresses</varname> (<type>string</type>)
      <indexterm>
       <primary><varname>listen_addresses</> configuration parameter</primary>
      </indexterm>
      </term>
      <listitem>
       <para>
         Specifies the TCP/IP address(es) on which the server is
         to listen for connections from client applications.
         The value takes the form of a comma-separated list of host names
         and/or numeric IP addresses.  The special entry <literal>*</>
         corresponds to all available IP interfaces.  The entry
         <literal>0.0.0.0</> allows listening for all IPv4 addresses and
         <literal>::</> allows listening for all IPv6 addresses.
         If the list is empty, the server does not listen on any IP interface
         at all, in which case only Unix-domain sockets can be used to connect
         to it.
         The default value is <systemitem class="systemname">localhost</>,
         which allows only local TCP/IP <quote>loopback</> connections to be
         made.  While client authentication (<xref
         linkend="client-authentication">) allows fine-grained control
         over who can access the server, <varname>listen_addresses</varname>
         controls which interfaces accept connection attempts, which
         can help prevent repeated malicious connection requests on
         insecure network interfaces.  This parameter can only be set
         at server start.
       </para>
      </listitem>
     </varlistentry>

     <varlistentry id="guc-port" xreflabel="port">
      <term><varname>port</varname> (<type>integer</type>)
      <indexterm>
       <primary><varname>port</> configuration parameter</primary>
      </indexterm>
      </term>
      <listitem>
       <para>
        The TCP port the server listens on; 5432 by default.  Note that the
        same port number is used for all IP addresses the server listens on.
        This parameter can only be set at server start.
       </para>
      </listitem>
     </varlistentry>

     <varlistentry id="guc-max-connections" xreflabel="max_connections">
      <term><varname>max_connections</varname> (<type>integer</type>)
      <indexterm>
       <primary><varname>max_connections</> configuration parameter</primary>
      </indexterm>
      </term>
      <listitem>
       <para>
        Determines the maximum number of concurrent connections to the
        database server. The default is typically 100 connections, but
        might be less if your kernel settings will not support it (as
        determined during <application>initdb</>).  This parameter can
        only be set at server start.
       </para>

       <para>
        When running a standby server, you must set this parameter to the
        same or higher value than on the master server. Otherwise, queries
        will not be allowed in the standby server.
       </para>
      </listitem>
     </varlistentry>

     <varlistentry id="guc-superuser-reserved-connections"
     xreflabel="superuser_reserved_connections">
      <term><varname>superuser_reserved_connections</varname>
      (<type>integer</type>)
      <indexterm>
       <primary><varname>superuser_reserved_connections</> configuration parameter</primary>
      </indexterm>
      </term>
      <listitem>
       <para>
        Determines the number of connection <quote>slots</quote> that
        are reserved for connections by <productname>PostgreSQL</>
        superusers.  At most <xref linkend="guc-max-connections">
        connections can ever be active simultaneously.  Whenever the
        number of active concurrent connections is at least
        <varname>max_connections</> minus
        <varname>superuser_reserved_connections</varname>, new
        connections will be accepted only for superusers, and no
        new replication connections will be accepted.
       </para>

       <para>
        The default value is three connections. The value must be less
        than the value of <varname>max_connections</varname>. This
        parameter can only be set at server start.
       </para>
      </listitem>
     </varlistentry>

     <varlistentry id="guc-unix-socket-directories" xreflabel="unix_socket_directories">
      <term><varname>unix_socket_directories</varname> (<type>string</type>)
      <indexterm>
       <primary><varname>unix_socket_directories</> configuration parameter</primary>
      </indexterm>
      </term>
      <listitem>
       <para>
        Specifies the directory of the Unix-domain socket(s) on which the
        server is to listen for connections from client applications.
        Multiple sockets can be created by listing multiple directories
        separated by commas.  Whitespace between entries is
        ignored; surround a directory name with double quotes if you need
        to include whitespace or commas in the name.
        An empty value
        specifies not listening on any Unix-domain sockets, in which case
        only TCP/IP sockets can be used to connect to the server.
        The default value is normally
        <filename>/tmp</filename>, but that can be changed at build time.
        This parameter can only be set at server start.
       </para>

       <para>
        In addition to the socket file itself, which is named
        <literal>.s.PGSQL.<replaceable>nnnn</></literal> where
        <replaceable>nnnn</> is the server's port number, an ordinary file
        named <literal>.s.PGSQL.<replaceable>nnnn</>.lock</literal> will be
        created in each of the <varname>unix_socket_directories</> directories.
        Neither file should ever be removed manually.
       </para>

       <para>
        This parameter is irrelevant on Windows, which does not have
        Unix-domain sockets.
       </para>
      </listitem>
     </varlistentry>

     <varlistentry id="guc-unix-socket-group" xreflabel="unix_socket_group">
      <term><varname>unix_socket_group</varname> (<type>string</type>)
      <indexterm>
       <primary><varname>unix_socket_group</> configuration parameter</primary>
      </indexterm>
      </term>
      <listitem>
       <para>
        Sets the owning group of the Unix-domain socket(s).  (The owning
        user of the sockets is always the user that starts the
        server.)  In combination with the parameter
        <varname>unix_socket_permissions</varname> this can be used as
        an additional access control mechanism for Unix-domain connections.
        By default this is the empty string, which uses the default
        group of the server user.  This parameter can only be set at
        server start.
       </para>

       <para>
        This parameter is irrelevant on Windows, which does not have
        Unix-domain sockets.
       </para>
      </listitem>
     </varlistentry>

     <varlistentry id="guc-unix-socket-permissions" xreflabel="unix_socket_permissions">
      <term><varname>unix_socket_permissions</varname> (<type>integer</type>)
      <indexterm>
       <primary><varname>unix_socket_permissions</> configuration parameter</primary>
      </indexterm>
      </term>
      <listitem>
       <para>
        Sets the access permissions of the Unix-domain socket(s).  Unix-domain
        sockets use the usual Unix file system permission set.
        The parameter value is expected to be a numeric mode
        specified in the format accepted by the
        <function>chmod</function> and <function>umask</function>
        system calls.  (To use the customary octal format the number
        must start with a <literal>0</literal> (zero).)
       </para>

       <para>
        The default permissions are <literal>0777</literal>, meaning
        anyone can connect. Reasonable alternatives are
        <literal>0770</literal> (only user and group, see also
        <varname>unix_socket_group</varname>) and <literal>0700</literal>
        (only user). (Note that for a Unix-domain socket, only write
        permission matters, so there is no point in setting or revoking
        read or execute permissions.)
       </para>

       <para>
        This access control mechanism is independent of the one
        described in <xref linkend="client-authentication">.
       </para>

       <para>
        This parameter can only be set at server start.
       </para>

       <para>
        This parameter is irrelevant on systems, notably Solaris as of Solaris
        10, that ignore socket permissions entirely.  There, one can achieve a
        similar effect by pointing <varname>unix_socket_directories</> to a
        directory having search permission limited to the desired audience.
        This parameter is also irrelevant on Windows, which does not have
        Unix-domain sockets.
       </para>
      </listitem>
     </varlistentry>

     <varlistentry id="guc-bonjour" xreflabel="bonjour">
      <term><varname>bonjour</varname> (<type>boolean</type>)
      <indexterm>
       <primary><varname>bonjour</> configuration parameter</primary>
      </indexterm>
      </term>
      <listitem>
       <para>
        Enables advertising the server's existence via
        <productname>Bonjour</productname>.  The default is off.
        This parameter can only be set at server start.
       </para>
      </listitem>
     </varlistentry>

     <varlistentry id="guc-bonjour-name" xreflabel="bonjour_name">
      <term><varname>bonjour_name</varname> (<type>string</type>)
      <indexterm>
       <primary><varname>bonjour_name</> configuration parameter</primary>
      </indexterm>
      </term>
      <listitem>
       <para>
        Specifies the <productname>Bonjour</productname> service
        name.  The computer name is used if this parameter is set to the
        empty string <literal>''</> (which is the default).  This parameter is
        ignored if the server was not compiled with
        <productname>Bonjour</productname> support.
        This parameter can only be set at server start.
       </para>
      </listitem>
     </varlistentry>

     <varlistentry id="guc-tcp-keepalives-idle" xreflabel="tcp_keepalives_idle">
      <term><varname>tcp_keepalives_idle</varname> (<type>integer</type>)
      <indexterm>
       <primary><varname>tcp_keepalives_idle</> configuration parameter</primary>
      </indexterm>
      </term>
      <listitem>
       <para>
        Specifies the number of seconds of inactivity after which TCP
        should send a keepalive message to the client.  A value of 0 uses
        the system default.
        This parameter is supported only on systems that support the
        <symbol>TCP_KEEPIDLE</> or <symbol>TCP_KEEPALIVE</> symbols, and on
        Windows; on other systems, it must be zero.
        In sessions connected via a Unix-domain socket, this parameter is
        ignored and always reads as zero.
       </para>
       <note>
        <para>
         On Windows, a value of 0 will set this parameter to 2 hours,
         since Windows does not provide a way to read the system default value.
        </para>
       </note>
      </listitem>
     </varlistentry>

     <varlistentry id="guc-tcp-keepalives-interval" xreflabel="tcp_keepalives_interval">
      <term><varname>tcp_keepalives_interval</varname> (<type>integer</type>)
      <indexterm>
       <primary><varname>tcp_keepalives_interval</> configuration parameter</primary>
      </indexterm>
      </term>
      <listitem>
       <para>
        Specifies the number of seconds after which a TCP keepalive message
        that is not acknowledged by the client should be retransmitted.
        A value of 0 uses the system default.
        This parameter is supported only on systems that support the
        <symbol>TCP_KEEPINTVL</> symbol, and on Windows; on other systems, it
        must be zero.
        In sessions connected via a Unix-domain socket, this parameter is
        ignored and always reads as zero.
       </para>
       <note>
        <para>
         On Windows, a value of 0 will set this parameter to 1 second,
         since Windows does not provide a way to read the system default value.
        </para>
       </note>
      </listitem>
     </varlistentry>

     <varlistentry id="guc-tcp-keepalives-count" xreflabel="tcp_keepalives_count">
      <term><varname>tcp_keepalives_count</varname> (<type>integer</type>)
      <indexterm>
       <primary><varname>tcp_keepalives_count</> configuration parameter</primary>
      </indexterm>
      </term>
      <listitem>
       <para>
        Specifies the number of TCP keepalives that can be lost before
        the server's connection to the client is considered dead.  A value of 0
        uses the system default.  This parameter is
        supported only on systems that support the <symbol>TCP_KEEPCNT</>
        symbol; on other systems, it must be zero.
        In sessions connected via a Unix-domain socket, this parameter is
        ignored and always reads as zero.
       </para>
       <note>
        <para>
         This parameter is not supported on Windows, and must be zero.
        </para>
       </note>
      </listitem>
     </varlistentry>

     </variablelist>
     </sect2>
     <sect2 id="runtime-config-connection-security">
     <title>Security and Authentication</title>

     <variablelist>
     <varlistentry id="guc-authentication-timeout" xreflabel="authentication_timeout">
      <term><varname>authentication_timeout</varname> (<type>integer</type>)
      <indexterm><primary>timeout</><secondary>client authentication</></indexterm>
      <indexterm><primary>client authentication</><secondary>timeout during</></indexterm>
      <indexterm>
       <primary><varname>authentication_timeout</> configuration parameter</primary>
      </indexterm>
      </term>

      <listitem>
       <para>
        Maximum time to complete client authentication, in seconds. If a
        would-be client has not completed the authentication protocol in
        this much time, the server closes the connection. This prevents
        hung clients from occupying a connection indefinitely.
        The default is one minute (<literal>1m</>).
        This parameter can only be set in the <filename>postgresql.conf</>
        file or on the server command line.
       </para>
      </listitem>
     </varlistentry>

     <varlistentry id="guc-ssl" xreflabel="ssl">
      <term><varname>ssl</varname> (<type>boolean</type>)
      <indexterm>
       <primary><varname>ssl</> configuration parameter</primary>
      </indexterm>
      </term>
      <listitem>
       <para>
        Enables <acronym>SSL</> connections. Please read
        <xref linkend="ssl-tcp"> before using this. The default
        is <literal>off</>. This parameter can only be set at server
        start.  <acronym>SSL</> communication is only possible with
        TCP/IP connections.
       </para>
      </listitem>
     </varlistentry>

     <varlistentry id="guc-ssl-ca-file" xreflabel="ssl_ca_file">
      <term><varname>ssl_ca_file</varname> (<type>string</type>)
      <indexterm>
       <primary><varname>ssl_ca_file</> configuration parameter</primary>
      </indexterm>
      </term>
      <listitem>
       <para>
        Specifies the name of the file containing the SSL server certificate
        authority (CA).  The default is empty, meaning no CA file is loaded,
        and client certificate verification is not performed.  (In previous
        releases of PostgreSQL, the name of this file was hard-coded
        as <filename>root.crt</filename>.)  Relative paths are relative to the
        data directory.  This parameter can only be set at server start.
       </para>
      </listitem>
     </varlistentry>

     <varlistentry id="guc-ssl-cert-file" xreflabel="ssl_cert_file">
      <term><varname>ssl_cert_file</varname> (<type>string</type>)
      <indexterm>
       <primary><varname>ssl_cert_file</> configuration parameter</primary>
      </indexterm>
      </term>
      <listitem>
       <para>
        Specifies the name of the file containing the SSL server certificate.
        The default is <filename>server.crt</filename>.  Relative paths are
        relative to the data directory.  This parameter can only be set at
        server start.
       </para>
      </listitem>
     </varlistentry>

     <varlistentry id="guc-ssl-crl-file" xreflabel="ssl_crl_file">
      <term><varname>ssl_crl_file</varname> (<type>string</type>)
      <indexterm>
       <primary><varname>ssl_crl_file</> configuration parameter</primary>
      </indexterm>
      </term>
      <listitem>
       <para>
        Specifies the name of the file containing the SSL server certificate
        revocation list (CRL).  The default is empty, meaning no CRL file is
        loaded.  (In previous releases of PostgreSQL, the name of this file was
        hard-coded as <filename>root.crl</filename>.)  Relative paths are
        relative to the data directory.  This parameter can only be set at
        server start.
       </para>
      </listitem>
     </varlistentry>

     <varlistentry id="guc-ssl-key-file" xreflabel="ssl_key_file">
      <term><varname>ssl_key_file</varname> (<type>string</type>)
      <indexterm>
       <primary><varname>ssl_key_file</> configuration parameter</primary>
      </indexterm>
      </term>
      <listitem>
       <para>
        Specifies the name of the file containing the SSL server private key.
        The default is <filename>server.key</filename>.  Relative paths are
        relative to the data directory.  This parameter can only be set at
        server start.
       </para>
      </listitem>
     </varlistentry>

     <varlistentry id="guc-ssl-ciphers" xreflabel="ssl_ciphers">
      <term><varname>ssl_ciphers</varname> (<type>string</type>)
      <indexterm>
       <primary><varname>ssl_ciphers</> configuration parameter</primary>
      </indexterm>
      </term>
      <listitem>
       <para>
        Specifies a list of <acronym>SSL</> cipher suites that are allowed to be
        used on secure connections.  See
        the <citerefentry><refentrytitle>ciphers</></citerefentry> manual page
        in the <application>OpenSSL</> package for the syntax of this setting
        and a list of supported values.  The default value is
        <literal>HIGH:MEDIUM:+3DES:!aNULL</>.  It is usually reasonable,
        unless you have specific security requirements.
       </para>

       <para>
        Explanation of the default value:
        <variablelist>
         <varlistentry>
          <term><literal>HIGH</literal></term>
          <listitem>
           <para>
            Cipher suites that use ciphers from <literal>HIGH</> group (e.g.,
            AES, Camellia, 3DES)
           </para>
          </listitem>
         </varlistentry>

         <varlistentry>
          <term><literal>MEDIUM</literal></term>
          <listitem>
           <para>
            Cipher suites that use ciphers from <literal>MEDIUM</> group
            (e.g., RC4, SEED)
           </para>
          </listitem>
         </varlistentry>

         <varlistentry>
          <term><literal>+3DES</literal></term>
          <listitem>
           <para>
            The OpenSSL default order for <literal>HIGH</> is problematic
            because it orders 3DES higher than AES128.  This is wrong because
            3DES offers less security than AES128, and it is also much
            slower.  <literal>+3DES</> reorders it after all other
            <literal>HIGH</> and <literal>MEDIUM</> ciphers.
           </para>
          </listitem>
         </varlistentry>

         <varlistentry>
          <term><literal>!aNULL</literal></term>
          <listitem>
           <para>
            Disables anonymous cipher suites that do no authentication.  Such
            cipher suites are vulnerable to man-in-the-middle attacks and
            therefore should not be used.
           </para>
          </listitem>
         </varlistentry>
        </variablelist>
       </para>

       <para>
        Available cipher suite details will vary across OpenSSL versions.  Use
        the command
        <literal>openssl ciphers -v 'HIGH:MEDIUM:+3DES:!aNULL'</literal> to
        see actual details for the currently installed <application>OpenSSL</>
        version.  Note that this list is filtered at run time based on the
        server key type.
       </para>
      </listitem>
     </varlistentry>

     <varlistentry id="guc-ssl-prefer-server-ciphers" xreflabel="ssl_prefer_server_ciphers">
      <term><varname>ssl_prefer_server_ciphers</varname> (<type>bool</type>)
      <indexterm>
       <primary><varname>ssl_prefer_server_ciphers</> configuration parameter</primary>
      </indexterm>
      </term>
      <listitem>
       <para>
        Specifies whether to use the server's SSL cipher preferences, rather
        than the client's.  The default is true.
       </para>

       <para>
        Older PostgreSQL versions do not have this setting and always use the
        client's preferences.  This setting is mainly for backward
        compatibility with those versions.  Using the server's preferences is
        usually better because it is more likely that the server is appropriately
        configured.
       </para>
      </listitem>
     </varlistentry>

     <varlistentry id="guc-ssl-ecdh-curve" xreflabel="ssl_ecdh_curve">
      <term><varname>ssl_ecdh_curve</varname> (<type>string</type>)
      <indexterm>
       <primary><varname>ssl_ecdh_curve</> configuration parameter</primary>
      </indexterm>
      </term>
      <listitem>
       <para>
        Specifies the name of the curve to use in <acronym>ECDH</> key
        exchange.  It needs to be supported by all clients that connect.
        It does not need to be same curve as used by server's Elliptic
        Curve key.  The default is <literal>prime256v1</>.
       </para>

       <para>
        OpenSSL names for most common curves:
        <literal>prime256v1</> (NIST P-256),
        <literal>secp384r1</> (NIST P-384),
        <literal>secp521r1</> (NIST P-521).
       </para>

       <para>
        The full list of available curves can be shown with the command
        <command>openssl ecparam -list_curves</command>.  Not all of them
        are usable in <acronym>TLS</> though.
       </para>
      </listitem>
     </varlistentry>

     <varlistentry id="guc-password-encryption" xreflabel="password_encryption">
      <term><varname>password_encryption</varname> (<type>boolean</type>)
      <indexterm>
       <primary><varname>password_encryption</> configuration parameter</primary>
      </indexterm>
      </term>
      <listitem>
       <para>
        When a password is specified in <xref
        linkend="sql-createuser"> or
        <xref linkend="sql-alterrole">
        without writing either <literal>ENCRYPTED</> or
        <literal>UNENCRYPTED</>, this parameter determines whether the
        password is to be encrypted. The default is <literal>on</>
        (encrypt the password).
       </para>
      </listitem>
     </varlistentry>

     <varlistentry id="guc-krb-server-keyfile" xreflabel="krb_server_keyfile">
      <term><varname>krb_server_keyfile</varname> (<type>string</type>)
      <indexterm>
       <primary><varname>krb_server_keyfile</> configuration parameter</primary>
      </indexterm>
      </term>
      <listitem>
       <para>
        Sets the location of the Kerberos server key file. See
        <xref linkend="gssapi-auth">
        for details. This parameter can only be set in the
        <filename>postgresql.conf</> file or on the server command line.
       </para>
      </listitem>
     </varlistentry>

     <varlistentry id="guc-krb-caseins-users" xreflabel="krb_caseins_users">
      <term><varname>krb_caseins_users</varname> (<type>boolean</type>)
      <indexterm>
       <primary><varname>krb_caseins_users</varname> configuration parameter</primary>
      </indexterm>
      </term>
      <listitem>
       <para>
        Sets whether GSSAPI user names should be treated
        case-insensitively.
        The default is <literal>off</> (case sensitive). This parameter can only be
        set in the <filename>postgresql.conf</> file or on the server command line.
       </para>
      </listitem>
     </varlistentry>

     <varlistentry id="guc-db-user-namespace" xreflabel="db_user_namespace">
      <term><varname>db_user_namespace</varname> (<type>boolean</type>)
      <indexterm>
       <primary><varname>db_user_namespace</> configuration parameter</primary>
      </indexterm>
      </term>
      <listitem>
       <para>
        This parameter enables per-database user names.  It is off by default.
        This parameter can only be set in the <filename>postgresql.conf</>
        file or on the server command line.
       </para>

       <para>
        If this is on, you should create users as <replaceable>username@dbname</>.
        When <replaceable>username</> is passed by a connecting client,
        <literal>@</> and the database name are appended to the user
        name and that database-specific user name is looked up by the
        server. Note that when you create users with names containing
        <literal>@</> within the SQL environment, you will need to
        quote the user name.
       </para>

       <para>
        With this parameter enabled, you can still create ordinary global
        users.  Simply append <literal>@</> when specifying the user
        name in the client, e.g. <literal>joe@</>.  The <literal>@</>
        will be stripped off before the user name is looked up by the
        server.
       </para>

       <para>
        <varname>db_user_namespace</> causes the client's and
        server's user name representation to differ.
        Authentication checks are always done with the server's user name
        so authentication methods must be configured for the
        server's user name, not the client's.  Because
        <literal>md5</> uses the user name as salt on both the
        client and server, <literal>md5</> cannot be used with
        <varname>db_user_namespace</>.
       </para>

       <note>
        <para>
         This feature is intended as a temporary measure until a
         complete solution is found.  At that time, this option will
         be removed.
        </para>
       </note>
      </listitem>
     </varlistentry>

    </variablelist>
    </sect2>
   </sect1>

   <sect1 id="runtime-config-resource">
    <title>Resource Consumption</title>

    <sect2 id="runtime-config-resource-memory">
     <title>Memory</title>

     <variablelist>
     <varlistentry id="guc-shared-buffers" xreflabel="shared_buffers">
      <term><varname>shared_buffers</varname> (<type>integer</type>)
      <indexterm>
       <primary><varname>shared_buffers</> configuration parameter</primary>
      </indexterm>
      </term>
      <listitem>
       <para>
        Sets the amount of memory the database server uses for shared
        memory buffers.  The default is typically 128 megabytes
        (<literal>128MB</>), but might be less if your kernel settings will
        not support it (as determined during <application>initdb</>).
        This setting must be at least 128 kilobytes.  (Non-default
        values of <symbol>BLCKSZ</symbol> change the minimum.)  However,
        settings significantly higher than the minimum are usually needed
        for good performance.  This parameter can only be set at server start.
       </para>

       <para>
        If you have a dedicated database server with 1GB or more of RAM, a
        reasonable starting value for <varname>shared_buffers</varname> is 25%
        of the memory in your system.  There are some workloads where even
        large settings for <varname>shared_buffers</varname> are effective, but
        because <productname>PostgreSQL</productname> also relies on the
        operating system cache, it is unlikely that an allocation of more than
        40% of RAM to <varname>shared_buffers</varname> will work better than a
        smaller amount.  Larger settings for <varname>shared_buffers</varname>
        usually require a corresponding increase in
        <varname>max_wal_size</varname>, in order to spread out the
        process of writing large quantities of new or changed data over a
        longer period of time.
       </para>

       <para>
        On systems with less than 1GB of RAM, a smaller percentage of RAM is
        appropriate, so as to leave adequate space for the operating system.
        Also, on Windows, large values for <varname>shared_buffers</varname>
        aren't as effective.  You may find better results keeping the setting
        relatively low and using the operating system cache more instead.  The
        useful range for <varname>shared_buffers</varname> on Windows systems
        is generally from 64MB to 512MB.
       </para>

      </listitem>
     </varlistentry>

     <varlistentry id="guc-huge-pages" xreflabel="huge_pages">
      <term><varname>huge_pages</varname> (<type>enum</type>)
      <indexterm>
       <primary><varname>huge_pages</> configuration parameter</primary>
      </indexterm>
      </term>
      <listitem>
       <para>
        Enables/disables the use of huge memory pages. Valid values are
        <literal>try</literal> (the default), <literal>on</literal>,
        and <literal>off</literal>.
       </para>

       <para>
        At present, this feature is supported only on Linux. The setting is
        ignored on other systems when set to <literal>try</literal>.
       </para>

       <para>
        The use of huge pages results in smaller page tables and less CPU time
        spent on memory management, increasing performance. For more details,
        see <xref linkend="linux-huge-pages">.
       </para>

       <para>
        With <varname>huge_pages</varname> set to <literal>try</literal>,
        the server will try to use huge pages, but fall back to using
        normal allocation if that fails. With <literal>on</literal>, failure
        to use huge pages will prevent the server from starting up. With
        <literal>off</literal>, huge pages will not be used.
       </para>
      </listitem>
     </varlistentry>

     <varlistentry id="guc-temp-buffers" xreflabel="temp_buffers">
      <term><varname>temp_buffers</varname> (<type>integer</type>)
      <indexterm>
       <primary><varname>temp_buffers</> configuration parameter</primary>
      </indexterm>
      </term>
      <listitem>
       <para>
        Sets the maximum number of temporary buffers used by each database
        session.  These are session-local buffers used only for access to
        temporary tables.  The default is eight megabytes
        (<literal>8MB</>).  The setting can be changed within individual
        sessions, but only before the first use of temporary tables
        within the session; subsequent attempts to change the value will
        have no effect on that session.
       </para>

       <para>
        A session will allocate temporary buffers as needed up to the limit
        given by <varname>temp_buffers</>.  The cost of setting a large
        value in sessions that do not actually need many temporary
        buffers is only a buffer descriptor, or about 64 bytes, per
        increment in <varname>temp_buffers</>.  However if a buffer is
        actually used an additional 8192 bytes will be consumed for it
        (or in general, <symbol>BLCKSZ</symbol> bytes).
       </para>
      </listitem>
     </varlistentry>

     <varlistentry id="guc-max-prepared-transactions" xreflabel="max_prepared_transactions">
      <term><varname>max_prepared_transactions</varname> (<type>integer</type>)
      <indexterm>
       <primary><varname>max_prepared_transactions</> configuration parameter</primary>
      </indexterm>
      </term>
      <listitem>
       <para>
        Sets the maximum number of transactions that can be in the
        <quote>prepared</> state simultaneously (see <xref
        linkend="sql-prepare-transaction">).
        Setting this parameter to zero (which is the default)
        disables the prepared-transaction feature.
        This parameter can only be set at server start.
       </para>

       <para>
        If you are not planning to use prepared transactions, this parameter
        should be set to zero to prevent accidental creation of prepared
        transactions.  If you are using prepared transactions, you will
        probably want <varname>max_prepared_transactions</varname> to be at
        least as large as <xref linkend="guc-max-connections">, so that every
        session can have a prepared transaction pending.
       </para>

       <para>
        When running a standby server, you must set this parameter to the
        same or higher value than on the master server. Otherwise, queries
        will not be allowed in the standby server.
       </para>
      </listitem>
     </varlistentry>

     <varlistentry id="guc-work-mem" xreflabel="work_mem">
      <term><varname>work_mem</varname> (<type>integer</type>)
      <indexterm>
       <primary><varname>work_mem</> configuration parameter</primary>
      </indexterm>
      </term>
      <listitem>
       <para>
        Specifies the amount of memory to be used by internal sort operations
        and hash tables before writing to temporary disk files. The value
        defaults to four megabytes (<literal>4MB</>).
        Note that for a complex query, several sort or hash operations might be
        running in parallel; each operation will be allowed to use as much memory
        as this value specifies before it starts to write data into temporary
        files. Also, several running sessions could be doing such operations
        concurrently.  Therefore, the total memory used could be many
        times the value of <varname>work_mem</varname>; it is necessary to
        keep this fact in mind when choosing the value. Sort operations are
        used for <literal>ORDER BY</>, <literal>DISTINCT</>, and
        merge joins.
        Hash tables are used in hash joins, hash-based aggregation, and
        hash-based processing of <literal>IN</> subqueries.
       </para>
      </listitem>
     </varlistentry>

     <varlistentry id="guc-maintenance-work-mem" xreflabel="maintenance_work_mem">
      <term><varname>maintenance_work_mem</varname> (<type>integer</type>)
      <indexterm>
       <primary><varname>maintenance_work_mem</> configuration parameter</primary>
      </indexterm>
      </term>
      <listitem>
       <para>
        Specifies the maximum amount of memory to be used by maintenance
        operations, such as <command>VACUUM</command>, <command>CREATE
        INDEX</>, and <command>ALTER TABLE ADD FOREIGN KEY</>.  It defaults
        to 64 megabytes (<literal>64MB</>).  Since only one of these
        operations can be executed at a time by a database session, and
        an installation normally doesn't have many of them running
        concurrently, it's safe to set this value significantly larger
        than <varname>work_mem</varname>.  Larger settings might improve
        performance for vacuuming and for restoring database dumps.
       </para>
       <para>
        Note that when autovacuum runs, up to
        <xref linkend="guc-autovacuum-max-workers"> times this memory
        may be allocated, so be careful not to set the default value
        too high.  It may be useful to control for this by separately
        setting <xref linkend="guc-autovacuum-work-mem">.
       </para>
      </listitem>
     </varlistentry>

     <varlistentry id="guc-replacement-sort-tuples" xreflabel="replacement_sort_tuples">
      <term><varname>replacement_sort_tuples</varname> (<type>integer</type>)
      <indexterm>
       <primary><varname>replacement_sort_tuples</> configuration parameter</primary>
      </indexterm>
      </term>
      <listitem>
       <para>
        When the number of tuples to be sorted is smaller than this number,
        a sort will produce its first output run using replacement selection
        rather than quicksort.  This may be useful in memory-constrained
        environments where tuples that are input into larger sort operations
        have a strong physical-to-logical correlation.  Note that this does
        not include input tuples with an <emphasis>inverse</emphasis>
        correlation.  It is possible for the replacement selection algorithm
        to generate one long run that requires no merging, where use of the
        default strategy would result in many runs that must be merged
        to produce a final sorted output.  This may allow sort
        operations to complete sooner.
       </para>
       <para>
        The default is 150,000 tuples.  Note that higher values are typically
        not much more effective, and may be counter-productive, since the
        priority queue is sensitive to the size of available CPU cache, whereas
        the default strategy sorts runs using a <firstterm>cache
        oblivious</firstterm> algorithm.  This property allows the default sort
        strategy to automatically and transparently make effective use
        of available CPU cache.
       </para>
       <para>
        Setting <varname>maintenance_work_mem</varname> to its default
        value usually prevents utility command external sorts (e.g.,
        sorts used by <command>CREATE INDEX</> to build B-Tree
        indexes) from ever using replacement selection sort, unless the
        input tuples are quite wide.
       </para>
      </listitem>
     </varlistentry>

     <varlistentry id="guc-autovacuum-work-mem" xreflabel="autovacuum_work_mem">
      <term><varname>autovacuum_work_mem</varname> (<type>integer</type>)
      <indexterm>
       <primary><varname>autovacuum_work_mem</> configuration parameter</primary>
      </indexterm>
      </term>
      <listitem>
       <para>
        Specifies the maximum amount of memory to be used by each
        autovacuum worker process.  It defaults to -1, indicating that
        the value of <xref linkend="guc-maintenance-work-mem"> should
        be used instead.  The setting has no effect on the behavior of
        <command>VACUUM</command> when run in other contexts.
       </para>
      </listitem>
     </varlistentry>

     <varlistentry id="guc-max-stack-depth" xreflabel="max_stack_depth">
      <term><varname>max_stack_depth</varname> (<type>integer</type>)
      <indexterm>
       <primary><varname>max_stack_depth</> configuration parameter</primary>
      </indexterm>
      </term>
      <listitem>
       <para>
        Specifies the maximum safe depth of the server's execution stack.
        The ideal setting for this parameter is the actual stack size limit
        enforced by the kernel (as set by <literal>ulimit -s</> or local
        equivalent), less a safety margin of a megabyte or so.  The safety
        margin is needed because the stack depth is not checked in every
        routine in the server, but only in key potentially-recursive routines
        such as expression evaluation.  The default setting is two
        megabytes (<literal>2MB</>), which is conservatively small and
        unlikely to risk crashes.  However, it might be too small to allow
        execution of complex functions.  Only superusers can change this
        setting.
       </para>

       <para>
        Setting <varname>max_stack_depth</> higher than
        the actual kernel limit will mean that a runaway recursive function
        can crash an individual backend process.  On platforms where
        <productname>PostgreSQL</productname> can determine the kernel limit,
        the server will not allow this variable to be set to an unsafe
        value.  However, not all platforms provide the information,
        so caution is recommended in selecting a value.
       </para>
      </listitem>
     </varlistentry>

     <varlistentry id="guc-dynamic-shared-memory-type" xreflabel="dynamic_shared_memory_type">
      <term><varname>dynamic_shared_memory_type</varname> (<type>enum</type>)
      <indexterm>
       <primary><varname>dynamic_shared_memory_type</> configuration parameter</primary>
      </indexterm>
      </term>
      <listitem>
       <para>
        Specifies the dynamic shared memory implementation that the server
        should use.  Possible values are <literal>posix</> (for POSIX shared
        memory allocated using <literal>shm_open</>), <literal>sysv</literal>
        (for System V shared memory allocated via <literal>shmget</>),
        <literal>windows</> (for Windows shared memory), <literal>mmap</>
        (to simulate shared memory using memory-mapped files stored in the
        data directory), and <literal>none</> (to disable this feature).
        Not all values are supported on all platforms; the first supported
        option is the default for that platform.  The use of the
        <literal>mmap</> option, which is not the default on any platform,
        is generally discouraged because the operating system may write
        modified pages back to disk repeatedly, increasing system I/O load;
        however, it may be useful for debugging, when the
        <literal>pg_dynshmem</> directory is stored on a RAM disk, or when
        other shared memory facilities are not available.
       </para>
      </listitem>
     </varlistentry>

     </variablelist>
     </sect2>

     <sect2 id="runtime-config-resource-disk">
     <title>Disk</title>

     <variablelist>
     <varlistentry id="guc-temp-file-limit" xreflabel="temp_file_limit">
      <term><varname>temp_file_limit</varname> (<type>integer</type>)
      <indexterm>
       <primary><varname>temp_file_limit</> configuration parameter</primary>
      </indexterm>
      </term>
      <listitem>
       <para>
        Specifies the maximum amount of disk space that a process can use
        for temporary files, such as sort and hash temporary files, or the
        storage file for a held cursor.  A transaction attempting to exceed
        this limit will be canceled.
        The value is specified in kilobytes, and <literal>-1</> (the
        default) means no limit.
        Only superusers can change this setting.
       </para>
       <para>
        This setting constrains the total space used at any instant by all
        temporary files used by a given <productname>PostgreSQL</> process.
        It should be noted that disk space used for explicit temporary
        tables, as opposed to temporary files used behind-the-scenes in query
        execution, does <emphasis>not</emphasis> count against this limit.
       </para>
      </listitem>
     </varlistentry>

     </variablelist>
     </sect2>

     <sect2 id="runtime-config-resource-kernel">
     <title>Kernel Resource Usage</title>

     <variablelist>
     <varlistentry id="guc-max-files-per-process" xreflabel="max_files_per_process">
      <term><varname>max_files_per_process</varname> (<type>integer</type>)
      <indexterm>
       <primary><varname>max_files_per_process</> configuration parameter</primary>
      </indexterm>
      </term>
      <listitem>
       <para>
        Sets the maximum number of simultaneously open files allowed to each
        server subprocess. The default is one thousand files. If the kernel is enforcing
        a safe per-process limit, you don't need to worry about this setting.
        But on some platforms (notably, most BSD systems), the kernel will
        allow individual processes to open many more files than the system
        can actually support if many processes all try to open
        that many files. If you find yourself seeing <quote>Too many open
        files</> failures, try reducing this setting.
        This parameter can only be set at server start.
       </para>
      </listitem>
     </varlistentry>
     </variablelist>
    </sect2>

    <sect2 id="runtime-config-resource-vacuum-cost">
     <title>Cost-based Vacuum Delay</title>

     <para>
      During the execution of <xref linkend="sql-vacuum">
      and <xref linkend="sql-analyze">
      commands, the system maintains an
      internal counter that keeps track of the estimated cost of the
      various I/O operations that are performed.  When the accumulated
      cost reaches a limit (specified by
      <varname>vacuum_cost_limit</varname>), the process performing
      the operation will sleep for a short period of time, as specified by
      <varname>vacuum_cost_delay</varname>. Then it will reset the
      counter and continue execution.
     </para>

     <para>
      The intent of this feature is to allow administrators to reduce
      the I/O impact of these commands on concurrent database
      activity. There are many situations where it is not
      important that maintenance commands like
      <command>VACUUM</command> and <command>ANALYZE</command> finish
      quickly; however, it is usually very important that these
      commands do not significantly interfere with the ability of the
      system to perform other database operations. Cost-based vacuum
      delay provides a way for administrators to achieve this.
     </para>

     <para>
      This feature is disabled by default for manually issued
      <command>VACUUM</command> commands. To enable it, set the
      <varname>vacuum_cost_delay</varname> variable to a nonzero
      value.
     </para>

     <variablelist>
      <varlistentry id="guc-vacuum-cost-delay" xreflabel="vacuum_cost_delay">
       <term><varname>vacuum_cost_delay</varname> (<type>integer</type>)
       <indexterm>
        <primary><varname>vacuum_cost_delay</> configuration parameter</primary>
       </indexterm>
       </term>
       <listitem>
        <para>
         The length of time, in milliseconds, that the process will sleep
         when the cost limit has been exceeded.
         The default value is zero, which disables the cost-based vacuum
         delay feature.  Positive values enable cost-based vacuuming.
         Note that on many systems, the effective resolution
         of sleep delays is 10 milliseconds; setting
         <varname>vacuum_cost_delay</varname> to a value that is
         not a multiple of 10 might have the same results as setting it
         to the next higher multiple of 10.
        </para>

        <para>
         When using cost-based vacuuming, appropriate values for
         <varname>vacuum_cost_delay</> are usually quite small, perhaps
         10 or 20 milliseconds.  Adjusting vacuum's resource consumption
         is best done by changing the other vacuum cost parameters.
        </para>
       </listitem>
      </varlistentry>

      <varlistentry id="guc-vacuum-cost-page-hit" xreflabel="vacuum_cost_page_hit">
       <term><varname>vacuum_cost_page_hit</varname> (<type>integer</type>)
       <indexterm>
        <primary><varname>vacuum_cost_page_hit</> configuration parameter</primary>
       </indexterm>
       </term>
       <listitem>
        <para>
         The estimated cost for vacuuming a buffer found in the shared buffer
         cache. It represents the cost to lock the buffer pool, lookup
         the shared hash table and scan the content of the page. The
         default value is one.
        </para>
       </listitem>
      </varlistentry>

      <varlistentry id="guc-vacuum-cost-page-miss" xreflabel="vacuum_cost_page_miss">
       <term><varname>vacuum_cost_page_miss</varname> (<type>integer</type>)
       <indexterm>
        <primary><varname>vacuum_cost_page_miss</> configuration parameter</primary>
       </indexterm>
       </term>
       <listitem>
        <para>
         The estimated cost for vacuuming a buffer that has to be read from
         disk.  This represents the effort to lock the buffer pool,
         lookup the shared hash table, read the desired block in from
         the disk and scan its content. The default value is 10.
        </para>
       </listitem>
      </varlistentry>

      <varlistentry id="guc-vacuum-cost-page-dirty" xreflabel="vacuum_cost_page_dirty">
       <term><varname>vacuum_cost_page_dirty</varname> (<type>integer</type>)
       <indexterm>
        <primary><varname>vacuum_cost_page_dirty</> configuration parameter</primary>
       </indexterm>
       </term>
       <listitem>
        <para>
         The estimated cost charged when vacuum modifies a block that was
         previously clean. It represents the extra I/O required to
         flush the dirty block out to disk again. The default value is
         20.
        </para>
       </listitem>
      </varlistentry>

      <varlistentry id="guc-vacuum-cost-limit" xreflabel="vacuum_cost_limit">
       <term><varname>vacuum_cost_limit</varname> (<type>integer</type>)
       <indexterm>
        <primary><varname>vacuum_cost_limit</> configuration parameter</primary>
       </indexterm>
       </term>
       <listitem>
        <para>
         The accumulated cost that will cause the vacuuming process to sleep.
         The default value is 200.
        </para>
       </listitem>
      </varlistentry>
     </variablelist>

     <note>
      <para>
       There are certain operations that hold critical locks and should
       therefore complete as quickly as possible.  Cost-based vacuum
       delays do not occur during such operations.  Therefore it is
       possible that the cost accumulates far higher than the specified
       limit.  To avoid uselessly long delays in such cases, the actual
       delay is calculated as <varname>vacuum_cost_delay</varname> *
       <varname>accumulated_balance</varname> /
       <varname>vacuum_cost_limit</varname> with a maximum of
       <varname>vacuum_cost_delay</varname> * 4.
      </para>
     </note>
    </sect2>

    <sect2 id="runtime-config-resource-background-writer">
     <title>Background Writer</title>

     <para>
      There is a separate server
      process called the <firstterm>background writer</>, whose function
      is to issue writes of <quote>dirty</> (new or modified) shared
      buffers.  It writes shared buffers so server processes handling
      user queries seldom or never need to wait for a write to occur.
      However, the background writer does cause a net overall
      increase in I/O load, because while a repeatedly-dirtied page might
      otherwise be written only once per checkpoint interval, the
      background writer might write it several times as it is dirtied
      in the same interval.  The parameters discussed in this subsection
      can be used to tune the behavior for local needs.
     </para>

     <variablelist>
      <varlistentry id="guc-bgwriter-delay" xreflabel="bgwriter_delay">
       <term><varname>bgwriter_delay</varname> (<type>integer</type>)
       <indexterm>
        <primary><varname>bgwriter_delay</> configuration parameter</primary>
       </indexterm>
       </term>
       <listitem>
        <para>
         Specifies the delay between activity rounds for the
         background writer.  In each round the writer issues writes
         for some number of dirty buffers (controllable by the
         following parameters).  It then sleeps for <varname>bgwriter_delay</>
         milliseconds, and repeats.  When there are no dirty buffers in the
         buffer pool, though, it goes into a longer sleep regardless of
         <varname>bgwriter_delay</>.  The default value is 200
         milliseconds (<literal>200ms</>). Note that on many systems, the
         effective resolution of sleep delays is 10 milliseconds; setting
         <varname>bgwriter_delay</> to a value that is not a multiple of 10
         might have the same results as setting it to the next higher multiple
         of 10.  This parameter can only be set in the
         <filename>postgresql.conf</> file or on the server command line.
        </para>
       </listitem>
      </varlistentry>

      <varlistentry id="guc-bgwriter-lru-maxpages" xreflabel="bgwriter_lru_maxpages">
       <term><varname>bgwriter_lru_maxpages</varname> (<type>integer</type>)
       <indexterm>
        <primary><varname>bgwriter_lru_maxpages</> configuration parameter</primary>
       </indexterm>
       </term>
       <listitem>
        <para>
         In each round, no more than this many buffers will be written
         by the background writer.  Setting this to zero disables
         background writing.  (Note that checkpoints, which are managed by
         a separate, dedicated auxiliary process, are unaffected.)
         The default value is 100 buffers.
         This parameter can only be set in the <filename>postgresql.conf</>
         file or on the server command line.
        </para>
       </listitem>
      </varlistentry>

      <varlistentry id="guc-bgwriter-lru-multiplier" xreflabel="bgwriter_lru_multiplier">
       <term><varname>bgwriter_lru_multiplier</varname> (<type>floating point</type>)
       <indexterm>
        <primary><varname>bgwriter_lru_multiplier</> configuration parameter</primary>
       </indexterm>
       </term>
       <listitem>
        <para>
         The number of dirty buffers written in each round is based on the
         number of new buffers that have been needed by server processes
         during recent rounds.  The average recent need is multiplied by
         <varname>bgwriter_lru_multiplier</> to arrive at an estimate of the
         number of buffers that will be needed during the next round.  Dirty
         buffers are written until there are that many clean, reusable buffers
         available.  (However, no more than <varname>bgwriter_lru_maxpages</>
         buffers will be written per round.)
         Thus, a setting of 1.0 represents a <quote>just in time</> policy
         of writing exactly the number of buffers predicted to be needed.
         Larger values provide some cushion against spikes in demand,
         while smaller values intentionally leave writes to be done by
         server processes.
         The default is 2.0.
         This parameter can only be set in the <filename>postgresql.conf</>
         file or on the server command line.
        </para>
       </listitem>
      </varlistentry>

      <varlistentry id="guc-bgwriter-flush-after" xreflabel="bgwriter_flush_after">
       <term><varname>bgwriter_flush_after</varname> (<type>integer</type>)
       <indexterm>
        <primary><varname>bgwriter_flush_after</> configuration parameter</primary>
       </indexterm>
       </term>
       <listitem>
        <para>
         Whenever more than <varname>bgwriter_flush_after</varname> bytes have
         been written by the bgwriter, attempt to force the OS to issue these
         writes to the underlying storage.  Doing so will limit the amount of
         dirty data in the kernel's page cache, reducing the likelihood of
         stalls when an fsync is issued at the end of a checkpoint, or when
         the OS writes data back in larger batches in the background.  Often
         that will result in greatly reduced transaction latency, but there
         also are some cases, especially with workloads that are bigger than
         <xref linkend="guc-shared-buffers">, but smaller than the OS's page
         cache, where performance might degrade.  This setting may have no
         effect on some platforms.  The valid range is between
         <literal>0</literal>, which disables controlled writeback, and
         <literal>2MB</literal>.  The default is <literal>512kB</> on Linux,
         <literal>0</> elsewhere.  (Non-default values of
         <symbol>BLCKSZ</symbol> change the default and maximum.)
         This parameter can only be set in the <filename>postgresql.conf</>
         file or on the server command line.
        </para>
       </listitem>
      </varlistentry>
     </variablelist>

     <para>
      Smaller values of <varname>bgwriter_lru_maxpages</varname> and
      <varname>bgwriter_lru_multiplier</varname> reduce the extra I/O load
      caused by the background writer, but make it more likely that server
      processes will have to issue writes for themselves, delaying interactive
      queries.
     </para>
    </sect2>

    <sect2 id="runtime-config-resource-async-behavior">
     <title>Asynchronous Behavior</title>

     <variablelist>
      <varlistentry id="guc-effective-io-concurrency" xreflabel="effective_io_concurrency">
       <term><varname>effective_io_concurrency</varname> (<type>integer</type>)
       <indexterm>
        <primary><varname>effective_io_concurrency</> configuration parameter</primary>
       </indexterm>
       </term>
       <listitem>
        <para>
         Sets the number of concurrent disk I/O operations that
         <productname>PostgreSQL</> expects can be executed
         simultaneously.  Raising this value will increase the number of I/O
         operations that any individual <productname>PostgreSQL</> session
         attempts to initiate in parallel.  The allowed range is 1 to 1000,
         or zero to disable issuance of asynchronous I/O requests. Currently,
         this setting only affects bitmap heap scans.
        </para>

        <para>
         For magnetic drives, a good starting point for this setting is the
         number of separate
         drives comprising a RAID 0 stripe or RAID 1 mirror being used for the
         database.  (For RAID 5 the parity drive should not be counted.)
         However, if the database is often busy with multiple queries issued in
         concurrent sessions, lower values may be sufficient to keep the disk
         array busy.  A value higher than needed to keep the disks busy will
         only result in extra CPU overhead.
         SSDs and other memory-based storage can often process many
         concurrent requests, so the best value might be in the hundreds.
        </para>

        <para>
         Asynchronous I/O depends on an effective <function>posix_fadvise</>
         function, which some operating systems lack.  If the function is not
         present then setting this parameter to anything but zero will result
         in an error.  On some operating systems (e.g., Solaris), the function
         is present but does not actually do anything.
        </para>

        <para>
         The default is 1 on supported systems, otherwise 0.  This value can
         be overridden for tables in a particular tablespace by setting the
         tablespace parameter of the same name (see
         <xref linkend="sql-altertablespace">).
        </para>
       </listitem>
      </varlistentry>

      <varlistentry id="guc-max-worker-processes" xreflabel="max_worker_processes">
       <term><varname>max_worker_processes</varname> (<type>integer</type>)
       <indexterm>
        <primary><varname>max_worker_processes</> configuration parameter</primary>
       </indexterm>
       </term>
       <listitem>
        <para>
         Sets the maximum number of background processes that the system
         can support.  This parameter can only be set at server start.  The
         default is 8.
        </para>

        <para>
         When running a standby server, you must set this parameter to the
         same or higher value than on the master server. Otherwise, queries
         will not be allowed in the standby server.
        </para>
       </listitem>
      </varlistentry>

      <varlistentry id="guc-max-parallel-workers-per-gather" xreflabel="max_parallel_workers_per_gather">
       <term><varname>max_parallel_workers_per_gather</varname> (<type>integer</type>)
       <indexterm>
        <primary><varname>max_parallel_workers_per_gather</> configuration parameter</primary>
       </indexterm>
       </term>
       <listitem>
        <para>
         Sets the maximum number of workers that can be started by a single
         <literal>Gather</literal> node.  Parallel workers are taken from the
         pool of processes established by
         <xref linkend="guc-max-worker-processes">.  Note that the requested
         number of workers may not actually be available at run time.  If this
         occurs, the plan will run with fewer workers than expected, which may
         be inefficient.  Setting this value to 0, which is the default,
         disables parallel query execution.
        </para>

        <para>
         Note that parallel queries may consume very substantially more
         resources than non-parallel queries, because each worker process is
         a completely separate process which has roughly the same impact on the
         system as an additional user session.  This should be taken into
         account when choosing a value for this setting, as well as when
         configuring other settings that control resource utilization, such
         as <xref linkend="guc-work-mem">.  Resource limits such as
         <varname>work_mem</> are applied individually to each worker,
         which means the total utilization may be much higher across all
         processes than it would normally be for any single process.
         For example, a parallel query using 4 workers may use up to 5 times
         as much CPU time, memory, I/O bandwidth, and so forth as a query which
         uses no workers at all.
        </para>

        <para>
         For more information on parallel query, see
         <xref linkend="parallel-query">.
        </para>
       </listitem>
      </varlistentry>

      <varlistentry id="guc-backend-flush-after" xreflabel="backend_flush_after">
       <term><varname>backend_flush_after</varname> (<type>integer</type>)
       <indexterm>
        <primary><varname>backend_flush_after</> configuration parameter</primary>
       </indexterm>
       </term>
       <listitem>
        <para>
         Whenever more than <varname>backend_flush_after</varname> bytes have
         been written by a single backend, attempt to force the OS to issue
         these writes to the underlying storage.  Doing so will limit the
         amount of dirty data in the kernel's page cache, reducing the
         likelihood of stalls when an fsync is issued at the end of a
         checkpoint, or when the OS writes data back in larger batches in the
         background.  Often that will result in greatly reduced transaction
         latency, but there also are some cases, especially with workloads
         that are bigger than <xref linkend="guc-shared-buffers">, but smaller
         than the OS's page cache, where performance might degrade.  This
         setting may have no effect on some platforms.  The valid range is
         between <literal>0</literal>, which disables controlled writeback,
         and <literal>2MB</literal>.  The default is <literal>0</> (i.e. no
         flush control).  (Non-default values of <symbol>BLCKSZ</symbol>
         change the maximum.)
        </para>
       </listitem>
      </varlistentry>

      <varlistentry id="guc-old-snapshot-threshold" xreflabel="old_snapshot_threshold">
       <term><varname>old_snapshot_threshold</varname> (<type>integer</type>)
       <indexterm>
        <primary><varname>old_snapshot_threshold</> configuration parameter</primary>
       </indexterm>
       </term>
       <listitem>
        <para>
         Sets the minimum time that a snapshot can be used without risk of a
         <literal>snapshot too old</> error occurring when using the snapshot.
         This parameter can only be set at server start.
        </para>

        <para>
         Beyond the threshold, old data may be vacuumed away.  This can help
         prevent bloat in the face of snapshots which remain in use for a
         long time.  To prevent incorrect results due to cleanup of data which
         would otherwise be visible to the snapshot, an error is generated
         when the snapshot is older than this threshold and the snapshot is
         used to read a page which has been modified since the snapshot was
         built.
        </para>

        <para>
         A value of <literal>-1</> disables this feature, and is the default.
         Useful values for production work probably range from a small number
         of hours to a few days.  The setting will be coerced to a granularity
         of minutes, and small numbers (such as <literal>0</> or
         <literal>1min</>) are only allowed because they may sometimes be
         useful for testing.  While a setting as high as <literal>60d</> is
         allowed, please note that in many workloads extreme bloat or
         transaction ID wraparound may occur in much shorter time frames.
        </para>

        <para>
         When this feature is enabled, freed space at the end of a relation
         cannot be released to the operating system, since that could remove
         information needed to detect the <literal>snapshot too old</>
         condition.  All space allocated to a relation remains associated with
         that relation for reuse only within that relation unless explicitly
         freed (for example, with <command>VACUUM FULL</>).
        </para>

        <para>
         This setting does not attempt to guarantee that an error will be
         generated under any particular circumstances.  In fact, if the
         correct results can be generated from (for example) a cursor which
         has materialized a result set, no error will be generated even if the
         underlying rows in the referenced table have been vacuumed away.
         Some tables cannot safely be vacuumed early, and so will not be
         affected by this setting.  Examples include system catalogs and any
         table which has a hash index.  For such tables this setting will
         neither reduce bloat nor create a possibility of a <literal>snapshot
         too old</> error on scanning.
        </para>
       </listitem>
      </varlistentry>
     </variablelist>
    </sect2>
   </sect1>

   <sect1 id="runtime-config-wal">
    <title>Write Ahead Log</title>

   <para>
    For additional information on tuning these settings,
    see <xref linkend="wal-configuration">.
   </para>

    <sect2 id="runtime-config-wal-settings">
     <title>Settings</title>
     <variablelist>

     <varlistentry id="guc-wal-level" xreflabel="wal_level">
      <term><varname>wal_level</varname> (<type>enum</type>)
      <indexterm>
       <primary><varname>wal_level</> configuration parameter</primary>
      </indexterm>
      </term>
      <listitem>
       <para>
        <varname>wal_level</> determines how much information is written
        to the WAL. The default value is <literal>minimal</>, which writes
        only the information needed to recover from a crash or immediate
        shutdown. <literal>replica</> adds logging required for WAL
        archiving as well as information required to run
        read-only queries on a standby server.  Finally,
        <literal>logical</> adds information necessary to support logical
        decoding.  Each level includes the information logged at all lower
        levels.  This parameter can only be set at server start.
       </para>
       <para>
        In <literal>minimal</> level, WAL-logging of some bulk
        operations can be safely skipped, which can make those
        operations much faster (see <xref linkend="populate-pitr">).
        Operations in which this optimization can be applied include:
        <simplelist>
         <member><command>CREATE TABLE AS</></member>
         <member><command>CREATE INDEX</></member>
         <member><command>CLUSTER</></member>
         <member><command>COPY</> into tables that were created or truncated in the same
         transaction</member>
        </simplelist>
        But minimal WAL does not contain enough information to reconstruct the
        data from a base backup and the WAL logs, so <literal>replica</> or
        higher must be used to enable WAL archiving
        (<xref linkend="guc-archive-mode">) and streaming replication.
       </para>
       <para>
        In <literal>logical</> level, the same information is logged as
<<<<<<< HEAD
        with <literal>hot_standby</>, plus information needed to allow
=======
        with <literal>replica</>, plus information needed to allow
>>>>>>> e77ea9db
        extracting logical change sets from the WAL. Using a level of
        <literal>logical</> will increase the WAL volume, particularly if many
        tables are configured for <literal>REPLICA IDENTITY FULL</literal> and
        many <command>UPDATE</> and <command>DELETE</> statements are
        executed.
       </para>
       <para>
        In releases prior to 9.6, this parameter also allowed the
        values <literal>archive</literal> and <literal>hot_standby</literal>.
        These are still accepted but mapped to <literal>replica</literal>.
       </para>
      </listitem>
     </varlistentry>

     <varlistentry id="guc-fsync" xreflabel="fsync">
      <term><varname>fsync</varname> (<type>boolean</type>)
      <indexterm>
       <primary><varname>fsync</> configuration parameter</primary>
      </indexterm>
      </term>
      <listitem>
       <para>
        If this parameter is on, the <productname>PostgreSQL</> server
        will try to make sure that updates are physically written to
        disk, by issuing <function>fsync()</> system calls or various
        equivalent methods (see <xref linkend="guc-wal-sync-method">).
        This ensures that the database cluster can recover to a
        consistent state after an operating system or hardware crash.
       </para>

       <para>
        While turning off <varname>fsync</varname> is often a performance
        benefit, this can result in unrecoverable data corruption in
        the event of a power failure or system crash.  Thus it
        is only advisable to turn off <varname>fsync</varname> if
        you can easily recreate your entire database from external
        data.
       </para>

       <para>
        Examples of safe circumstances for turning off
        <varname>fsync</varname> include the initial loading of a new
        database cluster from a backup file, using a database cluster
        for processing a batch of data after which the database
        will be thrown away and recreated,
        or for a read-only database clone which
        gets recreated frequently and is not used for failover.  High
        quality hardware alone is not a sufficient justification for
        turning off <varname>fsync</varname>.
       </para>

       <para>
        For reliable recovery when changing <varname>fsync</varname>
        off to on, it is necessary to force all modified buffers in the
        kernel to durable storage.  This can be done while the cluster
        is shutdown or while fsync is on by running <command>initdb
        --sync-only</command>, running <command>sync</>, unmounting the
        file system, or rebooting the server.
       </para>

       <para>
        In many situations, turning off <xref linkend="guc-synchronous-commit">
        for noncritical transactions can provide much of the potential
        performance benefit of turning off <varname>fsync</varname>, without
        the attendant risks of data corruption.
       </para>

       <para>
        <varname>fsync</varname> can only be set in the <filename>postgresql.conf</>
        file or on the server command line.
        If you turn this parameter off, also consider turning off
        <xref linkend="guc-full-page-writes">.
       </para>
      </listitem>
     </varlistentry>

     <varlistentry id="guc-synchronous-commit" xreflabel="synchronous_commit">
      <term><varname>synchronous_commit</varname> (<type>enum</type>)
      <indexterm>
       <primary><varname>synchronous_commit</> configuration parameter</primary>
      </indexterm>
      </term>
      <listitem>
       <para>
        Specifies whether transaction commit will wait for WAL records
        to be written to disk before the command returns a <quote>success</>
        indication to the client.  Valid values are <literal>on</>,
        <literal>remote_apply</>, <literal>remote_write</>, <literal>local</>,
        and <literal>off</>.  The default, and safe, setting
        is <literal>on</>.  When <literal>off</>, there can be a delay between
        when success is reported to the client and when the transaction is
        really guaranteed to be safe against a server crash.  (The maximum
        delay is three times <xref linkend="guc-wal-writer-delay">.)  Unlike
        <xref linkend="guc-fsync">, setting this parameter to <literal>off</>
        does not create any risk of database inconsistency: an operating
        system or database crash might
        result in some recent allegedly-committed transactions being lost, but
        the database state will be just the same as if those transactions had
        been aborted cleanly.  So, turning <varname>synchronous_commit</> off
        can be a useful alternative when performance is more important than
        exact certainty about the durability of a transaction.  For more
        discussion see <xref linkend="wal-async-commit">.
       </para>
       <para>
        If <xref linkend="guc-synchronous-standby-names"> is non-empty, this
        parameter also controls whether or not transaction commits will wait
        for their WAL records to be replicated to the standby server(s).
        When set to <literal>on</>, commits will wait until replies
        from the current synchronous standby(s) indicate they have received
        the commit record of the transaction and flushed it to disk.  This
        ensures the transaction will not be lost unless both the primary and
        all synchronous standbys suffer corruption of their database storage.
        When set to <literal>remote_apply</>, commits will wait until replies
        from the current synchronous standby(s) indicate they have received the
        commit record of the transaction and applied it, so that it has become
        visible to queries on the standby(s).
        When set to <literal>remote_write</>, commits will wait until replies
        from the current synchronous standby(s) indicate they have
        received the commit record of the transaction and written it out to
        their operating system. This setting is sufficient to
        ensure data preservation even if a standby instance of
        <productname>PostgreSQL</> were to crash, but not if the standby
        suffers an operating-system-level crash, since the data has not
        necessarily reached stable storage on the standby.
        Finally, the setting <literal>local</> causes commits to wait for
        local flush to disk, but not for replication.  This is not usually
        desirable when synchronous replication is in use, but is provided for
        completeness.
       </para>
       <para>
        If <varname>synchronous_standby_names</> is empty, the settings
        <literal>on</>, <literal>remote_apply</>, <literal>remote_write</>
        and <literal>local</> all provide the same synchronization level:
        transaction commits only wait for local flush to disk.
       </para>
       <para>
        This parameter can be changed at any time; the behavior for any
        one transaction is determined by the setting in effect when it
        commits.  It is therefore possible, and useful, to have some
        transactions commit synchronously and others asynchronously.
        For example, to make a single multistatement transaction commit
        asynchronously when the default is the opposite, issue <command>SET
        LOCAL synchronous_commit TO OFF</> within the transaction.
       </para>
      </listitem>
     </varlistentry>

     <varlistentry id="guc-wal-sync-method" xreflabel="wal_sync_method">
      <term><varname>wal_sync_method</varname> (<type>enum</type>)
      <indexterm>
       <primary><varname>wal_sync_method</> configuration parameter</primary>
      </indexterm>
      </term>
      <listitem>
       <para>
        Method used for forcing WAL updates out to disk.
        If <varname>fsync</varname> is off then this setting is irrelevant,
        since WAL file updates will not be forced out at all.
        Possible values are:
       </para>
       <itemizedlist>
        <listitem>
        <para>
         <literal>open_datasync</> (write WAL files with <function>open()</> option <symbol>O_DSYNC</>)
        </para>
        </listitem>
        <listitem>
        <para>
         <literal>fdatasync</> (call <function>fdatasync()</> at each commit)
        </para>
        </listitem>
        <listitem>
        <para>
         <literal>fsync</> (call <function>fsync()</> at each commit)
        </para>
        </listitem>
        <listitem>
        <para>
         <literal>fsync_writethrough</> (call <function>fsync()</> at each commit, forcing write-through of any disk write cache)
        </para>
        </listitem>
        <listitem>
        <para>
         <literal>open_sync</> (write WAL files with <function>open()</> option <symbol>O_SYNC</>)
        </para>
        </listitem>
       </itemizedlist>
       <para>
        The <literal>open_</>* options also use <literal>O_DIRECT</> if available.
        Not all of these choices are available on all platforms.
        The default is the first method in the above list that is supported
        by the platform, except that <literal>fdatasync</> is the default on
        Linux.  The default is not necessarily ideal; it might be
        necessary to change this setting or other aspects of your system
        configuration in order to create a crash-safe configuration or
        achieve optimal performance.
        These aspects are discussed in <xref linkend="wal-reliability">.
        This parameter can only be set in the <filename>postgresql.conf</>
        file or on the server command line.
       </para>
      </listitem>
     </varlistentry>

     <varlistentry id="guc-full-page-writes" xreflabel="full_page_writes">
      <term><varname>full_page_writes</varname> (<type>boolean</type>)
      <indexterm>
       <primary><varname>full_page_writes</> configuration parameter</primary>
      </indexterm>
      </term>
      <listitem>
       <para>
        When this parameter is on, the <productname>PostgreSQL</> server
        writes the entire content of each disk page to WAL during the
        first modification of that page after a checkpoint.
        This is needed because
        a page write that is in process during an operating system crash might
        be only partially completed, leading to an on-disk page
        that contains a mix of old and new data.  The row-level change data
        normally stored in WAL will not be enough to completely restore
        such a page during post-crash recovery.  Storing the full page image
        guarantees that the page can be correctly restored, but at the price
        of increasing the amount of data that must be written to WAL.
        (Because WAL replay always starts from a checkpoint, it is sufficient
        to do this during the first change of each page after a checkpoint.
        Therefore, one way to reduce the cost of full-page writes is to
        increase the checkpoint interval parameters.)
       </para>

       <para>
        Turning this parameter off speeds normal operation, but
        might lead to either unrecoverable data corruption, or silent
        data corruption, after a system failure. The risks are similar to turning off
        <varname>fsync</varname>, though smaller, and it should be turned off
        only based on the same circumstances recommended for that parameter.
       </para>

       <para>
        Turning off this parameter does not affect use of
        WAL archiving for point-in-time recovery (PITR)
        (see <xref linkend="continuous-archiving">).
       </para>

       <para>
        This parameter can only be set in the <filename>postgresql.conf</>
        file or on the server command line.
        The default is <literal>on</>.
       </para>
      </listitem>
     </varlistentry>

     <varlistentry id="guc-wal-log-hints" xreflabel="wal_log_hints">
      <term><varname>wal_log_hints</varname> (<type>boolean</type>)
      <indexterm>
       <primary><varname>wal_log_hints</> configuration parameter</primary>
      </indexterm>
      </term>
      <listitem>
       <para>
        When this parameter is <literal>on</>, the <productname>PostgreSQL</>
        server writes the entire content of each disk page to WAL during the
        first modification of that page after a checkpoint, even for
        non-critical modifications of so-called hint bits.
       </para>

       <para>
        If data checksums are enabled, hint bit updates are always WAL-logged
        and this setting is ignored. You can use this setting to test how much
        extra WAL-logging would occur if your database had data checksums
        enabled.
       </para>

       <para>
        This parameter can only be set at server start. The default value is <literal>off</>.
       </para>
      </listitem>
     </varlistentry>

     <varlistentry id="guc-wal-compression" xreflabel="wal_compression">
      <term><varname>wal_compression</varname> (<type>boolean</type>)
      <indexterm>
       <primary><varname>wal_compression</> configuration parameter</primary>
      </indexterm>
      </term>
      <listitem>
       <para>
        When this parameter is <literal>on</>, the <productname>PostgreSQL</>
        server compresses a full page image written to WAL when
        <xref linkend="guc-full-page-writes"> is on or during a base backup.
        A compressed page image will be decompressed during WAL replay.
        The default value is <literal>off</>.
        Only superusers can change this setting.
       </para>

       <para>
        Turning this parameter on can reduce the WAL volume without
        increasing the risk of unrecoverable data corruption,
        but at the cost of some extra CPU spent on the compression during
        WAL logging and on the decompression during WAL replay.
       </para>
      </listitem>
     </varlistentry>

     <varlistentry id="guc-wal-buffers" xreflabel="wal_buffers">
      <term><varname>wal_buffers</varname> (<type>integer</type>)
      <indexterm>
       <primary><varname>wal_buffers</> configuration parameter</primary>
      </indexterm>
      </term>
      <listitem>
       <para>
        The amount of shared memory used for WAL data that has not yet been
        written to disk.  The default setting of -1 selects a size equal to
        1/32nd (about 3%) of <xref linkend="guc-shared-buffers">, but not less
        than <literal>64kB</literal> nor more than the size of one WAL
        segment, typically <literal>16MB</literal>.  This value can be set
        manually if the automatic choice is too large or too small,
        but any positive value less than <literal>32kB</literal> will be
        treated as <literal>32kB</literal>.
        This parameter can only be set at server start.
       </para>

       <para>
        The contents of the WAL buffers are written out to disk at every
        transaction commit, so extremely large values are unlikely to
        provide a significant benefit.  However, setting this value to at
        least a few megabytes can improve write performance on a busy
        server where many clients are committing at once.  The auto-tuning
        selected by the default setting of -1 should give reasonable
        results in most cases.
       </para>

      </listitem>
     </varlistentry>

     <varlistentry id="guc-wal-writer-delay" xreflabel="wal_writer_delay">
      <term><varname>wal_writer_delay</varname> (<type>integer</type>)
      <indexterm>
       <primary><varname>wal_writer_delay</> configuration parameter</primary>
      </indexterm>
      </term>
      <listitem>
      <para>
        Specifies how often the WAL writer flushes WAL. After flushing WAL it
        sleeps for <varname>wal_writer_delay</> milliseconds, unless woken up
        by an asynchronously committing transaction. In case the last flush
        happened less than <varname>wal_writer_delay</> milliseconds ago and
        less than <varname>wal_writer_flush_after</> bytes of WAL have been
        produced since, WAL is only written to the OS, not flushed to disk.
        The default value is 200 milliseconds (<literal>200ms</>).  Note that
        on many systems, the effective resolution of sleep delays is 10
        milliseconds; setting <varname>wal_writer_delay</> to a value that is
        not a multiple of 10 might have the same results as setting it to the
        next higher multiple of 10. This parameter can only be set in the
        <filename>postgresql.conf</> file or on the server command line.
       </para>
      </listitem>
     </varlistentry>

     <varlistentry id="guc-wal-writer-flush-after" xreflabel="wal_writer_flush_after">
      <term><varname>wal_writer_flush_after</varname> (<type>integer</type>)
      <indexterm>
       <primary><varname>wal_writer_flush_after</> configuration parameter</primary>
      </indexterm>
      </term>
      <listitem>
      <para>
        Specifies how often the WAL writer flushes WAL. In case the last flush
        happened less than <varname>wal_writer_delay</> milliseconds ago and
        less than <varname>wal_writer_flush_after</> bytes of WAL have been
        produced since, WAL is only written to the OS, not flushed to disk.
        If <varname>wal_writer_flush_after</> is set to <literal>0</> WAL is
        flushed every time the WAL writer has written WAL.  The default is
        <literal>1MB</literal>. This parameter can only be set in the
        <filename>postgresql.conf</> file or on the server command line.
       </para>
      </listitem>
     </varlistentry>

     <varlistentry id="guc-commit-delay" xreflabel="commit_delay">
      <term><varname>commit_delay</varname> (<type>integer</type>)
      <indexterm>
       <primary><varname>commit_delay</> configuration parameter</primary>
      </indexterm>
      </term>
      <listitem>
       <para>
        <varname>commit_delay</varname> adds a time delay, measured in
        microseconds, before a WAL flush is initiated.  This can improve
        group commit throughput by allowing a larger number of transactions
        to commit via a single WAL flush, if system load is high enough
        that additional transactions become ready to commit within the
        given interval.  However, it also increases latency by up to
        <varname>commit_delay</varname> microseconds for each WAL
        flush.  Because the delay is just wasted if no other transactions
        become ready to commit, a delay is only performed if at least
        <varname>commit_siblings</varname> other transactions are active
        when a flush is about to be initiated.  Also, no delays are
        performed if <varname>fsync</varname> is disabled.
        The default <varname>commit_delay</> is zero (no delay).
        Only superusers can change this setting.
       </para>
       <para>
        In <productname>PostgreSQL</> releases prior to 9.3,
        <varname>commit_delay</varname> behaved differently and was much
        less effective: it affected only commits, rather than all WAL flushes,
        and waited for the entire configured delay even if the WAL flush
        was completed sooner.  Beginning in <productname>PostgreSQL</> 9.3,
        the first process that becomes ready to flush waits for the configured
        interval, while subsequent processes wait only until the leader
        completes the flush operation.
       </para>
      </listitem>
     </varlistentry>

     <varlistentry id="guc-commit-siblings" xreflabel="commit_siblings">
      <term><varname>commit_siblings</varname> (<type>integer</type>)
      <indexterm>
       <primary><varname>commit_siblings</> configuration parameter</primary>
      </indexterm>
      </term>
      <listitem>
       <para>
        Minimum number of concurrent open transactions to require
        before performing the <varname>commit_delay</> delay. A larger
        value makes it more probable that at least one other
        transaction will become ready to commit during the delay
        interval. The default is five transactions.
       </para>
      </listitem>
     </varlistentry>

     </variablelist>
     </sect2>
     <sect2 id="runtime-config-wal-checkpoints">
     <title>Checkpoints</title>

    <variablelist>
     <varlistentry id="guc-checkpoint-timeout" xreflabel="checkpoint_timeout">
      <term><varname>checkpoint_timeout</varname> (<type>integer</type>)
      <indexterm>
       <primary><varname>checkpoint_timeout</> configuration parameter</primary>
      </indexterm>
      </term>
      <listitem>
       <para>
        Maximum time between automatic WAL checkpoints, in seconds.
        The valid range is between 30 seconds and one day.
        The default is five minutes (<literal>5min</>).
        Increasing this parameter can increase the amount of time needed
        for crash recovery.
        This parameter can only be set in the <filename>postgresql.conf</>
        file or on the server command line.
       </para>
      </listitem>
     </varlistentry>

     <varlistentry id="guc-checkpoint-completion-target" xreflabel="checkpoint_completion_target">
      <term><varname>checkpoint_completion_target</varname> (<type>floating point</type>)
      <indexterm>
       <primary><varname>checkpoint_completion_target</> configuration parameter</primary>
      </indexterm>
      </term>
      <listitem>
       <para>
        Specifies the target of checkpoint completion, as a fraction of
        total time between checkpoints. The default is 0.5.
        This parameter can only be set in the <filename>postgresql.conf</>
        file or on the server command line.
       </para>
      </listitem>
     </varlistentry>

     <varlistentry id="guc-checkpoint-flush-after" xreflabel="checkpoint_flush_after">
      <term><varname>checkpoint_flush_after</varname> (<type>integer</type>)
      <indexterm>
       <primary><varname>checkpoint_flush_after</> configuration parameter</primary>
      </indexterm>
      </term>
      <listitem>
       <para>
        Whenever more than <varname>checkpoint_flush_after</varname> bytes
        have been written while performing a checkpoint, attempt to force the
        OS to issue these writes to the underlying storage.  Doing so will
        limit the amount of dirty data in the kernel's page cache, reducing
        the likelihood of stalls when an fsync is issued at the end of the
        checkpoint, or when the OS writes data back in larger batches in the
        background.  Often that will result in greatly reduced transaction
        latency, but there also are some cases, especially with workloads
        that are bigger than <xref linkend="guc-shared-buffers">, but smaller
        than the OS's page cache, where performance might degrade.  This
        setting may have no effect on some platforms.  The valid range is
        between <literal>0</literal>, which disables controlled writeback,
        and <literal>2MB</literal>.  The default is <literal>256kB</> on
        Linux, <literal>0</> elsewhere.  (Non-default values of
        <symbol>BLCKSZ</symbol> change the default and maximum.)
        This parameter can only be set in the <filename>postgresql.conf</>
        file or on the server command line.
       </para>
      </listitem>
     </varlistentry>

     <varlistentry id="guc-checkpoint-warning" xreflabel="checkpoint_warning">
      <term><varname>checkpoint_warning</varname> (<type>integer</type>)
      <indexterm>
       <primary><varname>checkpoint_warning</> configuration parameter</primary>
      </indexterm>
      </term>
      <listitem>
       <para>
        Write a message to the server log if checkpoints caused by
        the filling of checkpoint segment files happen closer together
        than this many seconds (which suggests that
        <varname>max_wal_size</> ought to be raised).  The default is
        30 seconds (<literal>30s</>).  Zero disables the warning.
        No warnings will be generated if <varname>checkpoint_timeout</varname>
        is less than <varname>checkpoint_warning</varname>.
        This parameter can only be set in the <filename>postgresql.conf</>
        file or on the server command line.
       </para>
      </listitem>
     </varlistentry>

     <varlistentry id="guc-max-wal-size" xreflabel="max_wal_size">
      <term><varname>max_wal_size</varname> (<type>integer</type>)
      <indexterm>
       <primary><varname>max_wal_size</> configuration parameter</primary>
      </indexterm>
      </term>
      <listitem>
       <para>
        Maximum size to let the WAL grow to between automatic WAL
        checkpoints. This is a soft limit; WAL size can exceed
        <varname>max_wal_size</> under special circumstances, like
        under heavy load, a failing <varname>archive_command</>, or a high
        <varname>wal_keep_segments</> setting. The default is 1 GB.
        Increasing this parameter can increase the amount of time needed for
        crash recovery.
        This parameter can only be set in the <filename>postgresql.conf</>
        file or on the server command line.
       </para>
      </listitem>
     </varlistentry>

     <varlistentry id="guc-min-wal-size" xreflabel="min_wal_size">
      <term><varname>min_wal_size</varname> (<type>integer</type>)
      <indexterm>
       <primary><varname>min_wal_size</> configuration parameter</primary>
      </indexterm>
      </term>
      <listitem>
       <para>
        As long as WAL disk usage stays below this setting, old WAL files are
        always recycled for future use at a checkpoint, rather than removed.
        This can be used to ensure that enough WAL space is reserved to
        handle spikes in WAL usage, for example when running large batch
        jobs. The default is 80 MB.
        This parameter can only be set in the <filename>postgresql.conf</>
        file or on the server command line.
       </para>
      </listitem>
     </varlistentry>

     </variablelist>
     </sect2>
     <sect2 id="runtime-config-wal-archiving">
     <title>Archiving</title>

    <variablelist>
     <varlistentry id="guc-archive-mode" xreflabel="archive_mode">
      <term><varname>archive_mode</varname> (<type>enum</type>)
      <indexterm>
       <primary><varname>archive_mode</> configuration parameter</primary>
      </indexterm>
      </term>
      <listitem>
       <para>
        When <varname>archive_mode</> is enabled, completed WAL segments
        are sent to archive storage by setting
        <xref linkend="guc-archive-command">. In addition to <literal>off</>,
        to disable, there are two modes: <literal>on</>, and
        <literal>always</>. During normal operation, there is no
        difference between the two modes, but when set to <literal>always</>
        the WAL archiver is enabled also during archive recovery or standby
        mode. In <literal>always</> mode, all files restored from the archive
        or streamed with streaming replication will be archived (again). See
        <xref linkend="continuous-archiving-in-standby"> for details.
       </para>
       <para>
        <varname>archive_mode</> and <varname>archive_command</> are
        separate variables so that <varname>archive_command</> can be
        changed without leaving archiving mode.
        This parameter can only be set at server start.
        <varname>archive_mode</> cannot be enabled when
        <varname>wal_level</> is set to <literal>minimal</>.
       </para>
      </listitem>
     </varlistentry>

     <varlistentry id="guc-archive-command" xreflabel="archive_command">
      <term><varname>archive_command</varname> (<type>string</type>)
      <indexterm>
       <primary><varname>archive_command</> configuration parameter</primary>
      </indexterm>
      </term>
      <listitem>
       <para>
        The local shell command to execute to archive a completed WAL file
        segment.  Any <literal>%p</> in the string is
        replaced by the path name of the file to archive, and any
        <literal>%f</> is replaced by only the file name.
        (The path name is relative to the working directory of the server,
        i.e., the cluster's data directory.)
        Use <literal>%%</> to embed an actual <literal>%</> character in the
        command.  It is important for the command to return a zero
        exit status only if it succeeds. For more information see
        <xref linkend="backup-archiving-wal">.
       </para>
       <para>
        This parameter can only be set in the <filename>postgresql.conf</>
        file or on the server command line.  It is ignored unless
        <varname>archive_mode</> was enabled at server start.
        If <varname>archive_command</> is an empty string (the default) while
        <varname>archive_mode</> is enabled, WAL archiving is temporarily
        disabled, but the server continues to accumulate WAL segment files in
        the expectation that a command will soon be provided.  Setting
        <varname>archive_command</> to a command that does nothing but
        return true, e.g. <literal>/bin/true</> (<literal>REM</> on
        Windows), effectively disables
        archiving, but also breaks the chain of WAL files needed for
        archive recovery, so it should only be used in unusual circumstances.
       </para>
      </listitem>
     </varlistentry>

     <varlistentry id="guc-archive-timeout" xreflabel="archive_timeout">
      <term><varname>archive_timeout</varname> (<type>integer</type>)
      <indexterm>
       <primary><varname>archive_timeout</> configuration parameter</primary>
      </indexterm>
      </term>
      <listitem>
       <para>
        The <xref linkend="guc-archive-command"> is only invoked for
        completed WAL segments. Hence, if your server generates little WAL
        traffic (or has slack periods where it does so), there could be a
        long delay between the completion of a transaction and its safe
        recording in archive storage.  To limit how old unarchived
        data can be, you can set <varname>archive_timeout</> to force the
        server to switch to a new WAL segment file periodically.  When this
        parameter is greater than zero, the server will switch to a new
        segment file whenever this many seconds have elapsed since the last
        segment file switch, and there has been any database activity,
        including a single checkpoint.  (Increasing
        <varname>checkpoint_timeout</> will reduce unnecessary
        checkpoints on an idle system.)
        Note that archived files that are closed early
        due to a forced switch are still the same length as completely full
        files.  Therefore, it is unwise to use a very short
        <varname>archive_timeout</> &mdash; it will bloat your archive
        storage.  <varname>archive_timeout</> settings of a minute or so are
        usually reasonable.  You should consider using streaming replication,
        instead of archiving, if you want data to be copied off the master
        server more quickly than that.
        This parameter can only be set in the
        <filename>postgresql.conf</> file or on the server command line.
       </para>
      </listitem>
     </varlistentry>

     </variablelist>
    </sect2>

   </sect1>

   <sect1 id="runtime-config-replication">
    <title>Replication</title>

    <para>
     These settings control the behavior of the built-in
     <firstterm>streaming replication</> feature (see
     <xref linkend="streaming-replication">).  Servers will be either a
     Master or a Standby server.  Masters can send data, while Standby(s)
     are always receivers of replicated data.  When cascading replication
     (see <xref linkend="cascading-replication">) is used, Standby server(s)
     can also be senders, as well as receivers.
     Parameters are mainly for Sending and Standby servers, though some
     parameters have meaning only on the Master server.  Settings may vary
     across the cluster without problems if that is required.
    </para>

    <sect2 id="runtime-config-replication-sender">
     <title>Sending Server(s)</title>

     <para>
      These parameters can be set on any server that is
      to send replication data to one or more standby servers.
      The master is always a sending server, so these parameters must
      always be set on the master.
      The role and meaning of these parameters does not change after a
      standby becomes the master.
     </para>

     <variablelist>
      <varlistentry id="guc-max-wal-senders" xreflabel="max_wal_senders">
       <term><varname>max_wal_senders</varname> (<type>integer</type>)
       <indexterm>
        <primary><varname>max_wal_senders</> configuration parameter</primary>
       </indexterm>
       </term>
       <listitem>
       <para>
        Specifies the maximum number of concurrent connections from
        standby servers or streaming base backup clients (i.e., the
        maximum number of simultaneously running WAL sender
        processes). The default is zero, meaning replication is
        disabled. WAL sender processes count towards the total number
        of connections, so the parameter cannot be set higher than
        <xref linkend="guc-max-connections">.  Abrupt streaming client
        disconnection might cause an orphaned connection slot until
        a timeout is reached, so this parameter should be set slightly
        higher than the maximum number of expected clients so disconnected
        clients can immediately reconnect.  This parameter can only
        be set at server start. <varname>wal_level</> must be set to
        <literal>replica</> or higher to allow connections from standby
        servers.
       </para>
       </listitem>
      </varlistentry>

      <varlistentry id="guc-max-replication-slots" xreflabel="max_replication_slots">
       <term><varname>max_replication_slots</varname> (<type>integer</type>)
       <indexterm>
        <primary><varname>max_replication_slots</> configuration parameter</primary>
       </indexterm>
       </term>
       <listitem>
        <para>
         Specifies the maximum number of replication slots
         (see <xref linkend="streaming-replication-slots">) that the server
         can support. The default is zero.  This parameter can only be set at
         server start.
         <varname>wal_level</varname> must be set
         to <literal>replica</literal> or higher to allow replication slots to
         be used. Setting it to a lower value than the number of currently
         existing replication slots will prevent the server from starting.
        </para>
       </listitem>
      </varlistentry>

      <varlistentry id="guc-wal-keep-segments" xreflabel="wal_keep_segments">
       <term><varname>wal_keep_segments</varname> (<type>integer</type>)
       <indexterm>
        <primary><varname>wal_keep_segments</> configuration parameter</primary>
       </indexterm>
       </term>
       <listitem>
       <para>
        Specifies the minimum number of past log file segments kept in the
        <filename>pg_xlog</>
        directory, in case a standby server needs to fetch them for streaming
        replication. Each segment is normally 16 megabytes. If a standby
        server connected to the sending server falls behind by more than
        <varname>wal_keep_segments</> segments, the sending server might remove
        a WAL segment still needed by the standby, in which case the
        replication connection will be terminated.  Downstream connections
        will also eventually fail as a result.  (However, the standby
        server can recover by fetching the segment from archive, if WAL
        archiving is in use.)
       </para>

       <para>
        This sets only the minimum number of segments retained in
        <filename>pg_xlog</>; the system might need to retain more segments
        for WAL archival or to recover from a checkpoint. If
        <varname>wal_keep_segments</> is zero (the default), the system
        doesn't keep any extra segments for standby purposes, so the number
        of old WAL segments available to standby servers is a function of
        the location of the previous checkpoint and status of WAL
        archiving.
        This parameter can only be set in the
        <filename>postgresql.conf</> file or on the server command line.
       </para>
       </listitem>
      </varlistentry>

     <varlistentry id="guc-wal-sender-timeout" xreflabel="wal_sender_timeout">
      <term><varname>wal_sender_timeout</varname> (<type>integer</type>)
      <indexterm>
       <primary><varname>wal_sender_timeout</> configuration parameter</primary>
      </indexterm>
      </term>
      <listitem>
       <para>
        Terminate replication connections that are inactive longer
        than the specified number of milliseconds. This is useful for
        the sending server to detect a standby crash or network outage.
        A value of zero disables the timeout mechanism.  This parameter
        can only be set in
        the <filename>postgresql.conf</> file or on the server command line.
        The default value is 60 seconds.
       </para>
      </listitem>
     </varlistentry>

     <varlistentry id="guc-track-commit-timestamp" xreflabel="track_commit_timestamp">
      <term><varname>track_commit_timestamp</varname> (<type>bool</type>)
      <indexterm>
       <primary><varname>track_commit_timestamp</> configuration parameter</primary>
      </indexterm>
      </term>
      <listitem>
       <para>
        Record commit time of transactions. This parameter
        can only be set in <filename>postgresql.conf</> file or on the server
        command line. The default value is <literal>off</literal>.
       </para>
      </listitem>
     </varlistentry>

     </variablelist>
    </sect2>

    <sect2 id="runtime-config-replication-master">
     <title>Master Server</title>

     <para>
      These parameters can be set on the master/primary server that is
      to send replication data to one or more standby servers.
      Note that in addition to these parameters,
      <xref linkend="guc-wal-level"> must be set appropriately on the master
      server, and optionally WAL archiving can be enabled as
      well (see <xref linkend="runtime-config-wal-archiving">).
      The values of these parameters on standby servers are irrelevant,
      although you may wish to set them there in preparation for the
      possibility of a standby becoming the master.
     </para>

    <variablelist>

     <varlistentry id="guc-synchronous-standby-names" xreflabel="synchronous_standby_names">
      <term><varname>synchronous_standby_names</varname> (<type>string</type>)
      <indexterm>
       <primary><varname>synchronous_standby_names</> configuration parameter</primary>
      </indexterm>
      </term>
      <listitem>
       <para>
        Specifies a list of standby servers that can support
        <firstterm>synchronous replication</>, as described in
        <xref linkend="synchronous-replication">.
        There will be one or more active synchronous standbys;
        transactions waiting for commit will be allowed to proceed after
        these standby servers confirm receipt of their data.
        The synchronous standbys will be those whose names appear
        earlier in this list, and
        that are both currently connected and streaming data in real-time
        (as shown by a state of <literal>streaming</literal> in the
        <link linkend="monitoring-stats-views-table">
        <literal>pg_stat_replication</></link> view).
        Other standby servers appearing later in this list represent potential
        synchronous standbys. If any of the current synchronous
        standbys disconnects for whatever reason,
        it will be replaced immediately with the next-highest-priority standby.
        Specifying more than one standby name can allow very high availability.
       </para>
       <para>
        This parameter specifies a list of standby servers using
        either of the following syntaxes:
<synopsis>
<replaceable class="parameter">num_sync</replaceable> ( <replaceable class="parameter">standby_name</replaceable> [, ...] )
<replaceable class="parameter">standby_name</replaceable> [, ...]
</synopsis>
        where <replaceable class="parameter">num_sync</replaceable> is
        the number of synchronous standbys that transactions need to
        wait for replies from,
        and <replaceable class="parameter">standby_name</replaceable>
        is the name of a standby server. For example, a setting of
        <literal>3 (s1, s2, s3, s4)</> makes transaction commits wait
        until their WAL records are received by three higher-priority standbys
        chosen from standby servers <literal>s1</>, <literal>s2</>,
        <literal>s3</> and <literal>s4</>.
        </para>
        <para>
        The second syntax was used before <productname>PostgreSQL</>
        version 9.6 and is still supported. It's the same as the first syntax
        with <replaceable class="parameter">num_sync</replaceable> equal to 1.
        For example, <literal>1 (s1, s2)</> and
        <literal>s1, s2</> have the same meaning: either <literal>s1</>
        or <literal>s2</> is chosen as a synchronous standby.
       </para>
       <para>
        The name of a standby server for this purpose is the
        <varname>application_name</> setting of the standby, as set in the
        <varname>primary_conninfo</> of the standby's WAL receiver.  There is
        no mechanism to enforce uniqueness. In case of duplicates one of the
        matching standbys will be considered as higher priority, though
        exactly which one is indeterminate.
        The special entry <literal>*</> matches any
        <varname>application_name</>, including the default application name
        of <literal>walreceiver</>.
       </para>
       <note>
        <para>
         Each <replaceable class="parameter">standby_name</replaceable>
         should have the form of a valid SQL identifier, unless it
         is <literal>*</>.  You can use double-quoting if necessary.  But note
         that <replaceable class="parameter">standby_name</replaceable>s are
         compared to standby application names case-insensitively, whether
         double-quoted or not.
        </para>
       </note>
       <para>
        If no synchronous standby names are specified here, then synchronous
        replication is not enabled and transaction commits will not wait for
        replication.  This is the default configuration.  Even when
        synchronous replication is enabled, individual transactions can be
        configured not to wait for replication by setting the
        <xref linkend="guc-synchronous-commit"> parameter to
        <literal>local</> or <literal>off</>.
       </para>
       <para>
        This parameter can only be set in the <filename>postgresql.conf</>
        file or on the server command line.
       </para>
      </listitem>
     </varlistentry>

     <varlistentry id="guc-vacuum-defer-cleanup-age" xreflabel="vacuum_defer_cleanup_age">
      <term><varname>vacuum_defer_cleanup_age</varname> (<type>integer</type>)
      <indexterm>
       <primary><varname>vacuum_defer_cleanup_age</> configuration parameter</primary>
      </indexterm>
      </term>
      <listitem>
       <para>
        Specifies the number of transactions by which <command>VACUUM</> and
        <acronym>HOT</> updates will defer cleanup of dead row versions. The
        default is zero transactions, meaning that dead row versions can be
        removed as soon as possible, that is, as soon as they are no longer
        visible to any open transaction.  You may wish to set this to a
        non-zero value on a primary server that is supporting hot standby
        servers, as described in <xref linkend="hot-standby">.  This allows
        more time for queries on the standby to complete without incurring
        conflicts due to early cleanup of rows.  However, since the value
        is measured in terms of number of write transactions occurring on the
        primary server, it is difficult to predict just how much additional
        grace time will be made available to standby queries.
        This parameter can only be set in the <filename>postgresql.conf</>
        file or on the server command line.
       </para>
       <para>
        You should also consider setting <varname>hot_standby_feedback</>
        on standby server(s) as an alternative to using this parameter.
       </para>
       <para>
        This does not prevent cleanup of dead rows which have reached the age
        specified by <varname>old_snapshot_threshold</>.
       </para>
      </listitem>
     </varlistentry>

     </variablelist>
    </sect2>

    <sect2 id="runtime-config-replication-standby">
     <title>Standby Servers</title>

     <para>
      These settings control the behavior of a standby server that is
      to receive replication data.  Their values on the master server
      are irrelevant.
     </para>

    <variablelist>

     <varlistentry id="guc-hot-standby" xreflabel="hot_standby">
      <term><varname>hot_standby</varname> (<type>boolean</type>)
      <indexterm>
       <primary><varname>hot_standby</> configuration parameter</primary>
      </indexterm>
      </term>
      <listitem>
       <para>
        Specifies whether or not you can connect and run queries during
        recovery, as described in <xref linkend="hot-standby">.
        The default value is <literal>off</literal>.
        This parameter can only be set at server start. It only has effect
        during archive recovery or in standby mode.
       </para>
      </listitem>
     </varlistentry>

     <varlistentry id="guc-max-standby-archive-delay" xreflabel="max_standby_archive_delay">
      <term><varname>max_standby_archive_delay</varname> (<type>integer</type>)
      <indexterm>
       <primary><varname>max_standby_archive_delay</> configuration parameter</primary>
      </indexterm>
      </term>
      <listitem>
       <para>
        When Hot Standby is active, this parameter determines how long the
        standby server should wait before canceling standby queries that
        conflict with about-to-be-applied WAL entries, as described in
        <xref linkend="hot-standby-conflict">.
        <varname>max_standby_archive_delay</> applies when WAL data is
        being read from WAL archive (and is therefore not current).
        The default is 30 seconds. Units are milliseconds if not specified.
        A value of -1 allows the standby to wait forever for conflicting
        queries to complete.
        This parameter can only be set in the <filename>postgresql.conf</>
        file or on the server command line.
       </para>
       <para>
        Note that <varname>max_standby_archive_delay</> is not the same as the
        maximum length of time a query can run before cancellation; rather it
        is the maximum total time allowed to apply any one WAL segment's data.
        Thus, if one query has resulted in significant delay earlier in the
        WAL segment, subsequent conflicting queries will have much less grace
        time.
       </para>
      </listitem>
     </varlistentry>

     <varlistentry id="guc-max-standby-streaming-delay" xreflabel="max_standby_streaming_delay">
      <term><varname>max_standby_streaming_delay</varname> (<type>integer</type>)
      <indexterm>
       <primary><varname>max_standby_streaming_delay</> configuration parameter</primary>
      </indexterm>
      </term>
      <listitem>
       <para>
        When Hot Standby is active, this parameter determines how long the
        standby server should wait before canceling standby queries that
        conflict with about-to-be-applied WAL entries, as described in
        <xref linkend="hot-standby-conflict">.
        <varname>max_standby_streaming_delay</> applies when WAL data is
        being received via streaming replication.
        The default is 30 seconds. Units are milliseconds if not specified.
        A value of -1 allows the standby to wait forever for conflicting
        queries to complete.
        This parameter can only be set in the <filename>postgresql.conf</>
        file or on the server command line.
       </para>
       <para>
        Note that <varname>max_standby_streaming_delay</> is not the same as
        the maximum length of time a query can run before cancellation; rather
        it is the maximum total time allowed to apply WAL data once it has
        been received from the primary server.  Thus, if one query has
        resulted in significant delay, subsequent conflicting queries will
        have much less grace time until the standby server has caught up
        again.
       </para>
      </listitem>
     </varlistentry>

     <varlistentry id="guc-wal-receiver-status-interval" xreflabel="wal_receiver_status_interval">
      <term><varname>wal_receiver_status_interval</varname> (<type>integer</type>)
      <indexterm>
       <primary><varname>wal_receiver_status_interval</> configuration parameter</primary>
      </indexterm>
      </term>
      <listitem>
      <para>
       Specifies the minimum frequency for the WAL receiver
       process on the standby to send information about replication progress
       to the primary or upstream standby, where it can be seen using the
       <link linkend="monitoring-stats-views-table">
       <literal>pg_stat_replication</></link> view.  The standby will report
       the last transaction log position it has written, the last position it
       has flushed to disk, and the last position it has applied.
       This parameter's
       value is the maximum interval, in seconds, between reports.  Updates are
       sent each time the write or flush positions change, or at least as
       often as specified by this parameter.  Thus, the apply position may
       lag slightly behind the true position.  Setting this parameter to zero
       disables status updates completely.  This parameter can only be set in
       the <filename>postgresql.conf</> file or on the server command line.
       The default value is 10 seconds.
      </para>
      </listitem>
     </varlistentry>

     <varlistentry id="guc-hot-standby-feedback" xreflabel="hot_standby_feedback">
      <term><varname>hot_standby_feedback</varname> (<type>boolean</type>)
      <indexterm>
       <primary><varname>hot_standby_feedback</> configuration parameter</primary>
      </indexterm>
      </term>
      <listitem>
       <para>
        Specifies whether or not a hot standby will send feedback to the primary
        or upstream standby
        about queries currently executing on the standby. This parameter can
        be used to eliminate query cancels caused by cleanup records, but
        can cause database bloat on the primary for some workloads.
        Feedback messages will not be sent more frequently than once per
        <varname>wal_receiver_status_interval</>. The default value is
        <literal>off</literal>. This parameter can only be set in the
        <filename>postgresql.conf</> file or on the server command line.
       </para>
       <para>
        If cascaded replication is in use the feedback is passed upstream
        until it eventually reaches the primary.  Standbys make no other use
        of feedback they receive other than to pass upstream.
       </para>
       <para>
        This setting does not override the behavior of
        <varname>old_snapshot_threshold</> on the primary; a snapshot on the
        standby which exceeds the primary's age threshold can become invalid,
        resulting in cancellation of transactions on the standby.  This is
        because <varname>old_snapshot_threshold</> is intended to provide an
        absolute limit on the time which dead rows can contribute to bloat,
        which would otherwise be violated because of the configuration of a
        standby.
       </para>
      </listitem>
     </varlistentry>

     <varlistentry id="guc-wal-receiver-timeout" xreflabel="wal_receiver_timeout">
      <term><varname>wal_receiver_timeout</varname> (<type>integer</type>)
      <indexterm>
       <primary><varname>wal_receiver_timeout</> configuration parameter</primary>
      </indexterm>
      </term>
      <listitem>
       <para>
        Terminate replication connections that are inactive longer
        than the specified number of milliseconds. This is useful for
        the receiving standby server to detect a primary node crash or network
        outage.
        A value of zero disables the timeout mechanism.  This parameter
        can only be set in
        the <filename>postgresql.conf</> file or on the server command line.
        The default value is 60 seconds.
       </para>
      </listitem>
     </varlistentry>

     <varlistentry id="guc-wal-retrieve-retry-interval" xreflabel="wal_retrieve_retry_interval">
      <term><varname>wal_retrieve_retry_interval</varname> (<type>integer</type>)
      <indexterm>
       <primary><varname>wal_retrieve_retry_interval</> configuration parameter</primary>
      </indexterm>
      </term>
      <listitem>
       <para>
        Specify how long the standby server should wait when WAL data is not
        available from any sources (streaming replication,
        local <filename>pg_xlog</> or WAL archive) before retrying to
        retrieve WAL data.  This parameter can only be set in the
        <filename>postgresql.conf</> file or on the server command line.
        The default value is 5 seconds. Units are milliseconds if not specified.
       </para>
       <para>
        This parameter is useful in configurations where a node in recovery
        needs to control the amount of time to wait for new WAL data to be
        available. For example, in archive recovery, it is possible to
        make the recovery more responsive in the detection of a new WAL
        log file by reducing the value of this parameter. On a system with
        low WAL activity, increasing it reduces the amount of requests necessary
        to access WAL archives, something useful for example in cloud
        environments where the amount of times an infrastructure is accessed
        is taken into account.
       </para>
      </listitem>
     </varlistentry>

     </variablelist>
    </sect2>
   </sect1>

   <sect1 id="runtime-config-query">
    <title>Query Planning</title>

    <sect2 id="runtime-config-query-enable">
     <title>Planner Method Configuration</title>

      <para>
       These configuration parameters provide a crude method of
       influencing the query plans chosen by the query optimizer. If
       the default plan chosen by the optimizer for a particular query
       is not optimal, a <emphasis>temporary</> solution is to use one
       of these configuration parameters to force the optimizer to
       choose a different plan.
       Better ways to improve the quality of the
       plans chosen by the optimizer include adjusting the planer cost
       constants (see <xref linkend="runtime-config-query-constants">),
       running <xref linkend="sql-analyze"> manually, increasing
       the value of the <xref
       linkend="guc-default-statistics-target"> configuration parameter,
       and increasing the amount of statistics collected for
       specific columns using <command>ALTER TABLE SET
       STATISTICS</command>.
      </para>

     <variablelist>
     <varlistentry id="guc-enable-bitmapscan" xreflabel="enable_bitmapscan">
      <term><varname>enable_bitmapscan</varname> (<type>boolean</type>)
      <indexterm>
       <primary>bitmap scan</primary>
      </indexterm>
      <indexterm>
       <primary><varname>enable_bitmapscan</> configuration parameter</primary>
      </indexterm>
      </term>
      <listitem>
       <para>
        Enables or disables the query planner's use of bitmap-scan plan
        types. The default is <literal>on</>.
       </para>
      </listitem>
     </varlistentry>

     <varlistentry id="guc-enable-hashagg" xreflabel="enable_hashagg">
      <term><varname>enable_hashagg</varname> (<type>boolean</type>)
      <indexterm>
       <primary><varname>enable_hashagg</> configuration parameter</primary>
      </indexterm>
      </term>
      <listitem>
       <para>
        Enables or disables the query planner's use of hashed
        aggregation plan types. The default is <literal>on</>.
       </para>
      </listitem>
     </varlistentry>

     <varlistentry id="guc-enable-hashjoin" xreflabel="enable_hashjoin">
      <term><varname>enable_hashjoin</varname> (<type>boolean</type>)
      <indexterm>
       <primary><varname>enable_hashjoin</> configuration parameter</primary>
      </indexterm>
      </term>
      <listitem>
       <para>
        Enables or disables the query planner's use of hash-join plan
        types. The default is <literal>on</>.
       </para>
      </listitem>
     </varlistentry>

     <varlistentry id="guc-enable-indexscan" xreflabel="enable_indexscan">
      <term><varname>enable_indexscan</varname> (<type>boolean</type>)
      <indexterm>
       <primary>index scan</primary>
      </indexterm>
      <indexterm>
       <primary><varname>enable_indexscan</> configuration parameter</primary>
      </indexterm>
      </term>
      <listitem>
       <para>
        Enables or disables the query planner's use of index-scan plan
        types. The default is <literal>on</>.
       </para>
      </listitem>
     </varlistentry>

     <varlistentry id="guc-enable-indexonlyscan" xreflabel="enable_indexonlyscan">
      <term><varname>enable_indexonlyscan</varname> (<type>boolean</type>)
      <indexterm>
       <primary><varname>enable_indexonlyscan</> configuration parameter</primary>
      </indexterm>
      </term>
      <listitem>
       <para>
        Enables or disables the query planner's use of index-only-scan plan
        types (see <xref linkend="indexes-index-only-scans">).
        The default is <literal>on</>.
       </para>
      </listitem>
     </varlistentry>

     <varlistentry id="guc-enable-material" xreflabel="enable_material">
      <term><varname>enable_material</varname> (<type>boolean</type>)
      <indexterm>
       <primary><varname>enable_material</> configuration parameter</primary>
      </indexterm>
      </term>
      <listitem>
       <para>
        Enables or disables the query planner's use of materialization.
        It is impossible to suppress materialization entirely,
        but turning this variable off prevents the planner from inserting
        materialize nodes except in cases where it is required for correctness.
        The default is <literal>on</>.
       </para>
      </listitem>
     </varlistentry>

     <varlistentry id="guc-enable-mergejoin" xreflabel="enable_mergejoin">
      <term><varname>enable_mergejoin</varname> (<type>boolean</type>)
      <indexterm>
       <primary><varname>enable_mergejoin</> configuration parameter</primary>
      </indexterm>
      </term>
      <listitem>
       <para>
        Enables or disables the query planner's use of merge-join plan
        types. The default is <literal>on</>.
       </para>
      </listitem>
     </varlistentry>

     <varlistentry id="guc-enable-nestloop" xreflabel="enable_nestloop">
      <term><varname>enable_nestloop</varname> (<type>boolean</type>)
      <indexterm>
       <primary><varname>enable_nestloop</> configuration parameter</primary>
      </indexterm>
      </term>
      <listitem>
       <para>
        Enables or disables the query planner's use of nested-loop join
        plans. It is impossible to suppress nested-loop joins entirely,
        but turning this variable off discourages the planner from using
        one if there are other methods available. The default is
        <literal>on</>.
       </para>
      </listitem>
     </varlistentry>

     <varlistentry id="guc-enable-seqscan" xreflabel="enable_seqscan">
      <term><varname>enable_seqscan</varname> (<type>boolean</type>)
      <indexterm>
       <primary>sequential scan</primary>
      </indexterm>
      <indexterm>
       <primary><varname>enable_seqscan</> configuration parameter</primary>
      </indexterm>
      </term>
      <listitem>
       <para>
        Enables or disables the query planner's use of sequential scan
        plan types. It is impossible to suppress sequential scans
        entirely, but turning this variable off discourages the planner
        from using one if there are other methods available. The
        default is <literal>on</>.
       </para>
      </listitem>
     </varlistentry>

     <varlistentry id="guc-enable-sort" xreflabel="enable_sort">
      <term><varname>enable_sort</varname> (<type>boolean</type>)
      <indexterm>
       <primary><varname>enable_sort</> configuration parameter</primary>
      </indexterm>
      </term>
      <listitem>
       <para>
        Enables or disables the query planner's use of explicit sort
        steps. It is impossible to suppress explicit sorts entirely,
        but turning this variable off discourages the planner from
        using one if there are other methods available. The default
        is <literal>on</>.
       </para>
      </listitem>
     </varlistentry>

     <varlistentry id="guc-enable-tidscan" xreflabel="enable_tidscan">
      <term><varname>enable_tidscan</varname> (<type>boolean</type>)
      <indexterm>
       <primary><varname>enable_tidscan</> configuration parameter</primary>
      </indexterm>
      </term>
      <listitem>
       <para>
        Enables or disables the query planner's use of <acronym>TID</>
        scan plan types. The default is <literal>on</>.
       </para>
      </listitem>
     </varlistentry>

     </variablelist>
     </sect2>
     <sect2 id="runtime-config-query-constants">
     <title>Planner Cost Constants</title>

    <para>
     The <firstterm>cost</> variables described in this section are measured
     on an arbitrary scale.  Only their relative values matter, hence
     scaling them all up or down by the same factor will result in no change
     in the planner's choices.  By default, these cost variables are based on
     the cost of sequential page fetches; that is,
     <varname>seq_page_cost</> is conventionally set to <literal>1.0</>
     and the other cost variables are set with reference to that.  But
     you can use a different scale if you prefer, such as actual execution
     times in milliseconds on a particular machine.
    </para>

   <note>
    <para>
     Unfortunately, there is no well-defined method for determining ideal
     values for the cost variables.  They are best treated as averages over
     the entire mix of queries that a particular installation will receive.  This
     means that changing them on the basis of just a few experiments is very
     risky.
    </para>
   </note>

     <variablelist>

     <varlistentry id="guc-seq-page-cost" xreflabel="seq_page_cost">
      <term><varname>seq_page_cost</varname> (<type>floating point</type>)
      <indexterm>
       <primary><varname>seq_page_cost</> configuration parameter</primary>
      </indexterm>
      </term>
      <listitem>
       <para>
        Sets the planner's estimate of the cost of a disk page fetch
        that is part of a series of sequential fetches.  The default is 1.0.
        This value can be overridden for tables and indexes in a particular
        tablespace by setting the tablespace parameter of the same name
        (see <xref linkend="sql-altertablespace">).
       </para>
      </listitem>
     </varlistentry>

     <varlistentry id="guc-random-page-cost" xreflabel="random_page_cost">
      <term><varname>random_page_cost</varname> (<type>floating point</type>)
      <indexterm>
       <primary><varname>random_page_cost</> configuration parameter</primary>
      </indexterm>
      </term>
      <listitem>
       <para>
        Sets the planner's estimate of the cost of a
        non-sequentially-fetched disk page.  The default is 4.0.
        This value can be overridden for tables and indexes in a particular
        tablespace by setting the tablespace parameter of the same name
        (see <xref linkend="sql-altertablespace">).
       </para>

       <para>
        Reducing this value relative to <varname>seq_page_cost</>
        will cause the system to prefer index scans; raising it will
        make index scans look relatively more expensive.  You can raise
        or lower both values together to change the importance of disk I/O
        costs relative to CPU costs, which are described by the following
        parameters.
       </para>

       <para>
        Random access to mechanical disk storage is normally much more expensive
        than four times sequential access.  However, a lower default is used
        (4.0) because the majority of random accesses to disk, such as indexed
        reads, are assumed to be in cache.  The default value can be thought of
        as modeling random access as 40 times slower than sequential, while
        expecting 90% of random reads to be cached.
       </para>

       <para>
        If you believe a 90% cache rate is an incorrect assumption
        for your workload, you can increase random_page_cost to better
        reflect the true cost of random storage reads. Correspondingly,
        if your data is likely to be completely in cache, such as when
        the database is smaller than the total server memory, decreasing
        random_page_cost can be appropriate.  Storage that has a low random
        read cost relative to sequential, e.g. solid-state drives, might
        also be better modeled with a lower value for random_page_cost.
       </para>

       <tip>
        <para>
         Although the system will let you set <varname>random_page_cost</> to
         less than <varname>seq_page_cost</>, it is not physically sensible
         to do so.  However, setting them equal makes sense if the database
         is entirely cached in RAM, since in that case there is no penalty
         for touching pages out of sequence.  Also, in a heavily-cached
         database you should lower both values relative to the CPU parameters,
         since the cost of fetching a page already in RAM is much smaller
         than it would normally be.
        </para>
       </tip>
      </listitem>
     </varlistentry>

     <varlistentry id="guc-cpu-tuple-cost" xreflabel="cpu_tuple_cost">
      <term><varname>cpu_tuple_cost</varname> (<type>floating point</type>)
      <indexterm>
       <primary><varname>cpu_tuple_cost</> configuration parameter</primary>
      </indexterm>
      </term>
      <listitem>
       <para>
        Sets the planner's estimate of the cost of processing
        each row during a query.
        The default is 0.01.
       </para>
      </listitem>
     </varlistentry>

     <varlistentry id="guc-cpu-index-tuple-cost" xreflabel="cpu_index_tuple_cost">
      <term><varname>cpu_index_tuple_cost</varname> (<type>floating point</type>)
      <indexterm>
       <primary><varname>cpu_index_tuple_cost</> configuration parameter</primary>
      </indexterm>
      </term>
      <listitem>
       <para>
        Sets the planner's estimate of the cost of processing
        each index entry during an index scan.
        The default is 0.005.
       </para>
      </listitem>
     </varlistentry>

     <varlistentry id="guc-cpu-operator-cost" xreflabel="cpu_operator_cost">
      <term><varname>cpu_operator_cost</varname> (<type>floating point</type>)
      <indexterm>
       <primary><varname>cpu_operator_cost</> configuration parameter</primary>
      </indexterm>
      </term>
      <listitem>
       <para>
        Sets the planner's estimate of the cost of processing each
        operator or function executed during a query.
        The default is 0.0025.
       </para>
      </listitem>
     </varlistentry>

     <varlistentry id="guc-parallel-setup-cost" xreflabel="parallel_setup_cost">
      <term><varname>parallel_setup_cost</varname> (<type>floating point</type>)
      <indexterm>
       <primary><varname>parallel_setup_cost</> configuration parameter</primary>
      </indexterm>
      </term>
      <listitem>
       <para>
        Sets the planner's estimate of the cost of launching parallel worker
        processes.
        The default is 1000.
       </para>
      </listitem>
     </varlistentry>

     <varlistentry id="guc-parallel-tuple-cost" xreflabel="parallel_tuple_cost">
      <term><varname>parallel_tuple_cost</varname> (<type>floating point</type>)
      <indexterm>
       <primary><varname>parallel_tuple_cost</> configuration parameter</primary>
      </indexterm>
      </term>
      <listitem>
       <para>
        Sets the planner's estimate of the cost of transferring one tuple
        from a parallel worker process to another process.
        The default is 0.1.
       </para>
      </listitem>
     </varlistentry>

     <varlistentry id="guc-min-parallel-relation-size" xreflabel="min_parallel_relation_size">
      <term><varname>min_parallel_relation_size</varname> (<type>integer</type>)
      <indexterm>
       <primary><varname>min_parallel_relation_size</> configuration parameter</primary>
      </indexterm>
      </term>
      <listitem>
       <para>
        Sets the minimum size of relations to be considered for parallel scan.
        The default is 8 megabytes (<literal>8MB</>).
       </para>
      </listitem>
     </varlistentry>

     <varlistentry id="guc-effective-cache-size" xreflabel="effective_cache_size">
      <term><varname>effective_cache_size</varname> (<type>integer</type>)
      <indexterm>
       <primary><varname>effective_cache_size</> configuration parameter</primary>
      </indexterm>
      </term>
      <listitem>
       <para>
        Sets the planner's assumption about the effective size of the
        disk cache that is available to a single query.  This is
        factored into estimates of the cost of using an index; a
        higher value makes it more likely index scans will be used, a
        lower value makes it more likely sequential scans will be
        used. When setting this parameter you should consider both
        <productname>PostgreSQL</productname>'s shared buffers and the
        portion of the kernel's disk cache that will be used for
        <productname>PostgreSQL</productname> data files.  Also, take
        into account the expected number of concurrent queries on different
        tables, since they will have to share the available
        space.  This parameter has no effect on the size of shared
        memory allocated by <productname>PostgreSQL</productname>, nor
        does it reserve kernel disk cache; it is used only for estimation
        purposes.  The system also does not assume data remains in
        the disk cache between queries.  The default is 4 gigabytes
        (<literal>4GB</>).
       </para>
      </listitem>
     </varlistentry>

     </variablelist>

    </sect2>
     <sect2 id="runtime-config-query-geqo">
     <title>Genetic Query Optimizer</title>

     <para>
      The genetic query optimizer (GEQO) is an algorithm that does query
      planning using heuristic searching.  This reduces planning time for
      complex queries (those joining many relations), at the cost of producing
      plans that are sometimes inferior to those found by the normal
      exhaustive-search algorithm.
      For more information see <xref linkend="geqo">.
     </para>

     <variablelist>

     <varlistentry id="guc-geqo" xreflabel="geqo">
      <term><varname>geqo</varname> (<type>boolean</type>)
      <indexterm>
       <primary>genetic query optimization</primary>
      </indexterm>
      <indexterm>
       <primary>GEQO</primary>
       <see>genetic query optimization</see>
      </indexterm>
      <indexterm>
       <primary><varname>geqo</> configuration parameter</primary>
      </indexterm>
      </term>
      <listitem>
       <para>
        Enables or disables genetic query optimization.
        This is on by default.  It is usually best not to turn it off in
        production; the <varname>geqo_threshold</varname> variable provides
        more granular control of GEQO.
       </para>
      </listitem>
     </varlistentry>

     <varlistentry id="guc-geqo-threshold" xreflabel="geqo_threshold">
      <term><varname>geqo_threshold</varname> (<type>integer</type>)
      <indexterm>
       <primary><varname>geqo_threshold</> configuration parameter</primary>
      </indexterm>
      </term>
      <listitem>
       <para>
        Use genetic query optimization to plan queries with at least
        this many <literal>FROM</> items involved. (Note that a
        <literal>FULL OUTER JOIN</> construct counts as only one <literal>FROM</>
        item.) The default is 12. For simpler queries it is usually best
        to use the regular, exhaustive-search planner, but for queries with
        many tables the exhaustive search takes too long, often
        longer than the penalty of executing a suboptimal plan.  Thus,
        a threshold on the size of the query is a convenient way to manage
        use of GEQO.
       </para>
      </listitem>
     </varlistentry>

     <varlistentry id="guc-geqo-effort" xreflabel="geqo_effort">
      <term><varname>geqo_effort</varname> (<type>integer</type>)
      <indexterm>
       <primary><varname>geqo_effort</> configuration parameter</primary>
      </indexterm>
      </term>
      <listitem>
       <para>
        Controls the trade-off between planning time and query plan
        quality in GEQO. This variable must be an integer in the
        range from 1 to 10. The default value is five. Larger values
        increase the time spent doing query planning, but also
        increase the likelihood that an efficient query plan will be
        chosen.
       </para>

       <para>
        <varname>geqo_effort</varname> doesn't actually do anything
        directly; it is only used to compute the default values for
        the other variables that influence GEQO behavior (described
        below). If you prefer, you can set the other parameters by
        hand instead.
       </para>
      </listitem>
     </varlistentry>

     <varlistentry id="guc-geqo-pool-size" xreflabel="geqo_pool_size">
      <term><varname>geqo_pool_size</varname> (<type>integer</type>)
      <indexterm>
       <primary><varname>geqo_pool_size</> configuration parameter</primary>
      </indexterm>
      </term>
      <listitem>
       <para>
        Controls the pool size used by GEQO, that is the
        number of individuals in the genetic population.  It must be
        at least two, and useful values are typically 100 to 1000.  If
        it is set to zero (the default setting) then a suitable
        value is chosen based on <varname>geqo_effort</varname> and
        the number of tables in the query.
       </para>
      </listitem>
     </varlistentry>

     <varlistentry id="guc-geqo-generations" xreflabel="geqo_generations">
      <term><varname>geqo_generations</varname> (<type>integer</type>)
      <indexterm>
       <primary><varname>geqo_generations</> configuration parameter</primary>
      </indexterm>
      </term>
      <listitem>
       <para>
        Controls the number of generations used by GEQO, that is
        the number of iterations of the algorithm.  It must
        be at least one, and useful values are in the same range as
        the pool size.  If it is set to zero (the default setting)
        then a suitable value is chosen based on
        <varname>geqo_pool_size</varname>.
       </para>
      </listitem>
     </varlistentry>

     <varlistentry id="guc-geqo-selection-bias" xreflabel="geqo_selection_bias">
      <term><varname>geqo_selection_bias</varname> (<type>floating point</type>)
      <indexterm>
       <primary><varname>geqo_selection_bias</> configuration parameter</primary>
      </indexterm>
      </term>
      <listitem>
       <para>
        Controls the selection bias used by GEQO. The selection bias
        is the selective pressure within the population. Values can be
        from 1.50 to 2.00; the latter is the default.
       </para>
      </listitem>
     </varlistentry>

     <varlistentry id="guc-geqo-seed" xreflabel="geqo_seed">
      <term><varname>geqo_seed</varname> (<type>floating point</type>)
      <indexterm>
       <primary><varname>geqo_seed</> configuration parameter</primary>
      </indexterm>
      </term>
      <listitem>
       <para>
        Controls the initial value of the random number generator used
        by GEQO to select random paths through the join order search space.
        The value can range from zero (the default) to one.  Varying the
        value changes the set of join paths explored, and may result in a
        better or worse best path being found.
       </para>
      </listitem>
     </varlistentry>

     </variablelist>
    </sect2>
     <sect2 id="runtime-config-query-other">
     <title>Other Planner Options</title>

     <variablelist>

     <varlistentry id="guc-default-statistics-target" xreflabel="default_statistics_target">
      <term><varname>default_statistics_target</varname> (<type>integer</type>)
      <indexterm>
       <primary><varname>default_statistics_target</> configuration parameter</primary>
      </indexterm>
      </term>
      <listitem>
       <para>
        Sets the default statistics target for table columns without
        a column-specific target set via <command>ALTER TABLE
        SET STATISTICS</>.  Larger values increase the time needed to
        do <command>ANALYZE</>, but might improve the quality of the
        planner's estimates. The default is 100. For more information
        on the use of statistics by the <productname>PostgreSQL</>
        query planner, refer to <xref linkend="planner-stats">.
       </para>
      </listitem>
     </varlistentry>

     <varlistentry id="guc-constraint-exclusion" xreflabel="constraint_exclusion">
      <term><varname>constraint_exclusion</varname> (<type>enum</type>)
      <indexterm>
       <primary>constraint exclusion</primary>
      </indexterm>
      <indexterm>
       <primary><varname>constraint_exclusion</> configuration parameter</primary>
      </indexterm>
      </term>
      <listitem>
       <para>
        Controls the query planner's use of table constraints to
        optimize queries.
        The allowed values of <varname>constraint_exclusion</> are
        <literal>on</> (examine constraints for all tables),
        <literal>off</> (never examine constraints), and
        <literal>partition</> (examine constraints only for inheritance child
        tables and <literal>UNION ALL</> subqueries).
        <literal>partition</> is the default setting.
        It is often used with inheritance and partitioned tables to
        improve performance.
      </para>

       <para>
        When this parameter allows it for a particular table, the planner
        compares query conditions with the table's <literal>CHECK</>
        constraints, and omits scanning tables for which the conditions
        contradict the constraints.  For example:

<programlisting>
CREATE TABLE parent(key integer, ...);
CREATE TABLE child1000(check (key between 1000 and 1999)) INHERITS(parent);
CREATE TABLE child2000(check (key between 2000 and 2999)) INHERITS(parent);
...
SELECT * FROM parent WHERE key = 2400;
</programlisting>

        With constraint exclusion enabled, this <command>SELECT</>
        will not scan <structname>child1000</> at all, improving performance.
       </para>

       <para>
        Currently, constraint exclusion is enabled by default
        only for cases that are often used to implement table partitioning.
        Turning it on for all tables imposes extra planning overhead that is
        quite noticeable on simple queries, and most often will yield no
        benefit for simple queries.  If you have no partitioned tables
        you might prefer to turn it off entirely.
       </para>

       <para>
        Refer to <xref linkend="ddl-partitioning-constraint-exclusion"> for
        more information on using constraint exclusion and partitioning.
       </para>
      </listitem>
     </varlistentry>

     <varlistentry id="guc-cursor-tuple-fraction" xreflabel="cursor_tuple_fraction">
      <term><varname>cursor_tuple_fraction</varname> (<type>floating point</type>)
      <indexterm>
       <primary><varname>cursor_tuple_fraction</> configuration parameter</primary>
      </indexterm>
      </term>
      <listitem>
       <para>
        Sets the planner's estimate of the fraction of a cursor's rows that
        will be retrieved.  The default is 0.1.  Smaller values of this
        setting bias the planner towards using <quote>fast start</> plans
        for cursors, which will retrieve the first few rows quickly while
        perhaps taking a long time to fetch all rows.  Larger values
        put more emphasis on the total estimated time.  At the maximum
        setting of 1.0, cursors are planned exactly like regular queries,
        considering only the total estimated time and not how soon the
        first rows might be delivered.
       </para>
      </listitem>
     </varlistentry>

     <varlistentry id="guc-from-collapse-limit" xreflabel="from_collapse_limit">
      <term><varname>from_collapse_limit</varname> (<type>integer</type>)
      <indexterm>
       <primary><varname>from_collapse_limit</> configuration parameter</primary>
      </indexterm>
      </term>
      <listitem>
       <para>
        The planner will merge sub-queries into upper queries if the
        resulting <literal>FROM</literal> list would have no more than
        this many items.  Smaller values reduce planning time but might
        yield inferior query plans.  The default is eight.
        For more information see <xref linkend="explicit-joins">.
       </para>

       <para>
        Setting this value to <xref linkend="guc-geqo-threshold"> or more
        may trigger use of the GEQO planner, resulting in non-optimal
        plans.  See <xref linkend="runtime-config-query-geqo">.
       </para>
      </listitem>
     </varlistentry>

     <varlistentry id="guc-join-collapse-limit" xreflabel="join_collapse_limit">
      <term><varname>join_collapse_limit</varname> (<type>integer</type>)
      <indexterm>
       <primary><varname>join_collapse_limit</> configuration parameter</primary>
      </indexterm>
      </term>
      <listitem>
       <para>
        The planner will rewrite explicit <literal>JOIN</>
        constructs (except <literal>FULL JOIN</>s) into lists of
        <literal>FROM</> items whenever a list of no more than this many items
        would result.  Smaller values reduce planning time but might
        yield inferior query plans.
       </para>

       <para>
        By default, this variable is set the same as
        <varname>from_collapse_limit</varname>, which is appropriate
        for most uses. Setting it to 1 prevents any reordering of
        explicit <literal>JOIN</>s. Thus, the explicit join order
        specified in the query will be the actual order in which the
        relations are joined. Because the query planner does not always choose
        the optimal join order, advanced users can elect to
        temporarily set this variable to 1, and then specify the join
        order they desire explicitly.
        For more information see <xref linkend="explicit-joins">.
       </para>

       <para>
        Setting this value to <xref linkend="guc-geqo-threshold"> or more
        may trigger use of the GEQO planner, resulting in non-optimal
        plans.  See <xref linkend="runtime-config-query-geqo">.
       </para>
      </listitem>
     </varlistentry>

     <varlistentry id="guc-force-parallel-mode" xreflabel="force_parallel_mode">
      <term><varname>force_parallel_mode</varname> (<type>enum</type>)
      <indexterm>
       <primary><varname>force_parallel_mode</> configuration parameter</primary>
      </indexterm>
      </term>
      <listitem>
       <para>
        Allows the use of parallel queries for testing purposes even in cases
        where no performance benefit is expected.
        The allowed values of <varname>force_parallel_mode</> are
        <literal>off</> (use parallel mode only when it is expected to improve
        performance), <literal>on</> (force parallel query for all queries
        for which it is thought to be safe), and <literal>regress</> (like
        <literal>on</>, but with additional behavior changes as explained
        below).
       </para>

       <para>
        More specifically, setting this value to <literal>on</> will add
        a <literal>Gather</> node to the top of any query plan for which this
        appears to be safe, so that the query runs inside of a parallel worker.
        Even when a parallel worker is not available or cannot be used,
        operations such as starting a subtransaction that would be prohibited
        in a parallel query context will be prohibited unless the planner
        believes that this will cause the query to fail.  If failures or
        unexpected results occur when this option is set, some functions used
        by the query may need to be marked <literal>PARALLEL UNSAFE</literal>
        (or, possibly, <literal>PARALLEL RESTRICTED</literal>).
       </para>

       <para>
        Setting this value to <literal>regress</> has all of the same effects
        as setting it to <literal>on</> plus some additional effects that are
        intended to facilitate automated regression testing.  Normally,
        messages from a parallel worker include a context line indicating that,
        but a setting of <literal>regress</> suppresses this line so that the
        output is the same as in non-parallel execution.  Also,
        the <literal>Gather</> nodes added to plans by this setting are hidden
        in <literal>EXPLAIN</> output so that the output matches what
        would be obtained if this setting were turned <literal>off</>.
       </para>
      </listitem>
     </varlistentry>

     </variablelist>
    </sect2>
   </sect1>

   <sect1 id="runtime-config-logging">
    <title>Error Reporting and Logging</title>

    <indexterm zone="runtime-config-logging">
     <primary>server log</primary>
    </indexterm>

    <sect2 id="runtime-config-logging-where">
     <title>Where To Log</title>

     <indexterm zone="runtime-config-logging-where">
      <primary>where to log</primary>
     </indexterm>

     <variablelist>

     <varlistentry id="guc-log-destination" xreflabel="log_destination">
      <term><varname>log_destination</varname> (<type>string</type>)
      <indexterm>
       <primary><varname>log_destination</> configuration parameter</primary>
      </indexterm>
      </term>
      <listitem>
       <para>
        <productname>PostgreSQL</productname> supports several methods
         for logging server messages, including
         <systemitem>stderr</systemitem>, <systemitem>csvlog</systemitem> and
         <systemitem>syslog</systemitem>. On Windows,
         <systemitem>eventlog</systemitem> is also supported. Set this
         parameter to a list of desired log destinations separated by
         commas. The default is to log to <systemitem>stderr</systemitem>
         only.
         This parameter can only be set in the <filename>postgresql.conf</>
         file or on the server command line.
       </para>
       <para>
        If <systemitem>csvlog</> is included in <varname>log_destination</>,
        log entries are output in <quote>comma separated
        value</> (<acronym>CSV</>) format, which is convenient for
        loading logs into programs.
        See <xref linkend="runtime-config-logging-csvlog"> for details.
        <xref linkend="guc-logging-collector"> must be enabled to generate
        CSV-format log output.
       </para>

       <note>
        <para>
         On most Unix systems, you will need to alter the configuration of
         your system's <application>syslog</application> daemon in order
         to make use of the <systemitem>syslog</systemitem> option for
         <varname>log_destination</>.  <productname>PostgreSQL</productname>
         can log to <application>syslog</application> facilities
         <literal>LOCAL0</> through <literal>LOCAL7</> (see <xref
         linkend="guc-syslog-facility">), but the default
         <application>syslog</application> configuration on most platforms
         will discard all such messages.  You will need to add something like:
<programlisting>
local0.*    /var/log/postgresql
</programlisting>
         to the  <application>syslog</application> daemon's configuration file
         to make it work.
        </para>
        <para>
         On Windows, when you use the <literal>eventlog</literal>
         option for <varname>log_destination</>, you should
         register an event source and its library with the operating
         system so that the Windows Event Viewer can display event
         log messages cleanly.
         See <xref linkend="event-log-registration"> for details.
        </para>
       </note>
      </listitem>
     </varlistentry>

     <varlistentry id="guc-logging-collector" xreflabel="logging_collector">
      <term><varname>logging_collector</varname> (<type>boolean</type>)
      <indexterm>
       <primary><varname>logging_collector</> configuration parameter</primary>
      </indexterm>
      </term>
      <listitem>
       <para>
         This parameter enables the <firstterm>logging collector</>, which
         is a background process that captures log messages
         sent to <systemitem>stderr</> and redirects them into log files.
         This approach is often more useful than
         logging to <application>syslog</>, since some types of messages
         might not appear in <application>syslog</> output.  (One common
         example is dynamic-linker failure messages; another is error messages
         produced by scripts such as <varname>archive_command</>.)
         This parameter can only be set at server start.
       </para>

       <note>
        <para>
         It is possible to log to <systemitem>stderr</> without using the
         logging collector; the log messages will just go to wherever the
         server's <systemitem>stderr</> is directed.  However, that method is
         only suitable for low log volumes, since it provides no convenient
         way to rotate log files.  Also, on some platforms not using the
         logging collector can result in lost or garbled log output, because
         multiple processes writing concurrently to the same log file can
         overwrite each other's output.
        </para>
       </note>

       <note>
        <para>
          The logging collector is designed to never lose messages.  This means
          that in case of extremely high load, server processes could be
          blocked while trying to send additional log messages when the
          collector has fallen behind.  In contrast, <application>syslog</>
          prefers to drop messages if it cannot write them, which means it
          may fail to log some messages in such cases but it will not block
          the rest of the system.
        </para>
       </note>

      </listitem>
     </varlistentry>

     <varlistentry id="guc-log-directory" xreflabel="log_directory">
      <term><varname>log_directory</varname> (<type>string</type>)
      <indexterm>
       <primary><varname>log_directory</> configuration parameter</primary>
      </indexterm>
      </term>
      <listitem>
       <para>
        When <varname>logging_collector</> is enabled,
        this parameter determines the directory in which log files will be created.
        It can be specified as an absolute path, or relative to the
        cluster data directory.
        This parameter can only be set in the <filename>postgresql.conf</>
        file or on the server command line.
        The default is <literal>pg_log</literal>.
       </para>
      </listitem>
     </varlistentry>

     <varlistentry id="guc-log-filename" xreflabel="log_filename">
      <term><varname>log_filename</varname> (<type>string</type>)
      <indexterm>
       <primary><varname>log_filename</> configuration parameter</primary>
      </indexterm>
      </term>
      <listitem>
       <para>
        When <varname>logging_collector</varname> is enabled,
        this parameter sets the file names of the created log files.  The value
        is treated as a <function>strftime</function> pattern,
        so <literal>%</literal>-escapes can be used to specify time-varying
        file names.  (Note that if there are
        any time-zone-dependent <literal>%</literal>-escapes, the computation
        is done in the zone specified
        by <xref linkend="guc-log-timezone">.)
        The supported <literal>%</literal>-escapes are similar to those
        listed in the Open Group's <ulink
        url="http://pubs.opengroup.org/onlinepubs/009695399/functions/strftime.html">strftime
        </ulink> specification.
        Note that the system's <function>strftime</function> is not used
        directly, so platform-specific (nonstandard) extensions do not work.
        The default is <literal>postgresql-%Y-%m-%d_%H%M%S.log</literal>.
       </para>
       <para>
        If you specify a file name without escapes, you should plan to
        use a log rotation utility to avoid eventually filling the
        entire disk.  In releases prior to 8.4, if
        no <literal>%</literal> escapes were
        present, <productname>PostgreSQL</productname> would append
        the epoch of the new log file's creation time, but this is no
        longer the case.
       </para>
       <para>
        If CSV-format output is enabled in <varname>log_destination</>,
        <literal>.csv</> will be appended to the timestamped
        log file name to create the file name for CSV-format output.
        (If <varname>log_filename</> ends in <literal>.log</>, the suffix is
        replaced instead.)
       </para>
       <para>
        This parameter can only be set in the <filename>postgresql.conf</>
        file or on the server command line.
       </para>
      </listitem>
     </varlistentry>

     <varlistentry id="guc-log-file-mode" xreflabel="log_file_mode">
      <term><varname>log_file_mode</varname> (<type>integer</type>)
      <indexterm>
       <primary><varname>log_file_mode</> configuration parameter</primary>
      </indexterm>
      </term>
      <listitem>
       <para>
        On Unix systems this parameter sets the permissions for log files
        when <varname>logging_collector</varname> is enabled. (On Microsoft
        Windows this parameter is ignored.)
        The parameter value is expected to be a numeric mode
        specified in the format accepted by the
        <function>chmod</function> and <function>umask</function>
        system calls.  (To use the customary octal format the number
        must start with a <literal>0</literal> (zero).)
       </para>
       <para>
        The default permissions are <literal>0600</>, meaning only the
        server owner can read or write the log files.  The other commonly
        useful setting is <literal>0640</>, allowing members of the owner's
        group to read the files.  Note however that to make use of such a
        setting, you'll need to alter <xref linkend="guc-log-directory"> to
        store the files somewhere outside the cluster data directory.  In
        any case, it's unwise to make the log files world-readable, since
        they might contain sensitive data.
       </para>
       <para>
        This parameter can only be set in the <filename>postgresql.conf</>
        file or on the server command line.
       </para>
      </listitem>
     </varlistentry>

     <varlistentry id="guc-log-rotation-age" xreflabel="log_rotation_age">
      <term><varname>log_rotation_age</varname> (<type>integer</type>)
      <indexterm>
       <primary><varname>log_rotation_age</> configuration parameter</primary>
      </indexterm>
      </term>
      <listitem>
       <para>
        When <varname>logging_collector</varname> is enabled,
        this parameter determines the maximum lifetime of an individual log file.
        After this many minutes have elapsed, a new log file will
        be created.  Set to zero to disable time-based creation of
        new log files.
        This parameter can only be set in the <filename>postgresql.conf</>
        file or on the server command line.
       </para>
      </listitem>
     </varlistentry>

     <varlistentry id="guc-log-rotation-size" xreflabel="log_rotation_size">
      <term><varname>log_rotation_size</varname> (<type>integer</type>)
      <indexterm>
       <primary><varname>log_rotation_size</> configuration parameter</primary>
      </indexterm>
      </term>
      <listitem>
       <para>
        When <varname>logging_collector</varname> is enabled,
        this parameter determines the maximum size of an individual log file.
        After this many kilobytes have been emitted into a log file,
        a new log file will be created.  Set to zero to disable size-based
        creation of new log files.
        This parameter can only be set in the <filename>postgresql.conf</>
        file or on the server command line.
       </para>
      </listitem>
     </varlistentry>

     <varlistentry id="guc-log-truncate-on-rotation" xreflabel="log_truncate_on_rotation">
      <term><varname>log_truncate_on_rotation</varname> (<type>boolean</type>)
      <indexterm>
       <primary><varname>log_truncate_on_rotation</> configuration parameter</primary>
      </indexterm>
      </term>
      <listitem>
       <para>
        When <varname>logging_collector</varname> is enabled,
        this parameter will cause <productname>PostgreSQL</productname> to truncate (overwrite),
        rather than append to, any existing log file of the same name.
        However, truncation will occur only when a new file is being opened
        due to time-based rotation, not during server startup or size-based
        rotation.  When off, pre-existing files will be appended to in
        all cases.  For example, using this setting in combination with
        a <varname>log_filename</varname> like <literal>postgresql-%H.log</literal>
        would result in generating twenty-four hourly log files and then
        cyclically overwriting them.
        This parameter can only be set in the <filename>postgresql.conf</>
        file or on the server command line.
       </para>
       <para>
        Example:  To keep 7 days of logs, one log file per day named
        <literal>server_log.Mon</literal>, <literal>server_log.Tue</literal>,
        etc, and automatically overwrite last week's log with this week's log,
        set <varname>log_filename</varname> to <literal>server_log.%a</literal>,
        <varname>log_truncate_on_rotation</varname> to <literal>on</literal>, and
        <varname>log_rotation_age</varname> to <literal>1440</literal>.
       </para>
       <para>
        Example: To keep 24 hours of logs, one log file per hour, but
        also rotate sooner if the log file size exceeds 1GB, set
        <varname>log_filename</varname> to <literal>server_log.%H%M</literal>,
        <varname>log_truncate_on_rotation</varname> to <literal>on</literal>,
        <varname>log_rotation_age</varname> to <literal>60</literal>, and
        <varname>log_rotation_size</varname> to <literal>1000000</literal>.
        Including <literal>%M</> in <varname>log_filename</varname> allows
        any size-driven rotations that might occur to select a file name
        different from the hour's initial file name.
       </para>
      </listitem>
     </varlistentry>

     <varlistentry id="guc-syslog-facility" xreflabel="syslog_facility">
      <term><varname>syslog_facility</varname> (<type>enum</type>)
      <indexterm>
       <primary><varname>syslog_facility</> configuration parameter</primary>
      </indexterm>
      </term>
      <listitem>
       <para>
        When logging to <application>syslog</> is enabled, this parameter
        determines the <application>syslog</application>
        <quote>facility</quote> to be used.  You can choose
        from <literal>LOCAL0</>, <literal>LOCAL1</>,
        <literal>LOCAL2</>, <literal>LOCAL3</>, <literal>LOCAL4</>,
        <literal>LOCAL5</>, <literal>LOCAL6</>, <literal>LOCAL7</>;
        the default is <literal>LOCAL0</>. See also the
        documentation of your system's
        <application>syslog</application> daemon.
        This parameter can only be set in the <filename>postgresql.conf</>
        file or on the server command line.
       </para>
      </listitem>
     </varlistentry>

     <varlistentry id="guc-syslog-ident" xreflabel="syslog_ident">
      <term><varname>syslog_ident</varname> (<type>string</type>)
      <indexterm>
       <primary><varname>syslog_ident</> configuration parameter</primary>
      </indexterm>
      </term>
       <listitem>
        <para>
         When logging to <application>syslog</> is enabled, this parameter
         determines the program name used to identify
         <productname>PostgreSQL</productname> messages in
         <application>syslog</application> logs. The default is
         <literal>postgres</literal>.
         This parameter can only be set in the <filename>postgresql.conf</>
         file or on the server command line.
        </para>
       </listitem>
      </varlistentry>

      <varlistentry id="guc-syslog-sequence-numbers" xreflabel="syslog_sequence_numbers">
       <term><varname>syslog_sequence_numbers</varname> (<type>boolean</type>)
        <indexterm>
         <primary><varname>syslog_sequence_numbers</> configuration parameter</primary>
        </indexterm>
       </term>

       <listitem>
        <para>
         When logging to <application>syslog</application> and this is on (the
         default), then each message will be prefixed by an increasing
         sequence number (such as <literal>[2]</literal>).  This circumvents
         the <quote>--- last message repeated N times ---</quote> suppression
         that many syslog implementations perform by default.  In more modern
         syslog implementations, repeated message suppression can be configured
         (for example, <literal>$RepeatedMsgReduction</literal>
         in <productname>rsyslog</productname>), so this might not be
         necessary.  Also, you could turn this off if you actually want to
         suppress repeated messages.
        </para>

        <para>
         This parameter can only be set in the <filename>postgresql.conf</>
         file or on the server command line.
        </para>
      </listitem>
     </varlistentry>

     <varlistentry id="guc-syslog-split-messages" xreflabel="syslog_split_messages">
      <term><varname>syslog_split_messages</varname> (<type>boolean</type>)
      <indexterm>
       <primary><varname>syslog_split_messages</> configuration parameter</primary>
      </indexterm>
      </term>
      <listitem>
       <para>
        When logging to <application>syslog</> is enabled, this parameter
        determines how messages are delivered to syslog.  When on (the
        default), messages are split by lines, and long lines are split so
        that they will fit into 1024 bytes, which is a typical size limit for
        traditional syslog implementations.  When off, PostgreSQL server log
        messages are delivered to the syslog service as is, and it is up to
        the syslog service to cope with the potentially bulky messages.
       </para>

       <para>
        If syslog is ultimately logging to a text file, then the effect will
        be the same either way, and it is best to leave the setting on, since
        most syslog implementations either cannot handle large messages or
        would need to be specially configured to handle them.  But if syslog
        is ultimately writing into some other medium, it might be necessary or
        more useful to keep messages logically together.
       </para>

       <para>
        This parameter can only be set in the <filename>postgresql.conf</>
        file or on the server command line.
       </para>
      </listitem>
     </varlistentry>

     <varlistentry id="guc-event-source" xreflabel="event_source">
      <term><varname>event_source</varname> (<type>string</type>)
      <indexterm>
       <primary><varname>event_source</> configuration parameter</primary>
      </indexterm>
      </term>
      <listitem>
       <para>
        When logging to <application>event log</> is enabled, this parameter
        determines the program name used to identify
        <productname>PostgreSQL</productname> messages in
        the log. The default is <literal>PostgreSQL</literal>.
        This parameter can only be set in the <filename>postgresql.conf</>
        file or on the server command line.
       </para>
      </listitem>
     </varlistentry>

      </variablelist>
    </sect2>
     <sect2 id="runtime-config-logging-when">
     <title>When To Log</title>

     <variablelist>

     <varlistentry id="guc-client-min-messages" xreflabel="client_min_messages">
      <term><varname>client_min_messages</varname> (<type>enum</type>)
      <indexterm>
       <primary><varname>client_min_messages</> configuration parameter</primary>
      </indexterm>
      </term>
      <listitem>
       <para>
        Controls which message levels are sent to the client.
        Valid values are <literal>DEBUG5</>,
        <literal>DEBUG4</>, <literal>DEBUG3</>, <literal>DEBUG2</>,
        <literal>DEBUG1</>, <literal>LOG</>, <literal>NOTICE</>,
        <literal>WARNING</>, <literal>ERROR</>, <literal>FATAL</>,
        and <literal>PANIC</>.  Each level
        includes all the levels that follow it.  The later the level,
        the fewer messages are sent.  The default is
        <literal>NOTICE</>.  Note that <literal>LOG</> has a different
        rank here than in <varname>log_min_messages</>.
       </para>
      </listitem>
     </varlistentry>

     <varlistentry id="guc-log-min-messages" xreflabel="log_min_messages">
      <term><varname>log_min_messages</varname> (<type>enum</type>)
      <indexterm>
       <primary><varname>log_min_messages</> configuration parameter</primary>
      </indexterm>
      </term>
      <listitem>
       <para>
        Controls which message levels are written to the server log.
        Valid values are <literal>DEBUG5</>, <literal>DEBUG4</>,
        <literal>DEBUG3</>, <literal>DEBUG2</>, <literal>DEBUG1</>,
        <literal>INFO</>, <literal>NOTICE</>, <literal>WARNING</>,
        <literal>ERROR</>, <literal>LOG</>, <literal>FATAL</>, and
        <literal>PANIC</>.  Each level includes all the levels that
        follow it.  The later the level, the fewer messages are sent
        to the log.  The default is <literal>WARNING</>.  Note that
        <literal>LOG</> has a different rank here than in
        <varname>client_min_messages</>.
        Only superusers can change this setting.
       </para>
      </listitem>
     </varlistentry>

     <varlistentry id="guc-log-min-error-statement" xreflabel="log_min_error_statement">
      <term><varname>log_min_error_statement</varname> (<type>enum</type>)
      <indexterm>
       <primary><varname>log_min_error_statement</> configuration parameter</primary>
      </indexterm>
      </term>
      <listitem>
       <para>
        Controls which SQL statements that cause an error
        condition are recorded in the server log.  The current
        SQL statement is included in the log entry for any message of
        the specified severity or higher.
        Valid values are <literal>DEBUG5</literal>,
        <literal>DEBUG4</literal>, <literal>DEBUG3</literal>,
        <literal>DEBUG2</literal>, <literal>DEBUG1</literal>,
        <literal>INFO</literal>, <literal>NOTICE</literal>,
        <literal>WARNING</literal>, <literal>ERROR</literal>,
        <literal>LOG</literal>,
        <literal>FATAL</literal>, and <literal>PANIC</literal>.
        The default is <literal>ERROR</literal>, which means statements
        causing errors, log messages, fatal errors, or panics will be logged.
        To effectively turn off logging of failing statements,
        set this parameter to <literal>PANIC</literal>.
        Only superusers can change this setting.
       </para>
      </listitem>
     </varlistentry>

     <varlistentry id="guc-log-min-duration-statement" xreflabel="log_min_duration_statement">
      <term><varname>log_min_duration_statement</varname> (<type>integer</type>)
      <indexterm>
       <primary><varname>log_min_duration_statement</> configuration parameter</primary>
      </indexterm>
      </term>
       <listitem>
        <para>
         Causes the duration of each completed statement to be logged
         if the statement ran for at least the specified number of
         milliseconds.  Setting this to zero prints all statement durations.
         Minus-one (the default) disables logging statement durations.
         For example, if you set it to <literal>250ms</literal>
         then all SQL statements that run 250ms or longer will be
         logged.  Enabling this parameter can be helpful in tracking down
         unoptimized queries in your applications.
         Only superusers can change this setting.
        </para>

        <para>
         For clients using extended query protocol, durations of the Parse,
         Bind, and Execute steps are logged independently.
        </para>

       <note>
        <para>
         When using this option together with
         <xref linkend="guc-log-statement">,
         the text of statements that are logged because of
         <varname>log_statement</> will not be repeated in the
         duration log message.
         If you are not using <application>syslog</>, it is recommended
         that you log the PID or session ID using
         <xref linkend="guc-log-line-prefix">
         so that you can link the statement message to the later
         duration message using the process ID or session ID.
        </para>
       </note>
       </listitem>
      </varlistentry>

     </variablelist>

    <para>
     <xref linkend="runtime-config-severity-levels"> explains the message
     severity levels used by <productname>PostgreSQL</>.  If logging output
     is sent to <systemitem>syslog</systemitem> or Windows'
     <systemitem>eventlog</systemitem>, the severity levels are translated
     as shown in the table.
    </para>

    <table id="runtime-config-severity-levels">
     <title>Message Severity Levels</title>
     <tgroup cols="4">
      <thead>
       <row>
        <entry>Severity</entry>
        <entry>Usage</entry>
        <entry><systemitem>syslog</></entry>
        <entry><systemitem>eventlog</></entry>
       </row>
      </thead>

      <tbody>
       <row>
        <entry><literal>DEBUG1..DEBUG5</></entry>
        <entry>Provides successively-more-detailed information for use by
         developers.</entry>
        <entry><literal>DEBUG</></entry>
        <entry><literal>INFORMATION</></entry>
       </row>

       <row>
        <entry><literal>INFO</></entry>
        <entry>Provides information implicitly requested by the user,
         e.g., output from <command>VACUUM VERBOSE</>.</entry>
        <entry><literal>INFO</></entry>
        <entry><literal>INFORMATION</></entry>
       </row>

       <row>
        <entry><literal>NOTICE</></entry>
        <entry>Provides information that might be helpful to users, e.g.,
         notice of truncation of long identifiers.</entry>
        <entry><literal>NOTICE</></entry>
        <entry><literal>INFORMATION</></entry>
       </row>

       <row>
        <entry><literal>WARNING</></entry>
        <entry>Provides warnings of likely problems, e.g., <command>COMMIT</>
         outside a transaction block.</entry>
        <entry><literal>NOTICE</></entry>
        <entry><literal>WARNING</></entry>
       </row>

       <row>
        <entry><literal>ERROR</></entry>
        <entry>Reports an error that caused the current command to
         abort.</entry>
        <entry><literal>WARNING</></entry>
        <entry><literal>ERROR</></entry>
       </row>

       <row>
        <entry><literal>LOG</></entry>
        <entry>Reports information of interest to administrators, e.g.,
         checkpoint activity.</entry>
        <entry><literal>INFO</></entry>
        <entry><literal>INFORMATION</></entry>
       </row>

       <row>
        <entry><literal>FATAL</></entry>
        <entry>Reports an error that caused the current session to
         abort.</entry>
        <entry><literal>ERR</></entry>
        <entry><literal>ERROR</></entry>
       </row>

       <row>
        <entry><literal>PANIC</></entry>
        <entry>Reports an error that caused all database sessions to abort.</entry>
        <entry><literal>CRIT</></entry>
        <entry><literal>ERROR</></entry>
       </row>
      </tbody>
     </tgroup>
    </table>

    </sect2>
     <sect2 id="runtime-config-logging-what">
     <title>What To Log</title>

     <variablelist>

     <varlistentry id="guc-application-name" xreflabel="application_name">
      <term><varname>application_name</varname> (<type>string</type>)
      <indexterm>
       <primary><varname>application_name</> configuration parameter</primary>
      </indexterm>
      </term>
      <listitem>
       <para>
        The <varname>application_name</varname> can be any string of less than
        <symbol>NAMEDATALEN</> characters (64 characters in a standard build).
        It is typically set by an application upon connection to the server.
        The name will be displayed in the <structname>pg_stat_activity</> view
        and included in CSV log entries.  It can also be included in regular
        log entries via the <xref linkend="guc-log-line-prefix"> parameter.
        Only printable ASCII characters may be used in the
        <varname>application_name</varname> value. Other characters will be
        replaced with question marks (<literal>?</literal>).
       </para>
      </listitem>
     </varlistentry>

     <varlistentry>
      <term><varname>debug_print_parse</varname> (<type>boolean</type>)
      <indexterm>
       <primary><varname>debug_print_parse</> configuration parameter</primary>
      </indexterm>
      </term>
      <term><varname>debug_print_rewritten</varname> (<type>boolean</type>)
      <indexterm>
       <primary><varname>debug_print_rewritten</> configuration parameter</primary>
      </indexterm>
      </term>
      <term><varname>debug_print_plan</varname> (<type>boolean</type>)
      <indexterm>
       <primary><varname>debug_print_plan</> configuration parameter</primary>
      </indexterm>
      </term>
      <listitem>
       <para>
        These parameters enable various debugging output to be emitted.
        When set, they print the resulting parse tree, the query rewriter
        output, or the execution plan for each executed query.
        These messages are emitted at <literal>LOG</> message level, so by
        default they will appear in the server log but will not be sent to the
        client.  You can change that by adjusting
        <xref linkend="guc-client-min-messages"> and/or
        <xref linkend="guc-log-min-messages">.
        These parameters are off by default.
       </para>
      </listitem>
     </varlistentry>

     <varlistentry>
      <term><varname>debug_pretty_print</varname> (<type>boolean</type>)
      <indexterm>
       <primary><varname>debug_pretty_print</> configuration parameter</primary>
      </indexterm>
      </term>
      <listitem>
       <para>
        When set, <varname>debug_pretty_print</varname> indents the messages
        produced by <varname>debug_print_parse</varname>,
        <varname>debug_print_rewritten</varname>, or
        <varname>debug_print_plan</varname>.  This results in more readable
        but much longer output than the <quote>compact</> format used when
        it is off.  It is on by default.
       </para>
      </listitem>
     </varlistentry>

     <varlistentry id="guc-log-checkpoints" xreflabel="log_checkpoints">
      <term><varname>log_checkpoints</varname> (<type>boolean</type>)
      <indexterm>
       <primary><varname>log_checkpoints</> configuration parameter</primary>
      </indexterm>
      </term>
      <listitem>
       <para>
        Causes checkpoints and restartpoints to be logged in the server log.
        Some statistics are included in the log messages, including the number
        of buffers written and the time spent writing them.
        This parameter can only be set in the <filename>postgresql.conf</>
        file or on the server command line. The default is off.
       </para>
      </listitem>
     </varlistentry>

     <varlistentry id="guc-log-connections" xreflabel="log_connections">
      <term><varname>log_connections</varname> (<type>boolean</type>)
      <indexterm>
       <primary><varname>log_connections</> configuration parameter</primary>
      </indexterm>
      </term>
      <listitem>
       <para>
        Causes each attempted connection to the server to be logged,
        as well as successful completion of client authentication.
        Only superusers can change this parameter at session start,
        and it cannot be changed at all within a session.
        The default is <literal>off</>.
       </para>

       <note>
        <para>
         Some client programs, like <application>psql</>, attempt
         to connect twice while determining if a password is required, so
         duplicate <quote>connection received</> messages do not
         necessarily indicate a problem.
        </para>
       </note>
      </listitem>
     </varlistentry>

     <varlistentry id="guc-log-disconnections" xreflabel="log_disconnections">
      <term><varname>log_disconnections</varname> (<type>boolean</type>)
      <indexterm>
       <primary><varname>log_disconnections</> configuration parameter</primary>
      </indexterm>
      </term>
      <listitem>
       <para>
        Causes session terminations to be logged.  The log output
        provides information similar to <varname>log_connections</varname>,
        plus the duration of the session.
        Only superusers can change this parameter at session start,
        and it cannot be changed at all within a session.
        The default is <literal>off</>.
       </para>
      </listitem>
     </varlistentry>


     <varlistentry id="guc-log-duration" xreflabel="log_duration">
      <term><varname>log_duration</varname> (<type>boolean</type>)
      <indexterm>
       <primary><varname>log_duration</> configuration parameter</primary>
      </indexterm>
      </term>
      <listitem>
       <para>
        Causes the duration of every completed statement to be logged.
        The default is <literal>off</>.
        Only superusers can change this setting.
       </para>

       <para>
        For clients using extended query protocol, durations of the Parse,
        Bind, and Execute steps are logged independently.
       </para>

       <note>
        <para>
         The difference between setting this option and setting
         <xref linkend="guc-log-min-duration-statement"> to zero is that
         exceeding <varname>log_min_duration_statement</> forces the text of
         the query to be logged, but this option doesn't.  Thus, if
         <varname>log_duration</> is <literal>on</> and
         <varname>log_min_duration_statement</> has a positive value, all
         durations are logged but the query text is included only for
         statements exceeding the threshold.  This behavior can be useful for
         gathering statistics in high-load installations.
        </para>
       </note>
      </listitem>
     </varlistentry>

     <varlistentry id="guc-log-error-verbosity" xreflabel="log_error_verbosity">
      <term><varname>log_error_verbosity</varname> (<type>enum</type>)
      <indexterm>
       <primary><varname>log_error_verbosity</> configuration parameter</primary>
      </indexterm>
      </term>
      <listitem>
       <para>
        Controls the amount of detail written in the server log for each
        message that is logged.  Valid values are <literal>TERSE</>,
        <literal>DEFAULT</>, and <literal>VERBOSE</>, each adding more
        fields to displayed messages.  <literal>TERSE</> excludes
        the logging of <literal>DETAIL</>, <literal>HINT</>,
        <literal>QUERY</>, and <literal>CONTEXT</> error information.
        <literal>VERBOSE</> output includes the <symbol>SQLSTATE</> error
        code (see also <xref linkend="errcodes-appendix">) and the source code file name, function name,
        and line number that generated the error.
        Only superusers can change this setting.
       </para>
      </listitem>
     </varlistentry>

     <varlistentry id="guc-log-hostname" xreflabel="log_hostname">
      <term><varname>log_hostname</varname> (<type>boolean</type>)
      <indexterm>
       <primary><varname>log_hostname</> configuration parameter</primary>
      </indexterm>
      </term>
      <listitem>
       <para>
        By default, connection log messages only show the IP address of the
        connecting host. Turning this parameter on causes logging of the
        host name as well.  Note that depending on your host name resolution
        setup this might impose a non-negligible performance penalty.
        This parameter can only be set in the <filename>postgresql.conf</>
        file or on the server command line.
       </para>
      </listitem>
     </varlistentry>

     <varlistentry id="guc-log-line-prefix" xreflabel="log_line_prefix">
      <term><varname>log_line_prefix</varname> (<type>string</type>)
      <indexterm>
       <primary><varname>log_line_prefix</> configuration parameter</primary>
      </indexterm>
      </term>
      <listitem>
       <para>
         This is a <function>printf</>-style string that is output at the
         beginning of each log line.
         <literal>%</> characters begin <quote>escape sequences</>
         that are replaced with status information as outlined below.
         Unrecognized escapes are ignored. Other
         characters are copied straight to the log line. Some escapes are
         only recognized by session processes, and will be treated as empty by
         background processes such as the main server process. Status
         information may be aligned either left or right by specifying a
         numeric literal after the % and before the option. A negative
         value will cause the status information to be padded on the
         right with spaces to give it a minimum width, whereas a positive
         value will pad on the left. Padding can be useful to aid human
         readability in log files.
         This parameter can only be set in the <filename>postgresql.conf</>
         file or on the server command line. The default is an empty string.

         <informaltable>
          <tgroup cols="3">
           <thead>
            <row>
             <entry>Escape</entry>
             <entry>Effect</entry>
             <entry>Session only</entry>
             </row>
            </thead>
           <tbody>
            <row>
             <entry><literal>%a</literal></entry>
             <entry>Application name</entry>
             <entry>yes</entry>
            </row>
            <row>
             <entry><literal>%u</literal></entry>
             <entry>User name</entry>
             <entry>yes</entry>
            </row>
            <row>
             <entry><literal>%d</literal></entry>
             <entry>Database name</entry>
             <entry>yes</entry>
            </row>
            <row>
             <entry><literal>%r</literal></entry>
             <entry>Remote host name or IP address, and remote port</entry>
             <entry>yes</entry>
            </row>
            <row>
             <entry><literal>%h</literal></entry>
             <entry>Remote host name or IP address</entry>
             <entry>yes</entry>
            </row>
            <row>
             <entry><literal>%p</literal></entry>
             <entry>Process ID</entry>
             <entry>no</entry>
            </row>
            <row>
             <entry><literal>%t</literal></entry>
             <entry>Time stamp without milliseconds</entry>
             <entry>no</entry>
            </row>
            <row>
             <entry><literal>%m</literal></entry>
             <entry>Time stamp with milliseconds</entry>
             <entry>no</entry>
            </row>
            <row>
             <entry><literal>%n</literal></entry>
             <entry>Time stamp with milliseconds (as a Unix epoch)</entry>
             <entry>no</entry>
            </row>
            <row>
             <entry><literal>%i</literal></entry>
             <entry>Command tag: type of session's current command</entry>
             <entry>yes</entry>
            </row>
            <row>
             <entry><literal>%e</literal></entry>
             <entry>SQLSTATE error code</entry>
             <entry>no</entry>
            </row>
            <row>
             <entry><literal>%c</literal></entry>
             <entry>Session ID: see below</entry>
             <entry>no</entry>
            </row>
            <row>
             <entry><literal>%l</literal></entry>
             <entry>Number of the log line for each session or process, starting at 1</entry>
             <entry>no</entry>
            </row>
            <row>
             <entry><literal>%s</literal></entry>
             <entry>Process start time stamp</entry>
             <entry>no</entry>
            </row>
            <row>
             <entry><literal>%v</literal></entry>
             <entry>Virtual transaction ID (backendID/localXID)</entry>
             <entry>no</entry>
            </row>
            <row>
             <entry><literal>%x</literal></entry>
             <entry>Transaction ID (0 if none is assigned)</entry>
             <entry>no</entry>
            </row>
            <row>
             <entry><literal>%q</literal></entry>
             <entry>Produces no output, but tells non-session
             processes to stop at this point in the string; ignored by
             session processes</entry>
             <entry>no</entry>
            </row>
            <row>
             <entry><literal>%%</literal></entry>
             <entry>Literal <literal>%</></entry>
             <entry>no</entry>
            </row>
           </tbody>
          </tgroup>
         </informaltable>

         The <literal>%c</> escape prints a quasi-unique session identifier,
         consisting of two 4-byte hexadecimal numbers (without leading zeros)
         separated by a dot.  The numbers are the process start time and the
         process ID, so <literal>%c</> can also be used as a space saving way
         of printing those items.  For example, to generate the session
         identifier from <literal>pg_stat_activity</>, use this query:
<programlisting>
SELECT to_hex(trunc(EXTRACT(EPOCH FROM backend_start))::integer) || '.' ||
       to_hex(pid)
FROM pg_stat_activity;
</programlisting>

       </para>

       <tip>
        <para>
         If you set a nonempty value for <varname>log_line_prefix</>,
         you should usually make its last character be a space, to provide
         visual separation from the rest of the log line.  A punctuation
         character can be used too.
        </para>
       </tip>

       <tip>
        <para>
         <application>Syslog</> produces its own
         time stamp and process ID information, so you probably do not want to
         include those escapes if you are logging to <application>syslog</>.
        </para>
       </tip>
      </listitem>
     </varlistentry>

     <varlistentry id="guc-log-lock-waits" xreflabel="log_lock_waits">
      <term><varname>log_lock_waits</varname> (<type>boolean</type>)
      <indexterm>
       <primary><varname>log_lock_waits</> configuration parameter</primary>
      </indexterm>
      </term>
      <listitem>
       <para>
        Controls whether a log message is produced when a session waits
        longer than <xref linkend="guc-deadlock-timeout"> to acquire a
        lock.  This is useful in determining if lock waits are causing
        poor performance.  The default is <literal>off</>.
       </para>
      </listitem>
     </varlistentry>

     <varlistentry id="guc-log-statement" xreflabel="log_statement">
      <term><varname>log_statement</varname> (<type>enum</type>)
      <indexterm>
       <primary><varname>log_statement</> configuration parameter</primary>
      </indexterm>
      </term>
      <listitem>
       <para>
        Controls which SQL statements are logged. Valid values are
        <literal>none</> (off), <literal>ddl</>, <literal>mod</>, and
        <literal>all</> (all statements). <literal>ddl</> logs all data definition
        statements, such as <command>CREATE</>, <command>ALTER</>, and
        <command>DROP</> statements. <literal>mod</> logs all
        <literal>ddl</> statements, plus data-modifying statements
        such as <command>INSERT</>,
        <command>UPDATE</>, <command>DELETE</>, <command>TRUNCATE</>,
        and <command>COPY FROM</>.
        <command>PREPARE</>, <command>EXECUTE</>, and
        <command>EXPLAIN ANALYZE</> statements are also logged if their
        contained command is of an appropriate type.  For clients using
        extended query protocol, logging occurs when an Execute message
        is received, and values of the Bind parameters are included
        (with any embedded single-quote marks doubled).
       </para>

       <para>
        The default is <literal>none</>. Only superusers can change this
        setting.
       </para>

       <note>
        <para>
         Statements that contain simple syntax errors are not logged
         even by the <varname>log_statement</> = <literal>all</> setting,
         because the log message is emitted only after basic parsing has
         been done to determine the statement type.  In the case of extended
         query protocol, this setting likewise does not log statements that
         fail before the Execute phase (i.e., during parse analysis or
         planning).  Set <varname>log_min_error_statement</> to
         <literal>ERROR</> (or lower) to log such statements.
        </para>
       </note>
      </listitem>
     </varlistentry>

     <varlistentry id="guc-log-replication-commands" xreflabel="log_replication_commands">
      <term><varname>log_replication_commands</varname> (<type>boolean</type>)
      <indexterm>
       <primary><varname>log_replication_commands</> configuration parameter</primary>
      </indexterm>
      </term>
      <listitem>
       <para>
        Causes each replication command to be logged in the server log.
        See <xref linkend="protocol-replication"> for more information about
        replication command. The default value is <literal>off</>.
        Only superusers can change this setting.
       </para>
      </listitem>
     </varlistentry>

     <varlistentry id="guc-log-temp-files" xreflabel="log_temp_files">
      <term><varname>log_temp_files</varname> (<type>integer</type>)
      <indexterm>
       <primary><varname>log_temp_files</> configuration parameter</primary>
      </indexterm>
      </term>
      <listitem>
       <para>
        Controls logging of temporary file names and sizes.
        Temporary files can be
        created for sorts, hashes, and temporary query results.
        A log entry is made for each temporary file when it is deleted.
        A value of zero logs all temporary file information, while positive
        values log only files whose size is greater than or equal to
        the specified number of kilobytes.  The
        default setting is -1, which disables such logging.
        Only superusers can change this setting.
       </para>
      </listitem>
     </varlistentry>

     <varlistentry id="guc-log-timezone" xreflabel="log_timezone">
      <term><varname>log_timezone</varname> (<type>string</type>)
      <indexterm>
       <primary><varname>log_timezone</> configuration parameter</primary>
      </indexterm>
      </term>
      <listitem>
       <para>
        Sets the time zone used for timestamps written in the server log.
        Unlike <xref linkend="guc-timezone">, this value is cluster-wide,
        so that all sessions will report timestamps consistently.
        The built-in default is <literal>GMT</>, but that is typically
        overridden in <filename>postgresql.conf</>; <application>initdb</>
        will install a setting there corresponding to its system environment.
        See <xref linkend="datatype-timezones"> for more information.
        This parameter can only be set in the <filename>postgresql.conf</>
        file or on the server command line.
       </para>
      </listitem>
     </varlistentry>

     </variablelist>
    </sect2>
     <sect2 id="runtime-config-logging-csvlog">
     <title>Using CSV-Format Log Output</title>

       <para>
        Including <literal>csvlog</> in the <varname>log_destination</> list
        provides a convenient way to import log files into a database table.
        This option emits log lines in comma-separated-values
        (<acronym>CSV</>) format,
        with these columns:
        time stamp with milliseconds,
        user name,
        database name,
        process ID,
        client host:port number,
        session ID,
        per-session line number,
        command tag,
        session start time,
        virtual transaction ID,
        regular transaction ID,
        error severity,
        SQLSTATE code,
        error message,
        error message detail,
        hint,
        internal query that led to the error (if any),
        character count of the error position therein,
        error context,
        user query that led to the error (if any and enabled by
        <varname>log_min_error_statement</>),
        character count of the error position therein,
        location of the error in the PostgreSQL source code
        (if <varname>log_error_verbosity</> is set to <literal>verbose</>),
        and application name.
        Here is a sample table definition for storing CSV-format log output:

<programlisting>
CREATE TABLE postgres_log
(
  log_time timestamp(3) with time zone,
  user_name text,
  database_name text,
  process_id integer,
  connection_from text,
  session_id text,
  session_line_num bigint,
  command_tag text,
  session_start_time timestamp with time zone,
  virtual_transaction_id text,
  transaction_id bigint,
  error_severity text,
  sql_state_code text,
  message text,
  detail text,
  hint text,
  internal_query text,
  internal_query_pos integer,
  context text,
  query text,
  query_pos integer,
  location text,
  application_name text,
  PRIMARY KEY (session_id, session_line_num)
);
</programlisting>
       </para>

       <para>
        To import a log file into this table, use the <command>COPY FROM</>
        command:

<programlisting>
COPY postgres_log FROM '/full/path/to/logfile.csv' WITH csv;
</programlisting>
       </para>

       <para>
       There are a few things you need to do to simplify importing CSV log
       files:

       <orderedlist>
         <listitem>
           <para>
            Set <varname>log_filename</varname> and
            <varname>log_rotation_age</> to provide a consistent,
            predictable naming scheme for your log files.  This lets you
            predict what the file name will be and know when an individual log
            file is complete and therefore ready to be imported.
         </para>
        </listitem>

        <listitem>
           <para>
            Set <varname>log_rotation_size</varname> to 0 to disable
            size-based log rotation, as it makes the log file name difficult
            to predict.
           </para>
        </listitem>

        <listitem>
          <para>
           Set <varname>log_truncate_on_rotation</varname> to <literal>on</> so
           that old log data isn't mixed with the new in the same file.
          </para>
        </listitem>

        <listitem>
          <para>
           The table definition above includes a primary key specification.
           This is useful to protect against accidentally importing the same
           information twice.  The <command>COPY</> command commits all of the
           data it imports at one time, so any error will cause the entire
           import to fail.  If you import a partial log file and later import
           the file again when it is complete, the primary key violation will
           cause the import to fail.  Wait until the log is complete and
           closed before importing.  This procedure will also protect against
           accidentally importing a partial line that hasn't been completely
           written, which would also cause <command>COPY</> to fail.
          </para>
        </listitem>
        </orderedlist>
      </para>
    </sect2>

   <sect2>
    <title>Process Title</title>

    <para>
<<<<<<< HEAD
     These settings control how the process title as seen
     by <command>ps</command> is modified.  See <xref linkend="monitoring-ps">
     for details.
=======
     These settings control how process titles of server processes are
     modified.  Process titles are typically viewed using programs like
     <application>ps</> or, on Windows, <application>Process Explorer</>.
     See <xref linkend="monitoring-ps"> for details.
>>>>>>> e77ea9db
    </para>

    <variablelist>
     <varlistentry id="guc-cluster-name" xreflabel="cluster_name">
      <term><varname>cluster_name</varname> (<type>string</type>)
      <indexterm>
       <primary><varname>cluster_name</> configuration parameter</primary>
      </indexterm>
      </term>
      <listitem>
       <para>
        Sets the cluster name that appears in the process title for all
<<<<<<< HEAD
        processes in this cluster. The name can be any string of less than
        <symbol>NAMEDATALEN</> characters (64 characters in a standard
=======
        server processes in this cluster. The name can be any string of less
        than <symbol>NAMEDATALEN</> characters (64 characters in a standard
>>>>>>> e77ea9db
        build). Only printable ASCII characters may be used in the
        <varname>cluster_name</varname> value. Other characters will be
        replaced with question marks (<literal>?</literal>).  No name is shown
        if this parameter is set to the empty string <literal>''</> (which is
        the default). This parameter can only be set at server start.
       </para>
<<<<<<< HEAD
       <para>
        The process title is typically viewed using programs like
        <application>ps</> or, on Windows, <application>Process Explorer</>.
       </para>
=======
>>>>>>> e77ea9db
      </listitem>
     </varlistentry>

     <varlistentry id="guc-update-process-title" xreflabel="update_process_title">
      <term><varname>update_process_title</varname> (<type>boolean</type>)
      <indexterm>
       <primary><varname>update_process_title</> configuration parameter</primary>
      </indexterm>
      </term>
      <listitem>
       <para>
        Enables updating of the process title every time a new SQL command
<<<<<<< HEAD
        is received by the server.  The process title is typically viewed
        by the <command>ps</> command,
        or in Windows by using the <application>Process Explorer</>.
=======
        is received by the server.
        This setting defaults to <literal>on</> on most platforms, but it
        defaults to <literal>off</> on Windows due to that platform's larger
        overhead for updating the process title.
>>>>>>> e77ea9db
        Only superusers can change this setting.
       </para>
      </listitem>
     </varlistentry>
    </variablelist>
   </sect2>
  </sect1>

   <sect1 id="runtime-config-statistics">
    <title>Run-time Statistics</title>

    <sect2 id="runtime-config-statistics-collector">
     <title>Query and Index Statistics Collector</title>

     <para>
      These parameters control server-wide statistics collection features.
      When statistics collection is enabled, the data that is produced can be
      accessed via the <structname>pg_stat</structname> and
      <structname>pg_statio</structname> family of system views.
      Refer to <xref linkend="monitoring"> for more information.
     </para>

     <variablelist>

     <varlistentry id="guc-track-activities" xreflabel="track_activities">
      <term><varname>track_activities</varname> (<type>boolean</type>)
      <indexterm>
       <primary><varname>track_activities</> configuration parameter</primary>
      </indexterm>
      </term>
      <listitem>
       <para>
        Enables the collection of information on the currently
        executing command of each session, along with the time when
        that command began execution. This parameter is on by
        default. Note that even when enabled, this information is not
        visible to all users, only to superusers and the user owning
        the session being reported on, so it should not represent a
        security risk.
        Only superusers can change this setting.
       </para>
      </listitem>
     </varlistentry>

     <varlistentry id="guc-track-activity-query-size" xreflabel="track_activity_query_size">
      <term><varname>track_activity_query_size</varname> (<type>integer</type>)
      <indexterm>
       <primary><varname>track_activity_query_size</> configuration parameter</primary>
      </indexterm>
      </term>
      <listitem>
       <para>
       Specifies the number of bytes reserved to track the currently
       executing command for each active session, for the
       <structname>pg_stat_activity</>.<structfield>query</> field.
       The default value is 1024. This parameter can only be set at server
       start.
       </para>
      </listitem>
     </varlistentry>

     <varlistentry id="guc-track-counts" xreflabel="track_counts">
      <term><varname>track_counts</varname> (<type>boolean</type>)
      <indexterm>
       <primary><varname>track_counts</> configuration parameter</primary>
      </indexterm>
      </term>
      <listitem>
       <para>
        Enables collection of statistics on database activity.
        This parameter is on by default, because the autovacuum
        daemon needs the collected information.
        Only superusers can change this setting.
       </para>
      </listitem>
     </varlistentry>

     <varlistentry id="guc-track-io-timing" xreflabel="track_io_timing">
      <term><varname>track_io_timing</varname> (<type>boolean</type>)
      <indexterm>
       <primary><varname>track_io_timing</> configuration parameter</primary>
      </indexterm>
      </term>
      <listitem>
       <para>
        Enables timing of database I/O calls.  This parameter is off by
        default, because it will repeatedly query the operating system for
        the current time, which may cause significant overhead on some
        platforms.  You can use the <xref linkend="pgtesttiming"> tool to
        measure the overhead of timing on your system.
        I/O timing information is
        displayed in <xref linkend="pg-stat-database-view">, in the output of
        <xref linkend="sql-explain"> when the <literal>BUFFERS</> option is
        used, and by <xref linkend="pgstatstatements">.  Only superusers can
        change this setting.
       </para>
      </listitem>
     </varlistentry>

     <varlistentry id="guc-track-functions" xreflabel="track_functions">
      <term><varname>track_functions</varname> (<type>enum</type>)
      <indexterm>
       <primary><varname>track_functions</> configuration parameter</primary>
      </indexterm>
      </term>
      <listitem>
       <para>
        Enables tracking of function call counts and time used. Specify
        <literal>pl</literal> to track only procedural-language functions,
        <literal>all</literal> to also track SQL and C language functions.
        The default is <literal>none</literal>, which disables function
        statistics tracking.  Only superusers can change this setting.
       </para>

       <note>
        <para>
         SQL-language functions that are simple enough to be <quote>inlined</>
         into the calling query will not be tracked, regardless of this
         setting.
        </para>
       </note>
      </listitem>
     </varlistentry>

     <varlistentry id="guc-stats-temp-directory" xreflabel="stats_temp_directory">
      <term><varname>stats_temp_directory</varname> (<type>string</type>)
      <indexterm>
       <primary><varname>stats_temp_directory</> configuration parameter</primary>
      </indexterm>
      </term>
      <listitem>
       <para>
        Sets the directory to store temporary statistics data in. This can be
        a path relative to the data directory or an absolute path. The default
        is <filename>pg_stat_tmp</filename>. Pointing this at a RAM-based
        file system will decrease physical I/O requirements and can lead to
        improved performance.
        This parameter can only be set in the <filename>postgresql.conf</>
        file or on the server command line.
       </para>
      </listitem>
     </varlistentry>

     </variablelist>
    </sect2>

    <sect2 id="runtime-config-statistics-monitor">
     <title>Statistics Monitoring</title>
     <variablelist>

     <varlistentry>
      <term><varname>log_statement_stats</varname> (<type>boolean</type>)
      <indexterm>
       <primary><varname>log_statement_stats</> configuration parameter</primary>
      </indexterm>
      </term>
      <term><varname>log_parser_stats</varname> (<type>boolean</type>)
      <indexterm>
       <primary><varname>log_parser_stats</> configuration parameter</primary>
      </indexterm>
      </term>
      <term><varname>log_planner_stats</varname> (<type>boolean</type>)
      <indexterm>
       <primary><varname>log_planner_stats</> configuration parameter</primary>
      </indexterm>
      </term>
      <term><varname>log_executor_stats</varname> (<type>boolean</type>)
      <indexterm>
       <primary><varname>log_executor_stats</> configuration parameter</primary>
      </indexterm>
      </term>
      <listitem>
       <para>
        For each query, output performance statistics of the respective
        module to the server log. This is a crude profiling
        instrument, similar to the Unix <function>getrusage()</> operating
        system facility.  <varname>log_statement_stats</varname> reports total
        statement statistics, while the others report per-module statistics.
        <varname>log_statement_stats</varname> cannot be enabled together with
        any of the per-module options.  All of these options are disabled by
        default.   Only superusers can change these settings.
       </para>
      </listitem>
     </varlistentry>

     </variablelist>

    </sect2>
   </sect1>

   <sect1 id="runtime-config-autovacuum">
    <title>Automatic Vacuuming</title>

    <indexterm>
     <primary>autovacuum</primary>
     <secondary>configuration parameters</secondary>
    </indexterm>

     <para>
      These settings control the behavior of the <firstterm>autovacuum</>
      feature.  Refer to <xref linkend="autovacuum"> for more information.
      Note that many of these settings can be overridden on a per-table
      basis; see <xref linkend="sql-createtable-storage-parameters"
      endterm="sql-createtable-storage-parameters-title">.
     </para>

    <variablelist>

     <varlistentry id="guc-autovacuum" xreflabel="autovacuum">
      <term><varname>autovacuum</varname> (<type>boolean</type>)
      <indexterm>
       <primary><varname>autovacuum</> configuration parameter</primary>
      </indexterm>
      </term>
      <listitem>
       <para>
        Controls whether the server should run the
        autovacuum launcher daemon.  This is on by default; however,
        <xref linkend="guc-track-counts"> must also be enabled for
        autovacuum to work.
        This parameter can only be set in the <filename>postgresql.conf</>
        file or on the server command line; however, autovacuuming can be
        disabled for individual tables by changing table storage parameters.
       </para>
       <para>
        Note that even when this parameter is disabled, the system
        will launch autovacuum processes if necessary to
        prevent transaction ID wraparound.  See <xref
        linkend="vacuum-for-wraparound"> for more information.
       </para>
      </listitem>
     </varlistentry>

     <varlistentry id="guc-log-autovacuum-min-duration" xreflabel="log_autovacuum_min_duration">
      <term><varname>log_autovacuum_min_duration</varname> (<type>integer</type>)
      <indexterm>
       <primary><varname>log_autovacuum_min_duration</> configuration parameter</primary>
      </indexterm>
      </term>
      <listitem>
       <para>
        Causes each action executed by autovacuum to be logged if it ran for at
        least the specified number of milliseconds.  Setting this to zero logs
        all autovacuum actions. Minus-one (the default) disables logging
        autovacuum actions.  For example, if you set this to
        <literal>250ms</literal> then all automatic vacuums and analyzes that run
        250ms or longer will be logged.  In addition, when this parameter is
        set to any value other than <literal>-1</literal>, a message will be
        logged if an autovacuum action is skipped due to the existence of a
        conflicting lock.  Enabling this parameter can be helpful
        in tracking autovacuum activity.  This parameter can only be set in
        the <filename>postgresql.conf</> file or on the server command line;
        but the setting can be overridden for individual tables by
        changing table storage parameters.
       </para>
      </listitem>
     </varlistentry>

     <varlistentry id="guc-autovacuum-max-workers" xreflabel="autovacuum_max_workers">
      <term><varname>autovacuum_max_workers</varname> (<type>integer</type>)
      <indexterm>
       <primary><varname>autovacuum_max_workers</> configuration parameter</primary>
      </indexterm>
      </term>
      <listitem>
       <para>
        Specifies the maximum number of autovacuum processes (other than the
        autovacuum launcher) that may be running at any one time.  The default
        is three.  This parameter can only be set at server start.
       </para>
      </listitem>
     </varlistentry>

     <varlistentry id="guc-autovacuum-naptime" xreflabel="autovacuum_naptime">
      <term><varname>autovacuum_naptime</varname> (<type>integer</type>)
      <indexterm>
       <primary><varname>autovacuum_naptime</> configuration parameter</primary>
      </indexterm>
      </term>
      <listitem>
       <para>
        Specifies the minimum delay between autovacuum runs on any given
        database.  In each round the daemon examines the
        database and issues <command>VACUUM</> and <command>ANALYZE</> commands
        as needed for tables in that database.  The delay is measured
        in seconds, and the default is one minute (<literal>1min</>).
        This parameter can only be set in the <filename>postgresql.conf</>
        file or on the server command line.
       </para>
      </listitem>
     </varlistentry>

     <varlistentry id="guc-autovacuum-vacuum-threshold" xreflabel="autovacuum_vacuum_threshold">
      <term><varname>autovacuum_vacuum_threshold</varname> (<type>integer</type>)
      <indexterm>
       <primary><varname>autovacuum_vacuum_threshold</> configuration parameter</primary>
      </indexterm>
      </term>
      <listitem>
       <para>
        Specifies the minimum number of updated or deleted tuples needed
        to trigger a <command>VACUUM</> in any one table.
        The default is 50 tuples.
        This parameter can only be set in the <filename>postgresql.conf</>
        file or on the server command line;
        but the setting can be overridden for individual tables by
        changing table storage parameters.
       </para>
      </listitem>
     </varlistentry>

     <varlistentry id="guc-autovacuum-analyze-threshold" xreflabel="autovacuum_analyze_threshold">
      <term><varname>autovacuum_analyze_threshold</varname> (<type>integer</type>)
      <indexterm>
       <primary><varname>autovacuum_analyze_threshold</> configuration parameter</primary>
      </indexterm>
      </term>
      <listitem>
       <para>
        Specifies the minimum number of inserted, updated or deleted tuples
        needed to trigger an <command>ANALYZE</> in any one table.
        The default is 50 tuples.
        This parameter can only be set in the <filename>postgresql.conf</>
        file or on the server command line;
        but the setting can be overridden for individual tables by
        changing table storage parameters.
       </para>
      </listitem>
     </varlistentry>

     <varlistentry id="guc-autovacuum-vacuum-scale-factor" xreflabel="autovacuum_vacuum_scale_factor">
      <term><varname>autovacuum_vacuum_scale_factor</varname> (<type>floating point</type>)
      <indexterm>
       <primary><varname>autovacuum_vacuum_scale_factor</> configuration parameter</primary>
      </indexterm>
      </term>
      <listitem>
       <para>
        Specifies a fraction of the table size to add to
        <varname>autovacuum_vacuum_threshold</varname>
        when deciding whether to trigger a <command>VACUUM</>.
        The default is 0.2 (20% of table size).
        This parameter can only be set in the <filename>postgresql.conf</>
        file or on the server command line;
        but the setting can be overridden for individual tables by
        changing table storage parameters.
       </para>
      </listitem>
     </varlistentry>

     <varlistentry id="guc-autovacuum-analyze-scale-factor" xreflabel="autovacuum_analyze_scale_factor">
      <term><varname>autovacuum_analyze_scale_factor</varname> (<type>floating point</type>)
      <indexterm>
       <primary><varname>autovacuum_analyze_scale_factor</> configuration parameter</primary>
      </indexterm>
      </term>
      <listitem>
       <para>
        Specifies a fraction of the table size to add to
        <varname>autovacuum_analyze_threshold</varname>
        when deciding whether to trigger an <command>ANALYZE</>.
        The default is 0.1 (10% of table size).
        This parameter can only be set in the <filename>postgresql.conf</>
        file or on the server command line;
        but the setting can be overridden for individual tables by
        changing table storage parameters.
       </para>
      </listitem>
     </varlistentry>

     <varlistentry id="guc-autovacuum-freeze-max-age" xreflabel="autovacuum_freeze_max_age">
      <term><varname>autovacuum_freeze_max_age</varname> (<type>integer</type>)
      <indexterm>
       <primary><varname>autovacuum_freeze_max_age</> configuration parameter</primary>
      </indexterm>
      </term>
      <listitem>
       <para>
        Specifies the maximum age (in transactions) that a table's
        <structname>pg_class</>.<structfield>relfrozenxid</> field can
        attain before a <command>VACUUM</> operation is forced
        to prevent transaction ID wraparound within the table.
        Note that the system will launch autovacuum processes to
        prevent wraparound even when autovacuum is otherwise disabled.
       </para>

       <para>
        Vacuum also allows removal of old files from the
        <filename>pg_clog</> subdirectory, which is why the default
        is a relatively low 200 million transactions.
        This parameter can only be set at server start, but the setting
        can be reduced for individual tables by
        changing table storage parameters.
        For more information see <xref linkend="vacuum-for-wraparound">.
       </para>
      </listitem>
     </varlistentry>

     <varlistentry id="guc-autovacuum-multixact-freeze-max-age" xreflabel="autovacuum_multixact_freeze_max_age">
      <term><varname>autovacuum_multixact_freeze_max_age</varname> (<type>integer</type>)
      <indexterm>
       <primary><varname>autovacuum_multixact_freeze_max_age</varname> configuration parameter</primary>
      </indexterm>
      </term>
      <listitem>
       <para>
        Specifies the maximum age (in multixacts) that a table's
        <structname>pg_class</>.<structfield>relminmxid</> field can
        attain before a <command>VACUUM</> operation is forced to
        prevent multixact ID wraparound within the table.
        Note that the system will launch autovacuum processes to
        prevent wraparound even when autovacuum is otherwise disabled.
       </para>

       <para>
        Vacuuming multixacts also allows removal of old files from the
        <filename>pg_multixact/members</> and <filename>pg_multixact/offsets</>
        subdirectories, which is why the default is a relatively low
        400 million multixacts.
        This parameter can only be set at server start, but the setting can
        be reduced for individual tables by changing table storage parameters.
        For more information see <xref linkend="vacuum-for-multixact-wraparound">.
       </para>
      </listitem>
     </varlistentry>

     <varlistentry id="guc-autovacuum-vacuum-cost-delay" xreflabel="autovacuum_vacuum_cost_delay">
      <term><varname>autovacuum_vacuum_cost_delay</varname> (<type>integer</type>)
      <indexterm>
       <primary><varname>autovacuum_vacuum_cost_delay</> configuration parameter</primary>
      </indexterm>
      </term>
      <listitem>
       <para>
        Specifies the cost delay value that will be used in automatic
        <command>VACUUM</> operations.  If -1 is specified, the regular
        <xref linkend="guc-vacuum-cost-delay"> value will be used.
        The default value is 20 milliseconds.
        This parameter can only be set in the <filename>postgresql.conf</>
        file or on the server command line;
        but the setting can be overridden for individual tables by
        changing table storage parameters.
       </para>
      </listitem>
     </varlistentry>

     <varlistentry id="guc-autovacuum-vacuum-cost-limit" xreflabel="autovacuum_vacuum_cost_limit">
      <term><varname>autovacuum_vacuum_cost_limit</varname> (<type>integer</type>)
      <indexterm>
       <primary><varname>autovacuum_vacuum_cost_limit</> configuration parameter</primary>
      </indexterm>
      </term>
      <listitem>
       <para>
        Specifies the cost limit value that will be used in automatic
        <command>VACUUM</> operations.  If -1 is specified (which is the
        default), the regular
        <xref linkend="guc-vacuum-cost-limit"> value will be used.  Note that
        the value is distributed proportionally among the running autovacuum
        workers, if there is more than one, so that the sum of the limits for
        each worker does not exceed the value of this variable.
        This parameter can only be set in the <filename>postgresql.conf</>
        file or on the server command line;
        but the setting can be overridden for individual tables by
        changing table storage parameters.
       </para>
      </listitem>
     </varlistentry>

    </variablelist>
   </sect1>

   <sect1 id="runtime-config-client">
    <title>Client Connection Defaults</title>

    <sect2 id="runtime-config-client-statement">
     <title>Statement Behavior</title>
     <variablelist>

     <varlistentry id="guc-search-path" xreflabel="search_path">
      <term><varname>search_path</varname> (<type>string</type>)
      <indexterm>
       <primary><varname>search_path</> configuration parameter</primary>
      </indexterm>
      <indexterm><primary>path</><secondary>for schemas</></>
      </term>
      <listitem>
       <para>
        This variable specifies the order in which schemas are searched
        when an object (table, data type, function, etc.) is referenced by a
        simple name with no schema specified.  When there are objects of
        identical names in different schemas, the one found first
        in the search path is used.  An object that is not in any of the
        schemas in the search path can only be referenced by specifying
        its containing schema with a qualified (dotted) name.
       </para>

       <para>
        The value for <varname>search_path</varname> must be a comma-separated
        list of schema names.  Any name that is not an existing schema, or is
        a schema for which the user does not have <literal>USAGE</>
        permission, is silently ignored.
       </para>

       <para>
        If one of the list items is the special name
        <literal>$user</literal>, then the schema having the name returned by
        <function>SESSION_USER</> is substituted, if there is such a schema
        and the user has <literal>USAGE</> permission for it.
        (If not, <literal>$user</literal> is ignored.)
       </para>

       <para>
        The system catalog schema, <literal>pg_catalog</>, is always
        searched, whether it is mentioned in the path or not.  If it is
        mentioned in the path then it will be searched in the specified
        order.  If <literal>pg_catalog</> is not in the path then it will
        be searched <emphasis>before</> searching any of the path items.
       </para>

       <para>
        Likewise, the current session's temporary-table schema,
        <literal>pg_temp_<replaceable>nnn</></>, is always searched if it
        exists.  It can be explicitly listed in the path by using the
        alias <literal>pg_temp</><indexterm><primary>pg_temp</></>.  If it is not listed in the path then
        it is searched first (even before <literal>pg_catalog</>).  However,
        the temporary schema is only searched for relation (table, view,
        sequence, etc) and data type names.  It is never searched for
        function or operator names.
       </para>

       <para>
        When objects are created without specifying a particular target
        schema, they will be placed in the first valid schema named in
        <varname>search_path</varname>.  An error is reported if the search
        path is empty.
       </para>

       <para>
        The default value for this parameter is
        <literal>"$user", public</literal>.
        This setting supports shared use of a database (where no users
        have private schemas, and all share use of <literal>public</>),
        private per-user schemas, and combinations of these.  Other
        effects can be obtained by altering the default search path
        setting, either globally or per-user.
       </para>

       <para>
        The current effective value of the search path can be examined
        via the <acronym>SQL</acronym> function
        <function>current_schemas</>
        (see <xref linkend="functions-info">).
        This is not quite the same as
        examining the value of <varname>search_path</varname>, since
        <function>current_schemas</> shows how the items
        appearing in <varname>search_path</varname> were resolved.
       </para>

       <para>
        For more information on schema handling, see <xref linkend="ddl-schemas">.
       </para>
      </listitem>
     </varlistentry>

     <varlistentry id="guc-row-security" xreflabel="row_security">
      <term><varname>row_security</varname> (<type>boolean</type>)
      <indexterm>
       <primary><varname>row_security</> configuration parameter</primary>
      </indexterm>
      </term>
      <listitem>
       <para>
        This variable controls whether to raise an error in lieu of applying a
        row security policy.  When set to <literal>on</>, policies apply
        normally.  When set to <literal>off</>, queries fail which would
        otherwise apply at least one policy.  The default is <literal>on</>.
        Change to <literal>off</> where limited row visibility could cause
        incorrect results; for example, <application>pg_dump</> makes that
        change by default.  This variable has no effect on roles which bypass
        every row security policy, to wit, superusers and roles with
        the <literal>BYPASSRLS</> attribute.
       </para>

       <para>
        For more information on row security policies,
        see <xref linkend="SQL-CREATEPOLICY">.
       </para>
      </listitem>
     </varlistentry>

     <varlistentry id="guc-default-tablespace" xreflabel="default_tablespace">
      <term><varname>default_tablespace</varname> (<type>string</type>)
      <indexterm>
       <primary><varname>default_tablespace</> configuration parameter</primary>
      </indexterm>
      <indexterm><primary>tablespace</><secondary>default</></>
      </term>
      <listitem>
       <para>
        This variable specifies the default tablespace in which to create
        objects (tables and indexes) when a <command>CREATE</> command does
        not explicitly specify a tablespace.
       </para>

       <para>
        The value is either the name of a tablespace, or an empty string
        to specify using the default tablespace of the current database.
        If the value does not match the name of any existing tablespace,
        <productname>PostgreSQL</> will automatically use the default
        tablespace of the current database.  If a nondefault tablespace
        is specified, the user must have <literal>CREATE</> privilege
        for it, or creation attempts will fail.
       </para>

       <para>
        This variable is not used for temporary tables; for them,
        <xref linkend="guc-temp-tablespaces"> is consulted instead.
       </para>

       <para>
        This variable is also not used when creating databases.
        By default, a new database inherits its tablespace setting from
        the template database it is copied from.
       </para>

       <para>
        For more information on tablespaces,
        see <xref linkend="manage-ag-tablespaces">.
       </para>
      </listitem>
     </varlistentry>

     <varlistentry id="guc-temp-tablespaces" xreflabel="temp_tablespaces">
      <term><varname>temp_tablespaces</varname> (<type>string</type>)
      <indexterm>
       <primary><varname>temp_tablespaces</> configuration parameter</primary>
      </indexterm>
      <indexterm><primary>tablespace</><secondary>temporary</></>
      </term>
      <listitem>
       <para>
        This variable specifies tablespaces in which to create temporary
        objects (temp tables and indexes on temp tables) when a
        <command>CREATE</> command does not explicitly specify a tablespace.
        Temporary files for purposes such as sorting large data sets
        are also created in these tablespaces.
       </para>

       <para>
        The value is a list of names of tablespaces.  When there is more than
        one name in the list, <productname>PostgreSQL</> chooses a random
        member of the list each time a temporary object is to be created;
        except that within a transaction, successively created temporary
        objects are placed in successive tablespaces from the list.
        If the selected element of the list is an empty string,
        <productname>PostgreSQL</> will automatically use the default
        tablespace of the current database instead.
       </para>

       <para>
        When <varname>temp_tablespaces</> is set interactively, specifying a
        nonexistent tablespace is an error, as is specifying a tablespace for
        which the user does not have <literal>CREATE</> privilege.  However,
        when using a previously set value, nonexistent tablespaces are
        ignored, as are tablespaces for which the user lacks
        <literal>CREATE</> privilege.  In particular, this rule applies when
        using a value set in <filename>postgresql.conf</>.
       </para>

       <para>
        The default value is an empty string, which results in all temporary
        objects being created in the default tablespace of the current
        database.
       </para>

       <para>
        See also <xref linkend="guc-default-tablespace">.
       </para>
      </listitem>
     </varlistentry>

     <varlistentry id="guc-check-function-bodies" xreflabel="check_function_bodies">
      <term><varname>check_function_bodies</varname> (<type>boolean</type>)
      <indexterm>
       <primary><varname>check_function_bodies</> configuration parameter</primary>
      </indexterm>
      </term>
      <listitem>
       <para>
        This parameter is normally on. When set to <literal>off</>, it
        disables validation of the function body string during <xref
        linkend="sql-createfunction">.  Disabling validation avoids side
        effects of the validation process and avoids false positives due
        to problems such as forward references.  Set this parameter
        to <literal>off</> before loading functions on behalf of other
        users; <application>pg_dump</> does so automatically.
       </para>
      </listitem>
     </varlistentry>

     <varlistentry id="guc-default-transaction-isolation" xreflabel="default_transaction_isolation">
      <term><varname>default_transaction_isolation</varname> (<type>enum</type>)
      <indexterm>
       <primary>transaction isolation level</primary>
       <secondary>setting default</secondary>
      </indexterm>
      <indexterm>
       <primary><varname>default_transaction_isolation</> configuration parameter</primary>
      </indexterm>
      </term>
      <listitem>
       <para>
        Each SQL transaction has an isolation level, which can be
        either <quote>read uncommitted</quote>, <quote>read
        committed</quote>, <quote>repeatable read</quote>, or
        <quote>serializable</quote>.  This parameter controls the
        default isolation level of each new transaction. The default
        is <quote>read committed</quote>.
       </para>

       <para>
        Consult <xref linkend="mvcc"> and <xref
        linkend="sql-set-transaction"> for more information.
       </para>
      </listitem>
     </varlistentry>

     <varlistentry id="guc-default-transaction-read-only" xreflabel="default_transaction_read_only">
      <term><varname>default_transaction_read_only</varname> (<type>boolean</type>)
      <indexterm>
       <primary>read-only transaction</primary>
       <secondary>setting default</secondary>
      </indexterm>
      <indexterm>
       <primary><varname>default_transaction_read_only</> configuration parameter</primary>
      </indexterm>
      </term>
      <listitem>
       <para>
        A read-only SQL transaction cannot alter non-temporary tables.
        This parameter controls the default read-only status of each new
        transaction. The default is <literal>off</> (read/write).
       </para>

       <para>
        Consult <xref linkend="sql-set-transaction"> for more information.
       </para>
      </listitem>
     </varlistentry>

     <varlistentry id="guc-default-transaction-deferrable" xreflabel="default_transaction_deferrable">
      <term><varname>default_transaction_deferrable</varname> (<type>boolean</type>)
      <indexterm>
       <primary>deferrable transaction</primary>
       <secondary>setting default</secondary>
      </indexterm>
      <indexterm>
       <primary><varname>default_transaction_deferrable</> configuration parameter</primary>
      </indexterm>
      </term>
      <listitem>
       <para>
        When running at the <literal>serializable</> isolation level,
        a deferrable read-only SQL transaction may be delayed before
        it is allowed to proceed.  However, once it begins executing
        it does not incur any of the overhead required to ensure
        serializability; so serialization code will have no reason to
        force it to abort because of concurrent updates, making this
        option suitable for long-running read-only transactions.
        </para>

        <para>
        This parameter controls the default deferrable status of each
        new transaction.  It currently has no effect on read-write
        transactions or those operating at isolation levels lower
        than <literal>serializable</>. The default is <literal>off</>.
       </para>

       <para>
        Consult <xref linkend="sql-set-transaction"> for more information.
       </para>
      </listitem>
     </varlistentry>


     <varlistentry id="guc-session-replication-role" xreflabel="session_replication_role">
      <term><varname>session_replication_role</varname> (<type>enum</type>)
      <indexterm>
       <primary><varname>session_replication_role</> configuration parameter</primary>
      </indexterm>
      </term>
      <listitem>
       <para>
        Controls firing of replication-related triggers and rules for the
        current session.  Setting this variable requires
        superuser privilege and results in discarding any previously cached
        query plans.  Possible values are <literal>origin</> (the default),
        <literal>replica</> and <literal>local</>.
        See <xref linkend="sql-altertable"> for
        more information.
       </para>
      </listitem>
     </varlistentry>

     <varlistentry id="guc-statement-timeout" xreflabel="statement_timeout">
      <term><varname>statement_timeout</varname> (<type>integer</type>)
      <indexterm>
       <primary><varname>statement_timeout</> configuration parameter</primary>
      </indexterm>
      </term>
      <listitem>
       <para>
        Abort any statement that takes more than the specified number of
        milliseconds, starting from the time the command arrives at the server
        from the client.  If <varname>log_min_error_statement</> is set to
        <literal>ERROR</> or lower, the statement that timed out will also be
        logged.  A value of zero (the default) turns this off.
       </para>

       <para>
        Setting <varname>statement_timeout</> in
        <filename>postgresql.conf</> is not recommended because it would
        affect all sessions.
       </para>
      </listitem>
     </varlistentry>

     <varlistentry id="guc-lock-timeout" xreflabel="lock_timeout">
      <term><varname>lock_timeout</varname> (<type>integer</type>)
      <indexterm>
       <primary><varname>lock_timeout</> configuration parameter</primary>
      </indexterm>
      </term>
      <listitem>
       <para>
        Abort any statement that waits longer than the specified number of
        milliseconds while attempting to acquire a lock on a table, index,
        row, or other database object.  The time limit applies separately to
        each lock acquisition attempt.  The limit applies both to explicit
        locking requests (such as <command>LOCK TABLE</>, or <command>SELECT
        FOR UPDATE</> without <literal>NOWAIT</>) and to implicitly-acquired
        locks.  If <varname>log_min_error_statement</> is set to
        <literal>ERROR</> or lower, the statement that timed out will be
        logged.  A value of zero (the default) turns this off.
       </para>

       <para>
        Unlike <varname>statement_timeout</>, this timeout can only occur
        while waiting for locks.  Note that if <varname>statement_timeout</>
        is nonzero, it is rather pointless to set <varname>lock_timeout</> to
        the same or larger value, since the statement timeout would always
        trigger first.
       </para>

       <para>
        Setting <varname>lock_timeout</> in
        <filename>postgresql.conf</> is not recommended because it would
        affect all sessions.
       </para>
      </listitem>
     </varlistentry>

     <varlistentry id="guc-idle-in-transaction-session-timeout" xreflabel="idle_in_transaction_session_timeout">
      <term><varname>idle_in_transaction_session_timeout</varname> (<type>integer</type>)
      <indexterm>
       <primary><varname>idle_in_transaction_session_timeout</> configuration parameter</primary>
      </indexterm>
      </term>
      <listitem>
       <para>
       Terminate any session with an open transaction that has been idle for
       longer than the specified duration in milliseconds. This allows any
       locks held by that session to be released and the connection slot to be reused;
       it also allows tuples visible only to this transaction to be vacuumed.  See
       <xref linkend="routine-vacuuming"> for more details about this.
       </para>
       <para>
       The default value of 0 disables this feature.
       </para>
      </listitem>
     </varlistentry>

     <varlistentry id="guc-vacuum-freeze-table-age" xreflabel="vacuum_freeze_table_age">
      <term><varname>vacuum_freeze_table_age</varname> (<type>integer</type>)
      <indexterm>
       <primary><varname>vacuum_freeze_table_age</> configuration parameter</primary>
      </indexterm>
      </term>
      <listitem>
       <para>
        <command>VACUUM</> performs an aggressive scan if the table's
        <structname>pg_class</>.<structfield>relfrozenxid</> field has reached
        the age specified by this setting.  An aggressive scan differs from
        a regular <command>VACUUM</> in that it visits every page that might
        contain unfrozen XIDs or MXIDs, not just those that might contain dead
        tuples.  The default is 150 million transactions.  Although users can
        set this value anywhere from zero to two billions, <command>VACUUM</>
        will silently limit the effective value to 95% of
        <xref linkend="guc-autovacuum-freeze-max-age">, so that a
        periodical manual <command>VACUUM</> has a chance to run before an
        anti-wraparound autovacuum is launched for the table. For more
        information see
        <xref linkend="vacuum-for-wraparound">.
       </para>
      </listitem>
     </varlistentry>

     <varlistentry id="guc-vacuum-freeze-min-age" xreflabel="vacuum_freeze_min_age">
      <term><varname>vacuum_freeze_min_age</varname> (<type>integer</type>)
      <indexterm>
       <primary><varname>vacuum_freeze_min_age</> configuration parameter</primary>
      </indexterm>
      </term>
      <listitem>
       <para>
        Specifies the cutoff age (in transactions) that <command>VACUUM</>
        should use to decide whether to freeze row versions
        while scanning a table.
        The default is 50 million transactions.  Although
        users can set this value anywhere from zero to one billion,
        <command>VACUUM</> will silently limit the effective value to half
        the value of <xref linkend="guc-autovacuum-freeze-max-age">, so
        that there is not an unreasonably short time between forced
        autovacuums.  For more information see <xref
        linkend="vacuum-for-wraparound">.
       </para>
      </listitem>
     </varlistentry>

     <varlistentry id="guc-vacuum-multixact-freeze-table-age" xreflabel="vacuum_multixact_freeze_table_age">
      <term><varname>vacuum_multixact_freeze_table_age</varname> (<type>integer</type>)
      <indexterm>
       <primary><varname>vacuum_multixact_freeze_table_age</> configuration parameter</primary>
      </indexterm>
      </term>
      <listitem>
       <para>
        <command>VACUUM</> performs an aggressive scan if the table's
        <structname>pg_class</>.<structfield>relminmxid</> field has reached
        the age specified by this setting.  An aggressive scan differs from
        a regular <command>VACUUM</> in that it visits every page that might
        contain unfrozen XIDs or MXIDs, not just those that might contain dead
        tuples.  The default is 150 million multixacts.
        Although users can set this value anywhere from zero to two billions,
        <command>VACUUM</> will silently limit the effective value to 95% of
        <xref linkend="guc-autovacuum-multixact-freeze-max-age">, so that a
        periodical manual <command>VACUUM</> has a chance to run before an
        anti-wraparound is launched for the table.
        For more information see <xref linkend="vacuum-for-multixact-wraparound">.
       </para>
      </listitem>
     </varlistentry>

     <varlistentry id="guc-vacuum-multixact-freeze-min-age" xreflabel="vacuum_multixact_freeze_min_age">
      <term><varname>vacuum_multixact_freeze_min_age</varname> (<type>integer</type>)
      <indexterm>
       <primary><varname>vacuum_multixact_freeze_min_age</> configuration parameter</primary>
      </indexterm>
      </term>
      <listitem>
       <para>
        Specifies the cutoff age (in multixacts) that <command>VACUUM</>
        should use to decide whether to replace multixact IDs with a newer
        transaction ID or multixact ID while scanning a table.  The default
        is 5 million multixacts.
        Although users can set this value anywhere from zero to one billion,
        <command>VACUUM</> will silently limit the effective value to half
        the value of <xref linkend="guc-autovacuum-multixact-freeze-max-age">,
        so that there is not an unreasonably short time between forced
        autovacuums.
        For more information see <xref linkend="vacuum-for-multixact-wraparound">.
       </para>
      </listitem>
     </varlistentry>

     <varlistentry id="guc-bytea-output" xreflabel="bytea_output">
      <term><varname>bytea_output</varname> (<type>enum</type>)
      <indexterm>
       <primary><varname>bytea_output</> configuration parameter</primary>
      </indexterm>
      </term>
      <listitem>
       <para>
        Sets the output format for values of type <type>bytea</type>.
        Valid values are <literal>hex</literal> (the default)
        and <literal>escape</literal> (the traditional PostgreSQL
        format).  See <xref linkend="datatype-binary"> for more
        information.  The <type>bytea</type> type always
        accepts both formats on input, regardless of this setting.
       </para>
      </listitem>
     </varlistentry>

     <varlistentry id="guc-xmlbinary" xreflabel="xmlbinary">
      <term><varname>xmlbinary</varname> (<type>enum</type>)
      <indexterm>
       <primary><varname>xmlbinary</> configuration parameter</primary>
      </indexterm>
      </term>
      <listitem>
       <para>
        Sets how binary values are to be encoded in XML.  This applies
        for example when <type>bytea</type> values are converted to
        XML by the functions <function>xmlelement</function> or
        <function>xmlforest</function>.  Possible values are
        <literal>base64</literal> and <literal>hex</literal>, which
        are both defined in the XML Schema standard.  The default is
        <literal>base64</literal>.  For further information about
        XML-related functions, see <xref linkend="functions-xml">.
       </para>

       <para>
        The actual choice here is mostly a matter of taste,
        constrained only by possible restrictions in client
        applications.  Both methods support all possible values,
        although the hex encoding will be somewhat larger than the
        base64 encoding.
       </para>
      </listitem>
     </varlistentry>

     <varlistentry id="guc-xmloption" xreflabel="xmloption">
      <term><varname>xmloption</varname> (<type>enum</type>)
      <indexterm>
       <primary><varname>xmloption</> configuration parameter</primary>
      </indexterm>
      <indexterm>
       <primary><varname>SET XML OPTION</></primary>
      </indexterm>
      <indexterm>
       <primary>XML option</primary>
      </indexterm>
      </term>
      <listitem>
       <para>
        Sets whether <literal>DOCUMENT</literal> or
        <literal>CONTENT</literal> is implicit when converting between
        XML and character string values.  See <xref
        linkend="datatype-xml"> for a description of this.  Valid
        values are <literal>DOCUMENT</literal> and
        <literal>CONTENT</literal>.  The default is
        <literal>CONTENT</literal>.
       </para>

       <para>
        According to the SQL standard, the command to set this option is
<synopsis>
SET XML OPTION { DOCUMENT | CONTENT };
</synopsis>
        This syntax is also available in PostgreSQL.
       </para>
      </listitem>
     </varlistentry>

     <varlistentry id="guc-gin-pending-list-limit" xreflabel="gin_pending_list_limit">
      <term><varname>gin_pending_list_limit</varname> (<type>integer</type>)
      <indexterm>
       <primary><varname>gin_pending_list_limit</> configuration parameter</primary>
      </indexterm>
      </term>
      <listitem>
       <para>
        Sets the maximum size of the GIN pending list which is used
        when <literal>fastupdate</> is enabled. If the list grows
        larger than this maximum size, it is cleaned up by moving
        the entries in it to the main GIN data structure in bulk.
        The default is four megabytes (<literal>4MB</>). This setting
        can be overridden for individual GIN indexes by changing
        index storage parameters.
         See <xref linkend="gin-fast-update"> and <xref linkend="gin-tips">
         for more information.
       </para>
      </listitem>
     </varlistentry>

     </variablelist>
    </sect2>
     <sect2 id="runtime-config-client-format">
     <title>Locale and Formatting</title>

     <variablelist>

     <varlistentry id="guc-datestyle" xreflabel="DateStyle">
      <term><varname>DateStyle</varname> (<type>string</type>)
      <indexterm>
       <primary><varname>DateStyle</> configuration parameter</primary>
      </indexterm>
      </term>
      <listitem>
       <para>
        Sets the display format for date and time values, as well as the
        rules for interpreting ambiguous date input values. For
        historical reasons, this variable contains two independent
        components: the output format specification (<literal>ISO</>,
        <literal>Postgres</>, <literal>SQL</>, or <literal>German</>)
        and the input/output specification for year/month/day ordering
        (<literal>DMY</>, <literal>MDY</>, or <literal>YMD</>). These
        can be set separately or together. The keywords <literal>Euro</>
        and <literal>European</> are synonyms for <literal>DMY</>; the
        keywords <literal>US</>, <literal>NonEuro</>, and
        <literal>NonEuropean</> are synonyms for <literal>MDY</>. See
        <xref linkend="datatype-datetime"> for more information. The
        built-in default is <literal>ISO, MDY</>, but
        <application>initdb</application> will initialize the
        configuration file with a setting that corresponds to the
        behavior of the chosen <varname>lc_time</varname> locale.
       </para>
      </listitem>
     </varlistentry>

     <varlistentry id="guc-intervalstyle" xreflabel="IntervalStyle">
      <term><varname>IntervalStyle</varname> (<type>enum</type>)
      <indexterm>
       <primary><varname>IntervalStyle</> configuration parameter</primary>
      </indexterm>
      </term>
      <listitem>
       <para>
        Sets the display format for interval values.
        The value <literal>sql_standard</> will produce
        output matching <acronym>SQL</acronym> standard interval literals.
        The value <literal>postgres</> (which is the default) will produce
        output matching <productname>PostgreSQL</> releases prior to 8.4
        when the <xref linkend="guc-datestyle">
        parameter was set to <literal>ISO</>.
        The value <literal>postgres_verbose</> will produce output
        matching <productname>PostgreSQL</> releases prior to 8.4
        when the <varname>DateStyle</>
        parameter was set to non-<literal>ISO</> output.
        The value <literal>iso_8601</> will produce output matching the time
        interval <quote>format with designators</> defined in section
        4.4.3.2 of ISO 8601.
       </para>
       <para>
        The <varname>IntervalStyle</> parameter also affects the
        interpretation of ambiguous interval input.  See
        <xref linkend="datatype-interval-input"> for more information.
       </para>
      </listitem>
     </varlistentry>

     <varlistentry id="guc-timezone" xreflabel="TimeZone">
      <term><varname>TimeZone</varname> (<type>string</type>)
      <indexterm>
       <primary><varname>TimeZone</> configuration parameter</primary>
      </indexterm>
      <indexterm><primary>time zone</></>
      </term>
      <listitem>
       <para>
        Sets the time zone for displaying and interpreting time stamps.
        The built-in default is <literal>GMT</>, but that is typically
        overridden in <filename>postgresql.conf</>; <application>initdb</>
        will install a setting there corresponding to its system environment.
        See <xref linkend="datatype-timezones"> for more information.
       </para>
      </listitem>
     </varlistentry>

     <varlistentry id="guc-timezone-abbreviations" xreflabel="timezone_abbreviations">
      <term><varname>timezone_abbreviations</varname> (<type>string</type>)
      <indexterm>
       <primary><varname>timezone_abbreviations</> configuration parameter</primary>
      </indexterm>
      <indexterm><primary>time zone names</></>
      </term>
      <listitem>
       <para>
        Sets the collection of time zone abbreviations that will be accepted
        by the server for datetime input.  The default is <literal>'Default'</>,
        which is a collection that works in most of the world; there are
        also <literal>'Australia'</literal> and <literal>'India'</literal>,
        and other collections can be defined for a particular installation.
        See <xref linkend="datetime-config-files"> for more information.
       </para>
      </listitem>
     </varlistentry>

     <varlistentry id="guc-extra-float-digits" xreflabel="extra_float_digits">
      <term><varname>extra_float_digits</varname> (<type>integer</type>)
      <indexterm>
       <primary>significant digits</primary>
      </indexterm>
      <indexterm>
       <primary>floating-point</primary>
       <secondary>display</secondary>
      </indexterm>
      <indexterm>
       <primary><varname>extra_float_digits</> configuration parameter</primary>
      </indexterm>
      </term>
      <listitem>
       <para>
        This parameter adjusts the number of digits displayed for
        floating-point values, including <type>float4</>, <type>float8</>,
        and geometric data types.  The parameter value is added to the
        standard number of digits (<literal>FLT_DIG</> or <literal>DBL_DIG</>
        as appropriate).  The value can be set as high as 3, to include
        partially-significant digits; this is especially useful for dumping
        float data that needs to be restored exactly.  Or it can be set
        negative to suppress unwanted digits.
        See also <xref linkend="datatype-float">.
       </para>
      </listitem>
     </varlistentry>

     <varlistentry id="guc-client-encoding" xreflabel="client_encoding">
      <term><varname>client_encoding</varname> (<type>string</type>)
      <indexterm>
       <primary><varname>client_encoding</> configuration parameter</primary>
      </indexterm>
      <indexterm><primary>character set</></>
      </term>
      <listitem>
       <para>
        Sets the client-side encoding (character set).
        The default is to use the database encoding.
        The character sets supported by the <productname>PostgreSQL</productname>
        server are described in <xref linkend="multibyte-charset-supported">.
       </para>
      </listitem>
     </varlistentry>

     <varlistentry id="guc-lc-messages" xreflabel="lc_messages">
      <term><varname>lc_messages</varname> (<type>string</type>)
      <indexterm>
       <primary><varname>lc_messages</> configuration parameter</primary>
      </indexterm>
      </term>
      <listitem>
       <para>
        Sets the language in which messages are displayed.  Acceptable
        values are system-dependent; see <xref linkend="locale"> for
        more information.  If this variable is set to the empty string
        (which is the default) then the value is inherited from the
        execution environment of the server in a system-dependent way.
       </para>

       <para>
        On some systems, this locale category does not exist.  Setting
        this variable will still work, but there will be no effect.
        Also, there is a chance that no translated messages for the
        desired language exist.  In that case you will continue to see
        the English messages.
       </para>

       <para>
        Only superusers can change this setting, because it affects the
        messages sent to the server log as well as to the client, and
        an improper value might obscure the readability of the server
        logs.
       </para>
      </listitem>
     </varlistentry>

     <varlistentry id="guc-lc-monetary" xreflabel="lc_monetary">
      <term><varname>lc_monetary</varname> (<type>string</type>)
      <indexterm>
       <primary><varname>lc_monetary</> configuration parameter</primary>
      </indexterm>
      </term>
      <listitem>
       <para>
        Sets the locale to use for formatting monetary amounts, for
        example with the <function>to_char</function> family of
        functions.  Acceptable values are system-dependent; see <xref
        linkend="locale"> for more information.  If this variable is
        set to the empty string (which is the default) then the value
        is inherited from the execution environment of the server in a
        system-dependent way.
       </para>
      </listitem>
     </varlistentry>

     <varlistentry id="guc-lc-numeric" xreflabel="lc_numeric">
      <term><varname>lc_numeric</varname> (<type>string</type>)
      <indexterm>
       <primary><varname>lc_numeric</> configuration parameter</primary>
      </indexterm>
      </term>
      <listitem>
       <para>
        Sets the locale to use for formatting numbers, for example
        with the <function>to_char</function> family of
        functions. Acceptable values are system-dependent; see <xref
        linkend="locale"> for more information.  If this variable is
        set to the empty string (which is the default) then the value
        is inherited from the execution environment of the server in a
        system-dependent way.
       </para>
      </listitem>
     </varlistentry>

     <varlistentry id="guc-lc-time" xreflabel="lc_time">
      <term><varname>lc_time</varname> (<type>string</type>)
      <indexterm>
       <primary><varname>lc_time</> configuration parameter</primary>
      </indexterm>
      </term>
      <listitem>
       <para>
        Sets the locale to use for formatting dates and times, for example
        with the <function>to_char</function> family of
        functions. Acceptable values are system-dependent; see <xref
        linkend="locale"> for more information.  If this variable is
        set to the empty string (which is the default) then the value
        is inherited from the execution environment of the server in a
        system-dependent way.
       </para>
      </listitem>
     </varlistentry>

     <varlistentry id="guc-default-text-search-config" xreflabel="default_text_search_config">
      <term><varname>default_text_search_config</varname> (<type>string</type>)
      <indexterm>
       <primary><varname>default_text_search_config</> configuration parameter</primary>
      </indexterm>
      </term>
      <listitem>
       <para>
        Selects the text search configuration that is used by those variants
        of the text search functions that do not have an explicit argument
        specifying the configuration.
        See <xref linkend="textsearch"> for further information.
        The built-in default is <literal>pg_catalog.simple</>, but
        <application>initdb</application> will initialize the
        configuration file with a setting that corresponds to the
        chosen <varname>lc_ctype</varname> locale, if a configuration
        matching that locale can be identified.
       </para>
      </listitem>
     </varlistentry>

     </variablelist>

    </sect2>

    <sect2 id="runtime-config-client-preload">
     <title>Shared Library Preloading</title>

     <para>
      Several settings are available for preloading shared libraries into the
      server, in order to load additional functionality or achieve performance
      benefits.  For example, a setting of
      <literal>'$libdir/mylib'</literal> would cause
      <literal>mylib.so</> (or on some platforms,
      <literal>mylib.sl</>) to be preloaded from the installation's standard
      library directory.  The differences between the settings are when they
      take effect and what privileges are required to change them.
     </para>

     <para>
      <productname>PostgreSQL</productname> procedural language libraries can
      be preloaded in this way, typically by using the
      syntax <literal>'$libdir/plXXX'</literal> where
      <literal>XXX</literal> is <literal>pgsql</>, <literal>perl</>,
      <literal>tcl</>, or <literal>python</>.
     </para>

     <para>
      For each parameter, if more than one library is to be loaded, separate
      their names with commas.  All library names are converted to lower case
      unless double-quoted.
     </para>

     <para>
      Only shared libraries specifically intended to be used with PostgreSQL
      can be loaded this way.  Every PostgreSQL-supported library has
      a <quote>magic block</> that is checked to guarantee compatibility.  For
      this reason, non-PostgreSQL libraries cannot be loaded in this way.  You
      might be able to use operating-system facilities such
      as <envar>LD_PRELOAD</envar> for that.
     </para>

     <para>
      In general, refer to the documentation of a specific module for the
      recommended way to load that module.
     </para>

     <variablelist>
     <varlistentry id="guc-local-preload-libraries" xreflabel="local_preload_libraries">
      <term><varname>local_preload_libraries</varname> (<type>string</type>)
      <indexterm>
       <primary><varname>local_preload_libraries</> configuration parameter</primary>
      </indexterm>
      <indexterm>
       <primary><filename>$libdir/plugins</></primary>
      </indexterm>
      </term>
      <listitem>
       <para>
        This variable specifies one or more shared libraries that are to be
        preloaded at connection start.
        The parameter value only takes effect at the start of the connection.
        Subsequent changes have no effect.  If a specified library is not
        found, the connection attempt will fail.
       </para>

       <para>
        This option can be set by any user.  Because of that, the libraries
        that can be loaded are restricted to those appearing in the
        <filename>plugins</> subdirectory of the installation's
        standard library directory.  (It is the database administrator's
        responsibility to ensure that only <quote>safe</> libraries
        are installed there.)  Entries in <varname>local_preload_libraries</>
        can specify this directory explicitly, for example
        <literal>$libdir/plugins/mylib</literal>, or just specify
        the library name &mdash; <literal>mylib</literal> would have
        the same effect as <literal>$libdir/plugins/mylib</literal>.
       </para>

       <para>
        The intent of this feature is to allow unprivileged users to load
        debugging or performance-measurement libraries into specific sessions
        without requiring an explicit <command>LOAD</> command.  To that end,
        it would be typical to set this parameter using
        the <envar>PGOPTIONS</envar> environment variable on the client or by
        using
        <command>ALTER ROLE SET</>.
       </para>

       <para>
        However, unless a module is specifically designed to be used in this way by
        non-superusers, this is usually not the right setting to use.  Look
        at <xref linkend="guc-session-preload-libraries"> instead.
       </para>
      </listitem>
     </varlistentry>


     <varlistentry id="guc-session-preload-libraries" xreflabel="session_preload_libraries">
      <term><varname>session_preload_libraries</varname> (<type>string</type>)
      <indexterm>
       <primary><varname>session_preload_libraries</> configuration parameter</primary>
      </indexterm>
      </term>
      <listitem>
       <para>
        This variable specifies one or more shared libraries that are to be
        preloaded at connection start.  Only superusers can change this setting.
        The parameter value only takes effect at the start of the connection.
        Subsequent changes have no effect.  If a specified library is not
        found, the connection attempt will fail.
       </para>

       <para>
        The intent of this feature is to allow debugging or
        performance-measurement libraries to be loaded into specific sessions
        without an explicit
        <command>LOAD</> command being given.  For
        example, <xref linkend="auto-explain"> could be enabled for all
        sessions under a given user name by setting this parameter
        with <command>ALTER ROLE SET</>.  Also, this parameter can be changed
        without restarting the server (but changes only take effect when a new
        session is started), so it is easier to add new modules this way, even
        if they should apply to all sessions.
       </para>

       <para>
        Unlike <xref linkend="guc-shared-preload-libraries">, there is no large
        performance advantage to loading a library at session start rather than
        when it is first used.  There is some advantage, however, when
        connection pooling is used.
       </para>
      </listitem>
     </varlistentry>

     <varlistentry id="guc-shared-preload-libraries" xreflabel="shared_preload_libraries">
      <term><varname>shared_preload_libraries</varname> (<type>string</type>)
      <indexterm>
       <primary><varname>shared_preload_libraries</> configuration parameter</primary>
      </indexterm>
      </term>
      <listitem>
       <para>
        This variable specifies one or more shared libraries to be preloaded at
        server start.  This parameter can only be set at server
        start.  If a specified library is not found, the server will fail to
        start.
       </para>

       <para>
        Some libraries need to perform certain operations that can only take
        place at postmaster start, such as allocating shared memory, reserving
        light-weight locks, or starting background workers.  Those libraries
        must be loaded at server start through this parameter.  See the
        documentation of each library for details.
       </para>

       <para>
        Other libraries can also be preloaded.  By preloading a shared library,
        the library startup time is avoided when the library is first used.
        However, the time to start each new server process might increase
        slightly, even if that process never uses the library.  So this
        parameter is recommended only for libraries that will be used in most
        sessions.  Also, changing this parameter requires a server restart, so
        this is not the right setting to use for short-term debugging tasks,
        say.  Use <xref linkend="guc-session-preload-libraries"> for that
        instead.
       </para>

      <note>
       <para>
        On Windows hosts, preloading a library at server start will not reduce
        the time required to start each new server process; each server process
        will re-load all preload libraries.  However, <varname>shared_preload_libraries
        </varname> is still useful on Windows hosts for libraries that need to
        perform operations at postmaster start time.
       </para>
      </note>
      </listitem>
     </varlistentry>
    </variablelist>
   </sect2>

     <sect2 id="runtime-config-client-other">
     <title>Other Defaults</title>

     <variablelist>

     <varlistentry id="guc-dynamic-library-path" xreflabel="dynamic_library_path">
      <term><varname>dynamic_library_path</varname> (<type>string</type>)
      <indexterm>
       <primary><varname>dynamic_library_path</> configuration parameter</primary>
      </indexterm>
      <indexterm><primary>dynamic loading</></>
      </term>
      <listitem>
       <para>
        If a dynamically loadable module needs to be opened and the
        file name specified in the <command>CREATE FUNCTION</command> or
        <command>LOAD</command> command
        does not have a directory component (i.e., the
        name does not contain a slash), the system will search this
        path for the required file.
       </para>

       <para>
        The value for <varname>dynamic_library_path</varname> must be a
        list of absolute directory paths separated by colons (or semi-colons
        on Windows).  If a list element starts
        with the special string <literal>$libdir</literal>, the
        compiled-in <productname>PostgreSQL</productname> package
        library directory is substituted for <literal>$libdir</literal>; this
        is where the modules provided by the standard
        <productname>PostgreSQL</productname> distribution are installed.
        (Use <literal>pg_config --pkglibdir</literal> to find out the name of
        this directory.) For example:
<programlisting>
dynamic_library_path = '/usr/local/lib/postgresql:/home/my_project/lib:$libdir'
</programlisting>
        or, in a Windows environment:
<programlisting>
dynamic_library_path = 'C:\tools\postgresql;H:\my_project\lib;$libdir'
</programlisting>
       </para>

       <para>
        The default value for this parameter is
        <literal>'$libdir'</literal>. If the value is set to an empty
        string, the automatic path search is turned off.
       </para>

       <para>
        This parameter can be changed at run time by superusers, but a
        setting done that way will only persist until the end of the
        client connection, so this method should be reserved for
        development purposes. The recommended way to set this parameter
        is in the <filename>postgresql.conf</filename> configuration
        file.
       </para>
      </listitem>
     </varlistentry>

     <varlistentry id="guc-gin-fuzzy-search-limit" xreflabel="gin_fuzzy_search_limit">
      <term><varname>gin_fuzzy_search_limit</varname> (<type>integer</type>)
      <indexterm>
       <primary><varname>gin_fuzzy_search_limit</> configuration parameter</primary>
      </indexterm>
      </term>
      <listitem>
       <para>
        Soft upper limit of the size of the set returned by GIN index scans. For more
        information see <xref linkend="gin-tips">.
       </para>
      </listitem>
     </varlistentry>

     </variablelist>
    </sect2>
   </sect1>

   <sect1 id="runtime-config-locks">
    <title>Lock Management</title>

     <variablelist>

     <varlistentry id="guc-deadlock-timeout" xreflabel="deadlock_timeout">
      <term><varname>deadlock_timeout</varname> (<type>integer</type>)
      <indexterm>
       <primary>deadlock</primary>
       <secondary>timeout during</secondary>
      </indexterm>
      <indexterm>
       <primary>timeout</primary>
       <secondary>deadlock</secondary>
      </indexterm>
      <indexterm>
       <primary><varname>deadlock_timeout</> configuration parameter</primary>
      </indexterm>
      </term>
      <listitem>
       <para>
        This is the amount of time, in milliseconds, to wait on a lock
        before checking to see if there is a deadlock condition. The
        check for deadlock is relatively expensive, so the server doesn't run
        it every time it waits for a lock. We optimistically assume
        that deadlocks are not common in production applications and
        just wait on the lock for a while before checking for a
        deadlock. Increasing this value reduces the amount of time
        wasted in needless deadlock checks, but slows down reporting of
        real deadlock errors. The default is one second (<literal>1s</>),
        which is probably about the smallest value you would want in
        practice. On a heavily loaded server you might want to raise it.
        Ideally the setting should exceed your typical transaction time,
        so as to improve the odds that a lock will be released before
        the waiter decides to check for deadlock.  Only superusers can change
        this setting.
       </para>

       <para>
        When <xref linkend="guc-log-lock-waits"> is set,
        this parameter also determines the length of time to wait before
        a log message is issued about the lock wait.  If you are trying
        to investigate locking delays you might want to set a shorter than
        normal <varname>deadlock_timeout</varname>.
       </para>
      </listitem>
     </varlistentry>

     <varlistentry id="guc-max-locks-per-transaction" xreflabel="max_locks_per_transaction">
      <term><varname>max_locks_per_transaction</varname> (<type>integer</type>)
      <indexterm>
       <primary><varname>max_locks_per_transaction</> configuration parameter</primary>
      </indexterm>
      </term>
      <listitem>
       <para>
        The shared lock table tracks locks on
        <varname>max_locks_per_transaction</varname> * (<xref
        linkend="guc-max-connections"> + <xref
        linkend="guc-max-prepared-transactions">) objects (e.g.,  tables);
        hence, no more than this many distinct objects can be locked at
        any one time.  This parameter controls the average number of object
        locks allocated for each transaction;  individual transactions
        can lock more objects as long as the locks of all transactions
        fit in the lock table.  This is <emphasis>not</> the number of
        rows that can be locked; that value is unlimited.  The default,
        64, has historically proven sufficient, but you might need to
        raise this value if you have queries that touch many different
        tables in a single transaction, e.g. query of a parent table with
        many children.  This parameter can only be set at server start.
       </para>

       <para>
        When running a standby server, you must set this parameter to the
        same or higher value than on the master server. Otherwise, queries
        will not be allowed in the standby server.
       </para>
      </listitem>
     </varlistentry>

     <varlistentry id="guc-max-pred-locks-per-transaction" xreflabel="max_pred_locks_per_transaction">
      <term><varname>max_pred_locks_per_transaction</varname> (<type>integer</type>)
      <indexterm>
       <primary><varname>max_pred_locks_per_transaction</> configuration parameter</primary>
      </indexterm>
      </term>
      <listitem>
       <para>
        The shared predicate lock table tracks locks on
        <varname>max_pred_locks_per_transaction</varname> * (<xref
        linkend="guc-max-connections"> + <xref
        linkend="guc-max-prepared-transactions">) objects (e.g., tables);
        hence, no more than this many distinct objects can be locked at
        any one time.  This parameter controls the average number of object
        locks allocated for each transaction;  individual transactions
        can lock more objects as long as the locks of all transactions
        fit in the lock table.  This is <emphasis>not</> the number of
        rows that can be locked; that value is unlimited.  The default,
        64, has generally been sufficient in testing, but you might need to
        raise this value if you have clients that touch many different
        tables in a single serializable transaction. This parameter can
        only be set at server start.
       </para>

      </listitem>
     </varlistentry>

     </variablelist>
   </sect1>

   <sect1 id="runtime-config-compatible">
    <title>Version and Platform Compatibility</title>

    <sect2 id="runtime-config-compatible-version">
     <title>Previous PostgreSQL Versions</title>

     <variablelist>

     <varlistentry id="guc-array-nulls" xreflabel="array_nulls">
      <term><varname>array_nulls</varname> (<type>boolean</type>)
      <indexterm>
       <primary><varname>array_nulls</> configuration parameter</primary>
      </indexterm>
      </term>
      <listitem>
       <para>
        This controls whether the array input parser recognizes
        unquoted <literal>NULL</> as specifying a null array element.
        By default, this is <literal>on</>, allowing array values containing
        null values to be entered.  However, <productname>PostgreSQL</> versions
        before 8.2 did not support null values in arrays, and therefore would
        treat <literal>NULL</> as specifying a normal array element with
        the string value <quote>NULL</>.  For backward compatibility with
        applications that require the old behavior, this variable can be
        turned <literal>off</>.
       </para>

       <para>
        Note that it is possible to create array values containing null values
        even when this variable is <literal>off</>.
       </para>
      </listitem>
     </varlistentry>

     <varlistentry id="guc-backslash-quote" xreflabel="backslash_quote">
      <term><varname>backslash_quote</varname> (<type>enum</type>)
      <indexterm><primary>strings</><secondary>backslash quotes</></>
      <indexterm>
       <primary><varname>backslash_quote</> configuration parameter</primary>
      </indexterm>
      </term>
      <listitem>
       <para>
        This controls whether a quote mark can be represented by
        <literal>\'</> in a string literal.  The preferred, SQL-standard way
        to represent a quote mark is by doubling it (<literal>''</>) but
        <productname>PostgreSQL</> has historically also accepted
        <literal>\'</>. However, use of <literal>\'</> creates security risks
        because in some client character set encodings, there are multibyte
        characters in which the last byte is numerically equivalent to ASCII
        <literal>\</>.  If client-side code does escaping incorrectly then a
        SQL-injection attack is possible.  This risk can be prevented by
        making the server reject queries in which a quote mark appears to be
        escaped by a backslash.
        The allowed values of <varname>backslash_quote</> are
        <literal>on</> (allow <literal>\'</> always),
        <literal>off</> (reject always), and
        <literal>safe_encoding</> (allow only if client encoding does not
        allow ASCII <literal>\</> within a multibyte character).
        <literal>safe_encoding</> is the default setting.
       </para>

       <para>
        Note that in a standard-conforming string literal, <literal>\</> just
        means <literal>\</> anyway.  This parameter only affects the handling of
        non-standard-conforming literals, including
        escape string syntax (<literal>E'...'</>).
       </para>
      </listitem>
     </varlistentry>

     <varlistentry id="guc-default-with-oids" xreflabel="default_with_oids">
      <term><varname>default_with_oids</varname> (<type>boolean</type>)
      <indexterm>
       <primary><varname>default_with_oids</> configuration parameter</primary>
      </indexterm>
      </term>
      <listitem>
       <para>
        This controls whether <command>CREATE TABLE</command> and
        <command>CREATE TABLE AS</command> include an OID column in
        newly-created tables, if neither <literal>WITH OIDS</literal>
        nor <literal>WITHOUT OIDS</literal> is specified. It also
        determines whether OIDs will be included in tables created by
        <command>SELECT INTO</command>. The parameter is <literal>off</>
        by default; in <productname>PostgreSQL</> 8.0 and earlier, it
        was <literal>on</> by default.
       </para>

       <para>
        The use of OIDs in user tables is considered deprecated, so
        most installations should leave this variable disabled.
        Applications that require OIDs for a particular table should
        specify <literal>WITH OIDS</literal> when creating the
        table. This variable can be enabled for compatibility with old
        applications that do not follow this behavior.
       </para>
      </listitem>
     </varlistentry>

     <varlistentry id="guc-escape-string-warning" xreflabel="escape_string_warning">
      <term><varname>escape_string_warning</varname> (<type>boolean</type>)
      <indexterm><primary>strings</><secondary>escape warning</></>
      <indexterm>
       <primary><varname>escape_string_warning</> configuration parameter</primary>
      </indexterm>
      </term>
      <listitem>
       <para>
        When on, a warning is issued if a backslash (<literal>\</>)
        appears in an ordinary string literal (<literal>'...'</>
        syntax) and <varname>standard_conforming_strings</varname> is off.
        The default is <literal>on</>.
       </para>
       <para>
        Applications that wish to use backslash as escape should be
        modified to use escape string syntax (<literal>E'...'</>),
        because the default behavior of ordinary strings is now to treat
        backslash as an ordinary character, per SQL standard.  This variable
        can be enabled to help locate code that needs to be changed.
       </para>
      </listitem>
     </varlistentry>

     <varlistentry id="guc-lo-compat-privileges" xreflabel="lo_compat_privileges">
      <term><varname>lo_compat_privileges</varname> (<type>boolean</type>)
      <indexterm>
       <primary><varname>lo_compat_privileges</> configuration parameter</primary>
      </indexterm>
      </term>
      <listitem>
       <para>
        In <productname>PostgreSQL</> releases prior to 9.0, large objects
        did not have access privileges and were, therefore, always readable
        and writable by all users.  Setting this variable to <literal>on</>
        disables the new privilege checks, for compatibility with prior
        releases.  The default is <literal>off</>.
        Only superusers can change this setting.
       </para>
       <para>
        Setting this variable does not disable all security checks related to
        large objects &mdash; only those for which the default behavior has
        changed in <productname>PostgreSQL</> 9.0.
        For example, <literal>lo_import()</literal> and
        <literal>lo_export()</literal> need superuser privileges regardless
        of this setting.
       </para>
      </listitem>
     </varlistentry>

     <varlistentry id="guc-operator-precedence-warning" xreflabel="operator_precedence_warning">
      <term><varname>operator_precedence_warning</varname> (<type>boolean</type>)
      <indexterm>
       <primary><varname>operator_precedence_warning</> configuration parameter</primary>
      </indexterm>
      </term>
      <listitem>
       <para>
        When on, the parser will emit a warning for any construct that might
        have changed meanings since <productname>PostgreSQL</> 9.4 as a result
        of changes in operator precedence.  This is useful for auditing
        applications to see if precedence changes have broken anything; but it
        is not meant to be kept turned on in production, since it will warn
        about some perfectly valid, standard-compliant SQL code.
        The default is <literal>off</>.
       </para>

       <para>
        See <xref linkend="sql-precedence"> for more information.
       </para>
      </listitem>
     </varlistentry>

    <varlistentry id="guc-quote-all-identifiers" xreflabel="quote-all-identifiers">
      <term><varname>quote_all_identifiers</varname> (<type>boolean</type>)
      <indexterm>
       <primary><varname>quote_all_identifiers</> configuration parameter</primary>
      </indexterm>
      </term>
      <listitem>
       <para>
        When the database generates SQL, force all identifiers to be quoted,
        even if they are not (currently) keywords.  This will affect the
        output of <command>EXPLAIN</> as well as the results of functions
        like <function>pg_get_viewdef</>.  See also the
        <option>--quote-all-identifiers</option> option of
        <xref linkend="app-pgdump"> and <xref linkend="app-pg-dumpall">.
       </para>
      </listitem>
     </varlistentry>

     <varlistentry id="guc-sql-inheritance" xreflabel="sql_inheritance">
      <term><varname>sql_inheritance</varname> (<type>boolean</type>)
      <indexterm>
       <primary><varname>sql_inheritance</> configuration parameter</primary>
      </indexterm>
      <indexterm><primary>inheritance</></>
      </term>
      <listitem>
       <para>
        This setting controls whether undecorated table references are
        considered to include inheritance child tables.  The default is
        <literal>on</>, which means child tables are included (thus,
        a <literal>*</> suffix is assumed by default).  If turned
        <literal>off</>, child tables are not included (thus, an
        <literal>ONLY</literal> prefix is assumed).  The SQL standard
        requires child tables to be included, so the <literal>off</> setting
        is not spec-compliant, but it is provided for compatibility with
        <productname>PostgreSQL</> releases prior to 7.1.
        See <xref linkend="ddl-inherit"> for more information.
       </para>

       <para>
        Turning <varname>sql_inheritance</> off is deprecated, because that
        behavior has been found to be error-prone as well as contrary to SQL
        standard.  Discussions of inheritance behavior elsewhere in this
        manual generally assume that it is <literal>on</>.
       </para>
      </listitem>
     </varlistentry>

     <varlistentry id="guc-standard-conforming-strings" xreflabel="standard_conforming_strings">
      <term><varname>standard_conforming_strings</varname> (<type>boolean</type>)
      <indexterm><primary>strings</><secondary>standard conforming</></>
      <indexterm>
       <primary><varname>standard_conforming_strings</> configuration parameter</primary>
      </indexterm>
      </term>
      <listitem>
       <para>
        This controls whether ordinary string literals
        (<literal>'...'</>) treat backslashes literally, as specified in
        the SQL standard.
        Beginning in <productname>PostgreSQL</productname> 9.1, the default is
        <literal>on</> (prior releases defaulted to <literal>off</>).
        Applications can check this
        parameter to determine how string literals will be processed.
        The presence of this parameter can also be taken as an indication
        that the escape string syntax (<literal>E'...'</>) is supported.
        Escape string syntax (<xref linkend="sql-syntax-strings-escape">)
        should be used if an application desires
        backslashes to be treated as escape characters.
       </para>
      </listitem>
     </varlistentry>

     <varlistentry id="guc-synchronize-seqscans" xreflabel="synchronize_seqscans">
      <term><varname>synchronize_seqscans</varname> (<type>boolean</type>)
      <indexterm>
       <primary><varname>synchronize_seqscans</> configuration parameter</primary>
      </indexterm>
      </term>
      <listitem>
       <para>
        This allows sequential scans of large tables to synchronize with each
        other, so that concurrent scans read the same block at about the
        same time and hence share the I/O workload.  When this is enabled,
        a scan might start in the middle of the table and then <quote>wrap
        around</> the end to cover all rows, so as to synchronize with the
        activity of scans already in progress.  This can result in
        unpredictable changes in the row ordering returned by queries that
        have no <literal>ORDER BY</> clause.  Setting this parameter to
        <literal>off</> ensures the pre-8.3 behavior in which a sequential
        scan always starts from the beginning of the table.  The default
        is <literal>on</>.
       </para>
      </listitem>
     </varlistentry>

     </variablelist>
    </sect2>

    <sect2 id="runtime-config-compatible-clients">
     <title>Platform and Client Compatibility</title>
     <variablelist>

     <varlistentry id="guc-transform-null-equals" xreflabel="transform_null_equals">
      <term><varname>transform_null_equals</varname> (<type>boolean</type>)
      <indexterm><primary>IS NULL</></>
      <indexterm>
       <primary><varname>transform_null_equals</> configuration parameter</primary>
      </indexterm>
      </term>
      <listitem>
       <para>
        When on, expressions of the form <literal><replaceable>expr</> =
        NULL</literal> (or <literal>NULL =
        <replaceable>expr</></literal>) are treated as
        <literal><replaceable>expr</> IS NULL</literal>, that is, they
        return true if <replaceable>expr</> evaluates to the null value,
        and false otherwise. The correct SQL-spec-compliant behavior of
        <literal><replaceable>expr</> = NULL</literal> is to always
        return null (unknown). Therefore this parameter defaults to
        <literal>off</>.
       </para>

       <para>
        However, filtered forms in <productname>Microsoft
        Access</productname> generate queries that appear to use
        <literal><replaceable>expr</> = NULL</literal> to test for
        null values, so if you use that interface to access the database you
        might want to turn this option on.  Since expressions of the
        form <literal><replaceable>expr</> = NULL</literal> always
        return the null value (using the SQL standard interpretation), they are not
        very useful and do not appear often in normal applications so
        this option does little harm in practice.  But new users are
        frequently confused about the semantics of expressions
        involving null values, so this option is off by default.
       </para>

       <para>
        Note that this option only affects the exact form <literal>= NULL</>,
        not other comparison operators or other expressions
        that are computationally equivalent to some expression
        involving the equals operator (such as <literal>IN</literal>).
        Thus, this option is not a general fix for bad programming.
       </para>

       <para>
        Refer to <xref linkend="functions-comparison"> for related information.
       </para>
      </listitem>
     </varlistentry>

     </variablelist>
    </sect2>
   </sect1>

   <sect1 id="runtime-config-error-handling">
    <title>Error Handling</title>

    <variablelist>

     <varlistentry id="guc-exit-on-error" xreflabel="exit_on_error">
      <term><varname>exit_on_error</varname> (<type>boolean</type>)
      <indexterm>
       <primary><varname>exit_on_error</> configuration parameter</primary>
      </indexterm>
      </term>
      <listitem>
       <para>
        If true, any error will terminate the current session.  By default,
        this is set to false, so that only FATAL errors will terminate the
        session.
       </para>
      </listitem>
     </varlistentry>

     <varlistentry id="guc-restart-after-crash" xreflabel="restart_after_crash">
      <term><varname>restart_after_crash</varname> (<type>boolean</type>)
      <indexterm>
       <primary><varname>restart_after_crash</> configuration parameter</primary>
      </indexterm>
      </term>
      <listitem>
       <para>
        When set to true, which is the default, <productname>PostgreSQL</>
        will automatically reinitialize after a backend crash.  Leaving this
        value set to true is normally the best way to maximize the availability
        of the database.  However, in some circumstances, such as when
        <productname>PostgreSQL</> is being invoked by clusterware, it may be
        useful to disable the restart so that the clusterware can gain
        control and take any actions it deems appropriate.
       </para>
      </listitem>
     </varlistentry>

    </variablelist>

   </sect1>

   <sect1 id="runtime-config-preset">
    <title>Preset Options</title>

    <para>
     The following <quote>parameters</> are read-only, and are determined
     when <productname>PostgreSQL</productname> is compiled or when it is
     installed. As such, they have been excluded from the sample
     <filename>postgresql.conf</> file.  These options report
     various aspects of <productname>PostgreSQL</productname> behavior
     that might be of interest to certain applications, particularly
     administrative front-ends.
    </para>

    <variablelist>

     <varlistentry id="guc-block-size" xreflabel="block_size">
      <term><varname>block_size</varname> (<type>integer</type>)
      <indexterm>
       <primary><varname>block_size</> configuration parameter</primary>
      </indexterm>
      </term>
      <listitem>
       <para>
        Reports the size of a disk block.  It is determined by the value
        of <literal>BLCKSZ</> when building the server. The default
        value is 8192 bytes.  The meaning of some configuration
        variables (such as <xref linkend="guc-shared-buffers">) is
        influenced by <varname>block_size</varname>. See <xref
        linkend="runtime-config-resource"> for information.
       </para>
      </listitem>
     </varlistentry>

     <varlistentry id="guc-data-checksums" xreflabel="data_checksums">
      <term><varname>data_checksums</varname> (<type>boolean</type>)
      <indexterm>
       <primary><varname>data_checksums</> configuration parameter</primary>
      </indexterm>
      </term>
      <listitem>
       <para>
        Reports whether data checksums are enabled for this cluster.
        See <xref linkend="app-initdb-data-checksums"> for more information.
       </para>
      </listitem>
     </varlistentry>

     <varlistentry id="guc-debug-assertions" xreflabel="debug_assertions">
      <term><varname>debug_assertions</varname> (<type>boolean</type>)
      <indexterm>
       <primary><varname>debug_assertions</> configuration parameter</primary>
      </indexterm>
      </term>
      <listitem>
       <para>
        Reports whether <productname>PostgreSQL</productname> has been built
        with assertions enabled. That is the case if the
        macro <symbol>USE_ASSERT_CHECKING</symbol> is defined
        when <productname>PostgreSQL</productname> is built (accomplished
        e.g. by the <command>configure</command> option
        <option>--enable-cassert</option>). By
        default <productname>PostgreSQL</productname> is built without
        assertions.
       </para>
      </listitem>
     </varlistentry>

     <varlistentry id="guc-integer-datetimes" xreflabel="integer_datetimes">
      <term><varname>integer_datetimes</varname> (<type>boolean</type>)
      <indexterm>
       <primary><varname>integer_datetimes</> configuration parameter</primary>
      </indexterm>
      </term>
      <listitem>
       <para>
        Reports whether <productname>PostgreSQL</> was built with
        support for 64-bit-integer dates and times.  This can be
        disabled by configuring with <literal>--disable-integer-datetimes</>
        when building <productname>PostgreSQL</>.  The default value is
        <literal>on</literal>.
       </para>
      </listitem>
     </varlistentry>

     <varlistentry id="guc-lc-collate" xreflabel="lc_collate">
      <term><varname>lc_collate</varname> (<type>string</type>)
      <indexterm>
       <primary><varname>lc_collate</> configuration parameter</primary>
      </indexterm>
      </term>
      <listitem>
       <para>
        Reports the locale in which sorting of textual data is done.
        See <xref linkend="locale"> for more information.
        This value is determined when a database is created.
       </para>
      </listitem>
     </varlistentry>

     <varlistentry id="guc-lc-ctype" xreflabel="lc_ctype">
      <term><varname>lc_ctype</varname> (<type>string</type>)
      <indexterm>
       <primary><varname>lc_ctype</> configuration parameter</primary>
      </indexterm>
      </term>
      <listitem>
       <para>
        Reports the locale that determines character classifications.
        See <xref linkend="locale"> for more information.
        This value is determined when a database is created.
        Ordinarily this will be the same as <varname>lc_collate</varname>,
        but for special applications it might be set differently.
       </para>
      </listitem>
     </varlistentry>

     <varlistentry id="guc-max-function-args" xreflabel="max_function_args">
      <term><varname>max_function_args</varname> (<type>integer</type>)
      <indexterm>
       <primary><varname>max_function_args</> configuration parameter</primary>
      </indexterm>
      </term>
      <listitem>
       <para>
        Reports the maximum number of function arguments. It is determined by
        the value of <literal>FUNC_MAX_ARGS</> when building the server. The
        default value is 100 arguments.
       </para>
      </listitem>
     </varlistentry>

     <varlistentry id="guc-max-identifier-length" xreflabel="max_identifier_length">
      <term><varname>max_identifier_length</varname> (<type>integer</type>)
      <indexterm>
       <primary><varname>max_identifier_length</> configuration parameter</primary>
      </indexterm>
      </term>
      <listitem>
       <para>
        Reports the maximum identifier length. It is determined as one
        less than the value of <literal>NAMEDATALEN</> when building
        the server. The default value of <literal>NAMEDATALEN</> is
        64; therefore the default
        <varname>max_identifier_length</varname> is 63 bytes, which
        can be less than 63 characters when using multibyte encodings.
       </para>
      </listitem>
     </varlistentry>

     <varlistentry id="guc-max-index-keys" xreflabel="max_index_keys">
      <term><varname>max_index_keys</varname> (<type>integer</type>)
      <indexterm>
       <primary><varname>max_index_keys</> configuration parameter</primary>
      </indexterm>
      </term>
      <listitem>
       <para>
        Reports the maximum number of index keys. It is determined by
        the value of <literal>INDEX_MAX_KEYS</> when building the server. The
        default value is 32 keys.
       </para>
      </listitem>
     </varlistentry>

     <varlistentry id="guc-segment-size" xreflabel="segment_size">
      <term><varname>segment_size</varname> (<type>integer</type>)
      <indexterm>
       <primary><varname>segment_size</> configuration parameter</primary>
      </indexterm>
      </term>
      <listitem>
       <para>
        Reports the number of blocks (pages) that can be stored within a file
        segment.  It is determined by the value of <literal>RELSEG_SIZE</>
        when building the server.  The maximum size of a segment file in bytes
        is equal to <varname>segment_size</> multiplied by
        <varname>block_size</>; by default this is 1GB.
       </para>
      </listitem>
     </varlistentry>

     <varlistentry id="guc-server-encoding" xreflabel="server_encoding">
      <term><varname>server_encoding</varname> (<type>string</type>)
      <indexterm>
       <primary><varname>server_encoding</> configuration parameter</primary>
      </indexterm>
      <indexterm><primary>character set</></>
      </term>
      <listitem>
       <para>
        Reports the database encoding (character set).
        It is determined when the database is created.  Ordinarily,
        clients need only be concerned with the value of <xref
        linkend="guc-client-encoding">.
       </para>
      </listitem>
     </varlistentry>

     <varlistentry id="guc-server-version" xreflabel="server_version">
      <term><varname>server_version</varname> (<type>string</type>)
      <indexterm>
       <primary><varname>server_version</> configuration parameter</primary>
      </indexterm>
      </term>
      <listitem>
       <para>
        Reports the version number of the server. It is determined by the
        value of <literal>PG_VERSION</> when building the server.
       </para>
      </listitem>
     </varlistentry>

     <varlistentry id="guc-server-version-num" xreflabel="server_version_num">
      <term><varname>server_version_num</varname> (<type>integer</type>)
      <indexterm>
       <primary><varname>server_version_num</> configuration parameter</primary>
      </indexterm>
      </term>
      <listitem>
       <para>
        Reports the version number of the server as an integer. It is determined
        by the value of <literal>PG_VERSION_NUM</> when building the server.
       </para>
      </listitem>
     </varlistentry>

     <varlistentry id="guc-wal-block-size" xreflabel="wal_block_size">
      <term><varname>wal_block_size</varname> (<type>integer</type>)
      <indexterm>
       <primary><varname>wal_block_size</> configuration parameter</primary>
      </indexterm>
      </term>
      <listitem>
       <para>
        Reports the size of a WAL disk block.  It is determined by the value
        of <literal>XLOG_BLCKSZ</> when building the server. The default value
        is 8192 bytes.
       </para>
      </listitem>
     </varlistentry>

     <varlistentry id="guc-wal-segment-size" xreflabel="wal_segment_size">
      <term><varname>wal_segment_size</varname> (<type>integer</type>)
      <indexterm>
       <primary><varname>wal_segment_size</> configuration parameter</primary>
      </indexterm>
      </term>
      <listitem>
       <para>
        Reports the number of blocks (pages) in a WAL segment file.
        The total size of a WAL segment file in bytes is equal to
        <varname>wal_segment_size</> multiplied by <varname>wal_block_size</>;
        by default this is 16MB.  See <xref linkend="wal-configuration"> for
        more information.
       </para>
      </listitem>
     </varlistentry>

    </variablelist>
   </sect1>

   <sect1 id="runtime-config-custom">
    <title>Customized Options</title>

    <para>
     This feature was designed to allow parameters not normally known to
     <productname>PostgreSQL</productname> to be added by add-on modules
     (such as procedural languages).  This allows extension modules to be
     configured in the standard ways.
    </para>

    <para>
     Custom options have two-part names: an extension name, then a dot, then
     the parameter name proper, much like qualified names in SQL.  An example
     is <literal>plpgsql.variable_conflict</>.
    </para>

    <para>
     Because custom options may need to be set in processes that have not
     loaded the relevant extension module, <productname>PostgreSQL</>
     will accept a setting for any two-part parameter name.  Such variables
     are treated as placeholders and have no function until the module that
     defines them is loaded. When an extension module is loaded, it will add
     its variable definitions, convert any placeholder values according to
     those definitions, and issue warnings for any unrecognized placeholders
     that begin with its extension name.
    </para>
   </sect1>

   <sect1 id="runtime-config-developer">
    <title>Developer Options</title>

    <para>
     The following parameters are intended for work on the
     <productname>PostgreSQL</productname> source code, and in some cases
     to assist with recovery of severely damaged databases.  There
     should be no reason to use them on a production database.
     As such, they have been excluded from the sample
     <filename>postgresql.conf</> file.  Note that many of these
     parameters require special source compilation flags to work at all.
    </para>

    <variablelist>
     <varlistentry id="guc-allow-system-table-mods" xreflabel="allow_system_table_mods">
      <term><varname>allow_system_table_mods</varname> (<type>boolean</type>)
      <indexterm>
        <primary><varname>allow_system_table_mods</varname> configuration parameter</primary>
      </indexterm>
      </term>
      <listitem>
       <para>
        Allows modification of the structure of system tables.
        This is used by <command>initdb</command>.
        This parameter can only be set at server start.
       </para>
      </listitem>
     </varlistentry>

     <varlistentry id="guc-ignore-system-indexes" xreflabel="ignore_system_indexes">
      <term><varname>ignore_system_indexes</varname> (<type>boolean</type>)
      <indexterm>
        <primary><varname>ignore_system_indexes</varname> configuration parameter</primary>
      </indexterm>
      </term>
      <listitem>
       <para>
        Ignore system indexes when reading system tables (but still
        update the indexes when modifying the tables).  This is useful
        when recovering from damaged system indexes.
        This parameter cannot be changed after session start.
       </para>
      </listitem>
     </varlistentry>

     <varlistentry id="guc-post-auth-delay" xreflabel="post_auth_delay">
      <term><varname>post_auth_delay</varname> (<type>integer</type>)
      <indexterm>
       <primary><varname>post_auth_delay</> configuration parameter</primary>
      </indexterm>
      </term>
      <listitem>
       <para>
        If nonzero, a delay of this many seconds occurs when a new
        server process is started, after it conducts the
        authentication procedure.  This is intended to give developers an
        opportunity to attach to the server process with a debugger.
        This parameter cannot be changed after session start.
       </para>
      </listitem>
     </varlistentry>

     <varlistentry id="guc-pre-auth-delay" xreflabel="pre_auth_delay">
      <term><varname>pre_auth_delay</varname> (<type>integer</type>)
      <indexterm>
       <primary><varname>pre_auth_delay</> configuration parameter</primary>
      </indexterm>
      </term>
      <listitem>
       <para>
        If nonzero, a delay of this many seconds occurs just after a
        new server process is forked, before it conducts the
        authentication procedure.  This is intended to give developers an
        opportunity to attach to the server process with a debugger to
        trace down misbehavior in authentication.
        This parameter can only be set in the <filename>postgresql.conf</>
        file or on the server command line.
       </para>
      </listitem>
     </varlistentry>

     <varlistentry id="guc-trace-notify" xreflabel="trace_notify">
      <term><varname>trace_notify</varname> (<type>boolean</type>)
      <indexterm>
       <primary><varname>trace_notify</> configuration parameter</primary>
      </indexterm>
      </term>
      <listitem>
       <para>
        Generates a great amount of debugging output for the
        <command>LISTEN</command> and <command>NOTIFY</command>
        commands.  <xref linkend="guc-client-min-messages"> or
        <xref linkend="guc-log-min-messages"> must be
        <literal>DEBUG1</literal> or lower to send this output to the
        client or server logs, respectively.
       </para>
      </listitem>
     </varlistentry>

     <varlistentry id="guc-trace-recovery-messages" xreflabel="trace_recovery_messages">
      <term><varname>trace_recovery_messages</varname> (<type>enum</type>)
      <indexterm>
       <primary><varname>trace_recovery_messages</> configuration parameter</primary>
      </indexterm>
      </term>
      <listitem>
       <para>
        Enables logging of recovery-related debugging output that otherwise
        would not be logged. This parameter allows the user to override the
        normal setting of <xref linkend="guc-log-min-messages">, but only for
        specific messages. This is intended for use in debugging Hot Standby.
        Valid values are <literal>DEBUG5</>, <literal>DEBUG4</>,
        <literal>DEBUG3</>, <literal>DEBUG2</>, <literal>DEBUG1</>, and
        <literal>LOG</>.  The default, <literal>LOG</>, does not affect
        logging decisions at all.  The other values cause recovery-related
        debug messages of that priority or higher to be logged as though they
        had <literal>LOG</> priority; for common settings of
        <varname>log_min_messages</> this results in unconditionally sending
        them to the server log.
        This parameter can only be set in the <filename>postgresql.conf</>
        file or on the server command line.
       </para>
      </listitem>
     </varlistentry>

     <varlistentry id="guc-trace-sort" xreflabel="trace_sort">
      <term><varname>trace_sort</varname> (<type>boolean</type>)
      <indexterm>
       <primary><varname>trace_sort</> configuration parameter</primary>
      </indexterm>
      </term>
      <listitem>
       <para>
        If on, emit information about resource usage during sort operations.
        This parameter is only available if the <symbol>TRACE_SORT</symbol> macro
        was defined when <productname>PostgreSQL</productname> was compiled.
        (However, <symbol>TRACE_SORT</symbol> is currently defined by default.)
       </para>
      </listitem>
     </varlistentry>

     <varlistentry>
      <term><varname>trace_locks</varname> (<type>boolean</type>)
      <indexterm>
       <primary><varname>trace_locks</> configuration parameter</primary>
      </indexterm>
      </term>
      <listitem>
       <para>
        If on, emit information about lock usage.  Information dumped
        includes the type of lock operation, the type of lock and the unique
        identifier of the object being locked or unlocked.  Also included
        are bit masks for the lock types already granted on this object as
        well as for the lock types awaited on this object.  For each lock
        type a count of the number of granted locks and waiting locks is
        also dumped as well as the totals.  An example of the log file output
        is shown here:
<screen>
LOG:  LockAcquire: new: lock(0xb7acd844) id(24688,24696,0,0,0,1)
      grantMask(0) req(0,0,0,0,0,0,0)=0 grant(0,0,0,0,0,0,0)=0
      wait(0) type(AccessShareLock)
LOG:  GrantLock: lock(0xb7acd844) id(24688,24696,0,0,0,1)
      grantMask(2) req(1,0,0,0,0,0,0)=1 grant(1,0,0,0,0,0,0)=1
      wait(0) type(AccessShareLock)
LOG:  UnGrantLock: updated: lock(0xb7acd844) id(24688,24696,0,0,0,1)
      grantMask(0) req(0,0,0,0,0,0,0)=0 grant(0,0,0,0,0,0,0)=0
      wait(0) type(AccessShareLock)
LOG:  CleanUpLock: deleting: lock(0xb7acd844) id(24688,24696,0,0,0,1)
      grantMask(0) req(0,0,0,0,0,0,0)=0 grant(0,0,0,0,0,0,0)=0
      wait(0) type(INVALID)
</screen>
        Details of the structure being dumped may be found in
        <filename>src/include/storage/lock.h</filename>.
       </para>
       <para>
        This parameter is only available if the <symbol>LOCK_DEBUG</symbol>
        macro was defined when <productname>PostgreSQL</productname> was
        compiled.
       </para>
      </listitem>
     </varlistentry>

     <varlistentry>
      <term><varname>trace_lwlocks</varname> (<type>boolean</type>)
      <indexterm>
       <primary><varname>trace_lwlocks</> configuration parameter</primary>
      </indexterm>
      </term>
      <listitem>
       <para>
        If on, emit information about lightweight lock usage.  Lightweight
        locks are intended primarily to provide mutual exclusion of access
        to shared-memory data structures.
       </para>
       <para>
        This parameter is only available if the <symbol>LOCK_DEBUG</symbol>
        macro was defined when <productname>PostgreSQL</productname> was
        compiled.
       </para>
      </listitem>
     </varlistentry>

     <varlistentry>
      <term><varname>trace_userlocks</varname> (<type>boolean</type>)
      <indexterm>
       <primary><varname>trace_userlocks</> configuration parameter</primary>
      </indexterm>
      </term>
      <listitem>
       <para>
        If on, emit information about user lock usage.  Output is the same
        as for <symbol>trace_locks</symbol>, only for advisory locks.
       </para>
       <para>
        This parameter is only available if the <symbol>LOCK_DEBUG</symbol>
        macro was defined when <productname>PostgreSQL</productname> was
        compiled.
       </para>
      </listitem>
     </varlistentry>

     <varlistentry>
      <term><varname>trace_lock_oidmin</varname> (<type>integer</type>)
      <indexterm>
       <primary><varname>trace_lock_oidmin</> configuration parameter</primary>
      </indexterm>
      </term>
      <listitem>
       <para>
        If set, do not trace locks for tables below this OID. (use to avoid
        output on system tables)
       </para>
       <para>
        This parameter is only available if the <symbol>LOCK_DEBUG</symbol>
        macro was defined when <productname>PostgreSQL</productname> was
        compiled.
       </para>
      </listitem>
     </varlistentry>

     <varlistentry>
      <term><varname>trace_lock_table</varname> (<type>integer</type>)
      <indexterm>
       <primary><varname>trace_lock_table</> configuration parameter</primary>
      </indexterm>
      </term>
      <listitem>
       <para>
        Unconditionally trace locks on this table (OID).
       </para>
       <para>
        This parameter is only available if the <symbol>LOCK_DEBUG</symbol>
        macro was defined when <productname>PostgreSQL</productname> was
        compiled.
       </para>
      </listitem>
     </varlistentry>

     <varlistentry>
      <term><varname>debug_deadlocks</varname> (<type>boolean</type>)
      <indexterm>
       <primary><varname>debug_deadlocks</> configuration parameter</primary>
      </indexterm>
      </term>
      <listitem>
       <para>
        If set, dumps information about all current locks when a
        deadlock timeout occurs.
       </para>
       <para>
        This parameter is only available if the <symbol>LOCK_DEBUG</symbol>
        macro was defined when <productname>PostgreSQL</productname> was
        compiled.
       </para>
      </listitem>
     </varlistentry>

     <varlistentry>
      <term><varname>log_btree_build_stats</varname> (<type>boolean</type>)
      <indexterm>
       <primary><varname>log_btree_build_stats</> configuration parameter</primary>
      </indexterm>
      </term>
      <listitem>
       <para>
        If set, logs system resource usage statistics (memory and CPU) on
        various B-tree operations.
       </para>
       <para>
        This parameter is only available if the <symbol>BTREE_BUILD_STATS</symbol>
        macro was defined when <productname>PostgreSQL</productname> was
        compiled.
       </para>
      </listitem>
     </varlistentry>

     <varlistentry id="guc-wal-debug" xreflabel="wal_debug">
      <term><varname>wal_debug</varname> (<type>boolean</type>)
      <indexterm>
       <primary><varname>wal_debug</> configuration parameter</primary>
      </indexterm>
      </term>
      <listitem>
       <para>
        If on, emit WAL-related debugging output. This parameter is
        only available if the <symbol>WAL_DEBUG</symbol> macro was
        defined when <productname>PostgreSQL</productname> was
        compiled.
       </para>
      </listitem>
     </varlistentry>

    <varlistentry id="guc-ignore-checksum-failure" xreflabel="ignore_checksum_failure">
      <term><varname>ignore_checksum_failure</varname> (<type>boolean</type>)
      <indexterm>
       <primary><varname>ignore_checksum_failure</> configuration parameter</primary>
      </indexterm>
      </term>
      <listitem>
       <para>
        Only has effect if <xref linkend="app-initdb-data-checksums"> are enabled.
       </para>
       <para>
        Detection of a checksum failure during a read normally causes
        <productname>PostgreSQL</> to report an error, aborting the current
        transaction.  Setting <varname>ignore_checksum_failure</> to on causes
        the system to ignore the failure (but still report a warning), and
        continue processing.  This behavior may <emphasis>cause crashes, propagate
        or hide corruption, or other serious problems</>.  However, it may allow
        you to get past the error and retrieve undamaged tuples that might still be
        present in the table if the block header is still sane. If the header is
        corrupt an error will be reported even if this option is enabled. The
        default setting is <literal>off</>, and it can only be changed by a superuser.
       </para>
      </listitem>
     </varlistentry>

    <varlistentry id="guc-zero-damaged-pages" xreflabel="zero_damaged_pages">
      <term><varname>zero_damaged_pages</varname> (<type>boolean</type>)
      <indexterm>
       <primary><varname>zero_damaged_pages</> configuration parameter</primary>
      </indexterm>
      </term>
      <listitem>
       <para>
        Detection of a damaged page header normally causes
        <productname>PostgreSQL</> to report an error, aborting the current
        transaction.  Setting <varname>zero_damaged_pages</> to on causes
        the system to instead report a warning, zero out the damaged
        page in memory, and continue processing.  This behavior <emphasis>will destroy data</>,
        namely all the rows on the damaged page.  However, it does allow you to get
        past the error and retrieve rows from any undamaged pages that might
        be present in the table.  It is useful for recovering data if
        corruption has occurred due to a hardware or software error.  You should
        generally not set this on until you have given up hope of recovering
        data from the damaged pages of a table.  Zeroed-out pages are not
        forced to disk so it is recommended to recreate the table or
        the index before turning this parameter off again.  The
        default setting is <literal>off</>, and it can only be changed
        by a superuser.
       </para>
      </listitem>
     </varlistentry>
   </variablelist>
  </sect1>
  <sect1 id="runtime-config-short">
   <title>Short Options</title>

   <para>
    For convenience there are also single letter command-line option
    switches available for some parameters.  They are described in
    <xref linkend="runtime-config-short-table">.  Some of these
    options exist for historical reasons, and their presence as a
    single-letter option does not necessarily indicate an endorsement
    to use the option heavily.
   </para>

    <table id="runtime-config-short-table">
     <title>Short Option Key</title>
     <tgroup cols="2">
      <thead>
       <row>
        <entry>Short Option</entry>
        <entry>Equivalent</entry>
       </row>
      </thead>

      <tbody>
       <row>
        <entry><option>-B <replaceable>x</replaceable></option></entry>
        <entry><literal>shared_buffers = <replaceable>x</replaceable></></entry>
       </row>
       <row>
        <entry><option>-d <replaceable>x</replaceable></option></entry>
        <entry><literal>log_min_messages = DEBUG<replaceable>x</replaceable></></entry>
       </row>
       <row>
        <entry><option>-e</option></entry>
        <entry><literal>datestyle = euro</></entry>
       </row>
       <row>
        <entry>
          <option>-fb</option>, <option>-fh</option>, <option>-fi</option>,
          <option>-fm</option>, <option>-fn</option>, <option>-fo</option>,
          <option>-fs</option>, <option>-ft</option>
         </entry>
         <entry>
          <literal>enable_bitmapscan = off</>,
          <literal>enable_hashjoin = off</>,
          <literal>enable_indexscan = off</>,
          <literal>enable_mergejoin = off</>,
          <literal>enable_nestloop = off</>,
          <literal>enable_indexonlyscan = off</>,
          <literal>enable_seqscan = off</>,
          <literal>enable_tidscan = off</>
         </entry>
       </row>
       <row>
        <entry><option>-F</option></entry>
        <entry><literal>fsync = off</></entry>
       </row>
       <row>
        <entry><option>-h <replaceable>x</replaceable></option></entry>
        <entry><literal>listen_addresses = <replaceable>x</replaceable></></entry>
       </row>
       <row>
        <entry><option>-i</option></entry>
        <entry><literal>listen_addresses = '*'</></entry>
       </row>
       <row>
        <entry><option>-k <replaceable>x</replaceable></option></entry>
        <entry><literal>unix_socket_directories = <replaceable>x</replaceable></></entry>
       </row>
       <row>
        <entry><option>-l</option></entry>
        <entry><literal>ssl = on</></entry>
       </row>
       <row>
        <entry><option>-N <replaceable>x</replaceable></option></entry>
        <entry><literal>max_connections = <replaceable>x</replaceable></></entry>
       </row>
       <row>
        <entry><option>-O</option></entry>
        <entry><literal>allow_system_table_mods = on</></entry>
       </row>
       <row>
        <entry><option>-p <replaceable>x</replaceable></option></entry>
        <entry><literal>port = <replaceable>x</replaceable></></entry>
       </row>
       <row>
        <entry><option>-P</option></entry>
        <entry><literal>ignore_system_indexes = on</></entry>
       </row>
       <row>
        <entry><option>-s</option></entry>
        <entry><literal>log_statement_stats = on</></entry>
       </row>
       <row>
        <entry><option>-S <replaceable>x</replaceable></option></entry>
        <entry><literal>work_mem = <replaceable>x</replaceable></></entry>
       </row>
       <row>
        <entry><option>-tpa</option>, <option>-tpl</option>, <option>-te</option></entry>
        <entry><literal>log_parser_stats = on</>,
        <literal>log_planner_stats = on</>,
        <literal>log_executor_stats = on</></entry>
       </row>
       <row>
        <entry><option>-W <replaceable>x</replaceable></option></entry>
        <entry><literal>post_auth_delay = <replaceable>x</replaceable></></entry>
       </row>
      </tbody>
     </tgroup>
    </table>

  </sect1>
</chapter><|MERGE_RESOLUTION|>--- conflicted
+++ resolved
@@ -2172,11 +2172,7 @@
        </para>
        <para>
         In <literal>logical</> level, the same information is logged as
-<<<<<<< HEAD
-        with <literal>hot_standby</>, plus information needed to allow
-=======
         with <literal>replica</>, plus information needed to allow
->>>>>>> e77ea9db
         extracting logical change sets from the WAL. Using a level of
         <literal>logical</> will increase the WAL volume, particularly if many
         tables are configured for <literal>REPLICA IDENTITY FULL</literal> and
@@ -5397,16 +5393,10 @@
     <title>Process Title</title>
 
     <para>
-<<<<<<< HEAD
-     These settings control how the process title as seen
-     by <command>ps</command> is modified.  See <xref linkend="monitoring-ps">
-     for details.
-=======
      These settings control how process titles of server processes are
      modified.  Process titles are typically viewed using programs like
      <application>ps</> or, on Windows, <application>Process Explorer</>.
      See <xref linkend="monitoring-ps"> for details.
->>>>>>> e77ea9db
     </para>
 
     <variablelist>
@@ -5419,26 +5409,14 @@
       <listitem>
        <para>
         Sets the cluster name that appears in the process title for all
-<<<<<<< HEAD
-        processes in this cluster. The name can be any string of less than
-        <symbol>NAMEDATALEN</> characters (64 characters in a standard
-=======
         server processes in this cluster. The name can be any string of less
         than <symbol>NAMEDATALEN</> characters (64 characters in a standard
->>>>>>> e77ea9db
         build). Only printable ASCII characters may be used in the
         <varname>cluster_name</varname> value. Other characters will be
         replaced with question marks (<literal>?</literal>).  No name is shown
         if this parameter is set to the empty string <literal>''</> (which is
         the default). This parameter can only be set at server start.
        </para>
-<<<<<<< HEAD
-       <para>
-        The process title is typically viewed using programs like
-        <application>ps</> or, on Windows, <application>Process Explorer</>.
-       </para>
-=======
->>>>>>> e77ea9db
       </listitem>
      </varlistentry>
 
@@ -5451,16 +5429,10 @@
       <listitem>
        <para>
         Enables updating of the process title every time a new SQL command
-<<<<<<< HEAD
-        is received by the server.  The process title is typically viewed
-        by the <command>ps</> command,
-        or in Windows by using the <application>Process Explorer</>.
-=======
         is received by the server.
         This setting defaults to <literal>on</> on most platforms, but it
         defaults to <literal>off</> on Windows due to that platform's larger
         overhead for updating the process title.
->>>>>>> e77ea9db
         Only superusers can change this setting.
        </para>
       </listitem>
