--- conflicted
+++ resolved
@@ -1058,19 +1058,12 @@
         used on secure connections.  See
         the <citerefentry><refentrytitle>ciphers</></citerefentry> manual page
         in the <application>OpenSSL</> package for the syntax of this setting
-<<<<<<< HEAD
-        and a list of supported values.  The default value is
-        <literal>HIGH:MEDIUM:+3DES:!aNULL</>.  It is usually reasonable,
-        unless you have specific security requirements.  This parameter can only
-        be set at server start.
-=======
         and a list of supported values.
         This parameter can only be set in the <filename>postgresql.conf</>
         file or on the server command line.
         The default value is <literal>HIGH:MEDIUM:+3DES:!aNULL</>.  The
         default is usually a reasonable choice unless you have specific
         security requirements.
->>>>>>> fdf521d6
        </para>
 
        <para>
@@ -1142,15 +1135,10 @@
       <listitem>
        <para>
         Specifies whether to use the server's SSL cipher preferences, rather
-<<<<<<< HEAD
-        than the client's.  The default is true.  This parameter can only be
-        set at server start.
-=======
         than the client's.
         This parameter can only be set in the <filename>postgresql.conf</>
         file or on the server command line.
         The default is <literal>true</>.
->>>>>>> fdf521d6
        </para>
 
        <para>
@@ -1173,17 +1161,11 @@
        <para>
         Specifies the name of the curve to use in <acronym>ECDH</> key
         exchange.  It needs to be supported by all clients that connect.
-<<<<<<< HEAD
-        It does not need to be same curve as used by server's Elliptic
-        Curve key.  The default is <literal>prime256v1</>.  This parameter
-        can only be set at server start.
-=======
         It does not need to be the same curve used by the server's Elliptic
         Curve key.
         This parameter can only be set in the <filename>postgresql.conf</>
         file or on the server command line.
         The default is <literal>prime256v1</>.
->>>>>>> fdf521d6
        </para>
 
        <para>
@@ -2074,7 +2056,7 @@
          <xref linkend="guc-max-parallel-workers">.  Note that the requested
          number of workers may not actually be available at run time.  If this
          occurs, the plan will run with fewer workers than expected, which may
-         be inefficient.  Setting this value to 0, which is the default,
+         be inefficient.  The default value is 2.  Setting this value to 0
          disables parallel query execution.
         </para>
 
@@ -2098,8 +2080,6 @@
          For more information on parallel query, see
          <xref linkend="parallel-query">.
         </para>
-<<<<<<< HEAD
-=======
        </listitem>
       </varlistentry>
 
@@ -2120,7 +2100,6 @@
          since parallel workers are taken from the pool of worker processes
          established by that setting.
         </para>
->>>>>>> fdf521d6
        </listitem>
       </varlistentry>
 
