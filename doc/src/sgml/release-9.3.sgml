<!-- doc/src/sgml/release-9.3.sgml -->
<!-- See header comment in release.sgml about typical markup -->

<<<<<<< HEAD
=======
 <sect1 id="release-9-3-14">
  <title>Release 9.3.14</title>

  <note>
  <title>Release Date</title>
  <simpara>2016-08-11</simpara>
  </note>

  <para>
   This release contains a variety of fixes from 9.3.13.
   For information about new features in the 9.3 major release, see
   <xref linkend="release-9-3">.
  </para>

  <sect2>
   <title>Migration to Version 9.3.14</title>

   <para>
    A dump/restore is not required for those running 9.3.X.
   </para>

   <para>
    However, if you are upgrading from a version earlier than 9.3.9,
    see <xref linkend="release-9-3-9">.
   </para>

  </sect2>

  <sect2>
   <title>Changes</title>

   <itemizedlist>

    <listitem>
     <para>
      Fix possible mis-evaluation of
      nested <literal>CASE</>-<literal>WHEN</> expressions (Heikki
      Linnakangas, Michael Paquier, Tom Lane)
     </para>

     <para>
      A <literal>CASE</> expression appearing within the test value
      subexpression of another <literal>CASE</> could become confused about
      whether its own test value was null or not.  Also, inlining of a SQL
      function implementing the equality operator used by
      a <literal>CASE</> expression could result in passing the wrong test
      value to functions called within a <literal>CASE</> expression in the
      SQL function's body.  If the test values were of different data
      types, a crash might result; moreover such situations could be abused
      to allow disclosure of portions of server memory.  (CVE-2016-5423)
     </para>
    </listitem>

    <listitem>
     <para>
      Fix client programs' handling of special characters in database and
      role names (Noah Misch, Nathan Bossart, Michael Paquier)
     </para>

     <para>
      Numerous places in <application>vacuumdb</> and other client programs
      could become confused by database and role names containing double
      quotes or backslashes.  Tighten up quoting rules to make that safe.
      Also, ensure that when a conninfo string is used as a database name
      parameter to these programs, it is correctly treated as such throughout.
     </para>

     <para>
      Fix handling of paired double quotes
      in <application>psql</>'s <command>\connect</>
      and <command>\password</> commands to match the documentation.
     </para>

     <para>
      Introduce a new <option>-reuse-previous</> option
      in <application>psql</>'s <command>\connect</> command to allow
      explicit control of whether to re-use connection parameters from a
      previous connection.  (Without this, the choice is based on whether
      the database name looks like a conninfo string, as before.)  This
      allows secure handling of database names containing special
      characters in <application>pg_dumpall</> scripts.
     </para>

     <para>
      <application>pg_dumpall</> now refuses to deal with database and role
      names containing carriage returns or newlines, as it seems impractical
      to quote those characters safely on Windows.  In future we may reject
      such names on the server side, but that step has not been taken yet.
     </para>

     <para>
      These are considered security fixes because crafted object names
      containing special characters could have been used to execute
      commands with superuser privileges the next time a superuser
      executes <application>pg_dumpall</> or other routine maintenance
      operations.  (CVE-2016-5424)
     </para>
    </listitem>

    <listitem>
     <para>
      Fix corner-case misbehaviors for <literal>IS NULL</>/<literal>IS NOT
      NULL</> applied to nested composite values (Andrew Gierth, Tom Lane)
     </para>

     <para>
      The SQL standard specifies that <literal>IS NULL</> should return
      TRUE for a row of all null values (thus <literal>ROW(NULL,NULL) IS
      NULL</> yields TRUE), but this is not meant to apply recursively
      (thus <literal>ROW(NULL, ROW(NULL,NULL)) IS NULL</> yields FALSE).
      The core executor got this right, but certain planner optimizations
      treated the test as recursive (thus producing TRUE in both cases),
      and <filename>contrib/postgres_fdw</> could produce remote queries
      that misbehaved similarly.
     </para>
    </listitem>

    <listitem>
     <para>
      Make the <type>inet</> and <type>cidr</> data types properly reject
      IPv6 addresses with too many colon-separated fields (Tom Lane)
     </para>
    </listitem>

    <listitem>
     <para>
      Prevent crash in <function>close_ps()</>
      (the <type>point</> <literal>##</> <type>lseg</> operator)
      for NaN input coordinates (Tom Lane)
     </para>

     <para>
      Make it return NULL instead of crashing.
     </para>
    </listitem>

    <listitem>
     <para>
      Avoid possible crash in <function>pg_get_expr()</> when inconsistent
      values are passed to it (Michael Paquier, Thomas Munro)
     </para>
    </listitem>

    <listitem>
     <para>
      Fix several one-byte buffer over-reads in <function>to_number()</>
      (Peter Eisentraut)
     </para>

     <para>
      In several cases the <function>to_number()</> function would read one
      more character than it should from the input string.  There is a
      small chance of a crash, if the input happens to be adjacent to the
      end of memory.
     </para>
    </listitem>

    <listitem>
     <para>
      Do not run the planner on the query contained in <literal>CREATE
      MATERIALIZED VIEW</> or <literal>CREATE TABLE AS</>
      when <literal>WITH NO DATA</> is specified (Michael Paquier,
      Tom Lane)
     </para>

     <para>
      This avoids some unnecessary failure conditions, for example if a
      stable function invoked by the materialized view depends on a table
      that doesn't exist yet.
     </para>
    </listitem>

    <listitem>
     <para>
      Avoid unsafe intermediate state during expensive paths
      through <function>heap_update()</> (Masahiko Sawada, Andres Freund)
     </para>

     <para>
      Previously, these cases locked the target tuple (by setting its XMAX)
      but did not WAL-log that action, thus risking data integrity problems
      if the page were spilled to disk and then a database crash occurred
      before the tuple update could be completed.
     </para>
    </listitem>

    <listitem>
     <para>
      Fix hint bit update during WAL replay of row locking operations
      (Andres Freund)
     </para>

     <para>
      The only known consequence of this problem is that row locks held by
      a prepared, but uncommitted, transaction might fail to be enforced
      after a crash and restart.
     </para>
    </listitem>

    <listitem>
     <para>
      Avoid unnecessary <quote>could not serialize access</> errors when
      acquiring <literal>FOR KEY SHARE</> row locks in serializable mode
      (&Aacute;lvaro Herrera)
     </para>
    </listitem>

    <listitem>
     <para>
      Avoid crash in <literal>postgres -C</> when the specified variable
      has a null string value (Michael Paquier)
     </para>
    </listitem>

    <listitem>
     <para>
      Ensure that backends see up-to-date statistics for shared catalogs
      (Tom Lane)
     </para>

     <para>
      The statistics collector failed to update the statistics file for
      shared catalogs after a request from a regular backend.  This problem
      was partially masked because the autovacuum launcher regularly makes
      requests that did cause such updates; however, it became obvious with
      autovacuum disabled.
     </para>
    </listitem>

    <listitem>
     <para>
      Avoid redundant writes of the statistics files when multiple
      backends request updates close together (Tom Lane, Tomas Vondra)
     </para>
    </listitem>

    <listitem>
     <para>
      Avoid consuming a transaction ID during <command>VACUUM</>
      (Alexander Korotkov)
     </para>

     <para>
      Some cases in <command>VACUUM</> unnecessarily caused an XID to be
      assigned to the current transaction.  Normally this is negligible,
      but if one is up against the XID wraparound limit, consuming more
      XIDs during anti-wraparound vacuums is a very bad thing.
     </para>
    </listitem>

    <listitem>
     <para>
      Avoid canceling hot-standby queries during <command>VACUUM FREEZE</>
      (Simon Riggs, &Aacute;lvaro Herrera)
     </para>

     <para>
      <command>VACUUM FREEZE</> on an otherwise-idle master server could
      result in unnecessary cancellations of queries on its standby
      servers.
     </para>
    </listitem>

    <listitem>
     <para>
      Prevent possible failure when vacuuming multixact IDs in an
      installation that has been pg_upgrade'd from pre-9.3 (Andrew Gierth,
      &Aacute;lvaro Herrera)
     </para>

     <para>
      The usual symptom of this bug is errors
      like <quote>MultiXactId <replaceable>NNN</> has not been created
      yet -- apparent wraparound</quote>.
     </para>
    </listitem>

    <listitem>
     <para>
      When a manual <command>ANALYZE</> specifies a column list, don't
      reset the table's <literal>changes_since_analyze</> counter
      (Tom Lane)
     </para>

     <para>
      If we're only analyzing some columns, we should not prevent routine
      auto-analyze from happening for the other columns.
     </para>
    </listitem>

    <listitem>
     <para>
      Fix <command>ANALYZE</>'s overestimation of <literal>n_distinct</>
      for a unique or nearly-unique column with many null entries (Tom
      Lane)
     </para>

     <para>
      The nulls could get counted as though they were themselves distinct
      values, leading to serious planner misestimates in some types of
      queries.
     </para>
    </listitem>

    <listitem>
     <para>
      Prevent autovacuum from starting multiple workers for the same shared
      catalog (&Aacute;lvaro Herrera)
     </para>

     <para>
      Normally this isn't much of a problem because the vacuum doesn't take
      long anyway; but in the case of a severely bloated catalog, it could
      result in all but one worker uselessly waiting instead of doing
      useful work on other tables.
     </para>
    </listitem>

    <listitem>
     <para>
      Prevent infinite loop in GiST index build for geometric columns
      containing NaN component values (Tom Lane)
     </para>
    </listitem>

    <listitem>
     <para>
      Fix <filename>contrib/btree_gin</> to handle the smallest
      possible <type>bigint</> value correctly (Peter Eisentraut)
     </para>
    </listitem>

    <listitem>
     <para>
      Teach libpq to correctly decode server version from future servers
      (Peter Eisentraut)
     </para>

     <para>
      It's planned to switch to two-part instead of three-part server
      version numbers for releases after 9.6.  Make sure
      that <function>PQserverVersion()</> returns the correct value for
      such cases.
     </para>
    </listitem>

    <listitem>
     <para>
      Fix <application>ecpg</>'s code for <literal>unsigned long long</>
      array elements (Michael Meskes)
     </para>
    </listitem>

    <listitem>
     <para>
      In <application>pg_dump</> with both <option>-c</> and <option>-C</>
      options, avoid emitting an unwanted <literal>CREATE SCHEMA public</>
      command (David Johnston, Tom Lane)
     </para>
    </listitem>

    <listitem>
     <para>
      Improve handling of <systemitem>SIGTERM</>/control-C in
      parallel <application>pg_dump</> and <application>pg_restore</> (Tom
      Lane)
     </para>

     <para>
      Make sure that the worker processes will exit promptly, and also arrange
      to send query-cancel requests to the connected backends, in case they
      are doing something long-running such as a <command>CREATE INDEX</>.
     </para>
    </listitem>

    <listitem>
     <para>
      Fix error reporting in parallel <application>pg_dump</>
      and <application>pg_restore</> (Tom Lane)
     </para>

     <para>
      Previously, errors reported by <application>pg_dump</>
      or <application>pg_restore</> worker processes might never make it to
      the user's console, because the messages went through the master
      process, and there were various deadlock scenarios that would prevent
      the master process from passing on the messages.  Instead, just print
      everything to <literal>stderr</>.  In some cases this will result in
      duplicate messages (for instance, if all the workers report a server
      shutdown), but that seems better than no message.
     </para>
    </listitem>

    <listitem>
     <para>
      Ensure that parallel <application>pg_dump</>
      or <application>pg_restore</> on Windows will shut down properly
      after an error (Kyotaro Horiguchi)
     </para>

     <para>
      Previously, it would report the error, but then just sit until
      manually stopped by the user.
     </para>
    </listitem>

    <listitem>
     <para>
      Make <application>pg_dump</> behave better when built without zlib
      support (Kyotaro Horiguchi)
     </para>

     <para>
      It didn't work right for parallel dumps, and emitted some rather
      pointless warnings in other cases.
     </para>
    </listitem>

    <listitem>
     <para>
      Make <application>pg_basebackup</> accept <literal>-Z 0</> as
      specifying no compression (Fujii Masao)
     </para>
    </listitem>

    <listitem>
     <para>
      Fix makefiles' rule for building AIX shared libraries to be safe for
      parallel make (Noah Misch)
     </para>
    </listitem>

    <listitem>
     <para>
      Fix TAP tests and MSVC scripts to work when build directory's path
      name contains spaces (Michael Paquier, Kyotaro Horiguchi)
     </para>
    </listitem>

    <listitem>
     <para>
      Be more predictable about reporting <quote>statement timeout</>
      versus <quote>lock timeout</> (Tom Lane)
     </para>

     <para>
      On heavily loaded machines, the regression tests sometimes failed due
      to reporting <quote>lock timeout</> even though the statement timeout
      should have occurred first.
     </para>
    </listitem>

    <listitem>
     <para>
      Make regression tests safe for Danish and Welsh locales (Jeff Janes,
      Tom Lane)
     </para>

     <para>
      Change some test data that triggered the unusual sorting rules of
      these locales.
     </para>
    </listitem>

    <listitem>
     <para>
      Update our copy of the timezone code to match
      IANA's <application>tzcode</> release 2016c (Tom Lane)
     </para>

     <para>
      This is needed to cope with anticipated future changes in the time
      zone data files.  It also fixes some corner-case bugs in coping with
      unusual time zones.
     </para>
    </listitem>

    <listitem>
     <para>
      Update time zone data files to <application>tzdata</> release 2016f
      for DST law changes in Kemerovo and Novosibirsk, plus historical
      corrections for Azerbaijan, Belarus, and Morocco.
     </para>
    </listitem>

   </itemizedlist>

  </sect2>
 </sect1>

 <sect1 id="release-9-3-13">
  <title>Release 9.3.13</title>

  <note>
  <title>Release Date</title>
  <simpara>2016-05-12</simpara>
  </note>

  <para>
   This release contains a variety of fixes from 9.3.12.
   For information about new features in the 9.3 major release, see
   <xref linkend="release-9-3">.
  </para>

  <sect2>
   <title>Migration to Version 9.3.13</title>

   <para>
    A dump/restore is not required for those running 9.3.X.
   </para>

   <para>
    However, if you are upgrading from a version earlier than 9.3.9,
    see <xref linkend="release-9-3-9">.
   </para>

  </sect2>

  <sect2>
   <title>Changes</title>

   <itemizedlist>

    <listitem>
     <para>
      Clear the OpenSSL error queue before OpenSSL calls, rather than
      assuming it's clear already; and make sure we leave it clear
      afterwards (Peter Geoghegan, Dave Vitek, Peter Eisentraut)
     </para>

     <para>
      This change prevents problems when there are multiple connections
      using OpenSSL within a single process and not all the code involved
      follows the same rules for when to clear the error queue.
      Failures have been reported specifically when a client application
      uses SSL connections in <application>libpq</> concurrently with
      SSL connections using the PHP, Python, or Ruby wrappers for OpenSSL.
      It's possible for similar problems to arise within the server as well,
      if an extension module establishes an outgoing SSL connection.
     </para>
    </listitem>

    <listitem>
     <para>
      Fix <quote>failed to build any <replaceable>N</>-way joins</quote>
      planner error with a full join enclosed in the right-hand side of a
      left join (Tom Lane)
     </para>
    </listitem>

    <listitem>
     <para>
      Fix incorrect handling of equivalence-class tests in multilevel
      nestloop plans (Tom Lane)
     </para>

     <para>
      Given a three-or-more-way equivalence class of variables, such
      as <literal>X.X = Y.Y = Z.Z</>, it was possible for the planner to omit
      some of the tests needed to enforce that all the variables are actually
      equal, leading to join rows being output that didn't satisfy
      the <literal>WHERE</> clauses.  For various reasons, erroneous plans
      were seldom selected in practice, so that this bug has gone undetected
      for a long time.
     </para>
    </listitem>

    <listitem>
     <para>
      Fix possible misbehavior of <literal>TH</>, <literal>th</>,
      and <literal>Y,YYY</> format codes in <function>to_timestamp()</>
      (Tom Lane)
     </para>

     <para>
      These could advance off the end of the input string, causing subsequent
      format codes to read garbage.
     </para>
    </listitem>

    <listitem>
     <para>
      Fix dumping of rules and views in which the <replaceable>array</>
      argument of a <literal><replaceable>value</> <replaceable>operator</>
      ANY (<replaceable>array</>)</literal> construct is a sub-SELECT
      (Tom Lane)
     </para>
    </listitem>

    <listitem>
     <para>
      Make <application>pg_regress</> use a startup timeout from the
      <envar>PGCTLTIMEOUT</> environment variable, if that's set (Tom Lane)
     </para>

     <para>
      This is for consistency with a behavior recently added
      to <application>pg_ctl</>; it eases automated testing on slow machines.
     </para>
    </listitem>

    <listitem>
     <para>
      Fix <application>pg_upgrade</> to correctly restore extension
      membership for operator families containing only one operator class
      (Tom Lane)
     </para>

     <para>
      In such a case, the operator family was restored into the new database,
      but it was no longer marked as part of the extension.  This had no
      immediate ill effects, but would cause later <application>pg_dump</>
      runs to emit output that would cause (harmless) errors on restore.
     </para>
    </listitem>

    <listitem>
     <para>
      Fix <application>pg_upgrade</> to not fail when new-cluster TOAST rules
      differ from old (Tom Lane)
     </para>

     <para>
      <application>pg_upgrade</> had special-case code to handle the
      situation where the new <productname>PostgreSQL</> version thinks that
      a table should have a TOAST table while the old version did not.  That
      code was broken, so remove it, and instead do nothing in such cases;
      there seems no reason to believe that we can't get along fine without
      a TOAST table if that was okay according to the old version's rules.
     </para>
    </listitem>

    <listitem>
<!--
Author: Tom Lane <tgl@sss.pgh.pa.us>
Branch: REL9_3_STABLE [f4f4f6990] 2016-04-15 16:49:48 -0400
Branch: REL9_2_STABLE [d7dbc882d] 2016-04-15 16:49:48 -0400
Author: Tom Lane <tgl@sss.pgh.pa.us>
Branch: REL9_3_STABLE [992df9658] 2016-04-16 10:42:07 -0400
Branch: REL9_2_STABLE [9008922bf] 2016-04-16 10:41:57 -0400
Author: Tom Lane <tgl@sss.pgh.pa.us>
Branch: REL9_3_STABLE [35166fd76] 2016-04-18 13:19:52 -0400
Branch: REL9_2_STABLE [37f30b251] 2016-04-18 13:19:52 -0400
-->
     <para>
      Back-port 9.4-era memory-barrier code changes into 9.2 and 9.3 (Tom Lane)
     </para>

     <para>
      These changes were not originally needed in pre-9.4 branches, but we
      recently back-patched a fix that expected the barrier code to work
      properly.  Only IA64 (when using icc), HPPA, and Alpha platforms are
      affected.
     </para>
    </listitem>

    <listitem>
     <para>
      Reduce the number of SysV semaphores used by a build configured with
      <option>--disable-spinlocks</> (Tom Lane)
     </para>
    </listitem>

    <listitem>
     <para>
      Rename internal function <function>strtoi()</>
      to <function>strtoint()</> to avoid conflict with a NetBSD library
      function (Thomas Munro)
     </para>
    </listitem>

    <listitem>
     <para>
      Fix reporting of errors from <function>bind()</>
      and <function>listen()</> system calls on Windows (Tom Lane)
     </para>
    </listitem>

    <listitem>
     <para>
      Reduce verbosity of compiler output when building with Microsoft Visual
      Studio (Christian Ullrich)
     </para>
    </listitem>

    <listitem>
     <para>
      Fix <function>putenv()</> to work properly with Visual Studio 2013
      (Michael Paquier)
     </para>
    </listitem>

    <listitem>
     <para>
      Avoid possibly-unsafe use of Windows' <function>FormatMessage()</>
      function (Christian Ullrich)
     </para>

     <para>
      Use the <literal>FORMAT_MESSAGE_IGNORE_INSERTS</> flag where
      appropriate.  No live bug is known to exist here, but it seems like a
      good idea to be careful.
     </para>
    </listitem>

    <listitem>
     <para>
      Update time zone data files to <application>tzdata</> release 2016d
      for DST law changes in Russia and Venezuela.  There are new zone
      names <literal>Europe/Kirov</> and <literal>Asia/Tomsk</> to reflect
      the fact that these regions now have different time zone histories from
      adjacent regions.
     </para>
    </listitem>

   </itemizedlist>

  </sect2>
 </sect1>

 <sect1 id="release-9-3-12">
  <title>Release 9.3.12</title>

  <note>
  <title>Release Date</title>
  <simpara>2016-03-31</simpara>
  </note>

  <para>
   This release contains a variety of fixes from 9.3.11.
   For information about new features in the 9.3 major release, see
   <xref linkend="release-9-3">.
  </para>

  <sect2>
   <title>Migration to Version 9.3.12</title>

   <para>
    A dump/restore is not required for those running 9.3.X.
   </para>

   <para>
    However, if you are upgrading from a version earlier than 9.3.9,
    see <xref linkend="release-9-3-9">.
   </para>

  </sect2>

  <sect2>
   <title>Changes</title>

   <itemizedlist>

    <listitem>
     <para>
      Fix incorrect handling of NULL index entries in
      indexed <literal>ROW()</> comparisons (Tom Lane)
     </para>

     <para>
      An index search using a row comparison such as <literal>ROW(a, b) &gt;
      ROW('x', 'y')</> would stop upon reaching a NULL entry in
      the <structfield>b</> column, ignoring the fact that there might be
      non-NULL <structfield>b</> values associated with later values
      of <structfield>a</>.
     </para>
    </listitem>

    <listitem>
     <para>
      Avoid unlikely data-loss scenarios due to renaming files without
      adequate <function>fsync()</> calls before and after (Michael Paquier,
      Tomas Vondra, Andres Freund)
     </para>
    </listitem>

    <listitem>
     <para>
      Correctly handle cases where <literal>pg_subtrans</> is close to XID
      wraparound during server startup (Jeff Janes)
     </para>
    </listitem>

    <listitem>
     <para>
      Fix corner-case crash due to trying to free <function>localeconv()</>
      output strings more than once (Tom Lane)
     </para>
    </listitem>

    <listitem>
     <para>
      Fix parsing of affix files for <literal>ispell</> dictionaries
      (Tom Lane)
     </para>

     <para>
      The code could go wrong if the affix file contained any characters
      whose byte length changes during case-folding, for
      example <literal>I</> in Turkish UTF8 locales.
     </para>
    </listitem>

    <listitem>
     <para>
      Avoid use of <function>sscanf()</> to parse <literal>ispell</>
      dictionary files (Artur Zakirov)
     </para>

     <para>
      This dodges a portability problem on FreeBSD-derived platforms
      (including OS X).
     </para>
    </listitem>

    <listitem>
     <para>
      Avoid a crash on old Windows versions (before 7SP1/2008R2SP1) with an
      AVX2-capable CPU and a Postgres build done with Visual Studio 2013
      (Christian Ullrich)
     </para>

     <para>
      This is a workaround for a bug in Visual Studio 2013's runtime
      library, which Microsoft have stated they will not fix in that
      version.
     </para>
    </listitem>

    <listitem>
     <para>
      Fix <application>psql</>'s tab completion logic to handle multibyte
      characters properly (Kyotaro Horiguchi, Robert Haas)
     </para>
    </listitem>

    <listitem>
     <para>
      Fix <application>psql</>'s tab completion for
      <literal>SECURITY LABEL</> (Tom Lane)
     </para>

     <para>
      Pressing TAB after <literal>SECURITY LABEL</> might cause a crash
      or offering of inappropriate keywords.
     </para>
    </listitem>

    <listitem>
     <para>
      Make <application>pg_ctl</> accept a wait timeout from the
      <envar>PGCTLTIMEOUT</> environment variable, if none is specified on
      the command line (Noah Misch)
     </para>

     <para>
      This eases testing of slower buildfarm members by allowing them
      to globally specify a longer-than-normal timeout for postmaster
      startup and shutdown.
     </para>
    </listitem>

    <listitem>
     <para>
      Fix incorrect test for Windows service status
      in <application>pg_ctl</> (Manuel Mathar)
     </para>

     <para>
      The previous set of minor releases attempted to
      fix <application>pg_ctl</> to properly determine whether to send log
      messages to Window's Event Log, but got the test backwards.
     </para>
    </listitem>

    <listitem>
     <para>
      Fix <application>pgbench</> to correctly handle the combination
      of <literal>-C</> and <literal>-M prepared</> options (Tom Lane)
     </para>
    </listitem>

    <listitem>
     <para>
      In <application>pg_upgrade</>, skip creating a deletion script when
      the new data directory is inside the old data directory (Bruce
      Momjian)
     </para>

     <para>
      Blind application of the script in such cases would result in loss of
      the new data directory.
     </para>
    </listitem>

    <listitem>
     <para>
      In PL/Perl, properly translate empty Postgres arrays into empty Perl
      arrays (Alex Hunsaker)
     </para>
    </listitem>

    <listitem>
     <para>
      Make PL/Python cope with function names that aren't valid Python
      identifiers (Jim Nasby)
     </para>
    </listitem>

    <listitem>
     <para>
      Fix multiple mistakes in the statistics returned
      by <filename>contrib/pgstattuple</>'s <function>pgstatindex()</>
      function (Tom Lane)
     </para>
    </listitem>

    <listitem>
     <para>
      Remove dependency on <literal>psed</> in MSVC builds, since it's no
      longer provided by core Perl (Michael Paquier, Andrew Dunstan)
     </para>
    </listitem>

    <listitem>
     <para>
      Update time zone data files to <application>tzdata</> release 2016c
      for DST law changes in Azerbaijan, Chile, Haiti, Palestine, and Russia
      (Altai, Astrakhan, Kirov, Sakhalin, Ulyanovsk regions), plus
      historical corrections for Lithuania, Moldova, and Russia
      (Kaliningrad, Samara, Volgograd).
     </para>
    </listitem>

   </itemizedlist>

  </sect2>
 </sect1>

>>>>>>> e77ea9db
 <sect1 id="release-9-3-11">
  <title>Release 9.3.11</title>

  <note>
  <title>Release Date</title>
  <simpara>2016-02-11</simpara>
  </note>

  <para>
   This release contains a variety of fixes from 9.3.10.
   For information about new features in the 9.3 major release, see
   <xref linkend="release-9-3">.
  </para>

  <sect2>
   <title>Migration to Version 9.3.11</title>

   <para>
    A dump/restore is not required for those running 9.3.X.
   </para>

   <para>
    However, if you are upgrading from a version earlier than 9.3.9,
    see <xref linkend="release-9-3-9">.
   </para>

  </sect2>

  <sect2>
   <title>Changes</title>

   <itemizedlist>

    <listitem>
     <para>
      Fix infinite loops and buffer-overrun problems in regular expressions
      (Tom Lane)
     </para>

     <para>
      Very large character ranges in bracket expressions could cause
      infinite loops in some cases, and memory overwrites in other cases.
      (CVE-2016-0773)
     </para>
    </listitem>

    <listitem>
     <para>
      Perform an immediate shutdown if the <filename>postmaster.pid</> file
      is removed (Tom Lane)
     </para>

     <para>
      The postmaster now checks every minute or so
      that <filename>postmaster.pid</> is still there and still contains its
      own PID.  If not, it performs an immediate shutdown, as though it had
      received <systemitem>SIGQUIT</>.  The main motivation for this change
      is to ensure that failed buildfarm runs will get cleaned up without
      manual intervention; but it also serves to limit the bad effects if a
      DBA forcibly removes <filename>postmaster.pid</> and then starts a new
      postmaster.
     </para>
    </listitem>

    <listitem>
     <para>
      In <literal>SERIALIZABLE</> transaction isolation mode, serialization
      anomalies could be missed due to race conditions during insertions
      (Kevin Grittner, Thomas Munro)
     </para>
    </listitem>

    <listitem>
     <para>
      Fix failure to emit appropriate WAL records when doing <literal>ALTER
      TABLE ... SET TABLESPACE</> for unlogged relations (Michael Paquier,
      Andres Freund)
     </para>

     <para>
      Even though the relation's data is unlogged, the move must be logged or
      the relation will be inaccessible after a standby is promoted to master.
     </para>
    </listitem>

    <listitem>
     <para>
      Fix possible misinitialization of unlogged relations at the end of
      crash recovery (Andres Freund, Michael Paquier)
     </para>
    </listitem>

    <listitem>
     <para>
      Ensure walsender slots are fully re-initialized when being re-used
      (Magnus Hagander)
     </para>
    </listitem>

    <listitem>
     <para>
      Fix <command>ALTER COLUMN TYPE</> to reconstruct inherited check
      constraints properly (Tom Lane)
     </para>
    </listitem>

    <listitem>
     <para>
      Fix <command>REASSIGN OWNED</> to change ownership of composite types
      properly (&Aacute;lvaro Herrera)
     </para>
    </listitem>

    <listitem>
     <para>
      Fix <command>REASSIGN OWNED</> and <command>ALTER OWNER</> to correctly
      update granted-permissions lists when changing owners of data types,
      foreign data wrappers, or foreign servers (Bruce Momjian,
      &Aacute;lvaro Herrera)
     </para>
    </listitem>

    <listitem>
     <para>
      Fix <command>REASSIGN OWNED</> to ignore foreign user mappings,
      rather than fail (&Aacute;lvaro Herrera)
     </para>
    </listitem>

    <listitem>
     <para>
      Fix possible crash after doing query rewrite for an updatable view
      (Stephen Frost)
     </para>
    </listitem>

    <listitem>
     <para>
      Fix planner's handling of <literal>LATERAL</> references (Tom
      Lane)
     </para>

     <para>
      This fixes some corner cases that led to <quote>failed to build any
      N-way joins</> or <quote>could not devise a query plan</> planner
      failures.
     </para>
    </listitem>

    <listitem>
     <para>
      Add more defenses against bad planner cost estimates for GIN index
      scans when the index's internal statistics are very out-of-date
      (Tom Lane)
     </para>
    </listitem>

    <listitem>
     <para>
      Make planner cope with hypothetical GIN indexes suggested by an index
      advisor plug-in (Julien Rouhaud)
     </para>
    </listitem>

    <listitem>
     <para>
      Speed up generation of unique table aliases in <command>EXPLAIN</> and
      rule dumping, and ensure that generated aliases do not
      exceed <literal>NAMEDATALEN</> (Tom Lane)
     </para>
    </listitem>

    <listitem>
     <para>
      Fix dumping of whole-row Vars in <literal>ROW()</>
      and <literal>VALUES()</> lists (Tom Lane)
     </para>
    </listitem>

    <listitem>
     <para>
      Fix possible internal overflow in <type>numeric</> division
      (Dean Rasheed)
     </para>
    </listitem>

    <listitem>
     <para>
      Fix enforcement of restrictions inside parentheses within regular
      expression lookahead constraints (Tom Lane)
     </para>

     <para>
      Lookahead constraints aren't allowed to contain backrefs, and
      parentheses within them are always considered non-capturing, according
      to the manual.  However, the code failed to handle these cases properly
      inside a parenthesized subexpression, and would give unexpected
      results.
     </para>
    </listitem>

    <listitem>
     <para>
      Conversion of regular expressions to indexscan bounds could produce
      incorrect bounds from regexps containing lookahead constraints
      (Tom Lane)
     </para>
    </listitem>

    <listitem>
     <para>
      Fix regular-expression compiler to handle loops of constraint arcs
      (Tom Lane)
     </para>

     <para>
      The code added for CVE-2007-4772 was both incomplete, in that it didn't
      handle loops involving more than one state, and incorrect, in that it
      could cause assertion failures (though there seem to be no bad
      consequences of that in a non-assert build).  Multi-state loops would
      cause the compiler to run until the query was canceled or it reached
      the too-many-states error condition.
     </para>
    </listitem>

    <listitem>
     <para>
      Improve memory-usage accounting in regular-expression compiler
      (Tom Lane)
     </para>

     <para>
      This causes the code to emit <quote>regular expression is too
      complex</> errors in some cases that previously used unreasonable
      amounts of time and memory.
     </para>
    </listitem>

    <listitem>
     <para>
      Improve performance of regular-expression compiler (Tom Lane)
     </para>
    </listitem>

    <listitem>
     <para>
      Make <literal>%h</> and <literal>%r</> escapes
      in <varname>log_line_prefix</> work for messages emitted due
      to <varname>log_connections</> (Tom Lane)
     </para>

     <para>
      Previously, <literal>%h</>/<literal>%r</> started to work just after a
      new session had emitted the <quote>connection received</> log message;
      now they work for that message too.
     </para>
    </listitem>

    <listitem>
     <para>
      On Windows, ensure the shared-memory mapping handle gets closed in
      child processes that don't need it (Tom Lane, Amit Kapila)
     </para>

     <para>
      This oversight resulted in failure to recover from crashes
      whenever <varname>logging_collector</> is turned on.
     </para>
    </listitem>

    <listitem>
     <para>
      Fix possible failure to detect socket EOF in non-blocking mode on
      Windows (Tom Lane)
     </para>

     <para>
      It's not entirely clear whether this problem can happen in pre-9.5
      branches, but if it did, the symptom would be that a walsender process
      would wait indefinitely rather than noticing a loss of connection.
     </para>
    </listitem>

    <listitem>
     <para>
      Avoid leaking a token handle during SSPI authentication
      (Christian Ullrich)
     </para>
    </listitem>

    <listitem>
     <para>
      In <application>psql</>, ensure that <application>libreadline</>'s idea
      of the screen size is updated when the terminal window size changes
      (Merlin Moncure)
     </para>

     <para>
      Previously, <application>libreadline</> did not notice if the window
      was resized during query output, leading to strange behavior during
      later input of multiline queries.
     </para>
    </listitem>

    <listitem>
     <para>
      Fix <application>psql</>'s <literal>\det</> command to interpret its
      pattern argument the same way as other <literal>\d</> commands with
      potentially schema-qualified patterns do (Reece Hart)
     </para>
    </listitem>

    <listitem>
     <para>
      Avoid possible crash in <application>psql</>'s <literal>\c</> command
      when previous connection was via Unix socket and command specifies a
      new hostname and same username (Tom Lane)
     </para>
    </listitem>

    <listitem>
     <para>
      In <literal>pg_ctl start -w</>, test child process status directly
      rather than relying on heuristics (Tom Lane, Michael Paquier)
     </para>

     <para>
      Previously, <application>pg_ctl</> relied on an assumption that the new
      postmaster would always create <filename>postmaster.pid</> within five
      seconds.  But that can fail on heavily-loaded systems,
      causing <application>pg_ctl</> to report incorrectly that the
      postmaster failed to start.
     </para>

     <para>
      Except on Windows, this change also means that a <literal>pg_ctl start
      -w</> done immediately after another such command will now reliably
      fail, whereas previously it would report success if done within two
      seconds of the first command.
     </para>
    </listitem>

    <listitem>
     <para>
      In <literal>pg_ctl start -w</>, don't attempt to use a wildcard listen
      address to connect to the postmaster (Kondo Yuta)
     </para>

     <para>
      On Windows, <application>pg_ctl</> would fail to detect postmaster
      startup if <varname>listen_addresses</> is set to <literal>0.0.0.0</>
      or <literal>::</>, because it would try to use that value verbatim as
      the address to connect to, which doesn't work.  Instead assume
      that <literal>127.0.0.1</> or <literal>::1</>, respectively, is the
      right thing to use.
     </para>
    </listitem>

    <listitem>
     <para>
      In <application>pg_ctl</> on Windows, check service status to decide
      where to send output, rather than checking if standard output is a
      terminal (Michael Paquier)
     </para>
    </listitem>

    <listitem>
     <para>
      In <application>pg_dump</> and <application>pg_basebackup</>, adopt
      the GNU convention for handling tar-archive members exceeding 8GB
      (Tom Lane)
     </para>

     <para>
      The POSIX standard for <literal>tar</> file format does not allow
      archive member files to exceed 8GB, but most modern implementations
      of <application>tar</> support an extension that fixes that.  Adopt
      this extension so that <application>pg_dump</> with <option>-Ft</> no
      longer fails on tables with more than 8GB of data, and so
      that <application>pg_basebackup</> can handle files larger than 8GB.
      In addition, fix some portability issues that could cause failures for
      members between 4GB and 8GB on some platforms.  Potentially these
      problems could cause unrecoverable data loss due to unreadable backup
      files.
     </para>
    </listitem>

    <listitem>
     <para>
      Fix assorted corner-case bugs in <application>pg_dump</>'s processing
      of extension member objects (Tom Lane)
     </para>
    </listitem>

    <listitem>
     <para>
      Make <application>pg_dump</> mark a view's triggers as needing to be
      processed after its rule, to prevent possible failure during
      parallel <application>pg_restore</> (Tom Lane)
     </para>
    </listitem>

    <listitem>
     <para>
      Ensure that relation option values are properly quoted
      in <application>pg_dump</> (Kouhei Sutou, Tom Lane)
     </para>

     <para>
      A reloption value that isn't a simple identifier or number could lead
      to dump/reload failures due to syntax errors in CREATE statements
      issued by <application>pg_dump</>.  This is not an issue with any
      reloption currently supported by core <productname>PostgreSQL</>, but
      extensions could allow reloptions that cause the problem.
     </para>
    </listitem>

    <listitem>
     <para>
      Avoid repeated password prompts during parallel <application>pg_dump</>
      (Zeus Kronion)
     </para>
    </listitem>

    <listitem>
     <para>
      Fix <application>pg_upgrade</>'s file-copying code to handle errors
      properly on Windows (Bruce Momjian)
     </para>
    </listitem>

    <listitem>
     <para>
      Install guards in <application>pgbench</> against corner-case overflow
      conditions during evaluation of script-specified division or modulo
      operators (Fabien Coelho, Michael Paquier)
     </para>
    </listitem>

    <listitem>
     <para>
      Fix failure to localize messages emitted
      by <application>pg_receivexlog</> and <application>pg_recvlogical</>
      (Ioseph Kim)
     </para>
    </listitem>

    <listitem>
     <para>
      Avoid dump/reload problems when using both <application>plpython2</>
      and <application>plpython3</> (Tom Lane)
     </para>

     <para>
      In principle, both versions of <application>PL/Python</> can be used in
      the same database, though not in the same session (because the two
      versions of <application>libpython</> cannot safely be used concurrently).
      However, <application>pg_restore</> and <application>pg_upgrade</> both
      do things that can fall foul of the same-session restriction.  Work
      around that by changing the timing of the check.
     </para>
    </listitem>

    <listitem>
     <para>
      Fix <application>PL/Python</> regression tests to pass with Python 3.5
      (Peter Eisentraut)
     </para>
    </listitem>

    <listitem>
     <para>
      Fix premature clearing of <application>libpq</>'s input buffer when
      socket EOF is seen (Tom Lane)
     </para>

     <para>
      This mistake caused <application>libpq</> to sometimes not report the
      backend's final error message before reporting <quote>server closed the
      connection unexpectedly</>.
     </para>
    </listitem>

    <listitem>
     <para>
      Prevent certain <application>PL/Java</> parameters from being set by
      non-superusers (Noah Misch)
     </para>

     <para>
      This change mitigates a <application>PL/Java</> security bug
      (CVE-2016-0766), which was fixed in <application>PL/Java</> by marking
      these parameters as superuser-only.  To fix the security hazard for
      sites that update <productname>PostgreSQL</> more frequently
      than <application>PL/Java</>, make the core code aware of them also.
     </para>
    </listitem>

    <listitem>
     <para>
      Improve <application>libpq</>'s handling of out-of-memory situations
      (Michael Paquier, Amit Kapila, Heikki Linnakangas)
     </para>
    </listitem>

    <listitem>
     <para>
      Fix order of arguments
      in <application>ecpg</>-generated <literal>typedef</> statements
      (Michael Meskes)
     </para>
    </listitem>

    <listitem>
     <para>
      Use <literal>%g</> not <literal>%f</> format
      in <application>ecpg</>'s <function>PGTYPESnumeric_from_double()</>
      (Tom Lane)
     </para>
    </listitem>

    <listitem>
     <para>
      Fix <application>ecpg</>-supplied header files to not contain comments
      continued from a preprocessor directive line onto the next line
      (Michael Meskes)
     </para>

     <para>
      Such a comment is rejected by <application>ecpg</>.  It's not yet clear
      whether <application>ecpg</> itself should be changed.
     </para>
    </listitem>

    <listitem>
     <para>
      Fix <function>hstore_to_json_loose()</>'s test for whether
      an <type>hstore</> value can be converted to a JSON number (Tom Lane)
     </para>

     <para>
      Previously this function could be fooled by non-alphanumeric trailing
      characters, leading to emitting syntactically-invalid JSON.
     </para>
    </listitem>

    <listitem>
     <para>
      Ensure that <filename>contrib/pgcrypto</>'s <function>crypt()</>
      function can be interrupted by query cancel (Andreas Karlsson)
     </para>
    </listitem>

    <listitem>
     <para>
      Accept <application>flex</> versions later than 2.5.x
      (Tom Lane, Michael Paquier)
     </para>

     <para>
      Now that flex 2.6.0 has been released, the version checks in our build
      scripts needed to be adjusted.
     </para>
    </listitem>

    <listitem>
     <para>
      Improve reproducibility of build output by ensuring filenames are given
      to the linker in a fixed order (Christoph Berg)
     </para>

     <para>
      This avoids possible bitwise differences in the produced executable
      files from one build to the next.
     </para>
    </listitem>

    <listitem>
     <para>
      Install our <filename>missing</> script where PGXS builds can find it
      (Jim Nasby)
     </para>

     <para>
      This allows sane behavior in a PGXS build done on a machine where build
      tools such as <application>bison</> are missing.
     </para>
    </listitem>

    <listitem>
     <para>
      Ensure that <filename>dynloader.h</> is included in the installed
      header files in MSVC builds (Bruce Momjian, Michael Paquier)
     </para>
    </listitem>

    <listitem>
     <para>
      Add variant regression test expected-output file to match behavior of
      current <application>libxml2</> (Tom Lane)
     </para>

     <para>
      The fix for <application>libxml2</>'s CVE-2015-7499 causes it not to
      output error context reports in some cases where it used to do so.
      This seems to be a bug, but we'll probably have to live with it for
      some time, so work around it.
     </para>
    </listitem>

    <listitem>
     <para>
      Update time zone data files to <application>tzdata</> release 2016a for
      DST law changes in Cayman Islands, Metlakatla, and Trans-Baikal
      Territory (Zabaykalsky Krai), plus historical corrections for Pakistan.
     </para>
    </listitem>

   </itemizedlist>

  </sect2>
 </sect1>

 <sect1 id="release-9-3-10">
  <title>Release 9.3.10</title>

  <note>
  <title>Release Date</title>
  <simpara>2015-10-08</simpara>
  </note>

  <para>
   This release contains a variety of fixes from 9.3.9.
   For information about new features in the 9.3 major release, see
   <xref linkend="release-9-3">.
  </para>

  <sect2>
   <title>Migration to Version 9.3.10</title>

   <para>
    A dump/restore is not required for those running 9.3.X.
   </para>

   <para>
    However, if you are upgrading from a version earlier than 9.3.9,
    see <xref linkend="release-9-3-9">.
   </para>

  </sect2>

  <sect2>
   <title>Changes</title>

   <itemizedlist>

    <listitem>
     <para>
      Guard against stack overflows in <type>json</> parsing
      (Oskari Saarenmaa)
     </para>

     <para>
      If an application constructs PostgreSQL <type>json</>
      or <type>jsonb</> values from arbitrary user input, the application's
      users can reliably crash the PostgreSQL server, causing momentary
      denial of service.  (CVE-2015-5289)
     </para>
    </listitem>

    <listitem>
     <para>
      Fix <filename>contrib/pgcrypto</> to detect and report
      too-short <function>crypt()</> salts (Josh Kupershmidt)
     </para>

     <para>
      Certain invalid salt arguments crashed the server or disclosed a few
      bytes of server memory.  We have not ruled out the viability of
      attacks that arrange for presence of confidential information in the
      disclosed bytes, but they seem unlikely.  (CVE-2015-5288)
     </para>
    </listitem>

    <listitem>
     <para>
      Fix subtransaction cleanup after a portal (cursor) belonging to an
      outer subtransaction fails (Tom Lane, Michael Paquier)
     </para>

     <para>
      A function executed in an outer-subtransaction cursor could cause an
      assertion failure or crash by referencing a relation created within an
      inner subtransaction.
     </para>
    </listitem>

    <listitem>
     <para>
      Ensure all relations referred to by an updatable view are properly
      locked during an update statement (Dean Rasheed)
     </para>
    </listitem>

    <listitem>
     <para>
      Fix insertion of relations into the relation cache <quote>init file</>
      (Tom Lane)
     </para>

     <para>
      An oversight in a patch in the most recent minor releases
      caused <structname>pg_trigger_tgrelid_tgname_index</> to be omitted
      from the init file.  Subsequent sessions detected this, then deemed the
      init file to be broken and silently ignored it, resulting in a
      significant degradation in session startup time.  In addition to fixing
      the bug, install some guards so that any similar future mistake will be
      more obvious.
     </para>
    </listitem>

    <listitem>
     <para>
      Avoid O(N^2) behavior when inserting many tuples into a SPI query
      result (Neil Conway)
     </para>
    </listitem>

    <listitem>
     <para>
      Improve <command>LISTEN</> startup time when there are many unread
      notifications (Matt Newell)
     </para>
    </listitem>

    <listitem>
     <para>
      Fix performance problem when a session alters large numbers of foreign
      key constraints (Jan Wieck, Tom Lane)
     </para>

     <para>
      This was seen primarily when restoring <application>pg_dump</> output
      for databases with many thousands of tables.
     </para>
    </listitem>

    <listitem>
     <para>
      Disable SSL renegotiation by default (Michael Paquier, Andres Freund)
     </para>

     <para>
      While use of SSL renegotiation is a good idea in theory, we have seen
      too many bugs in practice, both in the underlying OpenSSL library and
      in our usage of it.  Renegotiation will be removed entirely in 9.5 and
      later.  In the older branches, just change the default value
      of <varname>ssl_renegotiation_limit</> to zero (disabled).
     </para>
    </listitem>

    <listitem>
     <para>
      Lower the minimum values of the <literal>*_freeze_max_age</> parameters
      (Andres Freund)
     </para>

     <para>
      This is mainly to make tests of related behavior less time-consuming,
      but it may also be of value for installations with limited disk space.
     </para>
    </listitem>

    <listitem>
     <para>
      Limit the maximum value of <varname>wal_buffers</> to 2GB to avoid
      server crashes (Josh Berkus)
     </para>
    </listitem>

    <listitem>
     <para>
      Avoid logging complaints when a parameter that can only be set at
      server start appears multiple times in <filename>postgresql.conf</>,
      and fix counting of line numbers after an <literal>include_dir</>
      directive (Tom Lane)
     </para>
    </listitem>

    <listitem>
     <para>
      Fix rare internal overflow in multiplication of <type>numeric</> values
      (Dean Rasheed)
     </para>
    </listitem>

    <listitem>
     <para>
      Guard against hard-to-reach stack overflows involving record types,
      range types, <type>json</>, <type>jsonb</>, <type>tsquery</>,
      <type>ltxtquery</> and <type>query_int</> (Noah Misch)
     </para>
    </listitem>

    <listitem>
     <para>
      Fix handling of <literal>DOW</> and <literal>DOY</> in datetime input
      (Greg Stark)
     </para>

     <para>
      These tokens aren't meant to be used in datetime values, but previously
      they resulted in opaque internal error messages rather
      than <quote>invalid input syntax</>.
     </para>
    </listitem>

    <listitem>
     <para>
      Add more query-cancel checks to regular expression matching (Tom Lane)
     </para>
    </listitem>

    <listitem>
     <para>
      Add recursion depth protections to regular expression, <literal>SIMILAR
      TO</>, and <literal>LIKE</> matching (Tom Lane)
     </para>

     <para>
      Suitable search patterns and a low stack depth limit could lead to
      stack-overrun crashes.
     </para>
    </listitem>

    <listitem>
     <para>
      Fix potential infinite loop in regular expression execution (Tom Lane)
     </para>

     <para>
      A search pattern that can apparently match a zero-length string, but
      actually doesn't match because of a back reference, could lead to an
      infinite loop.
     </para>
    </listitem>

    <listitem>
     <para>
      In regular expression execution, correctly record match data for
      capturing parentheses within a quantifier even when the match is
      zero-length (Tom Lane)
     </para>
    </listitem>

    <listitem>
     <para>
      Fix low-memory failures in regular expression compilation
      (Andreas Seltenreich)
     </para>
    </listitem>

    <listitem>
     <para>
      Fix low-probability memory leak during regular expression execution
      (Tom Lane)
     </para>
    </listitem>

    <listitem>
     <para>
      Fix rare low-memory failure in lock cleanup during transaction abort
      (Tom Lane)
     </para>
    </listitem>

    <listitem>
     <para>
      Fix <quote>unexpected out-of-memory situation during sort</> errors
      when using tuplestores with small <varname>work_mem</> settings (Tom
      Lane)
     </para>
    </listitem>

    <listitem>
     <para>
      Fix very-low-probability stack overrun in <function>qsort</> (Tom Lane)
     </para>
    </listitem>

    <listitem>
     <para>
      Fix <quote>invalid memory alloc request size</> failure in hash joins
      with large <varname>work_mem</> settings (Tomas Vondra, Tom Lane)
     </para>
    </listitem>

    <listitem>
     <para>
      Fix assorted planner bugs (Tom Lane)
     </para>

     <para>
      These mistakes could lead to incorrect query plans that would give wrong
      answers, or to assertion failures in assert-enabled builds, or to odd
      planner errors such as <quote>could not devise a query plan for the
      given query</>, <quote>could not find pathkey item to
      sort</>, <quote>plan should not reference subplan's variable</>,
      or <quote>failed to assign all NestLoopParams to plan nodes</>.
      Thanks are due to Andreas Seltenreich and Piotr Stefaniak for fuzz
      testing that exposed these problems.
     </para>
    </listitem>

    <listitem>
     <para>
      Improve planner's performance for <command>UPDATE</>/<command>DELETE</>
      on large inheritance sets (Tom Lane, Dean Rasheed)
     </para>
    </listitem>

    <listitem>
     <para>
      Ensure standby promotion trigger files are removed at postmaster
      startup (Michael Paquier, Fujii Masao)
     </para>

     <para>
      This prevents unwanted promotion from occurring if these files appear
      in a database backup that is used to initialize a new standby server.
     </para>
    </listitem>

    <listitem>
     <para>
      During postmaster shutdown, ensure that per-socket lock files are
      removed and listen sockets are closed before we remove
      the <filename>postmaster.pid</> file (Tom Lane)
     </para>

     <para>
      This avoids race-condition failures if an external script attempts to
      start a new postmaster as soon as <literal>pg_ctl stop</> returns.
     </para>
    </listitem>

    <listitem>
     <para>
      Fix postmaster's handling of a startup-process crash during crash
      recovery (Tom Lane)
     </para>

     <para>
      If, during a crash recovery cycle, the startup process crashes without
      having restored database consistency, we'd try to launch a new startup
      process, which typically would just crash again, leading to an infinite
      loop.
     </para>
    </listitem>

    <listitem>
     <para>
      Make emergency autovacuuming for multixact wraparound more robust
      (Andres Freund)
     </para>
    </listitem>

    <listitem>
     <para>
      Do not print a <literal>WARNING</> when an autovacuum worker is already
      gone when we attempt to signal it, and reduce log verbosity for such
      signals (Tom Lane)
     </para>
    </listitem>

    <listitem>
     <para>
      Prevent autovacuum launcher from sleeping unduly long if the server
      clock is moved backwards a large amount (&Aacute;lvaro Herrera)
     </para>
    </listitem>

    <listitem>
     <para>
      Ensure that cleanup of a GIN index's pending-insertions list is
      interruptable by cancel requests (Jeff Janes)
     </para>
    </listitem>

    <listitem>
     <para>
      Allow all-zeroes pages in GIN indexes to be reused (Heikki Linnakangas)
     </para>

     <para>
      Such a page might be left behind after a crash.
     </para>
    </listitem>

    <listitem>
     <para>
      Fix handling of all-zeroes pages in SP-GiST indexes (Heikki
      Linnakangas)
     </para>

     <para>
      <command>VACUUM</> attempted to recycle such pages, but did so in a
      way that wasn't crash-safe.
     </para>
    </listitem>

    <listitem>
     <para>
      Fix off-by-one error that led to otherwise-harmless warnings
      about <quote>apparent wraparound</> in subtrans/multixact truncation
      (Thomas Munro)
     </para>
    </listitem>

    <listitem>
     <para>
      Fix misreporting of <command>CONTINUE</> and <command>MOVE</> statement
      types in <application>PL/pgSQL</>'s error context messages
      (Pavel Stehule, Tom Lane)
     </para>
    </listitem>

    <listitem>
     <para>
      Fix <application>PL/Perl</> to handle non-<acronym>ASCII</> error
      message texts correctly (Alex Hunsaker)
     </para>
    </listitem>

    <listitem>
     <para>
      Fix <application>PL/Python</> crash when returning the string
      representation of a <type>record</> result (Tom Lane)
     </para>
    </listitem>

    <listitem>
     <para>
      Fix some places in <application>PL/Tcl</> that neglected to check for
      failure of <function>malloc()</> calls (Michael Paquier, &Aacute;lvaro
      Herrera)
     </para>
    </listitem>

    <listitem>
     <para>
      In <filename>contrib/isn</>, fix output of ISBN-13 numbers that begin
      with 979 (Fabien Coelho)
     </para>

     <para>
      EANs beginning with 979 (but not 9790) are considered ISBNs, but they
      must be printed in the new 13-digit format, not the 10-digit format.
     </para>
    </listitem>

    <listitem>
     <para>
      Improve <filename>contrib/postgres_fdw</>'s handling of
      collation-related decisions (Tom Lane)
     </para>

     <para>
      The main user-visible effect is expected to be that comparisons
      involving <type>varchar</> columns will be sent to the remote server
      for execution in more cases than before.
     </para>
    </listitem>

    <listitem>
     <para>
      Improve <application>libpq</>'s handling of out-of-memory conditions
      (Michael Paquier, Heikki Linnakangas)
     </para>
    </listitem>

    <listitem>
     <para>
      Fix memory leaks and missing out-of-memory checks
      in <application>ecpg</> (Michael Paquier)
     </para>
    </listitem>

    <listitem>
     <para>
      Fix <application>psql</>'s code for locale-aware formatting of numeric
      output (Tom Lane)
     </para>

     <para>
      The formatting code invoked by <literal>\pset numericlocale on</>
      did the wrong thing for some uncommon cases such as numbers with an
      exponent but no decimal point.  It could also mangle already-localized
      output from the <type>money</> data type.
     </para>
    </listitem>

    <listitem>
     <para>
      Prevent crash in <application>psql</>'s <command>\c</> command when
      there is no current connection (Noah Misch)
     </para>
    </listitem>

    <listitem>
     <para>
      Make <application>pg_dump</> handle inherited <literal>NOT VALID</>
      check constraints correctly (Tom Lane)
     </para>
    </listitem>

    <listitem>
     <para>
      Fix selection of default <application>zlib</> compression level
      in <application>pg_dump</>'s directory output format (Andrew Dunstan)
     </para>
    </listitem>

    <listitem>
     <para>
      Ensure that temporary files created during a <application>pg_dump</>
      run with <acronym>tar</>-format output are not world-readable (Michael
      Paquier)
     </para>
    </listitem>

    <listitem>
     <para>
      Fix <application>pg_dump</> and <application>pg_upgrade</> to support
      cases where the <literal>postgres</> or <literal>template1</> database
      is in a non-default tablespace (Marti Raudsepp, Bruce Momjian)
     </para>
    </listitem>

    <listitem>
     <para>
      Fix <application>pg_dump</> to handle object privileges sanely when
      dumping from a server too old to have a particular privilege type
      (Tom Lane)
     </para>

     <para>
      When dumping data types from pre-9.2 servers, and when dumping
      functions or procedural languages from pre-7.3
      servers, <application>pg_dump</> would
      produce <command>GRANT</>/<command>REVOKE</> commands that revoked the
      owner's grantable privileges and instead granted all privileges
      to <literal>PUBLIC</>.  Since the privileges involved are
      just <literal>USAGE</> and <literal>EXECUTE</>, this isn't a security
      problem, but it's certainly a surprising representation of the older
      systems' behavior.  Fix it to leave the default privilege state alone
      in these cases.
     </para>
    </listitem>

    <listitem>
     <para>
      Fix <application>pg_dump</> to dump shell types (Tom Lane)
     </para>

     <para>
      Shell types (that is, not-yet-fully-defined types) aren't useful for
      much, but nonetheless <application>pg_dump</> should dump them.
     </para>
    </listitem>

    <listitem>
     <para>
      Fix assorted minor memory leaks in <application>pg_dump</> and other
      client-side programs (Michael Paquier)
     </para>
    </listitem>

    <listitem>
     <para>
      Fix spinlock assembly code for PPC hardware to be compatible
      with <acronym>AIX</>'s native assembler (Tom Lane)
     </para>

     <para>
      Building with <application>gcc</> didn't work if <application>gcc</>
      had been configured to use the native assembler, which is becoming more
      common.
     </para>
    </listitem>

    <listitem>
     <para>
      On <acronym>AIX</>, test the <literal>-qlonglong</> compiler option
      rather than just assuming it's safe to use (Noah Misch)
     </para>
    </listitem>

    <listitem>
     <para>
      On <acronym>AIX</>, use <literal>-Wl,-brtllib</> link option to allow
      symbols to be resolved at runtime (Noah Misch)
     </para>

     <para>
      Perl relies on this ability in 5.8.0 and later.
     </para>
    </listitem>

    <listitem>
     <para>
      Avoid use of inline functions when compiling with
      32-bit <application>xlc</>, due to compiler bugs (Noah Misch)
     </para>
    </listitem>

    <listitem>
     <para>
      Use <filename>librt</> for <function>sched_yield()</> when necessary,
      which it is on some Solaris versions (Oskari Saarenmaa)
     </para>
    </listitem>

    <listitem>
     <para>
      Fix Windows <filename>install.bat</> script to handle target directory
      names that contain spaces (Heikki Linnakangas)
     </para>
    </listitem>

    <listitem>
     <para>
      Make the numeric form of the <productname>PostgreSQL</> version number
      (e.g., <literal>90405</>) readily available to extension Makefiles,
      as a variable named <varname>VERSION_NUM</> (Michael Paquier)
     </para>
    </listitem>

    <listitem>
     <para>
      Update time zone data files to <application>tzdata</> release 2015g for
      DST law changes in Cayman Islands, Fiji, Moldova, Morocco, Norfolk
      Island, North Korea, Turkey, and Uruguay.  There is a new zone name
      <literal>America/Fort_Nelson</> for the Canadian Northern Rockies.
     </para>
    </listitem>

   </itemizedlist>

  </sect2>
 </sect1>

 <sect1 id="release-9-3-9">
  <title>Release 9.3.9</title>

  <note>
  <title>Release Date</title>
  <simpara>2015-06-12</simpara>
  </note>

  <para>
   This release contains a small number of fixes from 9.3.8.
   For information about new features in the 9.3 major release, see
   <xref linkend="release-9-3">.
  </para>

  <sect2>
   <title>Migration to Version 9.3.9</title>

   <para>
    A dump/restore is not required for those running 9.3.X.
   </para>

   <para>
    However, if you are upgrading an installation that was previously
    upgraded using a <application>pg_upgrade</> version between 9.3.0 and
    9.3.4 inclusive, see the first changelog entry below.
   </para>

   <para>
    Also, if you are upgrading from a version earlier than 9.3.7,
    see <xref linkend="release-9-3-7">.
   </para>

  </sect2>

  <sect2>
   <title>Changes</title>

   <itemizedlist>

    <listitem>
     <para>
      Fix possible failure to recover from an inconsistent database state
      (Robert Haas)
     </para>

     <para>
      Recent <productname>PostgreSQL</> releases introduced mechanisms to
      protect against multixact wraparound, but some of that code did not
      account for the possibility that it would need to run during crash
      recovery, when the database may not be in a consistent state.  This
      could result in failure to restart after a crash, or failure to start
      up a secondary server.  The lingering effects of a previously-fixed
      bug in <application>pg_upgrade</> could also cause such a failure, in
      installations that had used <application>pg_upgrade</> versions
      between 9.3.0 and 9.3.4.
     </para>

     <para>
      The <application>pg_upgrade</> bug in question was that it would
      set <literal>oldestMultiXid</> to 1 in <filename>pg_control</> even
      if the true value should be higher.  With the fixes introduced in
      this release, such a situation will result in immediate emergency
      autovacuuming until a correct <literal>oldestMultiXid</> value can be
      determined.  If that would pose a hardship, users can avoid it by
      doing manual vacuuming <emphasis>before</> upgrading to this release.
      In detail:

      <orderedlist>
       <listitem>
        <para>
         Check whether <application>pg_controldata</> reports <quote>Latest
         checkpoint's oldestMultiXid</> to be 1.  If not, there's nothing
         to do.
        </para>
       </listitem>
       <listitem>
        <para>
         Look in <filename>PGDATA/pg_multixact/offsets</> to see if there's a
         file named <filename>0000</>.  If there is, there's nothing to do.
        </para>
       </listitem>
       <listitem>
        <para>
         Otherwise, for each table that has
         <structname>pg_class</>.<structfield>relminmxid</> equal to 1,
         <command>VACUUM</> that table with
         both <xref linkend="guc-vacuum-multixact-freeze-min-age">
         and <xref linkend="guc-vacuum-multixact-freeze-table-age"> set to
         zero.  (You can use the vacuum cost delay parameters described
         in <xref linkend="runtime-config-resource-vacuum-cost"> to reduce
         the performance consequences for concurrent sessions.)  You must
         use <productname>PostgreSQL</> 9.3.5 or later to perform this step.
        </para>
       </listitem>
      </orderedlist>
     </para>
    </listitem>

    <listitem>
     <para>
      Fix rare failure to invalidate relation cache init file (Tom Lane)
     </para>

     <para>
      With just the wrong timing of concurrent activity, a <command>VACUUM
      FULL</> on a system catalog might fail to update the <quote>init file</>
      that's used to avoid cache-loading work for new sessions.  This would
      result in later sessions being unable to access that catalog at all.
      This is a very ancient bug, but it's so hard to trigger that no
      reproducible case had been seen until recently.
     </para>
    </listitem>

    <listitem>
     <para>
      Avoid deadlock between incoming sessions and <literal>CREATE/DROP
      DATABASE</> (Tom Lane)
     </para>

     <para>
      A new session starting in a database that is the target of
      a <command>DROP DATABASE</> command, or is the template for
      a <command>CREATE DATABASE</> command, could cause the command to wait
      for five seconds and then fail, even if the new session would have
      exited before that.
     </para>
    </listitem>

    <listitem>
     <para>
      Improve planner's cost estimates for semi-joins and anti-joins with
      inner indexscans (Tom Lane, Tomas Vondra)
     </para>

     <para>
      This type of plan is quite cheap when all the join clauses are used
      as index scan conditions, even if the inner scan would nominally
      fetch many rows, because the executor will stop after obtaining one
      row.  The planner only partially accounted for that effect, and would
      therefore overestimate the cost, leading it to possibly choose some
      other much less efficient plan type.
     </para>
    </listitem>

   </itemizedlist>

  </sect2>
 </sect1>

 <sect1 id="release-9-3-8">
  <title>Release 9.3.8</title>

  <note>
  <title>Release Date</title>
  <simpara>2015-06-04</simpara>
  </note>

  <para>
   This release contains a small number of fixes from 9.3.7.
   For information about new features in the 9.3 major release, see
   <xref linkend="release-9-3">.
  </para>

  <sect2>
   <title>Migration to Version 9.3.8</title>

   <para>
    A dump/restore is not required for those running 9.3.X.
   </para>

   <para>
    However, if you are upgrading from a version earlier than 9.3.7,
    see <xref linkend="release-9-3-7">.
   </para>

  </sect2>

  <sect2>
   <title>Changes</title>

   <itemizedlist>

    <listitem>
     <para>
      Avoid failures while <function>fsync</>'ing data directory during
      crash restart (Abhijit Menon-Sen, Tom Lane)
     </para>

     <para>
      In the previous minor releases we added a patch to <function>fsync</>
      everything in the data directory after a crash.  Unfortunately its
      response to any error condition was to fail, thereby preventing the
      server from starting up, even when the problem was quite harmless.
      An example is that an unwritable file in the data directory would
      prevent restart on some platforms; but it is common to make SSL
      certificate files unwritable by the server.  Revise this behavior so
      that permissions failures are ignored altogether, and other types of
      failures are logged but do not prevent continuing.
     </para>

     <para>
      Also apply the same rules in <literal>initdb --sync-only</>.
      This case is less critical but it should act similarly.
     </para>
    </listitem>

    <listitem>
     <para>
      Fix <function>pg_get_functiondef()</> to show
      functions' <literal>LEAKPROOF</> property, if set (Jeevan Chalke)
     </para>
    </listitem>

    <listitem>
     <para>
      Remove <application>configure</>'s check prohibiting linking to a
      threaded <application>libpython</>
      on <systemitem class="osname">OpenBSD</> (Tom Lane)
     </para>

     <para>
      The failure this restriction was meant to prevent seems to not be a
      problem anymore on current <systemitem class="osname">OpenBSD</>
      versions.
     </para>
    </listitem>

<!--
Author: Tom Lane <tgl@sss.pgh.pa.us>
Branch: REL9_3_STABLE [c6b7b9a9c] 2015-05-21 20:41:55 -0400
Branch: REL9_2_STABLE [b78fbfe65] 2015-05-21 20:41:55 -0400
Branch: REL9_1_STABLE [2c2c5f0e0] 2015-05-21 20:41:55 -0400
Branch: REL9_0_STABLE [4dddf8552] 2015-05-21 20:41:55 -0400
-->

    <listitem>
     <para>
      Allow <application>libpq</> to use TLS protocol versions beyond v1
      (Noah Misch)
     </para>

     <para>
      For a long time, <application>libpq</> was coded so that the only SSL
      protocol it would allow was TLS v1.  Now that newer TLS versions are
      becoming popular, allow it to negotiate the highest commonly-supported
      TLS version with the server.  (<productname>PostgreSQL</> servers were
      already capable of such negotiation, so no change is needed on the
      server side.)  This is a back-patch of a change already released in
      9.4.0.
     </para>
    </listitem>

   </itemizedlist>

  </sect2>
 </sect1>

 <sect1 id="release-9-3-7">
  <title>Release 9.3.7</title>

  <note>
  <title>Release Date</title>
  <simpara>2015-05-22</simpara>
  </note>

  <para>
   This release contains a variety of fixes from 9.3.6.
   For information about new features in the 9.3 major release, see
   <xref linkend="release-9-3">.
  </para>

  <sect2>
   <title>Migration to Version 9.3.7</title>

   <para>
    A dump/restore is not required for those running 9.3.X.
   </para>

   <para>
    However, if you use <filename>contrib/citext</>'s
    <function>regexp_matches()</> functions, see the changelog entry below
    about that.
   </para>

   <para>
    Also, if you are upgrading from a version earlier than 9.3.6,
    see <xref linkend="release-9-3-6">.
   </para>

  </sect2>

  <sect2>
   <title>Changes</title>

   <itemizedlist>

    <listitem>
     <para>
      Avoid possible crash when client disconnects just before the
      authentication timeout expires (Benkocs Norbert Attila)
     </para>

     <para>
      If the timeout interrupt fired partway through the session shutdown
      sequence, SSL-related state would be freed twice, typically causing a
      crash and hence denial of service to other sessions.  Experimentation
      shows that an unauthenticated remote attacker could trigger the bug
      somewhat consistently, hence treat as security issue.
      (CVE-2015-3165)
     </para>
    </listitem>

    <listitem>
     <para>
      Improve detection of system-call failures (Noah Misch)
     </para>

     <para>
      Our replacement implementation of <function>snprintf()</> failed to
      check for errors reported by the underlying system library calls;
      the main case that might be missed is out-of-memory situations.
      In the worst case this might lead to information exposure, due to our
      code assuming that a buffer had been overwritten when it hadn't been.
      Also, there were a few places in which security-relevant calls of other
      system library functions did not check for failure.
     </para>

     <para>
      It remains possible that some calls of the <function>*printf()</>
      family of functions are vulnerable to information disclosure if an
      out-of-memory error occurs at just the wrong time.  We judge the risk
      to not be large, but will continue analysis in this area.
      (CVE-2015-3166)
     </para>
    </listitem>

    <listitem>
     <para>
      In <filename>contrib/pgcrypto</>, uniformly report decryption failures
      as <quote>Wrong key or corrupt data</> (Noah Misch)
     </para>

     <para>
      Previously, some cases of decryption with an incorrect key could report
      other error message texts.  It has been shown that such variance in
      error reports can aid attackers in recovering keys from other systems.
      While it's unknown whether <filename>pgcrypto</>'s specific behaviors
      are likewise exploitable, it seems better to avoid the risk by using a
      one-size-fits-all message.
      (CVE-2015-3167)
     </para>
    </listitem>

    <listitem>
     <para>
      Protect against wraparound of multixact member IDs
      (&Aacute;lvaro Herrera, Robert Haas, Thomas Munro)
     </para>

     <para>
      Under certain usage patterns, the existing defenses against this might
      be insufficient, allowing <filename>pg_multixact/members</> files to be
      removed too early, resulting in data loss.
      The fix for this includes modifying the server to fail transactions
      that would result in overwriting old multixact member ID data, and
      improving autovacuum to ensure it will act proactively to prevent
      multixact member ID wraparound, as it does for transaction ID
      wraparound.
     </para>
    </listitem>

    <listitem>
     <para>
      Fix incorrect declaration of <filename>contrib/citext</>'s
      <function>regexp_matches()</> functions (Tom Lane)
     </para>

     <para>
      These functions should return <type>setof text[]</>, like the core
      functions they are wrappers for; but they were incorrectly declared as
      returning just <type>text[]</>.  This mistake had two results: first,
      if there was no match you got a scalar null result, whereas what you
      should get is an empty set (zero rows).  Second, the <literal>g</> flag
      was effectively ignored, since you would get only one result array even
      if there were multiple matches.
     </para>

     <para>
      While the latter behavior is clearly a bug, there might be applications
      depending on the former behavior; therefore the function declarations
      will not be changed by default until <productname>PostgreSQL</> 9.5.
      In pre-9.5 branches, the old behavior exists in version 1.0 of
      the <literal>citext</> extension, while we have provided corrected
      declarations in version 1.1 (which is <emphasis>not</> installed by
      default).  To adopt the fix in pre-9.5 branches, execute
      <literal>ALTER EXTENSION citext UPDATE TO '1.1'</> in each database in
      which <literal>citext</> is installed.  (You can also <quote>update</>
      back to 1.0 if you need to undo that.)  Be aware that either update
      direction will require dropping and recreating any views or rules that
      use <filename>citext</>'s <function>regexp_matches()</> functions.
     </para>
    </listitem>

    <listitem>
     <para>
      Fix incorrect checking of deferred exclusion constraints after a HOT
      update (Tom Lane)
     </para>

     <para>
      If a new row that potentially violates a deferred exclusion constraint
      is HOT-updated (that is, no indexed columns change and the row can be
      stored back onto the same table page) later in the same transaction,
      the exclusion constraint would be reported as violated when the check
      finally occurred, even if the row(s) the new row originally conflicted
      with had been deleted.
     </para>
    </listitem>

    <listitem>
     <para>
      Fix planning of star-schema-style queries (Tom Lane)
     </para>

     <para>
      Sometimes, efficient scanning of a large table requires that index
      parameters be provided from more than one other table (commonly,
      dimension tables whose keys are needed to index a large fact table).
      The planner should be able to find such plans, but an overly
      restrictive search heuristic prevented it.
     </para>
    </listitem>

    <listitem>
     <para>
      Prevent improper reordering of antijoins (NOT EXISTS joins) versus
      other outer joins (Tom Lane)
     </para>

     <para>
      This oversight in the planner has been observed to cause <quote>could
      not find RelOptInfo for given relids</> errors, but it seems possible
      that sometimes an incorrect query plan might get past that consistency
      check and result in silently-wrong query output.
     </para>
    </listitem>

    <listitem>
     <para>
      Fix incorrect matching of subexpressions in outer-join plan nodes
      (Tom Lane)
     </para>

     <para>
      Previously, if textually identical non-strict subexpressions were used
      both above and below an outer join, the planner might try to re-use
      the value computed below the join, which would be incorrect because the
      executor would force the value to NULL in case of an unmatched outer row.
     </para>
    </listitem>

    <listitem>
     <para>
      Fix GEQO planner to cope with failure of its join order heuristic
      (Tom Lane)
     </para>

     <para>
      This oversight has been seen to lead to <quote>failed to join all
      relations together</> errors in queries involving <literal>LATERAL</>,
      and that might happen in other cases as well.
     </para>
    </listitem>

    <listitem>
     <para>
      Fix possible deadlock at startup
      when <literal>max_prepared_transactions</> is too small
      (Heikki Linnakangas)
     </para>
    </listitem>

    <listitem>
     <para>
      Don't archive useless preallocated WAL files after a timeline switch
      (Heikki Linnakangas)
     </para>
    </listitem>

    <listitem>
     <para>
      Recursively <function>fsync()</> the data directory after a crash
      (Abhijit Menon-Sen, Robert Haas)
     </para>

     <para>
      This ensures consistency if another crash occurs shortly later.  (The
      second crash would have to be a system-level crash, not just a database
      crash, for there to be a problem.)
     </para>
    </listitem>

    <listitem>
     <para>
      Fix autovacuum launcher's possible failure to shut down, if an error
      occurs after it receives SIGTERM (&Aacute;lvaro Herrera)
     </para>
    </listitem>

    <listitem>
     <para>
      Cope with unexpected signals in <function>LockBufferForCleanup()</>
      (Andres Freund)
     </para>

     <para>
      This oversight could result in spurious errors about <quote>multiple
      backends attempting to wait for pincount 1</>.
     </para>
    </listitem>

    <listitem>
     <para>
      Fix crash when doing <literal>COPY IN</> to a table with check
      constraints that contain whole-row references (Tom Lane)
     </para>

     <para>
      The known failure case only crashes in 9.4 and up, but there is very
      similar code in 9.3 and 9.2, so back-patch those branches as well.
     </para>
    </listitem>

    <listitem>
     <para>
      Avoid waiting for WAL flush or synchronous replication during commit of
      a transaction that was read-only so far as the user is concerned
      (Andres Freund)
     </para>

     <para>
      Previously, a delay could occur at commit in transactions that had
      written WAL due to HOT page pruning, leading to undesirable effects
      such as sessions getting stuck at startup if all synchronous replicas
      are down.  Sessions have also been observed to get stuck in catchup
      interrupt processing when using synchronous replication; this will fix
      that problem as well.
     </para>
    </listitem>

    <listitem>
     <para>
      Fix crash when manipulating hash indexes on temporary tables
      (Heikki Linnakangas)
     </para>
    </listitem>

    <listitem>
     <para>
      Fix possible failure during hash index bucket split, if other processes
      are modifying the index concurrently (Tom Lane)
     </para>
    </listitem>

    <listitem>
     <para>
      Check for interrupts while analyzing index expressions (Jeff Janes)
     </para>

     <para>
      <command>ANALYZE</> executes index expressions many times; if there are
      slow functions in such an expression, it's desirable to be able to
      cancel the <command>ANALYZE</> before that loop finishes.
     </para>
    </listitem>

    <listitem>
     <para>
      Ensure <structfield>tableoid</> of a foreign table is reported
      correctly when a <literal>READ COMMITTED</> recheck occurs after
      locking rows in <command>SELECT FOR UPDATE</>, <command>UPDATE</>,
      or <command>DELETE</> (Etsuro Fujita)
     </para>
    </listitem>

    <listitem>
     <para>
      Add the name of the target server to object description strings for
      foreign-server user mappings (&Aacute;lvaro Herrera)
     </para>
    </listitem>

    <listitem>
     <para>
      Include the schema name in object identity strings for conversions
      (&Aacute;lvaro Herrera)
     </para>
    </listitem>

    <listitem>
     <para>
      Recommend setting <literal>include_realm</> to 1 when using
      Kerberos/GSSAPI/SSPI authentication (Stephen Frost)
     </para>

     <para>
      Without this, identically-named users from different realms cannot be
      distinguished.  For the moment this is only a documentation change, but
      it will become the default setting in <productname>PostgreSQL</> 9.5.
     </para>
    </listitem>

    <listitem>
     <para>
      Remove code for matching IPv4 <filename>pg_hba.conf</> entries to
      IPv4-in-IPv6 addresses (Tom Lane)
     </para>

     <para>
      This hack was added in 2003 in response to a report that some Linux
      kernels of the time would report IPv4 connections as having
      IPv4-in-IPv6 addresses.  However, the logic was accidentally broken in
      9.0.  The lack of any field complaints since then shows that it's not
      needed anymore.  Now we have reports that the broken code causes
      crashes on some systems, so let's just remove it rather than fix it.
      (Had we chosen to fix it, that would make for a subtle and potentially
      security-sensitive change in the effective meaning of
      IPv4 <filename>pg_hba.conf</> entries, which does not seem like a good
      thing to do in minor releases.)
     </para>
    </listitem>

    <listitem>
     <para>
      Report WAL flush, not insert, position in <literal>IDENTIFY_SYSTEM</>
      replication command (Heikki Linnakangas)
     </para>

     <para>
      This avoids a possible startup failure
      in <application>pg_receivexlog</>.
     </para>
    </listitem>

    <listitem>
     <para>
      While shutting down service on Windows, periodically send status
      updates to the Service Control Manager to prevent it from killing the
      service too soon; and ensure that <application>pg_ctl</> will wait for
      shutdown (Krystian Bigaj)
     </para>
    </listitem>

    <listitem>
     <para>
      Reduce risk of network deadlock when using <application>libpq</>'s
      non-blocking mode (Heikki Linnakangas)
     </para>

     <para>
      When sending large volumes of data, it's important to drain the input
      buffer every so often, in case the server has sent enough response data
      to cause it to block on output.  (A typical scenario is that the server
      is sending a stream of NOTICE messages during <literal>COPY FROM
      STDIN</>.)  This worked properly in the normal blocking mode, but not
      so much in non-blocking mode.  We've modified <application>libpq</>
      to opportunistically drain input when it can, but a full defense
      against this problem requires application cooperation: the application
      should watch for socket read-ready as well as write-ready conditions,
      and be sure to call <function>PQconsumeInput()</> upon read-ready.
     </para>
    </listitem>

    <listitem>
     <para>
      In <application>libpq</>, fix misparsing of empty values in URI
      connection strings (Thomas Fanghaenel)
     </para>
    </listitem>

    <listitem>
     <para>
      Fix array handling in <application>ecpg</> (Michael Meskes)
     </para>
    </listitem>

    <listitem>
     <para>
      Fix <application>psql</> to sanely handle URIs and conninfo strings as
      the first parameter to <command>\connect</>
      (David Fetter, Andrew Dunstan, &Aacute;lvaro Herrera)
     </para>

     <para>
      This syntax has been accepted (but undocumented) for a long time, but
      previously some parameters might be taken from the old connection
      instead of the given string, which was agreed to be undesirable.
     </para>
    </listitem>

    <listitem>
     <para>
      Suppress incorrect complaints from <application>psql</> on some
      platforms that it failed to write <filename>~/.psql_history</> at exit
      (Tom Lane)
     </para>

     <para>
      This misbehavior was caused by a workaround for a bug in very old
      (pre-2006) versions of <application>libedit</>.  We fixed it by
      removing the workaround, which will cause a similar failure to appear
      for anyone still using such versions of <application>libedit</>.
      Recommendation: upgrade that library, or use <application>libreadline</>.
     </para>
    </listitem>

    <listitem>
     <para>
      Fix <application>pg_dump</>'s rule for deciding which casts are
      system-provided casts that should not be dumped (Tom Lane)
     </para>
    </listitem>

    <listitem>
     <para>
      In <application>pg_dump</>, fix failure to honor <literal>-Z</>
      compression level option together with <literal>-Fd</>
      (Michael Paquier)
     </para>
    </listitem>

    <listitem>
     <para>
      Make <application>pg_dump</> consider foreign key relationships
      between extension configuration tables while choosing dump order
      (Gilles Darold, Michael Paquier, Stephen Frost)
     </para>

     <para>
      This oversight could result in producing dumps that fail to reload
      because foreign key constraints are transiently violated.
     </para>
    </listitem>

    <listitem>
     <para>
      Avoid possible <application>pg_dump</> failure when concurrent sessions
      are creating and dropping temporary functions (Tom Lane)
     </para>
    </listitem>

    <listitem>
     <para>
      Fix dumping of views that are just <literal>VALUES(...)</> but have
      column aliases (Tom Lane)
     </para>
    </listitem>

    <listitem>
     <para>
      In <application>pg_upgrade</>, force timeline 1 in the new cluster
      (Bruce Momjian)
     </para>

     <para>
      This change prevents upgrade failures caused by bogus complaints about
      missing WAL history files.
     </para>
    </listitem>

    <listitem>
     <para>
      In <application>pg_upgrade</>, check for improperly non-connectable
      databases before proceeding
      (Bruce Momjian)
     </para>
    </listitem>

    <listitem>
     <para>
      In <application>pg_upgrade</>, quote directory paths
      properly in the generated <literal>delete_old_cluster</> script
      (Bruce Momjian)
     </para>
    </listitem>

    <listitem>
     <para>
      In <application>pg_upgrade</>, preserve database-level freezing info
      properly
      (Bruce Momjian)
     </para>

     <para>
      This oversight could cause missing-clog-file errors for tables within
      the <literal>postgres</> and <literal>template1</> databases.
     </para>
    </listitem>

    <listitem>
     <para>
      Run <application>pg_upgrade</> and <application>pg_resetxlog</> with
      restricted privileges on Windows, so that they don't fail when run by
      an administrator (Muhammad Asif Naeem)
     </para>
    </listitem>

    <listitem>
     <para>
      Improve handling of <function>readdir()</> failures when scanning
      directories in <application>initdb</> and <application>pg_basebackup</>
      (Marco Nenciarini)
     </para>
    </listitem>

    <listitem>
     <para>
      Fix slow sorting algorithm in <filename>contrib/intarray</> (Tom Lane)
     </para>
    </listitem>

    <listitem>
     <para>
      Fix compile failure on Sparc V8 machines (Rob Rowan)
     </para>
    </listitem>

    <listitem>
     <para>
      Silence some build warnings on OS X (Tom Lane)
     </para>
    </listitem>

    <listitem>
     <para>
      Update time zone data files to <application>tzdata</> release 2015d
      for DST law changes in Egypt, Mongolia, and Palestine, plus historical
      changes in Canada and Chile.  Also adopt revised zone abbreviations for
      the America/Adak zone (HST/HDT not HAST/HADT).
     </para>
    </listitem>

   </itemizedlist>

  </sect2>
 </sect1>

 <sect1 id="release-9-3-6">
  <title>Release 9.3.6</title>

  <note>
  <title>Release Date</title>
  <simpara>2015-02-05</simpara>
  </note>

  <para>
   This release contains a variety of fixes from 9.3.5.
   For information about new features in the 9.3 major release, see
   <xref linkend="release-9-3">.
  </para>

  <sect2>
   <title>Migration to Version 9.3.6</title>

   <para>
    A dump/restore is not required for those running 9.3.X.
   </para>

   <para>
    However, if you are a Windows user and are using the <quote>Norwegian
    (Bokm&aring;l)</> locale, manual action is needed after the upgrade to
    replace any <quote>Norwegian (Bokm&aring;l)_Norway</> locale names stored
    in <productname>PostgreSQL</> system catalogs with the plain-ASCII
    alias <quote>Norwegian_Norway</>.  For details see
    <ulink url="http://wiki.postgresql.org/wiki/Changes_To_Norwegian_Locale"></>
   </para>

   <para>
    Also, if you are upgrading from a version earlier than 9.3.5,
    see <xref linkend="release-9-3-5">.
   </para>

  </sect2>

  <sect2>
   <title>Changes</title>

   <itemizedlist>

<!--
Author: Bruce Momjian <bruce@momjian.us>
Branch: master [0150ab567] 2015-02-02 10:00:44 -0500
Branch: REL9_4_STABLE [1628a0bbf] 2015-02-02 10:00:49 -0500
Branch: REL9_3_STABLE [b8b580147] 2015-02-02 10:00:50 -0500
Branch: REL9_2_STABLE [5ae3bf1af] 2015-02-02 10:00:50 -0500
Branch: REL9_1_STABLE [037529a11] 2015-02-02 10:00:51 -0500
Branch: REL9_0_STABLE [611e110aa] 2015-02-02 10:00:52 -0500
Author: Bruce Momjian <bruce@momjian.us>
Branch: master [9241c84cb] 2015-02-02 10:00:45 -0500
Branch: REL9_4_STABLE [56d2bee9d] 2015-02-02 10:00:49 -0500
Branch: REL9_3_STABLE [fe2526990] 2015-02-02 10:00:50 -0500
Branch: REL9_2_STABLE [e09651e9d] 2015-02-02 10:00:50 -0500
Branch: REL9_1_STABLE [2ceb63deb] 2015-02-02 10:00:51 -0500
Branch: REL9_0_STABLE [56b970f2e] 2015-02-02 10:00:52 -0500
-->

    <listitem>
     <para>
      Fix buffer overruns in <function>to_char()</>
      (Bruce Momjian)
     </para>

     <para>
      When <function>to_char()</> processes a numeric formatting template
      calling for a large number of digits, <productname>PostgreSQL</>
      would read past the end of a buffer.  When processing a crafted
      timestamp formatting template, <productname>PostgreSQL</> would write
      past the end of a buffer.  Either case could crash the server.
      We have not ruled out the possibility of attacks that lead to
      privilege escalation, though they seem unlikely.
      (CVE-2015-0241)
     </para>
    </listitem>

<!--
Author: Bruce Momjian <bruce@momjian.us>
Branch: master [29725b3db] 2015-02-02 10:00:45 -0500
Branch: REL9_4_STABLE [2ac95c83c] 2015-02-02 10:00:49 -0500
Branch: REL9_3_STABLE [bc4d5f2e5] 2015-02-02 10:00:50 -0500
Branch: REL9_2_STABLE [c6c6aa288] 2015-02-02 10:00:51 -0500
Branch: REL9_1_STABLE [98f2479d8] 2015-02-02 10:00:51 -0500
Branch: REL9_0_STABLE [9e05c5063] 2015-02-02 10:00:52 -0500
-->

    <listitem>
     <para>
      Fix buffer overrun in replacement <function>*printf()</> functions
      (Tom Lane)
     </para>

     <para>
      <productname>PostgreSQL</> includes a replacement implementation
      of <function>printf</> and related functions.  This code will overrun
      a stack buffer when formatting a floating point number (conversion
      specifiers <literal>e</>, <literal>E</>, <literal>f</>, <literal>F</>,
      <literal>g</> or <literal>G</>) with requested precision greater than
      about 500.  This will crash the server, and we have not ruled out the
      possibility of attacks that lead to privilege escalation.
      A database user can trigger such a buffer overrun through
      the <function>to_char()</> SQL function.  While that is the only
      affected core <productname>PostgreSQL</> functionality, extension
      modules that use printf-family functions may be at risk as well.
     </para>

     <para>
      This issue primarily affects <productname>PostgreSQL</> on Windows.
      <productname>PostgreSQL</> uses the system implementation of these
      functions where adequate, which it is on other modern platforms.
      (CVE-2015-0242)
     </para>
    </listitem>

<!--
Author: Noah Misch <noah@leadboat.com>
Branch: master [1dc755158] 2015-02-02 10:00:45 -0500
Branch: REL9_4_STABLE [82806cf4e] 2015-02-02 10:00:49 -0500
Branch: REL9_3_STABLE [6994f0790] 2015-02-02 10:00:50 -0500
Branch: REL9_2_STABLE [d95ebe0ac] 2015-02-02 10:00:51 -0500
Branch: REL9_1_STABLE [11f738a8a] 2015-02-02 10:00:51 -0500
Branch: REL9_0_STABLE [ce6f261cd] 2015-02-02 10:00:52 -0500
Author: Noah Misch <noah@leadboat.com>
Branch: master [8b59672d8] 2015-02-02 10:00:45 -0500
Branch: REL9_4_STABLE [258e294db] 2015-02-02 10:00:49 -0500
Branch: REL9_3_STABLE [a558ad3a7] 2015-02-02 10:00:50 -0500
Branch: REL9_2_STABLE [d1972da8c] 2015-02-02 10:00:51 -0500
Branch: REL9_1_STABLE [8d412e02e] 2015-02-02 10:00:52 -0500
Branch: REL9_0_STABLE [0a3ee8a5f] 2015-02-02 10:00:52 -0500
-->

    <listitem>
     <para>
      Fix buffer overruns in <filename>contrib/pgcrypto</>
      (Marko Tiikkaja, Noah Misch)
     </para>

     <para>
      Errors in memory size tracking within the <filename>pgcrypto</>
      module permitted stack buffer overruns and improper dependence on the
      contents of uninitialized memory.  The buffer overrun cases can
      crash the server, and we have not ruled out the possibility of
      attacks that lead to privilege escalation.
      (CVE-2015-0243)
     </para>
    </listitem>

<!--
Author: Heikki Linnakangas <heikki.linnakangas@iki.fi>
Branch: master [2b3a8b20c] 2015-02-02 17:09:53 +0200
Branch: REL9_4_STABLE [57ec87c6b] 2015-02-02 17:09:46 +0200
Branch: REL9_3_STABLE [cd19848bd] 2015-02-02 17:09:40 +0200
Branch: REL9_2_STABLE [289592b23] 2015-02-02 17:09:35 +0200
Branch: REL9_1_STABLE [af9c5c074] 2015-02-02 17:09:31 +0200
Branch: REL9_0_STABLE [47ba0fbd7] 2015-02-02 17:09:25 +0200
-->

    <listitem>
     <para>
      Fix possible loss of frontend/backend protocol synchronization after
      an error
      (Heikki Linnakangas)
     </para>

     <para>
      If any error occurred while the server was in the middle of reading a
      protocol message from the client, it could lose synchronization and
      incorrectly try to interpret part of the message's data as a new
      protocol message.  An attacker able to submit crafted binary data
      within a command parameter might succeed in injecting his own SQL
      commands this way.  Statement timeout and query cancellation are the
      most likely sources of errors triggering this scenario.  Particularly
      vulnerable are applications that use a timeout and also submit
      arbitrary user-crafted data as binary query parameters.  Disabling
      statement timeout will reduce, but not eliminate, the risk of
      exploit.  Our thanks to Emil Lenngren for reporting this issue.
      (CVE-2015-0244)
     </para>
    </listitem>

<!--
Author: Stephen Frost <sfrost@snowman.net>
Branch: master [804b6b6db] 2015-01-28 12:31:30 -0500
Branch: REL9_4_STABLE [3cc74a3d6] 2015-01-28 12:32:06 -0500
Branch: REL9_3_STABLE [4b9874216] 2015-01-28 12:32:39 -0500
Branch: REL9_2_STABLE [d49f84b08] 2015-01-28 12:32:56 -0500
Branch: REL9_1_STABLE [9406884af] 2015-01-28 12:33:15 -0500
Branch: REL9_0_STABLE [3a2063369] 2015-01-28 12:33:29 -0500
-->

    <listitem>
     <para>
      Fix information leak via constraint-violation error messages
      (Stephen Frost)
     </para>

     <para>
      Some server error messages show the values of columns that violate
      a constraint, such as a unique constraint.  If the user does not have
      <literal>SELECT</> privilege on all columns of the table, this could
      mean exposing values that the user should not be able to see.  Adjust
      the code so that values are displayed only when they came from the SQL
      command or could be selected by the user.
      (CVE-2014-8161)
     </para>
    </listitem>

<!--
Author: Noah Misch <noah@leadboat.com>
Branch: master [f6dc6dd5b] 2014-12-17 22:48:40 -0500
Branch: REL9_4_STABLE [6b87d423d] 2014-12-17 22:48:45 -0500
Branch: REL9_3_STABLE [442dc2c35] 2014-12-17 22:48:46 -0500
Branch: REL9_2_STABLE [0046f651d] 2014-12-17 22:48:47 -0500
Branch: REL9_1_STABLE [6aa98e957] 2014-12-17 22:48:47 -0500
Branch: REL9_0_STABLE [6d45ee572] 2014-12-17 22:48:48 -0500
-->

    <listitem>
     <para>
      Lock down regression testing's temporary installations on Windows
      (Noah Misch)
     </para>

     <para>
      Use SSPI authentication to allow connections only from the OS user
      who launched the test suite.  This closes on Windows the same
      vulnerability previously closed on other platforms, namely that other
      users might be able to connect to the test postmaster.
      (CVE-2014-0067)
     </para>
    </listitem>

<!--
Author: Heikki Linnakangas <heikki.linnakangas@iki.fi>
Branch: REL9_3_STABLE [8f80dcf3c] 2014-10-24 19:59:49 +0300
Branch: REL9_2_STABLE [d440c4b55] 2014-10-24 19:59:52 +0300
Author: Heikki Linnakangas <heikki.linnakangas@iki.fi>
Branch: REL9_3_STABLE [2a1b34959] 2014-10-24 19:36:28 +0300
Branch: REL9_2_STABLE [737ae3fc7] 2014-10-24 19:53:27 +0300
Author: Heikki Linnakangas <heikki.linnakangas@iki.fi>
Branch: master [aa1d2fc5e] 2015-01-16 13:28:19 +0200
Branch: REL9_4_STABLE [2049a7d82] 2015-01-16 13:10:06 +0200
Branch: REL9_3_STABLE [1619442a1] 2015-01-16 13:10:15 +0200
Branch: REL9_2_STABLE [6bf343c6e] 2015-01-16 13:10:23 +0200
-->

    <listitem>
     <para>
      Cope with the Windows locale named <quote>Norwegian (Bokm&aring;l)</>
      (Heikki Linnakangas)
     </para>

     <para>
      Non-ASCII locale names are problematic since it's not clear what
      encoding they should be represented in.  Map the troublesome locale
      name to a plain-ASCII alias, <quote>Norwegian_Norway</>.
     </para>
    </listitem>

<!--
Author: Tom Lane <tgl@sss.pgh.pa.us>
Branch: REL9_3_STABLE [f88300168] 2014-11-04 13:24:14 -0500
Branch: REL9_2_STABLE [db72ad02e] 2014-11-04 13:24:17 -0500
Branch: REL9_1_STABLE [7c6f55e9e] 2014-11-04 13:24:22 -0500
Branch: REL9_0_STABLE [45a607d5c] 2014-11-04 13:24:26 -0500
-->

    <listitem>
     <para>
      Avoid possible data corruption if <command>ALTER DATABASE SET
      TABLESPACE</> is used to move a database to a new tablespace and then
      shortly later move it back to its original tablespace (Tom Lane)
     </para>
    </listitem>

<!--
Author: Tom Lane <tgl@sss.pgh.pa.us>
Branch: REL9_3_STABLE [81f0a5e38] 2014-10-29 18:12:08 -0400
Branch: REL9_2_STABLE [40058fbce] 2014-10-29 18:12:11 -0400
Branch: REL9_1_STABLE [6ec1c3ef8] 2014-10-29 18:12:17 -0400
Branch: REL9_0_STABLE [9d06da58e] 2014-10-29 18:12:20 -0400
Author: Tom Lane <tgl@sss.pgh.pa.us>
Branch: REL9_3_STABLE [e65b550b3] 2014-10-30 13:03:28 -0400
Branch: REL9_2_STABLE [38cb8687a] 2014-10-30 13:03:31 -0400
Branch: REL9_1_STABLE [fcf0246b2] 2014-10-30 13:03:34 -0400
Branch: REL9_0_STABLE [73f950fc8] 2014-10-30 13:03:39 -0400
-->

    <listitem>
     <para>
      Avoid corrupting tables when <command>ANALYZE</> inside a transaction
      is rolled back (Andres Freund, Tom Lane, Michael Paquier)
     </para>

     <para>
      If the failing transaction had earlier removed the last index, rule, or
      trigger from the table, the table would be left in a corrupted state
      with the relevant <structname>pg_class</> flags not set though they
      should be.
     </para>
    </listitem>

<!--
Author: Andres Freund <andres@anarazel.de>
Branch: REL9_3_STABLE [d7624e562] 2014-10-20 23:45:31 +0200
Branch: REL9_2_STABLE [fd29810d1] 2014-10-20 23:47:00 +0200
Branch: REL9_1_STABLE [d5fef87e9] 2014-10-20 23:47:45 +0200
-->

    <listitem>
     <para>
      Ensure that unlogged tables are copied correctly
      during <command>CREATE DATABASE</> or <command>ALTER DATABASE SET
      TABLESPACE</> (Pavan Deolasee, Andres Freund)
     </para>
    </listitem>

<!--
Author: Robert Haas <rhaas@postgresql.org>
Branch: REL9_3_STABLE [e35db342a] 2014-09-22 16:19:59 -0400
-->

    <listitem>
     <para>
      Fix incorrect processing
      of <structname>CreateEventTrigStmt</>.<structfield>eventname</> (Petr
      Jelinek)
     </para>

     <para>
      This could result in misbehavior if <command>CREATE EVENT TRIGGER</>
      were executed as a prepared query, or via extended query protocol.
     </para>
    </listitem>

<!--
Author: Tom Lane <tgl@sss.pgh.pa.us>
Branch: REL9_3_STABLE [2a83e0349] 2014-11-11 17:00:21 -0500
Branch: REL9_2_STABLE [1c2f9a4f6] 2014-11-11 17:00:25 -0500
Branch: REL9_1_STABLE [94d5d57d5] 2014-11-11 17:00:28 -0500
-->

    <listitem>
     <para>
      Fix <command>DROP</>'s dependency searching to correctly handle the
      case where a table column is recursively visited before its table
      (Petr Jelinek, Tom Lane)
     </para>

     <para>
      This case is only known to arise when an extension creates both a
      datatype and a table using that datatype.  The faulty code might
      refuse a <command>DROP EXTENSION</> unless <literal>CASCADE</> is
      specified, which should not be required.
     </para>
    </listitem>

<!--
Author: Tom Lane <tgl@sss.pgh.pa.us>
Branch: master [c480cb9d2] 2015-01-15 18:52:58 -0500
Branch: REL9_4_STABLE [b75d18bd4] 2015-01-15 18:53:05 -0500
Branch: REL9_3_STABLE [34668c8ec] 2015-01-15 18:52:28 -0500
Branch: REL9_2_STABLE [0acb32efb] 2015-01-15 18:52:31 -0500
Branch: REL9_1_STABLE [450530fce] 2015-01-15 18:52:34 -0500
Branch: REL9_0_STABLE [5308e085b] 2015-01-15 18:52:38 -0500
-->

    <listitem>
     <para>
      Fix use-of-already-freed-memory problem in EvalPlanQual processing
      (Tom Lane)
     </para>

     <para>
      In <literal>READ COMMITTED</> mode, queries that lock or update
      recently-updated rows could crash as a result of this bug.
     </para>
    </listitem>

<!--
Author: Alvaro Herrera <alvherre@alvh.no-ip.org>
Branch: master [0e5680f47] 2014-12-26 13:52:27 -0300
Branch: REL9_4_STABLE [0e3a1f71d] 2014-12-26 13:52:27 -0300
Branch: REL9_3_STABLE [048912386] 2014-12-26 13:52:27 -0300
-->

    <listitem>
     <para>
      Avoid possible deadlock while trying to acquire tuple locks
      in EvalPlanQual processing (&Aacute;lvaro Herrera, Mark Kirkwood)
     </para>
    </listitem>

<!--
Author: Alvaro Herrera <alvherre@alvh.no-ip.org>
Branch: master [d5e3d1e96] 2015-01-04 15:48:29 -0300
Branch: REL9_4_STABLE [51742063b] 2015-01-04 15:48:29 -0300
Branch: REL9_3_STABLE [54a8abc2b] 2015-01-04 15:48:29 -0300
-->

    <listitem>
     <para>
      Fix failure to wait when a transaction tries to acquire a <literal>FOR
      NO KEY EXCLUSIVE</> tuple lock, while multiple other transactions
      currently hold <literal>FOR SHARE</> locks (&Aacute;lvaro Herrera)
     </para>
    </listitem>

<!--
Author: Tom Lane <tgl@sss.pgh.pa.us>
Branch: REL9_3_STABLE [2ae8a01ca] 2014-12-11 21:02:31 -0500
Branch: REL9_2_STABLE [cd63c57e5] 2014-12-11 21:02:34 -0500
Branch: REL9_1_STABLE [bca39b578] 2014-12-11 21:02:38 -0500
Branch: REL9_0_STABLE [662eebdc6] 2014-12-11 21:02:41 -0500
-->

    <listitem>
     <para>
      Fix planning of <command>SELECT FOR UPDATE</> when using a partial
      index on a child table (Kyotaro Horiguchi)
     </para>

     <para>
      In <literal>READ COMMITTED</> mode, <command>SELECT FOR UPDATE</> must
      also recheck the partial index's <literal>WHERE</> condition when
      rechecking a recently-updated row to see if it still satisfies the
      query's <literal>WHERE</> condition.  This requirement was missed if the
      index belonged to an inheritance child table, so that it was possible
      to incorrectly return rows that no longer satisfy the query condition.
     </para>
    </listitem>

<!--
Author: Tom Lane <tgl@sss.pgh.pa.us>
Branch: REL9_3_STABLE [f14196c35] 2014-12-11 19:37:07 -0500
Branch: REL9_2_STABLE [deadbf4f3] 2014-12-11 19:37:10 -0500
Branch: REL9_1_STABLE [21946ac9b] 2014-12-11 19:37:14 -0500
Branch: REL9_0_STABLE [f5e4e92fb] 2014-12-11 19:37:17 -0500
-->

    <listitem>
     <para>
      Fix corner case wherein <command>SELECT FOR UPDATE</> could return a row
      twice, and possibly miss returning other rows (Tom Lane)
     </para>

     <para>
      In <literal>READ COMMITTED</> mode, a <command>SELECT FOR UPDATE</>
      that is scanning an inheritance tree could incorrectly return a row
      from a prior child table instead of the one it should return from a
      later child table.
     </para>
    </listitem>

<!--
Author: Tom Lane <tgl@sss.pgh.pa.us>
Branch: master [a5cd70dcb] 2015-01-15 13:18:12 -0500
Branch: REL9_4_STABLE [d25192892] 2015-01-15 13:18:16 -0500
Branch: REL9_3_STABLE [939f0fb67] 2015-01-15 13:18:19 -0500
-->

    <listitem>
     <para>
      Improve performance of <command>EXPLAIN</> with large range tables
      (Tom Lane)
     </para>
    </listitem>

<!--
Author: Tom Lane <tgl@sss.pgh.pa.us>
Branch: REL9_3_STABLE [7a9c8cefb] 2014-08-09 13:46:42 -0400
Branch: REL9_2_STABLE [b4dacab12] 2014-08-09 13:46:45 -0400
Branch: REL9_1_STABLE [bbe826f21] 2014-08-09 13:46:48 -0400
Branch: REL9_0_STABLE [4ff49746e] 2014-08-09 13:46:52 -0400
-->

    <listitem>
     <para>
      Reject duplicate column names in the referenced-columns list of
      a <literal>FOREIGN KEY</> declaration (David Rowley)
     </para>

     <para>
      This restriction is per SQL standard.  Previously we did not reject
      the case explicitly, but later on the code would fail with
      bizarre-looking errors.
     </para>
    </listitem>

<!--
Author: Tom Lane <tgl@sss.pgh.pa.us>
Branch: REL9_3_STABLE [6306d0712] 2014-07-22 13:30:14 -0400
-->

    <listitem>
     <para>
      Re-enable error for <literal>SELECT ... OFFSET -1</> (Tom Lane)
     </para>

     <para>
      A negative offset value has been an error since 8.4, but an
      optimization added in 9.3 accidentally turned the case into a no-op.
      Restore the expected behavior.
     </para>
    </listitem>

<!--
Author: Tom Lane <tgl@sss.pgh.pa.us>
Branch: REL9_3_STABLE [8b65e0a33] 2014-08-09 18:40:34 -0400
Branch: REL9_2_STABLE [15026ab97] 2014-08-09 18:40:38 -0400
-->

    <listitem>
     <para>
      Restore previous behavior of conversion of domains to JSON
      (Tom Lane)
     </para>

     <para>
      This change causes domains over numeric and boolean to be treated
      like their base types for purposes of conversion to JSON.  It worked
      like that before 9.3.5 and 9.2.9, but was unintentionally changed
      while fixing a related problem.
     </para>
    </listitem>

<!--
Author: Tom Lane <tgl@sss.pgh.pa.us>
Branch: REL9_3_STABLE [8571ecb24] 2014-12-02 15:02:43 -0500
-->

    <listitem>
     <para>
      Fix <function>json_agg()</> to not return extra trailing right
      brackets in its result (Tom Lane)
     </para>
    </listitem>

<!--
Author: Tom Lane <tgl@sss.pgh.pa.us>
Branch: REL9_3_STABLE [25bf13fe1] 2014-09-11 23:30:57 -0400
Branch: REL9_2_STABLE [228ed4370] 2014-09-11 23:31:00 -0400
Branch: REL9_1_STABLE [cf5c20b06] 2014-09-11 23:31:03 -0400
Branch: REL9_0_STABLE [26f8a4691] 2014-09-11 23:31:06 -0400
-->

    <listitem>
     <para>
      Fix bugs in raising a <type>numeric</> value to a large integral power
      (Tom Lane)
     </para>

     <para>
      The previous code could get a wrong answer, or consume excessive
      amounts of time and memory before realizing that the answer must
      overflow.
     </para>
    </listitem>

<!--
Author: Tom Lane <tgl@sss.pgh.pa.us>
Branch: REL9_3_STABLE [10b81fbdc] 2014-12-01 15:25:08 -0500
Branch: REL9_2_STABLE [e640042e9] 2014-12-01 15:25:12 -0500
Branch: REL9_1_STABLE [2e3cc3955] 2014-12-01 15:25:15 -0500
Branch: REL9_0_STABLE [e6550626c] 2014-12-01 15:25:18 -0500
-->

    <listitem>
     <para>
      In <function>numeric_recv()</>, truncate away any fractional digits
      that would be hidden according to the value's <literal>dscale</> field
      (Tom Lane)
     </para>

     <para>
      A <type>numeric</> value's display scale (<literal>dscale</>) should
      never be less than the number of nonzero fractional digits; but
      apparently there's at least one broken client application that
      transmits binary <type>numeric</> values in which that's true.
      This leads to strange behavior since the extra digits are taken into
      account by arithmetic operations even though they aren't printed.
      The least risky fix seems to be to truncate away such <quote>hidden</>
      digits on receipt, so that the value is indeed what it prints as.
     </para>
    </listitem>

<!--
Author: Tom Lane <tgl@sss.pgh.pa.us>
Branch: REL9_3_STABLE [bbfdf5d75] 2014-09-23 20:25:36 -0400
Branch: REL9_2_STABLE [3359a818c] 2014-09-23 20:25:39 -0400
-->

    <listitem>
     <para>
      Fix incorrect search for shortest-first regular expression matches
      (Tom Lane)
     </para>

     <para>
      Matching would often fail when the number of allowed iterations is
      limited by a <literal>?</> quantifier or a bound expression.
     </para>
    </listitem>

<!--
Author: Tom Lane <tgl@sss.pgh.pa.us>
Branch: REL9_3_STABLE [7672bbca0] 2014-07-21 22:41:27 -0400
Branch: REL9_2_STABLE [f54d97c5e] 2014-07-21 22:41:30 -0400
Branch: REL9_1_STABLE [124331b61] 2014-07-21 22:41:33 -0400
Branch: REL9_0_STABLE [6e5a39c9e] 2014-07-21 22:41:36 -0400
-->

    <listitem>
     <para>
      Reject out-of-range numeric timezone specifications (Tom Lane)
     </para>

     <para>
      Simple numeric timezone specifications exceeding +/- 168 hours (one
      week) would be accepted, but could then cause null-pointer dereference
      crashes in certain operations.  There's no use-case for such large UTC
      offsets, so reject them.
     </para>
    </listitem>

<!--
Author: Heikki Linnakangas <heikki.linnakangas@iki.fi>
Branch: REL9_3_STABLE [1aa526f3f] 2014-10-27 10:51:29 +0200
Branch: REL9_2_STABLE [604d94d4c] 2014-10-27 10:51:33 +0200
Branch: REL9_1_STABLE [4d1c738d1] 2014-10-27 10:51:36 +0200
Branch: REL9_0_STABLE [10059c2da] 2014-10-27 10:51:38 +0200
-->

    <listitem>
     <para>
      Fix bugs in <type>tsquery</> <literal>@&gt;</> <type>tsquery</>
      operator (Heikki Linnakangas)
     </para>

     <para>
      Two different terms would be considered to match if they had the same
      CRC.  Also, if the second operand had more terms than the first, it
      would be assumed not to be contained in the first; which is wrong
      since it might contain duplicate terms.
     </para>
    </listitem>

<!--
Author: Tom Lane <tgl@sss.pgh.pa.us>
Branch: REL9_3_STABLE [385f0d98a] 2014-10-23 13:11:34 -0400
Branch: REL9_2_STABLE [f09369da8] 2014-10-23 13:11:37 -0400
Branch: REL9_1_STABLE [94de3a679] 2014-10-23 13:11:41 -0400
Branch: REL9_0_STABLE [21fa26b65] 2014-10-23 13:11:45 -0400
-->

    <listitem>
     <para>
      Improve ispell dictionary's defenses against bad affix files (Tom Lane)
     </para>
    </listitem>

<!--
Author: Tom Lane <tgl@sss.pgh.pa.us>
Branch: REL9_3_STABLE [5a74ff373] 2014-11-06 20:52:52 -0500
Branch: REL9_2_STABLE [0bb318595] 2014-11-06 20:52:57 -0500
Branch: REL9_1_STABLE [076688084] 2014-11-06 20:53:02 -0500
Branch: REL9_0_STABLE [39493e4d9] 2014-11-06 20:53:07 -0500
-->

    <listitem>
     <para>
      Allow more than 64K phrases in a thesaurus dictionary (David Boutin)
     </para>

     <para>
      The previous coding could crash on an oversize dictionary, so this was
      deemed a back-patchable bug fix rather than a feature addition.
     </para>
    </listitem>

<!--
Author: Peter Eisentraut <peter_e@gmx.net>
Branch: master [79af9a1d2] 2015-01-06 23:06:13 -0500
Branch: REL9_4_STABLE [6bbf75192] 2015-01-17 22:11:20 -0500
Branch: REL9_3_STABLE [e32cb8d0e] 2015-01-17 22:13:27 -0500
Branch: REL9_2_STABLE [c8ef5b1ac] 2015-01-17 22:14:21 -0500
Branch: REL9_1_STABLE [c975fa471] 2015-01-17 22:37:07 -0500
Branch: REL9_0_STABLE [cebb3f032] 2015-01-17 22:37:32 -0500
-->

    <listitem>
     <para>
      Fix namespace handling in <function>xpath()</> (Ali Akbar)
     </para>

     <para>
      Previously, the <type>xml</> value resulting from
      an <function>xpath()</> call would not have namespace declarations if
      the namespace declarations were attached to an ancestor element in the
      input <type>xml</> value, rather than to the specific element being
      returned.  Propagate the ancestral declaration so that the result is
      correct when considered in isolation.
     </para>
    </listitem>

<!--
Author: Tom Lane <tgl@sss.pgh.pa.us>
Branch: REL9_3_STABLE [07ab4ec4c] 2014-11-10 15:21:20 -0500
Branch: REL9_2_STABLE [19ccaf9d4] 2014-11-10 15:21:26 -0500
-->

    <listitem>
     <para>
      Ensure that whole-row variables expose nonempty column names
      to functions that pay attention to column names within composite
      arguments (Tom Lane)
     </para>

     <para>
      In some contexts, constructs like <literal>row_to_json(tab.*)</> may
      not produce the expected column names.  This is fixed properly as of
      9.4; in older branches, just ensure that we produce some nonempty
      name.  (In some cases this will be the underlying table's column name
      rather than the query-assigned alias that should theoretically be
      visible.)
     </para>
    </listitem>

<!--
Author: Tom Lane <tgl@sss.pgh.pa.us>
Branch: REL9_3_STABLE [c57cdc9c1] 2014-11-22 16:01:12 -0500
Branch: REL9_2_STABLE [906599f65] 2014-11-22 16:01:15 -0500
-->

    <listitem>
     <para>
      Fix mishandling of system columns,
      particularly <structfield>tableoid</>, in FDW queries (Etsuro Fujita)
     </para>
    </listitem>

<!--
Author: Tom Lane <tgl@sss.pgh.pa.us>
Branch: master [3d660d33a] 2015-01-30 12:30:59 -0500
Branch: REL9_4_STABLE [b6a164e5c] 2015-01-30 12:31:08 -0500
Branch: REL9_3_STABLE [527ff8baf] 2015-01-30 12:30:43 -0500
-->

    <listitem>
     <para>
      Fix assorted oversights in range-operator selectivity estimation
      (Emre Hasegeli)
     </para>

     <para>
      This patch fixes corner-case <quote>unexpected operator NNNN</> planner
      errors, and improves the selectivity estimates for some other cases.
     </para>
    </listitem>

<!--
Author: Tom Lane <tgl@sss.pgh.pa.us>
Branch: REL9_3_STABLE [f6abf8f08] 2014-10-26 16:12:29 -0400
Branch: REL9_2_STABLE [4586572d7] 2014-10-26 16:12:32 -0400
-->

    <listitem>
     <para>
      Avoid doing <literal><replaceable>indexed_column</> = ANY
      (<replaceable>array</>)</literal> as an index qualifier if that leads
      to an inferior plan (Andrew Gierth)
     </para>

     <para>
      In some cases, <literal>= ANY</> conditions applied to non-first index
      columns would be done as index conditions even though it would be
      better to use them as simple filter conditions.
     </para>
    </listitem>

<!--
Author: Tom Lane <tgl@sss.pgh.pa.us>
Branch: REL9_3_STABLE [4e54685d0] 2014-10-20 12:23:48 -0400
-->

    <listitem>
     <para>
      Fix <quote>variable not found in subplan target list</> planner
      failure when an inline-able SQL function taking a composite argument
      is used in a <literal>LATERAL</> subselect and the composite argument
      is a lateral reference (Tom Lane)
     </para>
    </listitem>

<!--
Author: Tom Lane <tgl@sss.pgh.pa.us>
Branch: REL9_3_STABLE [b2b95de61] 2014-10-01 19:30:30 -0400
Branch: REL9_2_STABLE [71b88cf52] 2014-10-01 19:30:34 -0400
Branch: REL9_1_STABLE [477023e94] 2014-10-01 19:30:38 -0400
Branch: REL9_0_STABLE [288f15b7c] 2014-10-01 19:30:41 -0400
-->

    <listitem>
     <para>
      Fix planner problems with nested append relations, such as inherited
      tables within <literal>UNION ALL</> subqueries (Tom Lane)
     </para>
    </listitem>

<!--
Author: Heikki Linnakangas <heikki.linnakangas@iki.fi>
Branch: REL9_3_STABLE [ef8ac584e] 2014-10-03 14:50:29 +0300
Branch: REL9_2_STABLE [8e137b075] 2014-10-03 14:50:40 +0300
Branch: REL9_1_STABLE [f270a1611] 2014-10-03 14:50:46 +0300
Branch: REL9_0_STABLE [f04b112d5] 2014-10-03 14:50:58 +0300
-->

    <listitem>
     <para>
      Fail cleanly when a GiST index tuple doesn't fit on a page, rather
      than going into infinite recursion (Andrew Gierth)
     </para>
    </listitem>

<!--
Author: Alvaro Herrera <alvherre@alvh.no-ip.org>
Branch: REL9_3_STABLE [67ed9d531] 2014-10-03 13:01:27 -0300
Branch: REL9_2_STABLE [769d6815e] 2014-10-03 13:01:27 -0300
Branch: REL9_1_STABLE [06646f52e] 2014-10-03 13:01:27 -0300
Branch: REL9_0_STABLE [50a757698] 2014-10-03 13:01:27 -0300
-->

    <listitem>
     <para>
      Exempt tables that have per-table <varname>cost_limit</>
      and/or <varname>cost_delay</> settings from autovacuum's global cost
      balancing rules (&Aacute;lvaro Herrera)
     </para>

     <para>
      The previous behavior resulted in basically ignoring these per-table
      settings, which was unintended.  Now, a table having such settings
      will be vacuumed using those settings, independently of what is going
      on in other autovacuum workers.  This may result in heavier total I/O
      load than before, so such settings should be re-examined for sanity.
     </para>
    </listitem>

<!--
Author: Tom Lane <tgl@sss.pgh.pa.us>
Branch: REL9_3_STABLE [4cbecdaaa] 2014-07-30 14:41:49 -0400
Branch: REL9_2_STABLE [c83aed34b] 2014-07-30 14:41:53 -0400
Branch: REL9_1_STABLE [f21afe421] 2014-07-30 14:41:58 -0400
Branch: REL9_0_STABLE [91b4a881c] 2014-07-30 14:42:12 -0400
-->

    <listitem>
     <para>
      Avoid wholesale autovacuuming when autovacuum is nominally off
      (Tom Lane)
     </para>

     <para>
      Even when autovacuum is nominally off, we will still launch autovacuum
      worker processes to vacuum tables that are at risk of XID wraparound.
      However, such a worker process then proceeded to vacuum all tables in
      the target database, if they met the usual thresholds for
      autovacuuming.  This is at best pretty unexpected; at worst it delays
      response to the wraparound threat.  Fix it so that if autovacuum is
      turned off, workers <emphasis>only</> do anti-wraparound vacuums and
      not any other work.
     </para>
    </listitem>

<!--
Author: Andres Freund <andres@anarazel.de>
Branch: REL9_3_STABLE [2c3ebfd1a] 2014-11-15 01:21:07 +0100
Branch: REL9_2_STABLE [ea8b3833e] 2014-11-15 01:21:45 +0100
Branch: REL9_1_STABLE [d85b646d0] 2014-11-15 01:22:32 +0100
Author: Andres Freund <andres@anarazel.de>
Branch: REL9_3_STABLE [672b43e68] 2014-11-15 01:21:02 +0100
Branch: REL9_2_STABLE [c5baa708f] 2014-11-15 01:21:40 +0100
Branch: REL9_1_STABLE [fde9994bc] 2014-11-15 01:22:32 +0100
Author: Andres Freund <andres@anarazel.de>
Branch: REL9_3_STABLE [c7299d32f] 2014-11-15 01:20:29 +0100
Branch: REL9_2_STABLE [86673a44a] 2014-11-15 01:21:30 +0100
Branch: REL9_1_STABLE [b0a48e996] 2014-11-15 01:22:32 +0100
-->

    <listitem>
     <para>
      During crash recovery, ensure that unlogged relations are rewritten as
      empty and are synced to disk before recovery is considered complete
      (Abhijit Menon-Sen, Andres Freund)
     </para>

     <para>
      This prevents scenarios in which unlogged relations might contain
      garbage data following database crash recovery.
     </para>
    </listitem>

<!--
Author: Heikki Linnakangas <heikki.linnakangas@iki.fi>
Branch: REL9_3_STABLE [861d3aa43] 2014-11-13 20:01:55 +0200
Branch: REL9_2_STABLE [7eab804c2] 2014-11-13 20:01:18 +0200
Branch: REL9_1_STABLE [5f1d931cf] 2014-11-13 20:01:09 +0200
Branch: REL9_0_STABLE [681dbe7d4] 2014-11-13 20:00:51 +0200
-->

    <listitem>
     <para>
      Fix race condition between hot standby queries and replaying a
      full-page image (Heikki Linnakangas)
     </para>

     <para>
      This mistake could result in transient errors in queries being
      executed in hot standby.
     </para>
    </listitem>

<!--
Author: Heikki Linnakangas <heikki.linnakangas@iki.fi>
Branch: REL9_3_STABLE [a2a718b22] 2014-07-29 11:57:52 +0300
Branch: REL9_2_STABLE [1578d13dc] 2014-07-29 11:58:01 +0300
Branch: REL9_1_STABLE [de88ec6bf] 2014-07-29 11:58:09 +0300
Branch: REL9_0_STABLE [804983961] 2014-07-29 11:58:17 +0300
-->

    <listitem>
     <para>
      Fix several cases where recovery logic improperly ignored WAL records
      for <literal>COMMIT/ABORT PREPARED</> (Heikki Linnakangas)
     </para>

     <para>
      The most notable oversight was
      that <varname>recovery_target_xid</> could not be used to stop at
      a two-phase commit.
     </para>
    </listitem>

<!--
Author: Fujii Masao <fujii@postgresql.org>
Branch: REL9_3_STABLE [d45cd9e19] 2014-10-23 16:22:46 +0900
Branch: REL9_2_STABLE [f904e9afd] 2014-10-23 16:31:44 +0900
-->

    <listitem>
     <para>
      Prevent latest WAL file from being archived a second time at completion
      of crash recovery (Fujii Masao)
     </para>
    </listitem>

<!--
Author: Fujii Masao <fujii@postgresql.org>
Branch: REL9_3_STABLE [3a3b7e316] 2014-11-06 21:25:18 +0900
Branch: REL9_2_STABLE [38eb5d9e8] 2014-11-06 21:25:45 +0900
Branch: REL9_1_STABLE [4e7468074] 2014-11-06 21:26:15 +0900
Branch: REL9_0_STABLE [83c7bfb9a] 2014-11-06 21:26:21 +0900
-->

    <listitem>
     <para>
      Avoid creating unnecessary <filename>.ready</> marker files for
      timeline history files (Fujii Masao)
     </para>
    </listitem>

<!--
Author: Fujii Masao <fujii@postgresql.org>
Branch: REL9_3_STABLE [52eed3d42] 2014-09-05 02:19:29 +0900
Branch: REL9_2_STABLE [78b1228ef] 2014-09-05 02:19:45 +0900
Branch: REL9_1_STABLE [81bffe63c] 2014-09-05 02:19:50 +0900
Branch: REL9_0_STABLE [857a5d6b5] 2014-09-05 02:19:57 +0900
-->

    <listitem>
     <para>
      Fix possible null pointer dereference when an empty prepared statement
      is used and the <varname>log_statement</> setting is <literal>mod</>
      or <literal>ddl</> (Fujii Masao)
     </para>
    </listitem>

<!--
Author: Tom Lane <tgl@sss.pgh.pa.us>
Branch: master [75b48e1ff] 2015-01-19 23:01:33 -0500
Branch: REL9_4_STABLE [3387cbbcb] 2015-01-19 23:01:36 -0500
Branch: REL9_3_STABLE [19794e997] 2015-01-19 23:01:39 -0500
Branch: REL9_2_STABLE [33b723538] 2015-01-19 23:01:41 -0500
Branch: REL9_1_STABLE [b87c1dcef] 2015-01-19 23:01:44 -0500
Branch: REL9_0_STABLE [a1a8d0249] 2015-01-19 23:01:46 -0500
-->

    <listitem>
     <para>
      Change <quote>pgstat wait timeout</> warning message to be LOG level,
      and rephrase it to be more understandable (Tom Lane)
     </para>

     <para>
      This message was originally thought to be essentially a can't-happen
      case, but it occurs often enough on our slower buildfarm members to be
      a nuisance.  Reduce it to LOG level, and expend a bit more effort on
      the wording: it now reads <quote>using stale statistics instead of
      current ones because stats collector is not responding</>.
     </para>
    </listitem>

<!--
Author: Andres Freund <andres@anarazel.de>
Branch: REL9_3_STABLE [cbd9619ac] 2014-10-01 14:34:06 +0200
-->

    <listitem>
     <para>
      Fix possible corruption of postmaster's list of dynamic background
      workers (Andres Freund)
     </para>
    </listitem>

<!--
Author: Andres Freund <andres@anarazel.de>
Branch: REL9_3_STABLE [27ef6b653] 2014-09-09 23:37:33 +0200
Branch: REL9_2_STABLE [d0b7ffc0f] 2014-09-09 23:37:50 +0200
Branch: REL9_1_STABLE [5af508f66] 2014-09-09 23:45:07 +0200
Branch: REL9_0_STABLE [f25e89601] 2014-09-09 23:48:03 +0200
-->

    <listitem>
     <para>
      Fix SPARC spinlock implementation to ensure correctness if the CPU is
      being run in a non-TSO coherency mode, as some non-Solaris kernels do
      (Andres Freund)
     </para>
    </listitem>

<!--
Author: Noah Misch <noah@leadboat.com>
Branch: master [894459e59] 2015-01-07 22:35:44 -0500
Branch: REL9_4_STABLE [83fb1ca5c] 2015-01-07 22:36:35 -0500
Branch: REL9_3_STABLE [1a366d51e] 2015-01-07 22:40:40 -0500
Branch: REL9_2_STABLE [5ca4e444c] 2015-01-07 22:41:49 -0500
Branch: REL9_1_STABLE [8dc83104e] 2015-01-07 22:42:42 -0500
Branch: REL9_0_STABLE [2e4946169] 2015-01-07 22:46:20 -0500
-->

    <listitem>
     <para>
      Warn if OS X's <function>setlocale()</> starts an unwanted extra
      thread inside the postmaster (Noah Misch)
     </para>
    </listitem>

<!--
Author: Heikki Linnakangas <heikki.linnakangas@iki.fi>
Branch: REL9_3_STABLE [08cd4d9a6] 2014-11-25 17:39:00 +0200
Branch: REL9_2_STABLE [9b468bcec] 2014-11-25 17:39:04 +0200
Branch: REL9_1_STABLE [95be34362] 2014-11-25 17:39:07 +0200
Branch: REL9_0_STABLE [9880fea4f] 2014-11-25 17:39:09 +0200
-->

    <listitem>
     <para>
      Fix processing of repeated <literal>dbname</> parameters
      in <function>PQconnectdbParams()</> (Alex Shulgin)
     </para>

     <para>
      Unexpected behavior ensued if the first occurrence
      of <literal>dbname</> contained a connection string or URI to be
      expanded.
     </para>
    </listitem>

<!--
Author: Tom Lane <tgl@sss.pgh.pa.us>
Branch: REL9_3_STABLE [52ef33f72] 2014-10-22 18:41:51 -0400
Branch: REL9_2_STABLE [6fa31d8d1] 2014-10-22 18:41:54 -0400
Branch: REL9_1_STABLE [98144378c] 2014-10-22 18:41:57 -0400
Branch: REL9_0_STABLE [ac6e87537] 2014-10-22 18:42:01 -0400
-->

    <listitem>
     <para>
      Ensure that <application>libpq</> reports a suitable error message on
      unexpected socket EOF (Marko Tiikkaja, Tom Lane)
     </para>

     <para>
      Depending on kernel behavior, <application>libpq</> might return an
      empty error string rather than something useful when the server
      unexpectedly closed the socket.
     </para>
    </listitem>

<!--
Author: Heikki Linnakangas <heikki.linnakangas@iki.fi>
Branch: REL9_3_STABLE [1325b239b] 2014-10-29 14:40:47 +0200
Branch: REL9_2_STABLE [1a27fbd07] 2014-10-29 14:39:10 +0200
Branch: REL9_1_STABLE [8f7bd8e91] 2014-10-29 14:36:19 +0200
Branch: REL9_0_STABLE [49ef4eba2] 2014-10-29 14:35:39 +0200
-->

    <listitem>
     <para>
      Clear any old error message during <function>PQreset()</>
      (Heikki Linnakangas)
     </para>

     <para>
      If <function>PQreset()</> is called repeatedly, and the connection
      cannot be re-established, error messages from the failed connection
      attempts kept accumulating in the <structname>PGconn</>'s error
      string.
     </para>
    </listitem>

<!--
Author: Heikki Linnakangas <heikki.linnakangas@iki.fi>
Branch: REL9_3_STABLE [d3b162a3d] 2014-11-25 14:10:29 +0200
Branch: REL9_2_STABLE [abcab2a64] 2014-11-25 14:10:43 +0200
Branch: REL9_1_STABLE [5053ad206] 2014-11-25 14:10:48 +0200
Branch: REL9_0_STABLE [1f3517039] 2014-11-25 14:10:54 +0200
-->

    <listitem>
     <para>
      Properly handle out-of-memory conditions while parsing connection
      options in <application>libpq</> (Alex Shulgin, Heikki Linnakangas)
     </para>
    </listitem>

<!--
Author: Tom Lane <tgl@sss.pgh.pa.us>
Branch: REL9_3_STABLE [d3cfe20c6] 2014-10-06 21:23:35 -0400
Branch: REL9_2_STABLE [b513205bc] 2014-10-06 21:23:39 -0400
Branch: REL9_1_STABLE [037b912ec] 2014-10-06 21:23:45 -0400
Branch: REL9_0_STABLE [d9a1e9de5] 2014-10-06 21:23:50 -0400
-->

    <listitem>
     <para>
      Fix array overrun in <application>ecpg</>'s version
      of <function>ParseDateTime()</> (Michael Paquier)
     </para>
    </listitem>

<!--
Author: Heikki Linnakangas <heikki.linnakangas@iki.fi>
Branch: REL9_3_STABLE [2df66f01a] 2014-12-05 14:31:51 +0200
Branch: REL9_2_STABLE [2b53d583d] 2014-12-05 14:31:45 +0200
Branch: REL9_1_STABLE [729202754] 2014-12-05 14:31:37 +0200
Branch: REL9_0_STABLE [d67be559e] 2014-12-05 14:30:55 +0200
-->

    <listitem>
     <para>
      In <application>initdb</>, give a clearer error message if a password
      file is specified but is empty (Mats Erik Andersson)
     </para>
    </listitem>

<!--
Author: Tom Lane <tgl@sss.pgh.pa.us>
Branch: REL9_3_STABLE [b0fd5c552] 2014-09-08 16:09:52 -0400
Branch: REL9_2_STABLE [886b58b47] 2014-09-08 16:09:56 -0400
Branch: REL9_1_STABLE [440fcc568] 2014-09-08 16:10:01 -0400
Branch: REL9_0_STABLE [44c518328] 2014-09-08 16:10:05 -0400
-->

    <listitem>
     <para>
      Fix <application>psql</>'s <command>\s</> command to work nicely with
      libedit, and add pager support (Stepan Rutz, Tom Lane)
     </para>

     <para>
      When using libedit rather than readline, <command>\s</> printed the
      command history in a fairly unreadable encoded format, and on recent
      libedit versions might fail altogether.  Fix that by printing the
      history ourselves rather than having the library do it.  A pleasant
      side-effect is that the pager is used if appropriate.
     </para>

     <para>
      This patch also fixes a bug that caused newline encoding to be applied
      inconsistently when saving the command history with libedit.
      Multiline history entries written by older <application>psql</>
      versions will be read cleanly with this patch, but perhaps not
      vice versa, depending on the exact libedit versions involved.
     </para>
    </listitem>

<!--
Author: Tom Lane <tgl@sss.pgh.pa.us>
Branch: master [28551797a] 2014-12-31 12:18:50 -0500
Branch: REL9_4_STABLE [c35249939] 2014-12-31 12:16:57 -0500
Branch: REL9_3_STABLE [7582cce56] 2014-12-31 12:17:00 -0500
Branch: REL9_2_STABLE [64c506535] 2014-12-31 12:17:04 -0500
Branch: REL9_1_STABLE [1773e0702] 2014-12-31 12:17:08 -0500
Branch: REL9_0_STABLE [2600e4436] 2014-12-31 12:17:12 -0500
-->

    <listitem>
     <para>
      Improve consistency of parsing of <application>psql</>'s special
      variables (Tom Lane)
     </para>

     <para>
      Allow variant spellings of <literal>on</> and <literal>off</> (such
      as <literal>1</>/<literal>0</>) for <literal>ECHO_HIDDEN</>
      and <literal>ON_ERROR_ROLLBACK</>.  Report a warning for unrecognized
      values for <literal>COMP_KEYWORD_CASE</>, <literal>ECHO</>,
      <literal>ECHO_HIDDEN</>, <literal>HISTCONTROL</>,
      <literal>ON_ERROR_ROLLBACK</>, and <literal>VERBOSITY</>.  Recognize
      all values for all these variables case-insensitively; previously
      there was a mishmash of case-sensitive and case-insensitive behaviors.
     </para>
    </listitem>

<!--
Author: Fujii Masao <fujii@postgresql.org>
Branch: REL9_3_STABLE [4b1953079] 2014-11-28 02:44:40 +0900
-->

    <listitem>
     <para>
      Make <application>psql</>'s <command>\watch</> command display
      nulls as specified by <command>\pset null</> (Fujii Masao)
     </para>
    </listitem>

<!--
Author: Stephen Frost <sfrost@snowman.net>
Branch: REL9_3_STABLE [7ec399094] 2014-09-12 11:24:28 -0400
Branch: REL9_2_STABLE [5d63f2159] 2014-09-12 11:24:32 -0400
Branch: REL9_1_STABLE [4d96e93cb] 2014-09-12 11:24:36 -0400
Branch: REL9_0_STABLE [1f89fc218] 2014-09-12 11:24:39 -0400
-->

    <listitem>
     <para>
      Fix <application>psql</>'s expanded-mode display to work
      consistently when using <literal>border</> = 3
      and <literal>linestyle</> = <literal>ascii</> or <literal>unicode</>
      (Stephen Frost)
     </para>
    </listitem>

<!--
Author: Tom Lane <tgl@sss.pgh.pa.us>
Branch: master [adfc157dd] 2015-01-05 19:27:04 -0500
Branch: REL9_4_STABLE [c99e41f68] 2015-01-05 19:27:06 -0500
Branch: REL9_3_STABLE [bb1e2426b] 2015-01-05 19:27:09 -0500
-->

    <listitem>
     <para>
      Fix <application>pg_dump</> to handle comments on event triggers
      without failing (Tom Lane)
     </para>
    </listitem>

<!--
Author: Kevin Grittner <kgrittn@postgresql.org>
Branch: master [cff1bd2a3] 2015-01-30 08:57:24 -0600
Branch: REL9_4_STABLE [cb0168528] 2015-01-30 08:57:53 -0600
Branch: REL9_3_STABLE [cc609c46f] 2015-01-30 09:01:36 -0600
-->

    <listitem>
     <para>
      Allow parallel <application>pg_dump</> to
      use <option>--serializable-deferrable</> (Kevin Grittner)
     </para>
    </listitem>

<!--
Author: Tom Lane <tgl@sss.pgh.pa.us>
Branch: REL9_3_STABLE [51fc61334] 2014-07-25 19:48:48 -0400
Branch: REL9_2_STABLE [a6c567437] 2014-07-25 19:48:51 -0400
Branch: REL9_1_STABLE [40c333c39] 2014-07-25 19:48:54 -0400
-->

    <listitem>
     <para>
      Improve performance of <application>pg_dump</> when the database
      contains many instances of multiple dependency paths between the same
      two objects (Tom Lane)
     </para>
    </listitem>

<!--
Author: Tom Lane <tgl@sss.pgh.pa.us>
Branch: REL9_3_STABLE [9fc887121] 2014-11-13 18:19:32 -0500
Branch: REL9_2_STABLE [3c5ce5102] 2014-11-13 18:19:35 -0500
-->

    <listitem>
     <para>
      Fix <application>pg_dumpall</> to restore its ability to dump from
      pre-8.1 servers (Gilles Darold)
     </para>
    </listitem>

<!--
Author: Robert Haas <rhaas@postgresql.org>
Branch: REL9_3_STABLE [d72ecc91c] 2014-09-26 11:23:43 -0400
Branch: REL9_2_STABLE [a97c8c393] 2014-09-26 11:25:57 -0400
Branch: REL9_1_STABLE [d1844c21b] 2014-09-26 11:36:25 -0400
Branch: REL9_0_STABLE [bbe3c069a] 2014-09-26 11:43:56 -0400
-->

    <listitem>
     <para>
      Fix possible deadlock during parallel restore of a schema-only dump
      (Robert Haas, Tom Lane)
     </para>
    </listitem>

<!--
Author: Tom Lane <tgl@sss.pgh.pa.us>
Branch: REL9_3_STABLE [9a540c1ef] 2014-10-17 12:49:06 -0400
Branch: REL9_2_STABLE [787e20bd4] 2014-10-17 12:49:09 -0400
Branch: REL9_1_STABLE [0c9391e52] 2014-10-17 12:49:11 -0400
Branch: REL9_0_STABLE [31021e7ba] 2014-10-17 12:49:15 -0400
-->

    <listitem>
     <para>
      Fix core dump in <literal>pg_dump --binary-upgrade</> on zero-column
      composite type (Rushabh Lathia)
     </para>
    </listitem>

<!--
Author: Andres Freund <andres@anarazel.de>
Branch: REL9_3_STABLE [26a4e0ed7] 2014-11-15 01:21:11 +0100
-->

    <listitem>
     <para>
      Fix failure to fsync tables in nondefault tablespaces
      during <application>pg_upgrade</> (Abhijit Menon-Sen, Andres Freund)
     </para>

     <para>
      With an operating system crash and some bad luck, this could result in
      data loss during an upgrade.
     </para>
    </listitem>

<!--
Author: Bruce Momjian <bruce@momjian.us>
Branch: REL9_3_STABLE [fca9f349b] 2014-08-07 14:56:13 -0400
-->

    <listitem>
     <para>
      In <application>pg_upgrade</>, cope with cases where the new cluster
      creates a TOAST table for a table that didn't previously have one
      (Bruce Momjian)
     </para>

     <para>
      Previously this could result in failures due to OID conflicts.
     </para>
    </listitem>

<!--
Author: Bruce Momjian <bruce@momjian.us>
Branch: REL9_3_STABLE [24ae44914] 2014-08-04 11:45:45 -0400
-->

    <listitem>
     <para>
      In <application>pg_upgrade</>, don't try to
      set <literal>autovacuum_multixact_freeze_max_age</> for the old cluster
      (Bruce Momjian)
     </para>

     <para>
      This could result in failure because not all 9.3.X versions have that
      parameter.  Fortunately, we don't actually need to set it at all.
     </para>
    </listitem>

<!--
Author: Bruce Momjian <bruce@momjian.us>
Branch: REL9_3_STABLE [5724f491d] 2014-09-11 18:39:46 -0400
-->

    <listitem>
     <para>
      In <application>pg_upgrade</>, preserve the transaction ID epoch
      (Bruce Momjian)
     </para>

     <para>
      This oversight did not bother <productname>PostgreSQL</> proper,
      but could confuse some external replication tools.
     </para>
    </listitem>

<!--
Author: Andres Freund <andres@anarazel.de>
Branch: master [2c0a48589] 2015-01-03 20:54:12 +0100
Branch: REL9_4_STABLE [90e4a2bf9] 2015-01-03 20:54:13 +0100
Branch: REL9_3_STABLE [f6cea4502] 2015-01-03 20:54:13 +0100
Branch: REL9_2_STABLE [f961ad479] 2015-01-03 20:54:13 +0100
Branch: REL9_1_STABLE [2a0bfa4d6] 2015-01-03 20:54:13 +0100
-->

    <listitem>
     <para>
      Prevent WAL files created by <literal>pg_basebackup -x/-X</> from
      being archived again when the standby is promoted (Andres Freund)
     </para>
    </listitem>

<!--
Author: Fujii Masao <fujii@postgresql.org>
Branch: REL9_3_STABLE [9747a9898] 2014-08-02 15:19:45 +0900
-->

    <listitem>
     <para>
      Fix memory leak in <application>pg_receivexlog</> (Fujii Masao)
     </para>
    </listitem>

<!--
Author: Fujii Masao <fujii@postgresql.org>
Branch: REL9_3_STABLE [39217ce41] 2014-08-02 14:59:10 +0900
-->

    <listitem>
     <para>
      Fix unintended suppression of <application>pg_receivexlog</> verbose
      messages (Fujii Masao)
     </para>
    </listitem>

<!--
Author: Tom Lane <tgl@sss.pgh.pa.us>
Branch: REL9_3_STABLE [9474c9d81] 2014-09-19 13:19:02 -0400
Branch: REL9_2_STABLE [5ff8c2d7d] 2014-09-19 13:19:05 -0400
-->

    <listitem>
     <para>
      Fix failure of <filename>contrib/auto_explain</> to print per-node
      timing information when doing <command>EXPLAIN ANALYZE</> (Tom Lane)
     </para>
    </listitem>

<!--
Author: Tom Lane <tgl@sss.pgh.pa.us>
Branch: REL9_3_STABLE [0ad403c98] 2014-08-28 18:21:14 -0400
Branch: REL9_2_STABLE [f3998521f] 2014-08-28 18:21:17 -0400
Branch: REL9_1_STABLE [9807c8220] 2014-08-28 18:21:20 -0400
-->

    <listitem>
     <para>
      Fix upgrade-from-unpackaged script for <filename>contrib/citext</>
      (Tom Lane)
     </para>
    </listitem>

<!--
Author: Tom Lane <tgl@sss.pgh.pa.us>
Branch: REL9_3_STABLE [f44290b7b] 2014-11-04 16:54:59 -0500
-->

    <listitem>
     <para>
      Avoid integer overflow and buffer overrun
      in <filename>contrib/hstore</>'s <function>hstore_to_json()</>
      (Heikki Linnakangas)
     </para>
    </listitem>

<!--
Author: Andrew Dunstan <andrew@dunslane.net>
Branch: REL9_3_STABLE [55c880797] 2014-12-01 11:44:48 -0500
-->

    <listitem>
     <para>
      Fix recognition of numbers in <function>hstore_to_json_loose()</>,
      so that JSON numbers and strings are correctly distinguished
      (Andrew Dunstan)
     </para>
    </listitem>

<!--
Author: Tom Lane <tgl@sss.pgh.pa.us>
Branch: REL9_3_STABLE [f59c8eff7] 2014-07-22 11:45:53 -0400
Branch: REL9_2_STABLE [810f0d2a2] 2014-07-22 11:45:57 -0400
Branch: REL9_1_STABLE [3c5232ae8] 2014-07-22 11:46:00 -0400
Branch: REL9_0_STABLE [9dc2a3fd0] 2014-07-22 11:46:04 -0400
-->

    <listitem>
     <para>
      Fix block number checking
      in <filename>contrib/pageinspect</>'s <function>get_raw_page()</>
      (Tom Lane)
     </para>

     <para>
      The incorrect checking logic could prevent access to some pages in
      non-main relation forks.
     </para>
    </listitem>

<!--
Author: Tom Lane <tgl@sss.pgh.pa.us>
Branch: REL9_3_STABLE [419de696a] 2014-11-11 17:22:38 -0500
Branch: REL9_2_STABLE [4a9710e6e] 2014-11-11 17:22:44 -0500
Branch: REL9_1_STABLE [4ddd9e72f] 2014-11-11 17:22:51 -0500
Branch: REL9_0_STABLE [ef5a3b957] 2014-11-11 17:22:58 -0500
-->

    <listitem>
     <para>
      Fix <filename>contrib/pgcrypto</>'s <function>pgp_sym_decrypt()</>
      to not fail on messages whose length is 6 less than a power of 2
      (Marko Tiikkaja)
     </para>
    </listitem>

<!--
Author: Robert Haas <rhaas@postgresql.org>
Branch: REL9_3_STABLE [8cf825974] 2014-11-19 12:14:22 -0500
Branch: REL9_2_STABLE [57ce74661] 2014-11-19 12:20:47 -0500
Branch: REL9_1_STABLE [a855c90a7] 2014-11-19 12:26:06 -0500
-->

    <listitem>
     <para>
      Fix file descriptor leak in <filename>contrib/pg_test_fsync</>
      (Jeff Janes)
     </para>

     <para>
      This could cause failure to remove temporary files on Windows.
     </para>
    </listitem>

<!--
Author: Tom Lane <tgl@sss.pgh.pa.us>
Branch: master [37507962c] 2015-01-29 20:18:33 -0500
Branch: REL9_4_STABLE [202621d04] 2015-01-29 20:18:37 -0500
Branch: REL9_3_STABLE [53ae24692] 2015-01-29 20:18:40 -0500
Branch: REL9_2_STABLE [66cc74680] 2015-01-29 20:18:42 -0500
Branch: REL9_1_STABLE [290c2daad] 2015-01-29 20:18:44 -0500
Branch: REL9_0_STABLE [dc9a506e6] 2015-01-29 20:18:46 -0500
-->

    <listitem>
     <para>
      Handle unexpected query results, especially NULLs, safely in
      <filename>contrib/tablefunc</>'s <function>connectby()</>
      (Michael Paquier)
     </para>

     <para>
      <function>connectby()</> previously crashed if it encountered a NULL
      key value.  It now prints that row but doesn't recurse further.
     </para>
    </listitem>

<!--
Author: Tom Lane <tgl@sss.pgh.pa.us>
Branch: REL9_3_STABLE [c393847a1] 2014-11-27 11:12:51 -0500
Branch: REL9_2_STABLE [a1cd04cd0] 2014-11-27 11:12:55 -0500
Branch: REL9_1_STABLE [168636a99] 2014-11-27 11:12:59 -0500
Branch: REL9_0_STABLE [6a694bbab] 2014-11-27 11:13:03 -0500
-->

    <listitem>
     <para>
      Avoid a possible crash in <filename>contrib/xml2</>'s
      <function>xslt_process()</> (Mark Simonetti)
     </para>

     <para>
      <application>libxslt</> seems to have an undocumented dependency on
      the order in which resources are freed; reorder our calls to avoid a
      crash.
     </para>
    </listitem>

<!--
Author: Tom Lane <tgl@sss.pgh.pa.us>
Branch: REL9_3_STABLE [0247935c7] 2014-11-05 11:34:19 -0500
Branch: REL9_2_STABLE [0ef754cad] 2014-11-05 11:34:22 -0500
Branch: REL9_1_STABLE [7225abf00] 2014-11-05 11:34:25 -0500
-->

    <listitem>
     <para>
      Mark some <filename>contrib</> I/O functions with correct volatility
      properties (Tom Lane)
     </para>

     <para>
      The previous over-conservative marking was immaterial in normal use,
      but could cause optimization problems or rejection of valid index
      expression definitions.  Since the consequences are not large, we've
      just adjusted the function definitions in the extension modules'
      scripts, without changing version numbers.
     </para>
    </listitem>

<!--
Author: Tom Lane <tgl@sss.pgh.pa.us>
Branch: master [a59ee8819] 2015-01-30 13:05:30 -0500
Branch: REL9_4_STABLE [70da7aeba] 2015-01-30 13:04:59 -0500
Branch: REL9_3_STABLE [f08cf8ad9] 2015-01-30 13:05:01 -0500
Branch: REL9_2_STABLE [a97dfdfd9] 2015-01-30 13:05:04 -0500
Branch: REL9_1_STABLE [8f51c432c] 2015-01-30 13:05:07 -0500
Branch: REL9_0_STABLE [7c41a32b3] 2015-01-30 13:05:09 -0500
Author: Tom Lane <tgl@sss.pgh.pa.us>
Branch: REL9_3_STABLE [8824bae87] 2014-11-18 13:28:13 -0500
Author: Robert Haas <rhaas@postgresql.org>
Branch: master [0b49642b9] 2015-01-15 09:26:03 -0500
Branch: REL9_4_STABLE [7b65f194e] 2015-01-15 09:29:41 -0500
Branch: REL9_3_STABLE [ebbef4f39] 2015-01-15 09:29:55 -0500
Branch: REL9_2_STABLE [d452bfd1b] 2015-01-15 09:42:21 -0500
Branch: REL9_1_STABLE [151fb75b0] 2015-01-15 09:42:33 -0500
Branch: REL9_0_STABLE [0a67c0018] 2015-01-15 09:42:47 -0500
Author: Heikki Linnakangas <heikki.linnakangas@iki.fi>
Branch: master [e37d474f9] 2015-01-13 14:33:05 +0200
Branch: REL9_4_STABLE [4ebb3494e] 2015-01-13 16:01:04 +0200
Author: Andres Freund <andres@anarazel.de>
Branch: master [8cadeb792] 2015-01-04 15:44:49 +0100
Branch: REL9_4_STABLE [7ced1b6c5] 2015-01-04 15:52:52 +0100
Branch: REL9_3_STABLE [a68b8aec7] 2015-01-04 15:53:08 +0100
Branch: REL9_2_STABLE [6f9b84a40] 2015-01-04 15:55:00 +0100
Author: Andres Freund <andres@anarazel.de>
Branch: master [58bc4747b] 2015-01-04 15:35:46 +0100
Branch: REL9_4_STABLE [2d8411a0a] 2015-01-04 15:35:46 +0100
Branch: REL9_3_STABLE [d33f36f16] 2015-01-04 15:35:47 +0100
Branch: REL9_2_STABLE [029e41afd] 2015-01-04 15:35:47 +0100
Branch: REL9_1_STABLE [39cdf365a] 2015-01-04 15:35:47 +0100
Branch: REL9_0_STABLE [17797e18d] 2015-01-04 15:35:48 +0100
Author: Andres Freund <andres@anarazel.de>
Branch: master [0398ece4c] 2015-01-04 14:36:21 +0100
Branch: REL9_4_STABLE [ff7d46b85] 2015-01-04 14:36:21 +0100
Branch: REL9_3_STABLE [ec14f1601] 2015-01-04 14:36:22 +0100
Branch: REL9_2_STABLE [f4060db11] 2015-01-04 14:36:22 +0100
Author: Tatsuo Ishii <ishii@postgresql.org>
Branch: master [3b5a89c48] 2014-12-30 20:33:01 +0900
Branch: REL9_4_STABLE [458e8bc65] 2014-12-30 20:27:26 +0900
Branch: REL9_3_STABLE [ed0e03283] 2014-12-30 20:20:56 +0900
Branch: REL9_2_STABLE [4db7eaae0] 2014-12-30 19:59:26 +0900
Branch: REL9_1_STABLE [4c136b0b6] 2014-12-30 19:48:53 +0900
Branch: REL9_0_STABLE [9b74f3574] 2014-12-30 19:37:55 +0900
Author: Tom Lane <tgl@sss.pgh.pa.us>
Branch: master [66709133c] 2014-12-16 15:35:33 -0500
Branch: REL9_4_STABLE [383d224a0] 2014-12-16 15:35:36 -0500
Branch: REL9_3_STABLE [53960e7eb] 2014-12-16 15:35:40 -0500
Branch: REL9_2_STABLE [e92c67ddc] 2014-12-16 15:35:43 -0500
Branch: REL9_1_STABLE [5c784d96a] 2014-12-16 15:35:46 -0500
Branch: REL9_0_STABLE [a2969bd72] 2014-12-16 15:35:49 -0500
Author: Tom Lane <tgl@sss.pgh.pa.us>
Branch: master [d38e8d30c] 2014-12-16 13:31:42 -0500
Branch: REL9_4_STABLE [6c75384ee] 2014-12-16 13:31:57 -0500
Branch: REL9_3_STABLE [3b750ec15] 2014-12-16 13:32:02 -0500
Branch: REL9_2_STABLE [5b2c8f04a] 2014-12-16 13:32:15 -0500
Branch: REL9_1_STABLE [926da211a] 2014-12-16 13:32:25 -0500
Branch: REL9_0_STABLE [961df1853] 2014-12-16 13:32:38 -0500
Author: Tom Lane <tgl@sss.pgh.pa.us>
Branch: master [586dd5d6a] 2015-01-24 13:05:42 -0500
Branch: REL9_4_STABLE [d51d4ff31] 2015-01-24 13:05:45 -0500
Branch: REL9_3_STABLE [7240f9200] 2015-01-24 13:05:49 -0500
Branch: REL9_2_STABLE [502e5f9c3] 2015-01-24 13:05:53 -0500
Branch: REL9_1_STABLE [b00a08859] 2015-01-24 13:05:56 -0500
Branch: REL9_0_STABLE [3a3ee655c] 2015-01-24 13:05:58 -0500
-->

    <listitem>
     <para>
      Numerous cleanups of warnings from Coverity static code analyzer
      (Andres Freund, Tatsuo Ishii, Marko Kreen, Tom Lane, Michael Paquier)
     </para>

     <para>
      These changes are mostly cosmetic but in some cases fix corner-case
      bugs, for example a crash rather than a proper error report after an
      out-of-memory failure.  None are believed to represent security
      issues.
     </para>
    </listitem>

<!--
Author: Robert Haas <rhaas@postgresql.org>
Branch: REL9_3_STABLE [05c0059b3] 2014-07-30 12:10:20 -0400
-->

    <listitem>
     <para>
      Fix setup of background workers in EXEC_BACKEND builds, eg Windows
      (Robert Haas)
     </para>
    </listitem>

<!--
Author: Noah Misch <noah@leadboat.com>
Branch: REL9_3_STABLE [07115248f] 2014-07-22 11:01:41 -0400
Branch: REL9_2_STABLE [cec0c2182] 2014-07-22 11:01:51 -0400
Branch: REL9_1_STABLE [81af4185a] 2014-07-22 11:02:00 -0400
Branch: REL9_0_STABLE [4c6d0abde] 2014-07-22 11:02:25 -0400
-->

    <listitem>
     <para>
      Detect incompatible OpenLDAP versions during build (Noah Misch)
     </para>

     <para>
      With OpenLDAP versions 2.4.24 through 2.4.31,
      inclusive, <productname>PostgreSQL</> backends can crash at exit.
      Raise a warning during <application>configure</> based on the
      compile-time OpenLDAP version number, and test the crashing scenario
      in the <filename>contrib/dblink</> regression test.
     </para>
    </listitem>

<!--
Author: Noah Misch <noah@leadboat.com>
Branch: REL9_3_STABLE [318fe2321] 2014-08-18 23:01:04 -0400
Branch: REL9_2_STABLE [ebd4d9cdd] 2014-08-18 23:01:09 -0400
Branch: REL9_1_STABLE [ba72fc054] 2014-08-18 23:01:13 -0400
Branch: REL9_0_STABLE [e6841c4d6] 2014-08-18 23:01:23 -0400
-->

    <listitem>
     <para>
      In non-MSVC Windows builds, ensure <filename>libpq.dll</> is installed
      with execute permissions (Noah Misch)
     </para>
    </listitem>

<!--
Author: Tom Lane <tgl@sss.pgh.pa.us>
Branch: master [aa719391d] 2015-01-19 23:44:19 -0500
Branch: REL9_4_STABLE [3de9f22ac] 2015-01-19 23:44:22 -0500
Branch: REL9_3_STABLE [1681e2f74] 2015-01-19 23:44:24 -0500
Branch: REL9_2_STABLE [89b6a19e1] 2015-01-19 23:44:28 -0500
Branch: REL9_1_STABLE [f4f522deb] 2015-01-19 23:44:30 -0500
Branch: REL9_0_STABLE [338ff75fc] 2015-01-19 23:44:33 -0500
-->

    <listitem>
     <para>
      Make <application>pg_regress</> remove any temporary installation it
      created upon successful exit (Tom Lane)
     </para>

     <para>
      This results in a very substantial reduction in disk space usage
      during <literal>make check-world</>, since that sequence involves
      creation of numerous temporary installations.
     </para>
    </listitem>

<!--
Author: Tom Lane <tgl@sss.pgh.pa.us>
Branch: REL9_3_STABLE [137e7c164] 2014-10-16 15:22:17 -0400
Branch: REL9_2_STABLE [7c67b9365] 2014-10-16 15:22:20 -0400
Branch: REL9_1_STABLE [2784b68b3] 2014-10-16 15:22:23 -0400
Branch: REL9_0_STABLE [870a980aa] 2014-10-16 15:22:26 -0400
-->

    <listitem>
     <para>
      Support time zone abbreviations that change UTC offset from time to
      time (Tom Lane)
     </para>

     <para>
      Previously, <productname>PostgreSQL</> assumed that the UTC offset
      associated with a time zone abbreviation (such as <literal>EST</>)
      never changes in the usage of any particular locale.  However this
      assumption fails in the real world, so introduce the ability for a
      zone abbreviation to represent a UTC offset that sometimes changes.
      Update the zone abbreviation definition files to make use of this
      feature in timezone locales that have changed the UTC offset of their
      abbreviations since 1970 (according to the IANA timezone database).
      In such timezones, <productname>PostgreSQL</> will now associate the
      correct UTC offset with the abbreviation depending on the given date.
     </para>
    </listitem>

<!--
Author: Tom Lane <tgl@sss.pgh.pa.us>
Branch: REL9_3_STABLE [9701f238b] 2014-10-03 17:44:56 -0400
Branch: REL9_2_STABLE [d7d546bbc] 2014-10-03 17:44:59 -0400
Branch: REL9_1_STABLE [252af79d9] 2014-10-03 17:45:03 -0400
Branch: REL9_0_STABLE [cc7bad30c] 2014-10-03 17:45:07 -0400
Author: Tom Lane <tgl@sss.pgh.pa.us>
Branch: REL9_3_STABLE [0190f0a76] 2014-12-24 16:35:40 -0500
Branch: REL9_2_STABLE [5c8665892] 2014-12-24 16:35:44 -0500
Branch: REL9_1_STABLE [310597e31] 2014-12-24 16:35:48 -0500
Branch: REL9_0_STABLE [8b70023af] 2014-12-24 16:35:54 -0500
-->

    <listitem>
     <para>
      Update time zone abbreviations lists (Tom Lane)
     </para>

     <para>
      Add CST (China Standard Time) to our lists.
      Remove references to ADT as <quote>Arabia Daylight Time</>, an
      abbreviation that's been out of use since 2007; therefore, claiming
      there is a conflict with <quote>Atlantic Daylight Time</> doesn't seem
      especially helpful.
      Fix entirely incorrect GMT offsets for CKT (Cook Islands), FJT, and FJST
      (Fiji); we didn't even have them on the proper side of the date line.
     </para>
    </listitem>

<!--
Author: Tom Lane <tgl@sss.pgh.pa.us>
Branch: REL9_3_STABLE [8470cd473] 2015-01-30 22:46:05 -0500
Branch: REL9_2_STABLE [c9048d353] 2015-01-30 22:46:12 -0500
Branch: REL9_1_STABLE [cb24cd3f4] 2015-01-30 22:46:17 -0500
Branch: REL9_0_STABLE [3553d9c6e] 2015-01-30 22:46:22 -0500
Author: Tom Lane <tgl@sss.pgh.pa.us>
Branch: REL9_3_STABLE [ab45d907b] 2014-11-17 12:08:25 -0500
Branch: REL9_2_STABLE [b1e996035] 2014-11-17 12:08:32 -0500
Branch: REL9_1_STABLE [b96c47a3d] 2014-11-17 12:08:39 -0500
Branch: REL9_0_STABLE [92979576e] 2014-11-17 12:08:46 -0500
Author: Tom Lane <tgl@sss.pgh.pa.us>
Branch: REL9_3_STABLE [c66199151] 2014-10-04 14:18:33 -0400
Branch: REL9_2_STABLE [8f75d7a25] 2014-10-04 14:18:36 -0400
Branch: REL9_1_STABLE [745723c9e] 2014-10-04 14:18:39 -0400
Branch: REL9_0_STABLE [b6391f587] 2014-10-04 14:18:43 -0400
-->

    <listitem>
     <para>
      Update time zone data files to <application>tzdata</> release 2015a.
     </para>

     <para>
      The IANA timezone database has adopted abbreviations of the form
      <literal>A<replaceable>x</>ST</literal>/<literal>A<replaceable>x</>DT</literal>
      for all Australian time zones, reflecting what they believe to be
      current majority practice Down Under.  These names do not conflict
      with usage elsewhere (other than ACST for Acre Summer Time, which has
      been in disuse since 1994).  Accordingly, adopt these names into
      our <quote>Default</> timezone abbreviation set.
      The <quote>Australia</> abbreviation set now contains only CST, EAST,
      EST, SAST, SAT, and WST, all of which are thought to be mostly
      historical usage.  Note that SAST has also been changed to be South
      Africa Standard Time in the <quote>Default</> abbreviation set.
     </para>

     <para>
      Also, add zone abbreviations SRET (Asia/Srednekolymsk) and XJT
      (Asia/Urumqi), and use WSST/WSDT for western Samoa.  Also, there were
      DST law changes in Chile, Mexico, the Turks &amp; Caicos Islands
      (America/Grand_Turk), and Fiji.  There is a new zone
      Pacific/Bougainville for portions of Papua New Guinea.  Also, numerous
      corrections for historical (pre-1970) time zone data.
     </para>
    </listitem>

   </itemizedlist>

  </sect2>
 </sect1>

 <sect1 id="release-9-3-5">
  <title>Release 9.3.5</title>

  <note>
  <title>Release Date</title>
  <simpara>2014-07-24</simpara>
  </note>

  <para>
   This release contains a variety of fixes from 9.3.4.
   For information about new features in the 9.3 major release, see
   <xref linkend="release-9-3">.
  </para>

  <sect2>
   <title>Migration to Version 9.3.5</title>

   <para>
    A dump/restore is not required for those running 9.3.X.
   </para>

   <para>
    However, this release corrects a logic error
    in <application>pg_upgrade</>, as well as an index corruption problem in
    some GiST indexes.  See the first two changelog entries below to find out
    whether your installation has been affected and what steps you should take
    if so.
   </para>

   <para>
    Also, if you are upgrading from a version earlier than 9.3.4,
    see <xref linkend="release-9-3-4">.
   </para>

  </sect2>

  <sect2>
   <title>Changes</title>

   <itemizedlist>

<!--
Author: Bruce Momjian <bruce@momjian.us>
Branch: master [0f7482733] 2014-06-24 16:11:06 -0400
Branch: REL9_4_STABLE [dd5369047] 2014-06-24 16:11:06 -0400
Branch: REL9_3_STABLE [cc5841809] 2014-06-24 16:11:06 -0400
-->

    <listitem>
     <para>
      In <application>pg_upgrade</>, remove <filename>pg_multixact</> files
      left behind by <application>initdb</> (Bruce Momjian)
     </para>

     <para>
      If you used a pre-9.3.5 version of <application>pg_upgrade</> to
      upgrade a database cluster to 9.3, it might have left behind a file
      <filename>$PGDATA/pg_multixact/offsets/0000</> that should not be
      there and will eventually cause problems in <command>VACUUM</>.
      <emphasis>However, in common cases this file is actually valid and
      must not be removed.</emphasis>
      To determine whether your installation has this problem, run this
      query as superuser, in any database of the cluster:
<programlisting>
WITH list(file) AS (SELECT * FROM pg_ls_dir('pg_multixact/offsets'))
SELECT EXISTS (SELECT * FROM list WHERE file = '0000') AND
       NOT EXISTS (SELECT * FROM list WHERE file = '0001') AND
       NOT EXISTS (SELECT * FROM list WHERE file = 'FFFF') AND
       EXISTS (SELECT * FROM list WHERE file != '0000')
       AS file_0000_removal_required;
</programlisting>
      If this query returns <literal>t</>, manually remove the file
      <filename>$PGDATA/pg_multixact/offsets/0000</>.
      Do nothing if the query returns <literal>f</>.
     </para>
    </listitem>

<!--
Author: Heikki Linnakangas <heikki.linnakangas@iki.fi>
Branch: master Release: REL9_4_BR [540ac7cea] 2014-05-13 15:15:13 +0300
Branch: REL9_3_STABLE [d5b912c90] 2014-05-13 15:27:14 +0300
Branch: REL9_2_STABLE [0d8d0d027] 2014-05-13 15:27:21 +0300
Branch: REL9_1_STABLE [1913d0f28] 2014-05-13 15:27:28 +0300
Branch: REL9_0_STABLE [c87c43f08] 2014-05-13 15:27:36 +0300
Branch: REL8_4_STABLE [e31d77c96] 2014-05-13 15:27:43 +0300
-->

    <listitem>
     <para>
      Correctly initialize padding bytes in <filename>contrib/btree_gist</>
      indexes on <type>bit</> columns (Heikki Linnakangas)
     </para>

     <para>
      This error could result in incorrect query results due to values that
      should compare equal not being seen as equal.
      Users with GiST indexes on <type>bit</> or <type>bit varying</>
      columns should <command>REINDEX</> those indexes after installing this
      update.
     </para>
    </listitem>

<!--
Author: Heikki Linnakangas <heikki.linnakangas@iki.fi>
Branch: master Release: REL9_4_BR [4f7bb4b2a] 2014-05-08 14:50:22 +0300
Branch: REL9_3_STABLE [34572920c] 2014-05-08 14:43:04 +0300
Branch: REL9_2_STABLE [31633f992] 2014-05-08 14:43:39 +0300
Branch: REL9_1_STABLE [686a7194e] 2014-05-08 14:43:58 +0300
Branch: REL9_0_STABLE [8b4efe1f3] 2014-05-08 14:44:06 +0300
Branch: REL8_4_STABLE [be7830596] 2014-05-08 14:46:43 +0300
-->

    <listitem>
     <para>
      Protect against torn pages when deleting GIN list pages (Heikki
      Linnakangas)
     </para>

     <para>
      This fix prevents possible index corruption if a system crash occurs
      while the page update is being written to disk.
     </para>
    </listitem>

<!--
Author: Heikki Linnakangas <heikki.linnakangas@iki.fi>
Branch: master Release: REL9_4_BR [7ca32e255] 2014-04-08 14:51:40 +0300
Branch: REL9_3_STABLE [601c01e08] 2014-04-08 14:51:49 +0300
Branch: REL9_2_STABLE [02b9fd73e] 2014-04-08 14:51:56 +0300
Branch: REL9_1_STABLE [ac0078c1d] 2014-04-08 14:52:01 +0300
Branch: REL9_0_STABLE [d034e9b3b] 2014-04-08 14:52:07 +0300
-->

    <listitem>
     <para>
      Don't clear the right-link of a GiST index page while replaying
      updates from WAL (Heikki Linnakangas)
     </para>

     <para>
      This error could lead to transiently wrong answers from GiST index
      scans performed in Hot Standby.
     </para>
    </listitem>

<!--
Author: Tom Lane <tgl@sss.pgh.pa.us>
Branch: master Release: REL9_4_BR [c170655cc] 2014-06-09 16:31:11 -0400
Branch: REL9_3_STABLE [717c116f1] 2014-06-09 16:31:16 -0400
Branch: REL9_2_STABLE [93328b2df] 2014-06-09 16:30:46 -0400
-->

    <listitem>
     <para>
      Fix corner-case infinite loop during insertion into an SP-GiST text
      index (Tom Lane)
     </para>
    </listitem>

<!--
Author: Heikki Linnakangas <heikki.linnakangas@iki.fi>
Branch: master [1264ef31a] 2014-07-16 09:19:06 +0300
Branch: REL9_4_STABLE [9b3ef66af] 2014-07-16 09:20:20 +0300
Branch: REL9_3_STABLE [a4867d041] 2014-07-16 09:20:31 +0300
-->

    <listitem>
     <para>
      Fix incorrect answers from SP-GiST index searches
      with <literal>-|-</literal> (range adjacency) operator
      (Heikki Linnakangas)
     </para>
    </listitem>

<!--
Author: Alvaro Herrera <alvherre@alvh.no-ip.org>
Branch: master Release: REL9_4_BR [b0b263baa] 2014-06-09 15:17:23 -0400
Branch: REL9_3_STABLE [167a2535f] 2014-06-09 15:17:23 -0400
-->

    <listitem>
     <para>
      Fix wraparound handling for <filename>pg_multixact/members</>
      (&Aacute;lvaro Herrera)
     </para>
    </listitem>

<!--
Author: Alvaro Herrera <alvherre@alvh.no-ip.org>
Branch: master [f741300c9] 2014-06-27 14:43:53 -0400
Branch: REL9_4_STABLE [56f86bb76] 2014-06-27 14:43:52 -0400
Branch: REL9_3_STABLE [9a28c3752] 2014-06-27 14:43:52 -0400
-->

    <listitem>
     <para>
      Truncate <structname>pg_multixact</> during checkpoints, not
      during <command>VACUUM</> (&Aacute;lvaro Herrera)
     </para>

     <para>
      This change ensures that <structname>pg_multixact</> segments can't be
      removed if they'd still be needed during WAL replay after a crash.
     </para>
    </listitem>

<!--
Author: Heikki Linnakangas <heikki.linnakangas@iki.fi>
Branch: master Release: REL9_4_BR [2a8e1ac59] 2014-04-17 17:47:50 +0300
Branch: REL9_3_STABLE [95aa823eb] 2014-04-17 17:47:58 +0300
-->

    <listitem>
     <para>
      Fix possible inconsistency of all-visible flags after WAL recovery
      (Heikki Linnakangas)
     </para>
    </listitem>

<!--
Author: Tom Lane <tgl@sss.pgh.pa.us>
Branch: master Release: REL9_4_BR [0f928a85e] 2014-05-05 14:43:39 -0400
Branch: REL9_3_STABLE [4f4ef042f] 2014-05-05 14:43:42 -0400
Branch: REL9_2_STABLE [c8fbeeb45] 2014-05-05 14:43:46 -0400
Branch: REL9_1_STABLE [2f4ee3a2f] 2014-05-05 14:43:49 -0400
Branch: REL9_0_STABLE [7d5b68621] 2014-05-05 14:43:52 -0400
Branch: REL8_4_STABLE [3ada1fab8] 2014-05-05 14:43:55 -0400
-->

    <listitem>
     <para>
      Fix possibly-incorrect cache invalidation during nested calls
      to <function>ReceiveSharedInvalidMessages</> (Andres Freund)
     </para>
    </listitem>

<!--
Author: Alvaro Herrera <alvherre@alvh.no-ip.org>
Branch: master Release: REL9_4_BR [1a917ae86] 2014-04-24 15:41:55 -0300
Branch: REL9_3_STABLE [c0bd128c8] 2014-04-24 15:41:55 -0300
-->

    <listitem>
     <para>
      Fix race condition when updating a tuple concurrently locked by
      another process (Andres Freund, &Aacute;lvaro Herrera)
     </para>
    </listitem>

<!--
Author: Tom Lane <tgl@sss.pgh.pa.us>
Branch: REL9_3_STABLE [a2db7b7d0] 2014-06-26 10:41:59 -0700
Branch: REL9_2_STABLE [0cf16686b] 2014-06-26 10:42:03 -0700
Branch: REL9_1_STABLE [555d0b200] 2014-06-26 10:42:08 -0700
-->

    <listitem>
     <para>
      Fix <quote>could not find pathkey item to sort</> planner failures
      with <literal>UNION ALL</> over subqueries reading from tables with
      inheritance children (Tom Lane)
     </para>
    </listitem>

<!--
Author: Tom Lane <tgl@sss.pgh.pa.us>
Branch: master [9e2f2d7a0] 2014-07-08 14:03:56 -0400
Branch: REL9_4_STABLE [ac45aa1dd] 2014-07-08 14:03:45 -0400
Branch: REL9_3_STABLE [6d36aee5b] 2014-07-08 14:03:19 -0400
Branch: REL9_2_STABLE [189bd09cb] 2014-07-08 14:03:23 -0400
Branch: REL9_1_STABLE [fa21a760b] 2014-07-08 14:03:26 -0400
Branch: REL9_0_STABLE [2865d5952] 2014-07-08 14:03:30 -0400
Branch: REL8_4_STABLE [2e7469dc8] 2014-07-08 14:03:32 -0400
-->

    <listitem>
     <para>
      Don't assume a subquery's output is unique if there's a set-returning
      function in its targetlist (David Rowley)
     </para>

     <para>
      This oversight could lead to misoptimization of constructs
      like <literal>WHERE x IN (SELECT y, generate_series(1,10) FROM t GROUP
      BY y)</literal>.
     </para>
    </listitem>

<!--
Author: Tom Lane <tgl@sss.pgh.pa.us>
Branch: master Release: REL9_4_BR [95811032d] 2014-04-29 13:12:46 -0400
Branch: REL9_3_STABLE [150a44e83] 2014-04-29 13:12:29 -0400
Branch: REL9_2_STABLE [0901dbab3] 2014-04-29 13:12:33 -0400
-->

    <listitem>
     <para>
      Improve planner to drop constant-NULL inputs
      of <literal>AND</>/<literal>OR</> when possible (Tom Lane)
     </para>

     <para>
      This change fixes some cases where the more aggressive parameter
      substitution done by 9.2 and later can lead to a worse plan than
      older versions produced.
     </para>
    </listitem>

<!--
Author: Tom Lane <tgl@sss.pgh.pa.us>
Branch: master Release: REL9_4_BR [c7b353959] 2014-04-03 22:02:24 -0400
Branch: REL9_3_STABLE [d359f71ac] 2014-04-03 22:02:27 -0400
-->

    <listitem>
     <para>
      Ensure that the planner sees equivalent <literal>VARIADIC</> and
      non-<literal>VARIADIC</> function calls as equivalent (Tom Lane)
     </para>

     <para>
      This bug could for example result in failure to use expression indexes
      involving variadic functions.  It might be necessary to re-create such
      indexes, and/or re-create views including variadic function calls that
      should match the indexes, for the fix to be effective for existing 9.3
      installations.
     </para>
    </listitem>

<!--
Author: Tom Lane <tgl@sss.pgh.pa.us>
Branch: master [57d8c1270] 2014-06-24 21:22:40 -0700
Branch: REL9_4_STABLE [a331512de] 2014-06-24 21:22:43 -0700
Branch: REL9_3_STABLE [a1fc36495] 2014-06-24 21:22:47 -0700
-->

    <listitem>
     <para>
      Fix handling of nested <type>JSON</> objects
      in <function>json_populate_recordset()</> and friends
      (Michael Paquier, Tom Lane)
     </para>

     <para>
      A nested <type>JSON</> object could result in previous fields of the
      parent object not being shown in the output.
     </para>
    </listitem>

<!--
Author: Tom Lane <tgl@sss.pgh.pa.us>
Branch: master Release: REL9_4_BR [0ca6bda8e] 2014-05-09 12:55:31 -0400
Branch: REL9_3_STABLE [13c679995] 2014-05-09 12:55:03 -0400
Branch: REL9_2_STABLE [25c933c5c] 2014-05-09 12:55:06 -0400
-->

    <listitem>
     <para>
      Fix identification of input type category in <function>to_json()</>
      and friends (Tom Lane)
     </para>

     <para>
      This is known to have led to inadequate quoting of <type>money</>
      fields in the <type>JSON</> result, and there may have been wrong
      results for other data types as well.
     </para>
    </listitem>

<!--
Author: Tom Lane <tgl@sss.pgh.pa.us>
Branch: master Release: REL9_4_BR [3f8c8e3c6] 2014-05-01 15:19:06 -0400
Branch: REL9_3_STABLE [b72e90bc3] 2014-05-01 15:19:10 -0400
Branch: REL9_2_STABLE [8c43980a1] 2014-05-01 15:19:14 -0400
Branch: REL9_1_STABLE [db1fdc945] 2014-05-01 15:19:17 -0400
Branch: REL9_0_STABLE [7a4f114f3] 2014-05-01 15:19:20 -0400
Branch: REL8_4_STABLE [70debcf09] 2014-05-01 15:19:23 -0400
-->

    <listitem>
     <para>
      Fix failure to detoast fields in composite elements of structured
      types (Tom Lane)
     </para>

     <para>
      This corrects cases where TOAST pointers could be copied into other
      tables without being dereferenced.  If the original data is later
      deleted, it would lead to errors like <quote>missing chunk number 0
      for toast value ...</> when the now-dangling pointer is used.
     </para>
    </listitem>

<!--
Author: Tom Lane <tgl@sss.pgh.pa.us>
Branch: master [d68581483] 2014-07-11 19:12:35 -0400
Branch: REL9_4_STABLE [f280eff94] 2014-07-11 19:12:38 -0400
Branch: REL9_3_STABLE [b77e6b959] 2014-07-11 19:12:42 -0400
Branch: REL9_2_STABLE [261f954e7] 2014-07-11 19:12:45 -0400
Branch: REL9_1_STABLE [c45841f9e] 2014-07-11 19:12:48 -0400
Branch: REL9_0_STABLE [cd8ba91a0] 2014-07-11 19:12:51 -0400
Branch: REL8_4_STABLE [a81fbcfb3] 2014-07-11 19:12:56 -0400
-->

    <listitem>
     <para>
      Fix <quote>record type has not been registered</> failures with
      whole-row references to the output of Append plan nodes (Tom Lane)
     </para>
    </listitem>

<!--
Author: Tom Lane <tgl@sss.pgh.pa.us>
Branch: master Release: REL9_4_BR [04e5025be] 2014-05-07 14:25:11 -0400
Branch: REL9_3_STABLE [fc58c39d4] 2014-05-07 14:25:13 -0400
Branch: REL9_2_STABLE [022b5f2b2] 2014-05-07 14:25:17 -0400
Branch: REL9_1_STABLE [229101db4] 2014-05-07 14:25:22 -0400
Branch: REL9_0_STABLE [7f66ade71] 2014-05-07 14:25:25 -0400
Branch: REL8_4_STABLE [2a527baa3] 2014-05-07 14:25:28 -0400
-->

    <listitem>
     <para>
      Fix possible crash when invoking a user-defined function while
      rewinding a cursor (Tom Lane)
     </para>
    </listitem>

<!--
Author: Tom Lane <tgl@sss.pgh.pa.us>
Branch: master [45b0f3572] 2014-06-19 22:14:26 -0400
Branch: REL9_4_STABLE [1044e79a0] 2014-06-19 22:13:44 -0400
Branch: REL9_3_STABLE [c1f8fb9bf] 2014-06-19 22:13:47 -0400
Branch: REL9_2_STABLE [b568d3836] 2014-06-19 22:13:51 -0400
Branch: REL9_1_STABLE [06d5eacbc] 2014-06-19 22:13:54 -0400
Branch: REL9_0_STABLE [83131e634] 2014-06-19 22:13:58 -0400
Branch: REL8_4_STABLE [d297c91d4] 2014-06-19 22:14:00 -0400
-->

    <listitem>
     <para>
      Fix query-lifespan memory leak while evaluating the arguments for a
      function in <literal>FROM</> (Tom Lane)
     </para>
    </listitem>

<!--
Author: Tom Lane <tgl@sss.pgh.pa.us>
Branch: master [1567e659a] 2014-07-18 13:00:27 -0400
Branch: REL9_4_STABLE [4a66f0f2d] 2014-07-18 13:00:39 -0400
Branch: REL9_3_STABLE [5ef588b22] 2014-07-18 13:00:43 -0400
Branch: REL9_2_STABLE [a223b9e36] 2014-07-18 13:00:48 -0400
Branch: REL9_1_STABLE [8a817785a] 2014-07-18 13:00:52 -0400
Branch: REL9_0_STABLE [b8c24f7ab] 2014-07-18 13:00:57 -0400
Branch: REL8_4_STABLE [e0a233744] 2014-07-18 13:01:04 -0400
-->

    <listitem>
     <para>
      Fix session-lifespan memory leaks in regular-expression processing
      (Tom Lane, Arthur O'Dwyer, Greg Stark)
     </para>
    </listitem>

<!--
Author: Tom Lane <tgl@sss.pgh.pa.us>
Branch: master [fd90b5d57] 2014-06-10 22:48:16 -0400
Branch: REL9_4_STABLE [7f9fbb842] 2014-06-10 22:48:31 -0400
Branch: REL9_3_STABLE [87db9534a] 2014-06-10 22:48:39 -0400
Branch: REL9_2_STABLE [802323535] 2014-06-10 22:48:45 -0400
Branch: REL9_1_STABLE [62f134954] 2014-06-10 22:48:52 -0400
Branch: REL9_0_STABLE [4d5ea4290] 2014-06-10 22:48:59 -0400
Branch: REL8_4_STABLE [f3f40434b] 2014-06-10 22:49:08 -0400
-->

    <listitem>
     <para>
      Fix data encoding error in <filename>hungarian.stop</> (Tom Lane)
     </para>
    </listitem>

<!--
Author: Heikki Linnakangas <heikki.linnakangas@iki.fi>
Branch: master [a87a7dc8b] 2014-06-24 13:27:18 +0300
Branch: REL9_4_STABLE [1818ae0a7] 2014-06-24 13:31:06 +0300
Branch: REL9_3_STABLE [2a7512bc7] 2014-06-24 13:31:00 +0300
Branch: REL9_2_STABLE [1c9f9e888] 2014-06-24 13:30:54 +0300
Branch: REL9_1_STABLE [dd1a5b09b] 2014-06-24 13:30:41 +0300
-->

    <listitem>
     <para>
      Prevent foreign tables from being created with OIDS
      when <xref linkend="guc-default-with-oids"> is true
      (Etsuro Fujita)
     </para>
    </listitem>

<!--
Author: Andres Freund <andres@anarazel.de>
Branch: master Release: REL9_4_BR [621a99a66] 2014-06-04 21:36:19 +0200
Branch: REL9_3_STABLE [edde59db1] 2014-06-04 23:26:08 +0200
Branch: REL9_2_STABLE [315442c01] 2014-06-04 23:25:52 +0200
Branch: REL9_1_STABLE [6bf6e528a] 2014-06-04 23:26:30 +0200
Branch: REL9_0_STABLE [037c6fb9f] 2014-06-04 23:27:10 +0200
Branch: REL8_4_STABLE [80d45ae4e] 2014-06-04 23:27:38 +0200
-->

    <listitem>
     <para>
      Fix liveness checks for rows that were inserted in the current
      transaction and then deleted by a now-rolled-back subtransaction
      (Andres Freund)
     </para>

     <para>
      This could cause problems (at least spurious warnings, and at worst an
      infinite loop) if <command>CREATE INDEX</> or <command>CLUSTER</> were
      done later in the same transaction.
     </para>
    </listitem>

<!--
Author: Tom Lane <tgl@sss.pgh.pa.us>
Branch: master Release: REL9_4_BR [d19bd29f0] 2014-04-24 13:29:48 -0400
Branch: REL9_3_STABLE [12e41a5d7] 2014-04-24 13:29:56 -0400
Branch: REL9_2_STABLE [ea9ac7741] 2014-04-24 13:30:00 -0400
Branch: REL9_1_STABLE [70e7be264] 2014-04-24 13:30:04 -0400
Branch: REL9_0_STABLE [b7a3e1173] 2014-04-24 13:30:08 -0400
Branch: REL8_4_STABLE [82fbd88a7] 2014-04-24 13:30:14 -0400
-->

    <listitem>
     <para>
      Clear <structname>pg_stat_activity</>.<structfield>xact_start</>
      during <command>PREPARE TRANSACTION</> (Andres Freund)
     </para>

     <para>
      After the <command>PREPARE</>, the originating session is no longer in
      a transaction, so it should not continue to display a transaction
      start time.
     </para>
    </listitem>

<!--
Author: Alvaro Herrera <alvherre@alvh.no-ip.org>
Branch: master [6bdf4b9c7] 2014-07-15 13:24:07 -0400
Branch: REL9_4_STABLE [e45229bb6] 2014-07-15 13:24:07 -0400
Branch: REL9_3_STABLE [12c5bbdcb] 2014-07-15 13:24:07 -0400
Branch: REL9_2_STABLE [b42f09fc8] 2014-07-15 13:24:07 -0400
Branch: REL9_1_STABLE [a41dc7321] 2014-07-15 13:24:07 -0400
Branch: REL9_0_STABLE [bf08864b8] 2014-07-15 13:24:07 -0400
Branch: REL8_4_STABLE [4b767789d] 2014-07-15 13:24:07 -0400
-->

    <listitem>
     <para>
      Fix <command>REASSIGN OWNED</> to not fail for text search objects
      (&Aacute;lvaro Herrera)
     </para>
    </listitem>

<!--
Author: Alvaro Herrera <alvherre@alvh.no-ip.org>
Branch: master [b7e51d9c0] 2014-06-27 14:43:46 -0400
Branch: REL9_4_STABLE [9eecc8a7c] 2014-06-27 14:43:46 -0400
Branch: REL9_3_STABLE [e86cfc4bb] 2014-06-27 14:43:45 -0400
-->

    <listitem>
     <para>
      Prevent <structname>pg_class</>.<structfield>relminmxid</> values from
      going backwards during <command>VACUUM FULL</> (&Aacute;lvaro Herrera)
     </para>
    </listitem>

<!--
Author: Tom Lane <tgl@sss.pgh.pa.us>
Branch: master Release: REL9_4_BR [41de93c53] 2014-04-30 13:26:26 -0400
Branch: REL9_3_STABLE [0652d77fb] 2014-04-30 13:26:29 -0400
-->

    <listitem>
     <para>
      Reduce indentation in rule/view dumps to improve readability and avoid
      excessive whitespace (Greg Stark, Tom Lane)
     </para>

     <para>
      This change reduces the amount of indentation applied to nested
      constructs, including some cases that the user probably doesn't think
      of as nested, such as UNION lists.  Previously, deeply nested
      constructs were printed with an amount of whitespace growing as
      O(N^2), which created a performance problem and even risk of
      out-of-memory failures.  Now the indentation is reduced modulo 40,
      which is initially odd to look at but seems to preserve readability
      better than simply limiting the indentation would do.
      Redundant parenthesization of UNION lists has been reduced as well.
     </para>
    </listitem>

<!--
Author: Tom Lane <tgl@sss.pgh.pa.us>
Branch: master Release: REL9_4_BR [91e16b980] 2014-05-01 20:22:37 -0400
Branch: REL9_3_STABLE [e31193d49] 2014-05-01 20:22:39 -0400
-->

    <listitem>
     <para>
      Fix dumping of rules/views when subsequent addition of a column has
      resulted in multiple input columns matching a <literal>USING</>
      specification (Tom Lane)
     </para>
    </listitem>

<!--
Author: Tom Lane <tgl@sss.pgh.pa.us>
Branch: master [9b35ddce9] 2014-07-19 14:28:52 -0400
Branch: REL9_4_STABLE [f0a497e4c] 2014-07-19 14:29:00 -0400
Branch: REL9_3_STABLE [b978ab5f6] 2014-07-19 14:29:05 -0400
-->

    <listitem>
     <para>
      Repair view printing for some cases involving functions
      in <literal>FROM</> that return a composite type containing dropped
      columns (Tom Lane)
     </para>
    </listitem>

<!--
Author: Tom Lane <tgl@sss.pgh.pa.us>
Branch: master Release: REL9_4_BR [5d8117e1f] 2014-04-05 18:16:08 -0400
Branch: REL9_3_STABLE [21aa47d01] 2014-04-05 18:16:11 -0400
Branch: REL9_2_STABLE [53463e247] 2014-04-05 18:16:14 -0400
Branch: REL9_1_STABLE [093d3da1d] 2014-04-05 18:16:17 -0400
Branch: REL9_0_STABLE [5c26ab659] 2014-04-05 18:16:20 -0400
Branch: REL8_4_STABLE [969735cf1] 2014-04-05 18:16:24 -0400
-->

    <listitem>
     <para>
      Block signals during postmaster startup (Tom Lane)
     </para>

     <para>
      This ensures that the postmaster will properly clean up after itself
      if, for example, it receives <systemitem>SIGINT</> while still
      starting up.
     </para>
    </listitem>

<!--
Author: Tom Lane <tgl@sss.pgh.pa.us>
Branch: master Release: REL9_4_BR [fc752505a] 2014-04-02 17:11:24 -0400
Branch: REL9_3_STABLE [65183fb78] 2014-04-02 17:11:27 -0400
Branch: REL9_2_STABLE [029decfec] 2014-04-02 17:11:31 -0400
Branch: REL9_1_STABLE [b7a424371] 2014-04-02 17:11:34 -0400
-->

    <listitem>
     <para>
      Fix client host name lookup when processing <filename>pg_hba.conf</>
      entries that specify host names instead of IP addresses (Tom Lane)
     </para>

     <para>
      Ensure that reverse-DNS lookup failures are reported, instead of just
      silently not matching such entries.  Also ensure that we make only
      one reverse-DNS lookup attempt per connection, not one per host name
      entry, which is what previously happened if the lookup attempts failed.
     </para>
    </listitem>

<!--
Author: Tom Lane <tgl@sss.pgh.pa.us>
Branch: master Release: REL9_4_BR [b203c57bb] 2014-04-04 22:03:35 -0400
Branch: REL9_3_STABLE [7d1a0f585] 2014-04-04 22:03:38 -0400
Branch: REL9_2_STABLE [6d25eb314] 2014-04-04 22:03:42 -0400
-->

    <listitem>
     <para>
      Allow the root user to use <literal>postgres -C variable</> and
      <literal>postgres --describe-config</> (MauMau)
     </para>

     <para>
      The prohibition on starting the server as root does not need to extend
      to these operations, and relaxing it prevents failure
      of <application>pg_ctl</> in some scenarios.
     </para>
    </listitem>

<!--
Author: Noah Misch <noah@leadboat.com>
Branch: master [be76a6d39] 2014-06-14 09:41:13 -0400
Branch: REL9_4_STABLE [6583a75b2] 2014-06-14 09:41:16 -0400
Branch: REL9_3_STABLE [1442b426e] 2014-06-14 09:41:17 -0400
Branch: REL9_2_STABLE [453a5d91d] 2014-06-14 09:41:17 -0400
Branch: REL9_1_STABLE [481831b43] 2014-06-14 09:41:18 -0400
Branch: REL9_0_STABLE [5f09c583c] 2014-06-14 09:41:18 -0400
Branch: REL8_4_STABLE [95cefd30e] 2014-06-14 09:41:18 -0400
-->

    <listitem>
     <para>
      Secure Unix-domain sockets of temporary postmasters started during
      <literal>make check</> (Noah Misch)
     </para>

     <para>
      Any local user able to access the socket file could connect as the
      server's bootstrap superuser, then proceed to execute arbitrary code as
      the operating-system user running the test, as we previously noted in
      CVE-2014-0067.  This change defends against that risk by placing the
      server's socket in a temporary, mode 0700 subdirectory
      of <filename>/tmp</>.  The hazard remains however on platforms where
      Unix sockets are not supported, notably Windows, because then the
      temporary postmaster must accept local TCP connections.
     </para>

     <para>
      A useful side effect of this change is to simplify
      <literal>make check</> testing in builds that
      override <literal>DEFAULT_PGSOCKET_DIR</>.  Popular non-default values
      like <filename>/var/run/postgresql</> are often not writable by the
      build user, requiring workarounds that will no longer be necessary.
     </para>
    </listitem>

<!--
Author: Tom Lane <tgl@sss.pgh.pa.us>
Branch: master Release: REL9_4_BR [abe075dff] 2014-04-04 23:09:35 -0400
Branch: REL9_3_STABLE [84520f91c] 2014-04-04 23:09:38 -0400
Branch: REL9_2_STABLE [1a496a12b] 2014-04-04 23:09:41 -0400
Branch: REL9_1_STABLE [af7738fe6] 2014-04-04 23:09:45 -0400
Branch: REL9_0_STABLE [634056567] 2014-04-04 23:09:49 -0400
-->

    <listitem>
     <para>
      Fix tablespace creation WAL replay to work on Windows (MauMau)
     </para>
    </listitem>

<!--
Author: Bruce Momjian <bruce@momjian.us>
Branch: master Release: REL9_4_BR [418093465] 2014-04-16 10:45:48 -0400
Branch: REL9_3_STABLE [f716c3250] 2014-04-16 10:45:48 -0400
Branch: REL9_2_STABLE [966f015b6] 2014-04-16 10:45:48 -0400
Branch: REL9_1_STABLE [bed499ed1] 2014-04-16 10:45:48 -0400
Branch: REL9_0_STABLE [a86b2daff] 2014-04-16 10:45:48 -0400
-->

    <listitem>
     <para>
      Fix detection of socket creation failures on Windows (Bruce Momjian)
     </para>
    </listitem>

<!--
Author: Tom Lane <tgl@sss.pgh.pa.us>
Branch: master Release: REL9_4_BR [6862ca697] 2014-04-05 12:41:25 -0400
Branch: REL9_3_STABLE [18db2150c] 2014-04-05 12:41:28 -0400
Branch: REL9_2_STABLE [bdc3e95c2] 2014-04-05 12:41:31 -0400
Branch: REL9_1_STABLE [cb11f4d8d] 2014-04-05 12:41:34 -0400
Branch: REL9_0_STABLE [9500d8f89] 2014-04-05 12:41:38 -0400
Branch: REL8_4_STABLE [30e434bdf] 2014-04-05 12:41:40 -0400
-->

    <listitem>
     <para>
      On Windows, allow new sessions to absorb values of PGC_BACKEND
      parameters (such as <xref linkend="guc-log-connections">) from the
      configuration file (Amit Kapila)
     </para>

     <para>
      Previously, if such a parameter were changed in the file post-startup,
      the change would have no effect.
     </para>
    </listitem>

<!--
Author: Heikki Linnakangas <heikki.linnakangas@iki.fi>
Branch: master Release: REL9_4_BR [503de5462] 2014-04-30 10:35:52 +0300
Branch: REL9_3_STABLE [8a90a39b4] 2014-04-30 10:35:46 +0300
Branch: REL9_2_STABLE [e2558e016] 2014-04-30 10:36:31 +0300
Branch: REL9_1_STABLE [94095e341] 2014-04-30 10:36:41 +0300
Branch: REL9_0_STABLE [c06b7219a] 2014-04-30 10:38:32 +0300
Branch: REL8_4_STABLE [e3f273ff6] 2014-04-30 10:39:03 +0300
-->

    <listitem>
     <para>
      Properly quote executable path names on Windows (Nikhil Deshpande)
     </para>

     <para>
      This oversight could cause <application>initdb</>
      and <application>pg_upgrade</> to fail on Windows, if the installation
      path contained both spaces and <literal>@</> signs.
     </para>
    </listitem>

<!--
Author: Tom Lane <tgl@sss.pgh.pa.us>
Branch: master Release: REL9_4_BR [20561acf9] 2014-05-30 18:19:06 -0400
Branch: REL9_3_STABLE [4f5f4da79] 2014-05-30 18:19:14 -0400
Branch: REL9_2_STABLE [83ed4598b] 2014-05-30 18:18:20 -0400
Branch: REL9_1_STABLE [a784a39c4] 2014-05-30 18:18:24 -0400
Branch: REL9_0_STABLE [4f725bbc4] 2014-05-30 18:18:28 -0400
Branch: REL8_4_STABLE [ae41bb4be] 2014-05-30 18:18:32 -0400
-->

    <listitem>
     <para>
      Fix linking of <application>libpython</> on OS X (Tom Lane)
     </para>

     <para>
      The method we previously used can fail with the Python library
      supplied by Xcode 5.0 and later.
     </para>
    </listitem>

<!--
Author: Tom Lane <tgl@sss.pgh.pa.us>
Branch: master Release: REL9_4_BR [2f557167b] 2014-05-07 21:39:13 -0400
Branch: REL9_3_STABLE [b4f9c93ce] 2014-05-07 21:38:38 -0400
Branch: REL9_2_STABLE [f7672c8ce] 2014-05-07 21:38:41 -0400
Branch: REL9_1_STABLE [86888054a] 2014-05-07 21:38:44 -0400
Branch: REL9_0_STABLE [77e662827] 2014-05-07 21:38:47 -0400
Branch: REL8_4_STABLE [664ac3de7] 2014-05-07 21:38:50 -0400
-->

    <listitem>
     <para>
      Avoid buffer bloat in <application>libpq</> when the server
      consistently sends data faster than the client can absorb it
      (Shin-ichi Morita, Tom Lane)
     </para>

     <para>
      <application>libpq</> could be coerced into enlarging its input buffer
      until it runs out of memory (which would be reported misleadingly
      as <quote>lost synchronization with server</>).  Under ordinary
      circumstances it's quite far-fetched that data could be continuously
      transmitted more quickly than the <function>recv()</> loop can
      absorb it, but this has been observed when the client is artificially
      slowed by scheduler constraints.
     </para>
    </listitem>

<!--
Author: Magnus Hagander <magnus@hagander.net>
Branch: master Release: REL9_4_BR [585bca393] 2014-04-16 18:58:10 +0200
Branch: REL9_3_STABLE [cc269272c] 2014-04-16 18:58:55 +0200
Branch: REL9_2_STABLE [b764080ee] 2014-04-16 18:59:11 +0200
Branch: REL9_1_STABLE [c4bf15b9c] 2014-04-16 18:59:28 +0200
Branch: REL9_0_STABLE [96752b02d] 2014-04-16 18:59:37 +0200
Branch: REL8_4_STABLE [b4ae2e37d] 2014-04-16 18:59:48 +0200
-->

    <listitem>
     <para>
      Ensure that LDAP lookup attempts in <application>libpq</> time out as
      intended (Laurenz Albe)
     </para>
    </listitem>

<!--
Author: Michael Meskes <meskes@postgresql.org>
Branch: master Release: REL9_4_BR [8d6a07fa0] 2014-05-06 13:09:51 +0200
Branch: REL9_3_STABLE [b4eeb9d58] 2014-05-06 13:04:30 +0200
Branch: REL9_2_STABLE [3a024c110] 2014-05-06 13:14:01 +0200
Branch: REL9_1_STABLE [fb66e88cf] 2014-05-06 13:20:22 +0200
Branch: REL9_0_STABLE [91c8c106f] 2014-05-06 13:24:13 +0200

Author: Michael Meskes <meskes@postgresql.org>
Branch: master Release: REL9_4_BR [f91796853] 2014-04-09 11:23:38 +0200
Branch: REL9_3_STABLE [3b8fda676] 2014-04-09 11:38:40 +0200
Branch: REL9_2_STABLE [2b3136de9] 2014-04-09 11:43:13 +0200
Branch: REL9_1_STABLE [0de106836] 2014-04-09 12:04:33 +0200
Branch: REL9_0_STABLE [0c2eb989e] 2014-04-09 12:12:32 +0200
-->

    <listitem>
     <para>
      Fix <application>ecpg</> to do the right thing when an array
      of <type>char *</> is the target for a FETCH statement returning more
      than one row, as well as some other array-handling fixes
      (Ashutosh Bapat)
     </para>
    </listitem>

<!--
Author: Tom Lane <tgl@sss.pgh.pa.us>
Branch: master Release: REL9_4_BR [62215de29] 2014-03-29 17:34:00 -0400
Branch: REL9_3_STABLE [3080bbaa9] 2014-03-29 17:34:03 -0400
-->

    <listitem>
     <para>
      Fix <application>pg_dump</> to cope with a materialized view that
      depends on a table's primary key (Tom Lane)
     </para>

     <para>
      This occurs if the view's query relies on functional dependency to
      abbreviate a <literal>GROUP BY</> list.  <application>pg_dump</> got
      sufficiently confused that it dumped the materialized view as a
      regular view.
     </para>
    </listitem>

<!--
Author: Tom Lane <tgl@sss.pgh.pa.us>
Branch: master Release: REL9_4_BR [19f2d6cda] 2014-03-18 10:38:25 -0400
Branch: REL9_3_STABLE [63817f86b] 2014-03-18 10:38:38 -0400
-->

    <listitem>
     <para>
      Fix parsing of <application>pg_dumpall</>'s <option>-i</> switch
      (Tom Lane)
     </para>
    </listitem>

<!--
Author: Tom Lane <tgl@sss.pgh.pa.us>
Branch: master [c81e63d85] 2014-06-12 20:14:32 -0400
Branch: REL9_4_STABLE [c3c1401ca] 2014-06-12 20:14:36 -0400
Branch: REL9_3_STABLE [a11577f47] 2014-06-12 20:14:39 -0400
Branch: REL9_2_STABLE [ce7fc4fbb] 2014-06-12 20:14:46 -0400
Branch: REL9_1_STABLE [294a48985] 2014-06-12 20:14:49 -0400
Branch: REL9_0_STABLE [3fec825f9] 2014-06-12 20:14:52 -0400
Branch: REL8_4_STABLE [6adddac8a] 2014-06-12 20:14:55 -0400
-->

    <listitem>
     <para>
      Fix <application>pg_restore</>'s processing of old-style large object
      comments (Tom Lane)
     </para>

     <para>
      A direct-to-database restore from an archive file generated by a
      pre-9.0 version of <application>pg_dump</> would usually fail if the
      archive contained more than a few comments for large objects.
     </para>
    </listitem>

<!--
Author: Bruce Momjian <bruce@momjian.us>
Branch: master [3088cc370] 2014-07-07 13:24:08 -0400
Branch: REL9_4_STABLE [f64fe2cbe] 2014-07-07 13:24:08 -0400
Branch: REL9_3_STABLE [f1d7ff5bb] 2014-07-07 13:24:08 -0400
Branch: REL9_2_STABLE [759c9fb63] 2014-07-07 13:24:08 -0400
-->

    <listitem>
     <para>
      Fix <application>pg_upgrade</> for cases where the new server creates
      a TOAST table but the old version did not (Bruce Momjian)
     </para>

     <para>
      This rare situation would manifest as <quote>relation OID mismatch</>
      errors.
     </para>
    </listitem>

<!--
Author: Bruce Momjian <bruce@momjian.us>
Branch: master [a61daa14d] 2014-07-02 15:29:38 -0400
Branch: REL9_4_STABLE [b446a384b] 2014-07-02 15:29:38 -0400
Branch: REL9_3_STABLE [3d2e18510] 2014-07-02 15:29:38 -0400

Author: Tom Lane <tgl@sss.pgh.pa.us>
Branch: master [78db307bb] 2014-07-21 11:41:53 -0400
Branch: REL9_4_STABLE [d122387d7] 2014-07-21 11:42:00 -0400
Branch: REL9_3_STABLE [e7984cca0] 2014-07-21 11:42:05 -0400
-->

    <listitem>
     <para>
      In <application>pg_upgrade</>,
      preserve <structname>pg_database</>.<structfield>datminmxid</>
      and <structname>pg_class</>.<structfield>relminmxid</> values from the
      old cluster, or insert reasonable values when upgrading from pre-9.3;
      also defend against unreasonable values in the core server
      (Bruce Momjian, &Aacute;lvaro Herrera, Tom Lane)
     </para>

     <para>
      These changes prevent scenarios in which autovacuum might insist on
      scanning the entire cluster's contents immediately upon starting the
      new cluster, or in which tracking of unfrozen MXID values might be
      disabled completely.
     </para>
    </listitem>

<!--
Author: Tom Lane <tgl@sss.pgh.pa.us>
Branch: master Release: REL9_4_BR [e416830a2] 2014-05-20 12:20:47 -0400
Branch: REL9_3_STABLE [0266a9c78] 2014-05-20 12:20:52 -0400
Branch: REL9_2_STABLE [31f579f09] 2014-05-20 12:20:57 -0400
-->

    <listitem>
     <para>
      Prevent <filename>contrib/auto_explain</> from changing the output of
      a user's <command>EXPLAIN</> (Tom Lane)
     </para>

     <para>
      If <filename>auto_explain</> is active, it could cause
      an <literal>EXPLAIN (ANALYZE, TIMING OFF)</> command to nonetheless
      print timing information.
     </para>
    </listitem>

<!--
Author: Joe Conway <mail@joeconway.com>
Branch: master [1dde5782e] 2014-06-20 12:24:59 -0700
Branch: REL9_4_STABLE [9d884a34c] 2014-06-20 12:26:26 -0700
Branch: REL9_3_STABLE [b3a3f3d2f] 2014-06-20 12:26:43 -0700
Branch: REL9_2_STABLE [3e2cfa42f] 2014-06-20 12:27:04 -0700
-->

    <listitem>
     <para>
      Fix query-lifespan memory leak in <filename>contrib/dblink</>
      (MauMau, Joe Conway)
     </para>
    </listitem>

<!--
Author: Bruce Momjian <bruce@momjian.us>
Branch: master Release: REL9_4_BR [9fe55259f] 2014-04-17 12:37:53 -0400
Branch: REL9_3_STABLE [fc72e94a1] 2014-04-17 12:37:53 -0400
Branch: REL9_2_STABLE [ea8725a8b] 2014-04-17 12:37:53 -0400
Branch: REL9_1_STABLE [fc02b87e2] 2014-04-17 12:37:53 -0400
Branch: REL9_0_STABLE [a1b9c4630] 2014-04-17 12:37:53 -0400
Branch: REL8_4_STABLE [df2e62603] 2014-04-17 12:37:53 -0400
-->

    <listitem>
     <para>
      In <filename>contrib/pgcrypto</> functions, ensure sensitive
      information is cleared from stack variables before returning
      (Marko Kreen)
     </para>
    </listitem>

<!--
Author: Noah Misch <noah@leadboat.com>
Branch: master [9d0826c59] 2014-06-30 16:59:19 -0400
Branch: REL9_4_STABLE [37a4d3d70] 2014-06-30 16:59:44 -0400
Branch: REL9_3_STABLE [f14e40852] 2014-06-30 17:00:22 -0400
Branch: REL9_2_STABLE [f6d6b7b1e] 2014-06-30 17:00:40 -0400
-->

    <listitem>
     <para>
      Prevent use of already-freed memory in
      <filename>contrib/pgstattuple</>'s <function>pgstat_heap()</>
      (Noah Misch)
     </para>
    </listitem>

<!--
Author: Tom Lane <tgl@sss.pgh.pa.us>
Branch: master Release: REL9_4_BR [c941aed96] 2014-05-29 13:51:02 -0400
Branch: REL9_3_STABLE [961dd203a] 2014-05-29 13:51:05 -0400
Branch: REL9_2_STABLE [2fb9fb661] 2014-05-29 13:51:09 -0400
Branch: REL9_1_STABLE [3606754da] 2014-05-29 13:51:12 -0400
Branch: REL9_0_STABLE [b2f6754d2] 2014-05-29 13:51:15 -0400
Branch: REL8_4_STABLE [fd785441f] 2014-05-29 13:51:18 -0400
-->

    <listitem>
     <para>
      In <filename>contrib/uuid-ossp</>, cache the state of the OSSP UUID
      library across calls (Tom Lane)
     </para>

     <para>
      This improves the efficiency of UUID generation and reduces the amount
      of entropy drawn from <filename>/dev/urandom</>, on platforms that
      have that.
     </para>
    </listitem>

<!--
Author: Tom Lane <tgl@sss.pgh.pa.us>
Branch: master [b1864fabf] 2014-07-19 15:00:50 -0400
Branch: REL9_4_STABLE [e5ea60e80] 2014-07-19 15:01:05 -0400
Branch: REL9_3_STABLE [bd5458f52] 2014-07-19 15:01:12 -0400
Branch: REL9_2_STABLE [7d09e4854] 2014-07-19 15:01:18 -0400
Branch: REL9_1_STABLE [40ccb6530] 2014-07-19 15:01:28 -0400
Branch: REL9_0_STABLE [7659b6913] 2014-07-19 15:01:38 -0400
Branch: REL8_4_STABLE [c51da696b] 2014-07-19 15:01:45 -0400
-->

    <listitem>
     <para>
      Update time zone data files to <application>tzdata</> release 2014e
      for DST law changes in Crimea, Egypt, and Morocco.
     </para>
    </listitem>

   </itemizedlist>

  </sect2>
 </sect1>

 <sect1 id="release-9-3-4">
  <title>Release 9.3.4</title>

  <note>
  <title>Release Date</title>
  <simpara>2014-03-20</simpara>
  </note>

  <para>
   This release contains a variety of fixes from 9.3.3.
   For information about new features in the 9.3 major release, see
   <xref linkend="release-9-3">.
  </para>

  <sect2>
   <title>Migration to Version 9.3.4</title>

   <para>
    A dump/restore is not required for those running 9.3.X.
   </para>

   <para>
    However, the error fixed in the first changelog entry below could have
    resulted in corrupt data on standby servers.  It may be prudent to
    reinitialize standby servers from fresh base backups after installing
    this update.
   </para>

   <para>
    Also, if you are upgrading from a version earlier than 9.3.3,
    see <xref linkend="release-9-3-3">.
   </para>

  </sect2>

  <sect2>
   <title>Changes</title>

   <itemizedlist>

<!--
Author: Alvaro Herrera <alvherre@alvh.no-ip.org>
Branch: master [6bfa88acd] 2014-02-27 11:13:39 -0300
Branch: REL9_3_STABLE [9a57858f1] 2014-02-27 11:23:24 -0300
-->

    <listitem>
     <para>
      Fix WAL replay of locking an already-updated tuple (Andres Freund,
      &Aacute;lvaro Herrera)
     </para>

     <para>
      This error caused updated rows to not be found by index scans, resulting
      in inconsistent query results depending on whether an index scan was
      used.  Subsequent processing could result in constraint violations,
      since the previously updated row would not be found by later index
      searches, thus possibly allowing conflicting rows to be inserted.
      Since this error is in WAL replay, it would only manifest during crash
      recovery or on standby servers.  The improperly-replayed case most
      commonly arises when a table row that is referenced by a foreign-key
      constraint is updated concurrently with creation of a referencing row.
     </para>
    </listitem>

<!--
Author: Heikki Linnakangas <heikki.linnakangas@iki.fi>
Branch: master [fecfc2b91] 2014-03-12 10:04:57 +0200
Branch: REL9_3_STABLE [4738cc356] 2014-03-12 10:05:46 +0200
Branch: REL9_2_STABLE [91f932cf4] 2014-03-12 10:07:22 +0200
Branch: REL9_1_STABLE [63e59c259] 2014-03-12 10:09:22 +0200
Branch: REL9_0_STABLE [9954e1f03] 2014-03-12 10:09:43 +0200
Branch: REL8_4_STABLE [e2bccdfcc] 2014-03-12 10:10:04 +0200
-->

    <listitem>
     <para>
      Restore GIN metapages unconditionally to avoid torn-page risk
      (Heikki Linnakangas)
     </para>

     <para>
      Although this oversight could theoretically result in a corrupted
      index, it is unlikely to have caused any problems in practice, since
      the active part of a GIN metapage is smaller than a standard 512-byte
      disk sector.
     </para>
    </listitem>

<!--
Author: Tom Lane <tgl@sss.pgh.pa.us>
Branch: master [7bae0284e] 2014-03-13 12:02:54 -0400
Branch: REL9_3_STABLE [0d11fed8e] 2014-03-13 12:02:56 -0400
Branch: REL9_2_STABLE [bbe9621a9] 2014-03-13 12:03:00 -0400
Branch: REL9_1_STABLE [7bfdf10f5] 2014-03-13 12:03:03 -0400
Branch: REL9_0_STABLE [7aea1050e] 2014-03-13 12:03:07 -0400
-->

    <listitem>
     <para>
      Avoid race condition in checking transaction commit status during
      receipt of a <command>NOTIFY</> message (Marko Tiikkaja)
     </para>

     <para>
      This prevents a scenario wherein a sufficiently fast client might
      respond to a notification before database updates made by the
      notifier have become visible to the recipient.
     </para>
    </listitem>

<!--
Author: Tom Lane <tgl@sss.pgh.pa.us>
Branch: master [bf4052faa] 2014-03-06 11:37:02 -0500
Branch: REL9_3_STABLE [3973034e6] 2014-03-06 11:37:04 -0500
-->

    <listitem>
     <para>
      Allow materialized views to be referenced in <command>UPDATE</>
      and <command>DELETE</> commands (Michael Paquier)
     </para>

     <para>
      Previously such queries failed with a complaint about not being able
      to lock rows in the materialized view.
     </para>
    </listitem>

<!--
Author: Tom Lane <tgl@sss.pgh.pa.us>
Branch: master [9662143f0] 2014-03-01 15:20:56 -0500
Branch: REL9_3_STABLE [f5f21315d] 2014-03-01 15:21:00 -0500
Branch: REL9_2_STABLE [03e6423fc] 2014-03-01 15:21:04 -0500
Branch: REL9_1_STABLE [a9eb4924a] 2014-03-01 15:21:07 -0500
Branch: REL9_0_STABLE [43af0e8c6] 2014-03-01 15:21:11 -0500
Branch: REL8_4_STABLE [b6e143458] 2014-03-01 15:21:13 -0500
-->

    <listitem>
     <para>
      Allow regular-expression operators to be terminated early by query
      cancel requests (Tom Lane)
     </para>

     <para>
      This prevents scenarios wherein a pathological regular expression
      could lock up a server process uninterruptably for a long time.
     </para>
    </listitem>

<!--
Author: Tom Lane <tgl@sss.pgh.pa.us>
Branch: master [a222f7fda] 2014-02-18 12:44:20 -0500
Branch: REL9_3_STABLE [0aaa42241] 2014-02-18 12:44:24 -0500
Branch: REL9_2_STABLE [d7cd6a9d5] 2014-02-18 12:44:27 -0500
Branch: REL9_1_STABLE [e6f7fe983] 2014-02-18 12:44:30 -0500
Branch: REL9_0_STABLE [19d66ab05] 2014-02-18 12:44:33 -0500
Branch: REL8_4_STABLE [dd378dd1e] 2014-02-18 12:44:36 -0500
-->

    <listitem>
     <para>
      Remove incorrect code that tried to allow <literal>OVERLAPS</> with
      single-element row arguments (Joshua Yanovski)
     </para>

     <para>
      This code never worked correctly, and since the case is neither
      specified by the SQL standard nor documented, it seemed better to
      remove it than fix it.
     </para>
    </listitem>

<!--
Author: Tom Lane <tgl@sss.pgh.pa.us>
Branch: master [7c3187494] 2014-03-06 19:31:05 -0500
Branch: REL9_3_STABLE [f557826f8] 2014-03-06 19:31:09 -0500
Branch: REL9_2_STABLE [5ec41e345] 2014-03-06 19:31:12 -0500
Branch: REL9_1_STABLE [f3e3f6c5b] 2014-03-06 19:31:16 -0500
Branch: REL9_0_STABLE [bed1259e5] 2014-03-06 19:31:19 -0500
Branch: REL8_4_STABLE [f043bddfe] 2014-03-06 19:31:22 -0500
-->

    <listitem>
     <para>
      Avoid getting more than <literal>AccessShareLock</> when de-parsing a
      rule or view (Dean Rasheed)
     </para>

     <para>
      This oversight resulted in <application>pg_dump</> unexpectedly
      acquiring <literal>RowExclusiveLock</> locks on tables mentioned as
      the targets of <literal>INSERT</>/<literal>UPDATE</>/<literal>DELETE</>
      commands in rules.  While usually harmless, that could interfere with
      concurrent transactions that tried to acquire, for example,
      <literal>ShareLock</> on those tables.
     </para>
    </listitem>

<!--
Author: Tom Lane <tgl@sss.pgh.pa.us>
Branch: master [fccebe421] 2014-02-25 16:04:06 -0500
Branch: REL9_3_STABLE [4162a55c7] 2014-02-25 16:04:09 -0500
Branch: REL9_2_STABLE [00283cae1] 2014-02-25 16:04:12 -0500
Branch: REL9_1_STABLE [3e2db4c80] 2014-02-25 16:04:16 -0500
Branch: REL9_0_STABLE [1e0fb6a2c] 2014-02-25 16:04:20 -0500
-->

    <listitem>
     <para>
      Improve performance of index endpoint probes during planning (Tom Lane)
     </para>

     <para>
      This change fixes a significant performance problem that occurred
      when there were many not-yet-committed rows at the end of the index,
      which is a common situation for indexes on sequentially-assigned
      values such as timestamps or sequence-generated identifiers.
     </para>
    </listitem>

<!--
Author: Tom Lane <tgl@sss.pgh.pa.us>
Branch: master [77585bce0] 2014-02-21 17:10:46 -0500
Branch: REL9_3_STABLE [e8655a77f] 2014-02-21 17:10:49 -0500
-->

    <listitem>
     <para>
      Use non-default selectivity estimates for
      <literal><replaceable>value</> IN (<replaceable>list</>)</literal> and
      <literal><replaceable>value</> <replaceable>operator</> ANY
      (<replaceable>array</>)</literal>
      expressions when the righthand side is a stable expression (Tom Lane)
     </para>
    </listitem>

<!--
Author: Alvaro Herrera <alvherre@alvh.no-ip.org>
Branch: master [2b4f2ab33] 2014-03-05 13:03:29 -0300
Branch: REL9_3_STABLE [13ea43ab8] 2014-03-05 13:03:29 -0300
-->

    <listitem>
     <para>
      Remove the correct per-database statistics file during <command>DROP
      DATABASE</> (Tomas Vondra)
     </para>

     <para>
      This fix prevents a permanent leak of statistics file space.
      Users who have done many <command>DROP DATABASE</> commands since
      upgrading to <productname>PostgreSQL</> 9.3 may wish to check their
      statistics directory and delete statistics files that do not
      correspond to any existing database.  Please note
      that <filename>db_0.stat</> should not be removed.
     </para>
    </listitem>

<!--
Author: Heikki Linnakangas <heikki.linnakangas@iki.fi>
Branch: master [94ae6ba74] 2014-03-06 21:38:51 +0200
Branch: REL9_3_STABLE [dcd1131c8] 2014-03-06 21:40:50 +0200
-->

    <listitem>
     <para>
      Fix <application>walsender</> ping logic to avoid inappropriate
      disconnects under continuous load (Andres Freund, Heikki Linnakangas)
     </para>

     <para>
      <application>walsender</> failed to send ping messages to the client
      if it was constantly busy sending WAL data; but it expected to see
      ping responses despite that, and would therefore disconnect
      once <xref linkend="guc-wal-sender-timeout"> elapsed.
     </para>
    </listitem>

<!--
Author: Fujii Masao <fujii@postgresql.org>
Branch: master [5c6d9fc4b] 2014-03-17 20:37:50 +0900
Branch: REL9_3_STABLE [385723405] 2014-03-17 20:41:12 +0900
Branch: REL9_2_STABLE [7899aa356] 2014-03-17 20:41:52 +0900
Branch: REL9_1_STABLE [65e8dbb18] 2014-03-17 20:42:35 +0900
-->

    <listitem>
     <para>
      Fix <application>walsender</>'s failure to shut down cleanly when client
      is <application>pg_receivexlog</> (Fujii Masao)
     </para>
    </listitem>

<!--
Author: Heikki Linnakangas <heikki.linnakangas@iki.fi>
Branch: master [956685f82] 2014-03-05 14:48:14 +0200
Branch: REL9_3_STABLE [a5363a696] 2014-03-05 14:46:56 +0200
Branch: REL9_2_STABLE [e7ec05562] 2014-03-05 14:45:55 +0200
-->

    <listitem>
     <para>
      Check WAL level and hot standby parameters correctly when doing crash
      recovery that will be followed by archive recovery (Heikki Linnakangas)
     </para>
    </listitem>

<!--
Author: Heikki Linnakangas <heikki.linnakangas@iki.fi>
Branch: master [af246c37c] 2014-03-05 13:51:19 +0200
Branch: REL9_3_STABLE [2cd72ba42] 2014-03-05 13:52:21 +0200
Branch: REL9_2_STABLE [931dc26b0] 2014-03-05 13:57:32 +0200
Branch: REL9_1_STABLE [7552d3d1a] 2014-03-05 13:58:14 +0200
Branch: REL9_0_STABLE [4521cc850] 2014-03-05 13:58:22 +0200
-->

    <listitem>
     <para>
      Fix test to see if hot standby connections can be allowed immediately
      after a crash (Heikki Linnakangas)
     </para>
    </listitem>

<!--
Author: Heikki Linnakangas <heikki.linnakangas@iki.fi>
Branch: REL9_3_STABLE [5a7e75849] 2014-02-20 10:46:54 +0200
-->

    <listitem>
     <para>
      Add read-only <xref linkend="guc-data-checksums"> parameter to
      display whether page checksums are enabled (Heikki Linnakangas)
     </para>

     <para>
      Without this parameter, determining the state of checksum
      processing was difficult.
     </para>
    </listitem>

<!--
Author: Tom Lane <tgl@sss.pgh.pa.us>
Branch: master [6c461cb92] 2014-03-13 20:59:42 -0400
Branch: REL9_3_STABLE [41bd2cf55] 2014-03-13 20:59:45 -0400
Branch: REL9_2_STABLE [7a289bb6d] 2014-03-13 20:59:48 -0400
Branch: REL9_1_STABLE [f16ca9755] 2014-03-13 20:59:51 -0400
Branch: REL9_0_STABLE [dad55e1e9] 2014-03-13 20:59:55 -0400
Branch: REL8_4_STABLE [172c53e92] 2014-03-13 20:59:57 -0400
-->

    <listitem>
     <para>
      Prevent interrupts while reporting non-<literal>ERROR</> messages
      (Tom Lane)
     </para>

     <para>
      This guards against rare server-process freezeups due to recursive
      entry to <function>syslog()</>, and perhaps other related problems.
     </para>
    </listitem>

<!--
Author: Alvaro Herrera <alvherre@alvh.no-ip.org>
Branch: master [bd1154ede] 2014-03-16 23:22:21 -0300
Branch: REL9_3_STABLE [60829079d] 2014-03-16 23:22:22 -0300
Branch: REL9_2_STABLE [ba5946e86] 2014-03-16 23:22:22 -0300
Branch: REL9_1_STABLE [f84997c7e] 2014-03-16 23:22:22 -0300
-->

    <listitem>
     <para>
      Fix memory leak in PL/Perl when returning a composite result, including
      multiple-OUT-parameter cases (Alex Hunsaker)
     </para>
    </listitem>

<!--
Author: Tom Lane <tgl@sss.pgh.pa.us>
Branch: master [e85a5ffba] 2014-03-10 15:47:40 -0400
Branch: REL9_3_STABLE [f64f4c370] 2014-03-10 15:47:09 -0400
Branch: REL9_2_STABLE [b315b767f] 2014-03-10 15:47:13 -0400
-->

    <listitem>
     <para>
      Fix tracking of <application>psql</> script line numbers
      during <literal>\copy</> from out-of-line data
      (Kumar Rajeev Rastogi, Amit Khandekar)
     </para>

     <para>
      <literal>\copy ... from</> incremented the script file line number
      for each data line, even if the data was not coming from the script
      file.  This mistake resulted in wrong line numbers being reported for
      any errors occurring later in the same script file.
     </para>
    </listitem>

<!--
Author: Tom Lane <tgl@sss.pgh.pa.us>
Branch: master [83204e100] 2014-03-07 16:36:40 -0500
Branch: REL9_3_STABLE [73f0483fd] 2014-03-07 16:36:50 -0500
-->

    <listitem>
     <para>
      Fix <application>contrib/postgres_fdw</> to handle multiple join
      conditions properly (Tom Lane)
     </para>

     <para>
      This oversight could result in sending <literal>WHERE</> clauses to
      the remote server for execution even though the clauses are not known
      to have the same semantics on the remote server (for example, clauses
      that use non-built-in operators).  The query might succeed anyway,
      but it could also fail with errors from the remote server, or worse
      give silently wrong answers.
     </para>
    </listitem>

<!--
Author: Magnus Hagander <magnus@hagander.net>
Branch: master [7f3e17b48] 2014-02-18 14:45:58 +0100
Branch: REL9_3_STABLE [b88ecb002] 2014-02-18 14:49:41 +0100
Branch: REL9_2_STABLE [062deb313] 2014-02-18 14:50:19 +0100
Branch: REL9_1_STABLE [fae12f331] 2014-03-16 11:46:20 +0100
Branch: REL9_0_STABLE [665515539] 2014-03-16 11:47:37 +0100
-->

    <listitem>
     <para>
      Prevent intermittent <quote>could not reserve shared memory region</>
      failures on recent Windows versions (MauMau)
     </para>
    </listitem>

<!--
Author: Tom Lane <tgl@sss.pgh.pa.us>
Branch: master [aba7f5677] 2014-03-15 13:36:07 -0400
Branch: REL9_3_STABLE [b5de16997] 2014-03-15 13:36:24 -0400
Branch: REL9_2_STABLE [f2063b379] 2014-03-15 13:36:32 -0400
Branch: REL9_1_STABLE [2df1bf21c] 2014-03-15 13:36:41 -0400
Branch: REL9_0_STABLE [0033f5324] 2014-03-15 13:36:49 -0400
Branch: REL8_4_STABLE [6e6c2c2e1] 2014-03-15 13:36:57 -0400
-->

    <listitem>
     <para>
      Update time zone data files to <application>tzdata</> release 2014a
      for DST law changes in Fiji and Turkey, plus historical changes in
      Israel and Ukraine.
     </para>
    </listitem>

   </itemizedlist>

  </sect2>
 </sect1>

 <sect1 id="release-9-3-3">
  <title>Release 9.3.3</title>

  <note>
  <title>Release Date</title>
  <simpara>2014-02-20</simpara>
  </note>

  <para>
   This release contains a variety of fixes from 9.3.2.
   For information about new features in the 9.3 major release, see
   <xref linkend="release-9-3">.
  </para>

  <sect2>
   <title>Migration to Version 9.3.3</title>

   <para>
    A dump/restore is not required for those running 9.3.X.
   </para>

   <para>
    However, several of the issues corrected in this release could have
    resulted in corruption of foreign-key constraints; that is, there
    might now be referencing rows for which there is no matching row in
    the referenced table.  It may be worthwhile to recheck such
    constraints after installing this update.  The simplest way to do that
    is to drop and recreate each suspect constraint; however, that will
    require taking an exclusive lock on both tables, so it is unlikely to
    be acceptable in production databases.  Alternatively, you can do a
    manual join query between the two tables to look for unmatched rows.
   </para>

   <para>
    Note also the requirement for replication standby servers to be
    upgraded before their master server is upgraded.
   </para>

   <para>
    Also, if you are upgrading from a version earlier than 9.3.2,
    see <xref linkend="release-9-3-2">.
   </para>

  </sect2>

  <sect2>
   <title>Changes</title>

   <itemizedlist>

<!--
Author: Noah Misch <noah@leadboat.com>
Branch: master [fea164a72] 2014-02-17 09:33:31 -0500
Branch: REL9_3_STABLE [475a1fbc4] 2014-02-17 09:33:32 -0500
Branch: REL9_2_STABLE [15a8f97b9] 2014-02-17 09:33:33 -0500
Branch: REL9_1_STABLE [5d320a16c] 2014-02-17 09:33:33 -0500
Branch: REL9_0_STABLE [789063697] 2014-02-17 09:33:37 -0500
Branch: REL8_4_STABLE [ff35425c8] 2014-02-17 09:33:38 -0500
-->

    <listitem>
     <para>
      Shore up <literal>GRANT ... WITH ADMIN OPTION</> restrictions
      (Noah Misch)
     </para>

     <para>
      Granting a role without <literal>ADMIN OPTION</> is supposed to
      prevent the grantee from adding or removing members from the granted
      role, but this restriction was easily bypassed by doing <literal>SET
      ROLE</> first.  The security impact is mostly that a role member can
      revoke the access of others, contrary to the wishes of his grantor.
      Unapproved role member additions are a lesser concern, since an
      uncooperative role member could provide most of his rights to others
      anyway by creating views or <literal>SECURITY DEFINER</> functions.
      (CVE-2014-0060)
     </para>
    </listitem>

<!--
Author: Noah Misch <noah@leadboat.com>
Branch: master [537cbd35c] 2014-02-17 09:33:31 -0500
Branch: REL9_3_STABLE [fc4a04a3c] 2014-02-17 09:33:32 -0500
Branch: REL9_2_STABLE [1d701d28a] 2014-02-17 09:33:33 -0500
Branch: REL9_1_STABLE [23b5a85e6] 2014-02-17 09:33:36 -0500
Branch: REL9_0_STABLE [c0ac4c75f] 2014-02-17 09:33:37 -0500
Branch: REL8_4_STABLE [823b9dc25] 2014-02-17 09:33:38 -0500
-->

    <listitem>
     <para>
      Prevent privilege escalation via manual calls to PL validator
      functions (Andres Freund)
     </para>

     <para>
      The primary role of PL validator functions is to be called implicitly
      during <command>CREATE FUNCTION</>, but they are also normal SQL
      functions that a user can call explicitly.  Calling a validator on
      a function actually written in some other language was not checked
      for and could be exploited for privilege-escalation purposes.
      The fix involves adding a call to a privilege-checking function in
      each validator function.  Non-core procedural languages will also
      need to make this change to their own validator functions, if any.
      (CVE-2014-0061)
     </para>
    </listitem>

<!--
Author: Robert Haas <rhaas@postgresql.org>
Branch: master [5f173040e] 2014-02-17 09:33:31 -0500
Branch: REL9_3_STABLE [e1e0a4d79] 2014-02-17 09:33:32 -0500
Branch: REL9_2_STABLE [820ab11fb] 2014-02-17 09:33:33 -0500
Branch: REL9_1_STABLE [b5c574399] 2014-02-17 09:33:36 -0500
Branch: REL9_0_STABLE [43d4e965e] 2014-02-17 09:33:37 -0500
Branch: REL8_4_STABLE [e46476133] 2014-02-17 09:33:38 -0500
-->

    <listitem>
     <para>
      Avoid multiple name lookups during table and index DDL
      (Robert Haas, Andres Freund)
     </para>

     <para>
      If the name lookups come to different conclusions due to concurrent
      activity, we might perform some parts of the DDL on a different table
      than other parts.  At least in the case of <command>CREATE INDEX</>,
      this can be used to cause the permissions checks to be performed
      against a different table than the index creation, allowing for a
      privilege escalation attack.
      (CVE-2014-0062)
     </para>
    </listitem>

<!--
Author: Noah Misch <noah@leadboat.com>
Branch: master [4318daecc] 2014-02-17 09:33:31 -0500
Branch: REL9_3_STABLE [e4a4fa223] 2014-02-17 09:33:32 -0500
Branch: REL9_2_STABLE [f416622be] 2014-02-17 09:33:33 -0500
Branch: REL9_1_STABLE [6a10e57b0] 2014-02-17 09:33:37 -0500
Branch: REL9_0_STABLE [b9c3bb1b3] 2014-02-17 09:33:38 -0500
Branch: REL8_4_STABLE [d0ed1a6c0] 2014-02-17 09:33:39 -0500
-->

    <listitem>
     <para>
      Prevent buffer overrun with long datetime strings (Noah Misch)
     </para>

     <para>
      The <literal>MAXDATELEN</> constant was too small for the longest
      possible value of type <type>interval</>, allowing a buffer overrun
      in <function>interval_out()</>.  Although the datetime input
      functions were more careful about avoiding buffer overrun, the limit
      was short enough to cause them to reject some valid inputs, such as
      input containing a very long timezone name.  The <application>ecpg</>
      library contained these vulnerabilities along with some of its own.
      (CVE-2014-0063)
     </para>
    </listitem>

<!--
Author: Noah Misch <noah@leadboat.com>
Branch: master [31400a673] 2014-02-17 09:33:31 -0500
Branch: REL9_3_STABLE [7a362a176] 2014-02-17 09:33:32 -0500
Branch: REL9_2_STABLE [12bbce15d] 2014-02-17 09:33:33 -0500
Branch: REL9_1_STABLE [0b7026d96] 2014-02-17 09:33:37 -0500
Branch: REL9_0_STABLE [2c3203e18] 2014-02-17 09:33:38 -0500
Branch: REL8_4_STABLE [98be8a6ea] 2014-02-17 09:33:39 -0500
-->

    <listitem>
     <para>
      Prevent buffer overrun due to integer overflow in size calculations
      (Noah Misch, Heikki Linnakangas)
     </para>

     <para>
      Several functions, mostly type input functions, calculated an
      allocation size without checking for overflow.  If overflow did
      occur, a too-small buffer would be allocated and then written past.
      (CVE-2014-0064)
     </para>
    </listitem>

<!--
Author: Tom Lane <tgl@sss.pgh.pa.us>
Branch: master [01824385a] 2014-02-17 11:20:21 -0500
Branch: REL9_3_STABLE [e3208fec3] 2014-02-17 11:20:24 -0500
Branch: REL9_2_STABLE [655b665f7] 2014-02-17 11:20:27 -0500
Branch: REL9_1_STABLE [4741e3160] 2014-02-17 11:20:31 -0500
Branch: REL9_0_STABLE [45bf2404a] 2014-02-17 11:20:35 -0500
Branch: REL8_4_STABLE [69d2bc14a] 2014-02-17 11:20:38 -0500
-->

    <listitem>
     <para>
      Prevent overruns of fixed-size buffers
      (Peter Eisentraut, Jozef Mlich)
     </para>

     <para>
      Use <function>strlcpy()</> and related functions to provide a clear
      guarantee that fixed-size buffers are not overrun.  Unlike the
      preceding items, it is unclear whether these cases really represent
      live issues, since in most cases there appear to be previous
      constraints on the size of the input string.  Nonetheless it seems
      prudent to silence all Coverity warnings of this type.
      (CVE-2014-0065)
     </para>
    </listitem>

<!--
Author: Tom Lane <tgl@sss.pgh.pa.us>
Branch: master [01824385a] 2014-02-17 11:20:21 -0500
Branch: REL9_3_STABLE [e3208fec3] 2014-02-17 11:20:24 -0500
Branch: REL9_2_STABLE [655b665f7] 2014-02-17 11:20:27 -0500
Branch: REL9_1_STABLE [4741e3160] 2014-02-17 11:20:31 -0500
Branch: REL9_0_STABLE [45bf2404a] 2014-02-17 11:20:35 -0500
Branch: REL8_4_STABLE [69d2bc14a] 2014-02-17 11:20:38 -0500
-->

    <listitem>
     <para>
      Avoid crashing if <function>crypt()</> returns NULL (Honza Horak,
      Bruce Momjian)
     </para>

     <para>
      There are relatively few scenarios in which <function>crypt()</>
      could return NULL, but <filename>contrib/chkpass</> would crash
      if it did.  One practical case in which this could be an issue is
      if <application>libc</> is configured to refuse to execute unapproved
      hashing algorithms (e.g., <quote>FIPS mode</>).
      (CVE-2014-0066)
     </para>
    </listitem>

<!--
Author: Tom Lane <tgl@sss.pgh.pa.us>
Branch: master [6ef325429] 2014-02-17 11:24:32 -0500
Branch: REL9_3_STABLE [1ec5988f3] 2014-02-17 11:24:38 -0500
Branch: REL9_2_STABLE [ff3d533e5] 2014-02-17 11:24:42 -0500
Branch: REL9_1_STABLE [800a3744b] 2014-02-17 11:24:45 -0500
Branch: REL9_0_STABLE [369c229d2] 2014-02-17 11:24:48 -0500
Branch: REL8_4_STABLE [f58663ab1] 2014-02-17 11:24:51 -0500
-->

    <listitem>
     <para>
      Document risks of <literal>make check</> in the regression testing
      instructions (Noah Misch, Tom Lane)
     </para>

     <para>
      Since the temporary server started by <literal>make check</>
      uses <quote>trust</> authentication, another user on the same machine
      could connect to it as database superuser, and then potentially
      exploit the privileges of the operating-system user who started the
      tests.  A future release will probably incorporate changes in the
      testing procedure to prevent this risk, but some public discussion is
      needed first.  So for the moment, just warn people against using
      <literal>make check</> when there are untrusted users on the
      same machine.
      (CVE-2014-0067)
     </para>
    </listitem>

<!--
Author: Alvaro Herrera <alvherre@alvh.no-ip.org>
Branch: master [3b97e6823] 2013-12-16 11:29:50 -0300
Branch: REL9_3_STABLE [8e9a16ab8] 2013-12-16 11:29:51 -0300
-->

    <listitem>
     <para>
      Rework tuple freezing protocol
      (&Aacute;lvaro Herrera, Andres Freund)
     </para>

     <para>
      The logic for tuple freezing was unable to handle some cases involving
      freezing of
      <link linkend="vacuum-for-multixact-wraparound"><firstterm>multixact</>
      IDs</link>, with the practical effect that shared row-level locks
      might be forgotten once old enough.
     </para>

     <para>
      Fixing this required changing the WAL record format for tuple
      freezing.  While this is no issue for standalone servers, when using
      replication it means that <emphasis>standby servers must be upgraded
      to 9.3.3 or later before their masters are</>.  An older standby will
      be unable to interpret freeze records generated by a newer master, and
      will fail with a PANIC message.  (In such a case, upgrading the
      standby should be sufficient to let it resume execution.)
     </para>
    </listitem>

<!--
Author: Alvaro Herrera <alvherre@alvh.no-ip.org>
Branch: master [801c2dc72] 2014-02-13 19:36:31 -0300
Branch: REL9_3_STABLE [fb47de2be] 2014-02-13 19:30:30 -0300
-->

    <listitem>
     <para>
      Create separate GUC parameters to control multixact freezing
      (&Aacute;lvaro Herrera)
     </para>

     <para>
      9.3 requires multixact tuple labels to be frozen before
      they grow too old, in the same fashion as plain transaction ID labels
      have been frozen for some time.  Previously, the transaction ID
      freezing parameters were used for multixact IDs too; but since
      the consumption rates of transaction IDs and multixact IDs can be
      quite different, this did not work very well.  Introduce new settings
      <xref linkend="guc-vacuum-multixact-freeze-min-age">,
      <xref linkend="guc-vacuum-multixact-freeze-table-age">, and
      <xref linkend="guc-autovacuum-multixact-freeze-max-age">
      to control when to freeze multixacts.
     </para>
    </listitem>

<!--
Author: Alvaro Herrera <alvherre@alvh.no-ip.org>
Branch: master [11ac4c73c] 2013-12-18 13:45:51 -0300
Branch: REL9_3_STABLE [db1014bc4] 2013-12-18 13:31:27 -0300
-->

    <listitem>
     <para>
      Account for remote row locks propagated by local updates
      (&Aacute;lvaro Herrera)
     </para>

     <para>
      If a row was locked by transaction A, and transaction B updated it,
      the new version of the row created by B would be locked by A, yet
      visible only to B.  If transaction B then again updated the row, A's
      lock wouldn't get checked, thus possibly allowing B to complete when
      it shouldn't.  This case is new in 9.3 since prior versions did not
      have any types of row locking that would permit another transaction
      to update the row at all.
     </para>

     <para>
      This oversight could allow referential integrity checks to give false
      positives (for instance, allow deletes that should have been rejected).
      Applications using the new commands <literal>SELECT FOR KEY SHARE</>
      and <literal>SELECT FOR NO KEY UPDATE</> might also have suffered
      locking failures of this kind.
     </para>
    </listitem>

<!--
Author: Alvaro Herrera <alvherre@alvh.no-ip.org>
Branch: master [07aeb1fec] 2013-12-05 12:21:55 -0300
Branch: REL9_3_STABLE [c6cd27e36] 2013-12-05 12:21:55 -0300
-->

    <listitem>
     <para>
      Prevent <quote>forgetting</> valid row locks when one of several
      holders of a row lock aborts (&Aacute;lvaro Herrera)
     </para>

     <para>
      This was yet another mechanism by which a shared row lock could be
      lost, thus possibly allowing updates that should have been prevented
      by foreign-key constraints.
     </para>
    </listitem>

<!--
Author: Alvaro Herrera <alvherre@alvh.no-ip.org>
Branch: master [312bde3d4] 2013-12-05 17:47:51 -0300
Branch: REL9_3_STABLE [2dcc48c35] 2013-12-05 17:47:51 -0300
-->

    <listitem>
     <para>
      Fix incorrect logic during update chain locking
      (&Aacute;lvaro Herrera)
     </para>

     <para>
      This mistake could result in spurious <quote>could not serialize access
      due to concurrent update</> errors in <literal>REPEATABLE READ</>
      and <literal>SERIALIZABLE</> transaction isolation modes.
     </para>
    </listitem>

<!--
Author: Alvaro Herrera <alvherre@alvh.no-ip.org>
Branch: master [a50d97625] 2014-01-02 18:17:07 -0300
Branch: REL9_3_STABLE [03db79459] 2014-01-02 18:17:07 -0300
-->

    <listitem>
     <para>
      Handle wraparound correctly during extension or truncation
      of <filename>pg_multixact/members</>
      (Andres Freund, &Aacute;lvaro Herrera)
     </para>
    </listitem>

<!--
Author: Alvaro Herrera <alvherre@alvh.no-ip.org>
Branch: master [638cf09e7] 2014-01-02 18:17:29 -0300
Branch: REL9_3_STABLE [948a3dfbb] 2014-01-02 18:17:29 -0300
-->

    <listitem>
     <para>
      Fix handling of 5-digit filenames in <filename>pg_multixact/members</>
      (&Aacute;lvaro Herrera)
     </para>

     <para>
      As of 9.3, these names can be more than 4 digits, but the directory
      cleanup code ignored such files.
     </para>
    </listitem>

<!--
Author: Alvaro Herrera <alvherre@alvh.no-ip.org>
Branch: master [d881dd623] 2013-12-13 17:16:25 -0300
Branch: REL9_3_STABLE [0bc00363b] 2013-12-13 17:16:25 -0300
-->

    <listitem>
     <para>
      Improve performance of multixact cache code
      (&Aacute;lvaro Herrera)
     </para>
    </listitem>

<!--
Author: Alvaro Herrera <alvherre@alvh.no-ip.org>
Branch: master [13aa62443] 2013-12-19 16:53:49 -0300
Branch: REL9_3_STABLE [85d3b3c3a] 2013-12-19 16:39:59 -0300
-->

    <listitem>
     <para>
      Optimize updating a row that's already locked by the same transaction
      (Andres Freund, &Aacute;lvaro Herrera)
     </para>

     <para>
      This fixes a performance regression from pre-9.3 versions when doing
      <literal>SELECT FOR UPDATE</> followed by <literal>UPDATE/DELETE</>.
     </para>
    </listitem>

<!--
Author: Heikki Linnakangas <heikki.linnakangas@iki.fi>
Branch: master [4d894b41c] 2014-02-14 15:15:09 +0200
Branch: REL9_3_STABLE [762bd379a] 2014-02-14 15:18:34 +0200
-->

    <listitem>
     <para>
      During archive recovery, prefer highest timeline number when WAL
      segments with the same ID are present in both the archive
      and <filename>pg_xlog/</> (Kyotaro Horiguchi)
     </para>

     <para>
      Previously, not-yet-archived segments could get ignored during
      recovery.  This reverts an undesirable behavioral change in 9.3.0
      back to the way things worked pre-9.3.
     </para>
    </listitem>

<!--
Author: Tom Lane <tgl@sss.pgh.pa.us>
Branch: master [6f2aead1f] 2014-02-12 14:52:16 -0500
Branch: REL9_3_STABLE [7190f7a34] 2014-02-12 14:52:20 -0500
Branch: REL9_2_STABLE [bc7ab301a] 2014-02-12 14:52:23 -0500
Branch: REL9_1_STABLE [a69cc9b2c] 2014-02-12 14:52:26 -0500
Branch: REL9_0_STABLE [7fedd79b7] 2014-02-12 14:52:29 -0500
Branch: REL8_4_STABLE [9620fede9] 2014-02-12 14:52:32 -0500
-->

    <listitem>
     <para>
      Fix possible mis-replay of WAL records when some segments of a
      relation aren't full size (Greg Stark, Tom Lane)
     </para>

     <para>
      The WAL update could be applied to the wrong page, potentially many
      pages past where it should have been.  Aside from corrupting data,
      this error has been observed to result in significant <quote>bloat</>
      of standby servers compared to their masters, due to updates being
      applied far beyond where the end-of-file should have been.  This
      failure mode does not appear to be a significant risk during crash
      recovery, only when initially synchronizing a standby created from a
      base backup taken from a quickly-changing master.
     </para>
    </listitem>

<!--
Author: Heikki Linnakangas <heikki.linnakangas@iki.fi>
Branch: master [d59ff6c11] 2014-01-08 15:03:09 +0200
Branch: REL9_3_STABLE [425bef6ee] 2014-01-08 14:32:22 +0200
Branch: REL9_2_STABLE [82c75f9dd] 2014-01-08 14:28:55 +0200
Branch: REL9_1_STABLE [e56430c62] 2014-01-08 14:33:58 +0200
Branch: REL9_0_STABLE [5301c8395] 2014-01-08 14:34:21 +0200
-->

    <listitem>
     <para>
      Fix bug in determining when recovery has reached consistency
      (Tomonari Katsumata, Heikki Linnakangas)
     </para>

     <para>
      In some cases WAL replay would mistakenly conclude that the database
      was already consistent at the start of replay, thus possibly allowing
      hot-standby queries before the database was really consistent.  Other
      symptoms such as <quote>PANIC: WAL contains references to invalid
      pages</> were also possible.
     </para>
    </listitem>

<!--
Author: Heikki Linnakangas <heikki.linnakangas@iki.fi>
Branch: master [a49633d8d] 2013-12-13 14:15:04 +0200
Branch: REL9_3_STABLE [615299cf6] 2013-12-13 14:23:02 +0200
-->

    <listitem>
     <para>
      Fix WAL logging of visibility map changes (Heikki Linnakangas)
     </para>
    </listitem>

<!--
Author: Tom Lane <tgl@sss.pgh.pa.us>
Branch: master [061b079f8] 2014-01-14 17:35:21 -0500
Branch: REL9_3_STABLE [ebde6c401] 2014-01-14 17:34:51 -0500
Branch: REL9_2_STABLE [ad2e041a3] 2014-01-14 17:34:54 -0500
Branch: REL9_1_STABLE [ab4bb5c47] 2014-01-14 17:34:57 -0500
Branch: REL9_0_STABLE [5d742b9ce] 2014-01-14 17:35:00 -0500
-->

    <listitem>
     <para>
      Fix improper locking of btree index pages while replaying
      a <literal>VACUUM</> operation in hot-standby mode (Andres Freund,
      Heikki Linnakangas, Tom Lane)
     </para>

     <para>
      This error could result in <quote>PANIC: WAL contains references to
      invalid pages</> failures.
     </para>
    </listitem>

<!--
Author: Heikki Linnakangas <heikki.linnakangas@iki.fi>
Branch: master [22122c83f] 2013-12-03 23:16:01 +0200
Branch: REL9_3_STABLE [8fd04cb32] 2013-12-03 22:13:16 +0200
Branch: REL9_2_STABLE [06df57ac6] 2013-12-03 22:34:31 +0200
Branch: REL9_1_STABLE [e6acb956a] 2013-12-03 22:34:43 +0200
Branch: REL9_0_STABLE [760606dc5] 2013-12-03 23:01:31 +0200
Branch: REL8_4_STABLE [67fc33d3a] 2013-12-03 22:53:26 +0200
-->

    <listitem>
     <para>
      Ensure that insertions into non-leaf GIN index pages write a full-page
      WAL record when appropriate (Heikki Linnakangas)
     </para>

     <para>
      The previous coding risked index corruption in the event of a
      partial-page write during a system crash.
     </para>
    </listitem>

<!--
Author: Heikki Linnakangas <heikki.linnakangas@iki.fi>
Branch: master [3739e5ab9] 2014-01-08 23:28:52 +0200
Branch: REL9_3_STABLE [3aefff422] 2014-01-08 23:30:46 +0200
Branch: REL9_2_STABLE [3bd8987ef] 2014-01-08 23:30:55 +0200
Branch: REL9_1_STABLE [0402f2441] 2014-01-08 23:31:01 +0200
-->

    <listitem>
     <para>
      When <literal>pause_at_recovery_target</>
      and <literal>recovery_target_inclusive</> are both set, ensure the
      target record is applied before pausing, not after (Heikki
      Linnakangas)
     </para>
    </listitem>

<!--
Author: Heikki Linnakangas <heikki.linnakangas@iki.fi>
Branch: master [a472ae1e4] 2014-01-16 23:15:41 +0200
Branch: REL9_3_STABLE [e34acac62] 2014-01-16 23:14:57 +0200
-->

    <listitem>
     <para>
      Ensure walreceiver sends hot-standby feedback messages on time even
      when there is a continuous stream of data (Andres Freund, Amit
      Kapila)
     </para>
    </listitem>

<!--
Author: Tom Lane <tgl@sss.pgh.pa.us>
Branch: master [e8312b4f0] 2013-12-13 11:50:15 -0500
Branch: REL9_3_STABLE [478af9b79] 2013-12-13 11:50:25 -0500
-->

    <listitem>
     <para>
      Prevent timeout interrupts from taking control away from mainline
      code unless <varname>ImmediateInterruptOK</> is set
      (Andres Freund, Tom Lane)
     </para>

     <para>
      This is a serious issue for any application making use of statement
      timeouts, as it could cause all manner of strange failures after a
      timeout occurred.  We have seen reports of <quote>stuck</> spinlocks,
      ERRORs being unexpectedly promoted to PANICs, unkillable backends,
      and other misbehaviors.
     </para>
    </listitem>

<!--
Author: Robert Haas <rhaas@postgresql.org>
Branch: master [d1981719a] 2014-01-31 21:31:08 -0500
Branch: REL9_3_STABLE [5d807a74b] 2014-01-31 21:34:44 -0500
Branch: REL9_2_STABLE [ebe334463] 2014-01-31 21:35:32 -0500
Branch: REL9_1_STABLE [8e6bfc9eb] 2014-01-31 21:36:23 -0500
Branch: REL9_0_STABLE [798243a81] 2014-01-31 21:40:20 -0500
Branch: REL8_4_STABLE [458b20f2d] 2014-01-31 21:41:09 -0500
-->

    <listitem>
     <para>
      Fix race conditions during server process exit (Robert Haas)
     </para>

     <para>
      Ensure that signal handlers don't attempt to use the
      process's <varname>MyProc</> pointer after it's no longer valid.
     </para>
    </listitem>

<!--
Author: Tom Lane <tgl@sss.pgh.pa.us>
Branch: master [214c7a4f0] 2014-02-01 16:21:23 -0500
Branch: REL9_3_STABLE [6f1a40773] 2014-02-01 16:21:30 -0500
Branch: REL9_2_STABLE [81b116d98] 2014-02-01 16:21:33 -0500
Branch: REL9_1_STABLE [03f06ff38] 2014-02-01 16:21:38 -0500
-->

    <listitem>
     <para>
      Fix race conditions in walsender shutdown logic and walreceiver
      SIGHUP signal handler (Tom Lane)
     </para>
    </listitem>

<!--
Author: Tom Lane <tgl@sss.pgh.pa.us>
Branch: master [571addd72] 2014-01-29 20:04:43 -0500
Branch: REL9_3_STABLE [bf8ee6f15] 2014-01-29 20:04:01 -0500
Branch: REL9_2_STABLE [3e71ce1e9] 2014-01-29 20:04:05 -0500
Branch: REL9_1_STABLE [af259c691] 2014-01-29 20:04:08 -0500
Branch: REL9_0_STABLE [d17a667e8] 2014-01-29 20:04:11 -0500
Branch: REL8_4_STABLE [01b882fd8] 2014-01-29 20:04:14 -0500
-->

    <listitem>
     <para>
      Fix unsafe references to <varname>errno</> within error reporting
      logic (Christian Kruse)
     </para>

     <para>
      This would typically lead to odd behaviors such as missing or
      inappropriate <literal>HINT</> fields.
     </para>
    </listitem>

<!--
Author: Tom Lane <tgl@sss.pgh.pa.us>
Branch: master [910bac595] 2014-01-11 16:36:07 -0500
Branch: REL9_3_STABLE [5bfcc9ec5] 2014-01-11 16:35:30 -0500
Branch: REL9_2_STABLE [2de905186] 2014-01-11 16:35:34 -0500
Branch: REL9_1_STABLE [3f721588a] 2014-01-11 16:35:37 -0500
Branch: REL9_0_STABLE [d9c4442b8] 2014-01-11 16:35:41 -0500
Branch: REL8_4_STABLE [d0070ac81] 2014-01-11 16:35:44 -0500
-->

    <listitem>
     <para>
      Fix possible crashes from using <function>ereport()</> too early
      during server startup (Tom Lane)
     </para>

     <para>
      The principal case we've seen in the field is a crash if the server
      is started in a directory it doesn't have permission to read.
     </para>
    </listitem>

<!--
Author: Tom Lane <tgl@sss.pgh.pa.us>
Branch: master [74242c23c] 2013-12-05 12:48:28 -0500
Branch: REL9_3_STABLE [2a6e1a554] 2013-12-05 12:48:31 -0500
Branch: REL9_2_STABLE [41042970b] 2013-12-05 12:48:35 -0500
Branch: REL9_1_STABLE [ad910ccdc] 2013-12-05 12:48:37 -0500
Branch: REL9_0_STABLE [36352ceb4] 2013-12-05 12:48:41 -0500
Branch: REL8_4_STABLE [7635dae55] 2013-12-05 12:48:44 -0500
-->

    <listitem>
     <para>
      Clear retry flags properly in OpenSSL socket write
      function (Alexander Kukushkin)
     </para>

     <para>
      This omission could result in a server lockup after unexpected loss
      of an SSL-encrypted connection.
     </para>
    </listitem>

<!--
Author: Tom Lane <tgl@sss.pgh.pa.us>
Branch: master [44c216330] 2014-02-13 14:24:42 -0500
Branch: REL9_3_STABLE [ca1c17181] 2014-02-13 14:24:45 -0500
Branch: REL9_2_STABLE [8439ee415] 2014-02-13 14:24:49 -0500
Branch: REL9_1_STABLE [170590261] 2014-02-13 14:24:52 -0500
Branch: REL9_0_STABLE [148052d25] 2014-02-13 14:24:55 -0500
Branch: REL8_4_STABLE [a8a46d846] 2014-02-13 14:24:58 -0500
-->

    <listitem>
     <para>
      Fix length checking for Unicode identifiers (<literal>U&amp;"..."</>
      syntax) containing escapes (Tom Lane)
     </para>

     <para>
      A spurious truncation warning would be printed for such identifiers
      if the escaped form of the identifier was too long, but the
      identifier actually didn't need truncation after de-escaping.
     </para>
    </listitem>

<!--
Author: Tom Lane <tgl@sss.pgh.pa.us>
Branch: master [0c2338abb] 2014-02-03 19:47:57 -0500
Branch: REL9_3_STABLE [4c70cb1d3] 2014-02-03 19:48:00 -0500
-->

    <listitem>
     <para>
      Fix parsing of Unicode literals and identifiers just before the end
      of a command string or function body (Tom Lane)
     </para>
    </listitem>

<!--
Author: Stephen Frost <sfrost@snowman.net>
Branch: master [6c36f383d] 2014-01-21 22:49:22 -0500
Branch: REL9_3_STABLE [d1e3070f0] 2014-01-21 22:56:30 -0500
Branch: REL9_2_STABLE [c0e6169e1] 2014-01-21 22:56:34 -0500
Branch: REL9_1_STABLE [cbd850bf6] 2014-01-21 23:00:58 -0500
Branch: REL9_0_STABLE [f2eede9b5] 2014-01-21 23:01:40 -0500
-->

    <listitem>
     <para>
      Allow keywords that are type names to be used in lists of roles
      (Stephen Frost)
     </para>

     <para>
      A previous patch allowed such keywords to be used without quoting
      in places such as role identifiers; but it missed cases where a
      list of role identifiers was permitted, such as <literal>DROP ROLE</>.
     </para>
    </listitem>

<!--
Author: Tom Lane <tgl@sss.pgh.pa.us>
Branch: master [7ab321404] 2013-12-02 20:28:45 -0500
Branch: REL9_3_STABLE [b44ae4893] 2013-12-02 20:28:49 -0500
Branch: REL9_2_STABLE [6698782f1] 2013-12-02 20:28:53 -0500
Branch: REL9_1_STABLE [f67b8aeab] 2013-12-02 20:28:56 -0500
-->

    <listitem>
     <para>
      Fix parser crash for <literal>EXISTS(SELECT * FROM
      zero_column_table)</literal> (Tom Lane)
     </para>
    </listitem>

<!--
Author: Tom Lane <tgl@sss.pgh.pa.us>
Branch: master [9ec6199d1] 2013-12-10 16:10:17 -0500
Branch: REL9_3_STABLE [9d2e07fec] 2013-12-10 16:10:20 -0500
Branch: REL9_2_STABLE [f5d9fdcc7] 2013-12-10 16:10:24 -0500
Branch: REL9_1_STABLE [48e5cfde8] 2013-12-10 16:10:28 -0500
Branch: REL9_0_STABLE [41e9990cd] 2013-12-10 16:10:31 -0500
Branch: REL8_4_STABLE [884c6384a] 2013-12-10 16:10:36 -0500
-->

    <listitem>
     <para>
      Fix possible crash due to invalid plan for nested sub-selects, such
      as <literal>WHERE (... x IN (SELECT ...) ...) IN (SELECT ...)</>
      (Tom Lane)
     </para>
    </listitem>

<!--
Author: Tom Lane <tgl@sss.pgh.pa.us>
Branch: master [043f6ff05] 2014-01-30 14:51:16 -0500
Branch: REL9_3_STABLE [a4aa854ca] 2014-01-30 14:51:19 -0500
-->

    <listitem>
     <para>
      Fix mishandling of <literal>WHERE</> conditions pulled up from
      a <literal>LATERAL</> subquery (Tom Lane)
     </para>

     <para>
      The typical symptom of this bug was a <quote>JOIN qualification
      cannot refer to other relations</> error, though subtle logic
      errors in created plans seem possible as well.
     </para>
    </listitem>

<!--
Author: Tom Lane <tgl@sss.pgh.pa.us>
Branch: master [158b7fa6a] 2014-01-11 19:03:12 -0500
Branch: REL9_3_STABLE [27ff4cfe7] 2014-01-11 19:03:15 -0500
-->

    <listitem>
     <para>
      Disallow <literal>LATERAL</> references to the target table of
      an <literal>UPDATE/DELETE</> (Tom Lane)
     </para>

     <para>
      While this might be allowed in some future release, it was
      unintentional in 9.3, and didn't work quite right anyway.
     </para>
    </listitem>

<!--
Author: Tom Lane <tgl@sss.pgh.pa.us>
Branch: master [c03ad5602] 2013-12-14 17:33:53 -0500
Branch: REL9_3_STABLE [324577f39] 2013-12-14 17:33:56 -0500
Branch: REL9_2_STABLE [5d545b7ed] 2013-12-14 17:34:00 -0500
-->

    <listitem>
     <para>
      Fix <literal>UPDATE/DELETE</> of an inherited target table
      that has <literal>UNION ALL</> subqueries (Tom Lane)
     </para>

     <para>
      Without this fix, <literal>UNION ALL</> subqueries aren't correctly
      inserted into the update plans for inheritance child tables after the
      first one, typically resulting in no update happening for those child
      table(s).
     </para>
    </listitem>

<!--
Author: Tom Lane <tgl@sss.pgh.pa.us>
Branch: master [4eeda92d8] 2013-12-23 22:18:48 -0500
Branch: REL9_3_STABLE [663f8419b] 2013-12-23 22:18:23 -0500
-->

    <listitem>
     <para>
      Fix <command>ANALYZE</> to not fail on a column that's a domain over
      a range type (Tom Lane)
     </para>
    </listitem>

<!--
Author: Tom Lane <tgl@sss.pgh.pa.us>
Branch: master [628652620] 2014-01-11 13:42:42 -0500
Branch: REL9_3_STABLE [36785a21b] 2014-01-11 13:41:51 -0500
Branch: REL9_2_STABLE [f0381680f] 2014-01-11 13:41:56 -0500
Branch: REL9_1_STABLE [9387f4e1b] 2014-01-11 13:42:00 -0500
Branch: REL9_0_STABLE [2d76d75d9] 2014-01-11 13:42:05 -0500
Branch: REL8_4_STABLE [00b77771a] 2014-01-11 13:42:11 -0500
-->

    <listitem>
     <para>
      Ensure that <command>ANALYZE</> creates statistics for a table column
      even when all the values in it are <quote>too wide</> (Tom Lane)
     </para>

     <para>
      <command>ANALYZE</> intentionally omits very wide values from its
      histogram and most-common-values calculations, but it neglected to do
      something sane in the case that all the sampled entries are too wide.
     </para>
    </listitem>

<!--
Author: Stephen Frost <sfrost@snowman.net>
Branch: master [6f25c62d7] 2014-01-18 18:41:52 -0500
Branch: REL9_3_STABLE [86e58ae02] 2014-01-18 18:49:08 -0500
Branch: REL9_2_STABLE [1fe06595a] 2014-01-18 18:49:41 -0500
Branch: REL9_1_STABLE [d2636486b] 2014-01-18 18:50:09 -0500
Branch: REL9_0_STABLE [e70c42821] 2014-01-18 18:50:29 -0500
Branch: REL8_4_STABLE [0fb4e3ceb] 2014-01-18 18:50:47 -0500
-->

    <listitem>
     <para>
      In <literal>ALTER TABLE ... SET TABLESPACE</>, allow the database's
      default tablespace to be used without a permissions check
      (Stephen Frost)
     </para>

     <para>
      <literal>CREATE TABLE</> has always allowed such usage,
      but <literal>ALTER TABLE</> didn't get the memo.
     </para>
    </listitem>

<!--
Author: Tom Lane <tgl@sss.pgh.pa.us>
Branch: master [c01bc51f8] 2013-12-30 14:00:02 -0500
Branch: REL9_3_STABLE [9a6e2b150] 2013-12-30 14:00:05 -0500
-->

    <listitem>
     <para>
      Fix support for extensions containing event triggers (Tom Lane)
     </para>
    </listitem>

<!--
Author: Tom Lane <tgl@sss.pgh.pa.us>
Branch: master [080b7db72] 2014-01-08 20:18:58 -0500
Branch: REL9_3_STABLE [47ac4473a] 2014-01-08 20:18:10 -0500
Branch: REL9_2_STABLE [97a39f295] 2014-01-08 20:18:13 -0500
Branch: REL9_1_STABLE [6c6c53d0b] 2014-01-08 20:18:17 -0500
Branch: REL9_0_STABLE [6ca712fb9] 2014-01-08 20:18:20 -0500
Branch: REL8_4_STABLE [57ac7d8a7] 2014-01-08 20:18:24 -0500
-->

    <listitem>
     <para>
      Fix <quote>cannot accept a set</> error when some arms of
      a <literal>CASE</> return a set and others don't (Tom Lane)
     </para>
    </listitem>

<!--
Author: Andrew Dunstan <andrew@dunslane.net>
Branch: master [d3ee45152] 2014-02-03 10:40:12 -0500
Branch: REL9_3_STABLE [cdfbb78f0] 2014-02-03 10:39:13 -0500
-->

    <listitem>
     <para>
      Fix memory leakage in JSON functions (Craig Ringer)
     </para>
    </listitem>

<!--
Author: Andrew Dunstan <andrew@dunslane.net>
Branch: master [29dcf7ded] 2013-12-27 17:04:00 -0500
Branch: REL9_3_STABLE [7dfd9f6f5] 2013-12-27 17:21:04 -0500
Branch: REL9_2_STABLE [4825a9e95] 2013-12-27 17:21:27 -0500
-->

    <listitem>
     <para>
      Properly distinguish numbers from non-numbers when generating JSON
      output (Andrew Dunstan)
     </para>
    </listitem>

<!--
Author: Kevin Grittner <kgrittn@postgresql.org>
Branch: master [a133bf703] 2013-12-27 15:26:24 -0600
Branch: REL9_3_STABLE [28b60aa23] 2013-12-27 15:40:51 -0600
Branch: REL9_2_STABLE [150a30e19] 2013-12-27 15:41:02 -0600
Branch: REL9_1_STABLE [1f069d21d] 2013-12-27 15:41:18 -0600
Branch: REL9_0_STABLE [918d74a07] 2013-12-27 15:41:32 -0600
Branch: REL8_4_STABLE [b2d80147d] 2013-12-27 15:41:46 -0600
-->

    <listitem>
     <para>
      Fix checks for all-zero client addresses in pgstat functions (Kevin
      Grittner)
     </para>
    </listitem>

<!--
Author: Tom Lane <tgl@sss.pgh.pa.us>
Branch: master [082c0dfa1] 2014-02-01 18:27:34 -0500
Branch: REL9_3_STABLE [9beffdcc3] 2014-02-01 18:27:40 -0500
Branch: REL9_2_STABLE [8be095cea] 2014-02-01 18:27:44 -0500
Branch: REL9_1_STABLE [399d23e19] 2014-02-01 18:27:48 -0500
Branch: REL9_0_STABLE [3c7b4ef70] 2014-02-01 18:27:54 -0500
Branch: REL8_4_STABLE [56f5d3424] 2014-02-01 18:27:12 -0500
-->

    <listitem>
     <para>
      Fix possible misclassification of multibyte characters by the text
      search parser (Tom Lane)
     </para>

     <para>
      Non-ASCII characters could be misclassified when using C locale with
      a multibyte encoding.  On Cygwin, non-C locales could fail as well.
     </para>
    </listitem>

<!--
Author: Heikki Linnakangas <heikki.linnakangas@iki.fi>
Branch: master [6c2744f1d] 2014-02-10 09:57:59 +0200
Branch: REL9_3_STABLE [928aec71c] 2014-02-10 09:59:49 +0200
Branch: REL9_2_STABLE [f3807106b] 2014-02-10 10:00:04 +0200
Branch: REL9_1_STABLE [5f778e644] 2014-02-10 10:00:23 +0200
Branch: REL9_0_STABLE [fe8a6f53e] 2014-02-10 10:00:36 +0200
Branch: REL8_4_STABLE [6141983fb] 2014-02-10 10:00:50 +0200
-->

    <listitem>
     <para>
      Fix possible misbehavior in <function>plainto_tsquery()</>
      (Heikki Linnakangas)
     </para>

     <para>
      Use <function>memmove()</> not <function>memcpy()</> for copying
      overlapping memory regions.  There have been no field reports of
      this actually causing trouble, but it's certainly risky.
     </para>
    </listitem>

<!--
Author: Magnus Hagander <magnus@hagander.net>
Branch: master [9544cc0d6] 2014-01-07 17:50:56 +0100
Branch: REL9_3_STABLE [91c2755fc] 2014-01-07 17:51:02 +0100
Branch: REL9_2_STABLE [61d4d14ee] 2014-01-07 17:53:00 +0100
Branch: REL9_1_STABLE [026a91f86] 2014-01-07 18:00:36 +0100
-->

    <listitem>
     <para>
      Fix placement of permissions checks in <function>pg_start_backup()</>
      and <function>pg_stop_backup()</> (Andres Freund, Magnus Hagander)
     </para>

     <para>
      The previous coding might attempt to do catalog access when it
      shouldn't.
     </para>
    </listitem>

<!--
Author: Tatsuo Ishii <ishii@postgresql.org>
Branch: master [1f0626ee4] 2013-12-15 11:09:05 +0900
Branch: REL9_3_STABLE [8122e6f85] 2013-12-15 11:10:41 +0900
Branch: REL9_2_STABLE [0c07ef1ad] 2013-12-15 11:10:49 +0900
Branch: REL9_1_STABLE [035226c61] 2013-12-15 11:10:56 +0900
Branch: REL9_0_STABLE [7016d970d] 2013-12-15 11:11:02 +0900
Branch: REL8_4_STABLE [69f77d756] 2013-12-15 11:11:11 +0900
-->

    <listitem>
     <para>
      Accept <literal>SHIFT_JIS</> as an encoding name for locale checking
      purposes (Tatsuo Ishii)
     </para>
    </listitem>

<!--
Author: Tom Lane <tgl@sss.pgh.pa.us>
Branch: master [0def2573c] 2014-02-03 14:47:17 -0500
Branch: REL9_3_STABLE [641c08041] 2014-02-03 14:46:54 -0500
Branch: REL9_2_STABLE [888b56570] 2014-02-03 14:46:57 -0500
-->

    <listitem>
     <para>
      Fix <literal>*</>-qualification of named parameters in SQL-language
      functions (Tom Lane)
     </para>

     <para>
      Given a composite-type parameter
      named <literal>foo</>, <literal>$1.*</> worked fine,
      but <literal>foo.*</> not so much.
     </para>
    </listitem>

<!--
Author: Fujii Masao <fujii@postgresql.org>
Branch: master [77035fa8a] 2014-01-23 22:58:58 +0900
Branch: REL9_3_STABLE [be5d49974] 2014-01-23 23:00:30 +0900
Branch: REL9_2_STABLE [ea311bfdf] 2014-01-23 23:01:06 +0900
Branch: REL9_1_STABLE [1b384aff1] 2014-01-23 23:01:34 +0900
Branch: REL9_0_STABLE [996b21cbf] 2014-01-23 23:02:03 +0900
Branch: REL8_4_STABLE [5525529db] 2014-01-23 23:02:30 +0900
-->

    <listitem>
     <para>
      Fix misbehavior of <function>PQhost()</> on Windows (Fujii Masao)
     </para>

     <para>
      It should return <literal>localhost</> if no host has been specified.
     </para>
    </listitem>

<!--
Author: Tom Lane <tgl@sss.pgh.pa.us>
Branch: master [b8f00a46b] 2014-02-13 18:45:58 -0500
Branch: REL9_3_STABLE [f208fb436] 2014-02-13 18:46:03 -0500
Branch: REL9_2_STABLE [2573f08a1] 2014-02-13 18:45:20 -0500
Branch: REL9_1_STABLE [7182bd239] 2014-02-13 18:45:23 -0500
Branch: REL9_0_STABLE [218dd205b] 2014-02-13 18:45:27 -0500
Branch: REL8_4_STABLE [7644a7bd8] 2014-02-13 18:45:32 -0500
-->

    <listitem>
     <para>
      Improve error handling in <application>libpq</> and <application>psql</>
      for failures during <literal>COPY TO STDOUT/FROM STDIN</> (Tom Lane)
     </para>

     <para>
      In particular this fixes an infinite loop that could occur in 9.2 and
      up if the server connection was lost during <literal>COPY FROM
      STDIN</>.  Variants of that scenario might be possible in older
      versions, or with other client applications.
     </para>
    </listitem>

<!--
Author: Tom Lane <tgl@sss.pgh.pa.us>
Branch: master [92459e7a7] 2014-01-04 16:05:16 -0500
Branch: REL9_3_STABLE [341f0bc49] 2014-01-04 16:05:20 -0500
Branch: REL9_2_STABLE [fa28f9cba] 2014-01-04 16:05:23 -0500
-->

    <listitem>
     <para>
      Fix incorrect translation handling in
      some <application>psql</> <literal>\d</> commands
      (Peter Eisentraut, Tom Lane)
     </para>
    </listitem>

<!--
Author: Magnus Hagander <magnus@hagander.net>
Branch: master [63ab2befe] 2014-02-12 18:45:18 +0100
Branch: REL9_3_STABLE [c90204c60] 2014-02-12 18:46:04 +0100
Branch: REL9_2_STABLE [0ae288d2d] 2014-02-12 14:51:00 +0100
-->

    <listitem>
     <para>
      Ensure <application>pg_basebackup</>'s background process is killed
      when exiting its foreground process (Magnus Hagander)
     </para>
    </listitem>

<!--
Author: Magnus Hagander <magnus@hagander.net>
Branch: master [01025d80a] 2014-02-09 12:05:14 +0100
Branch: REL9_3_STABLE [680baa8d2] 2014-02-09 12:09:18 +0100
Branch: REL9_2_STABLE [165aa1da5] 2014-02-09 12:09:39 +0100
Branch: REL9_1_STABLE [c6e5c4dd1] 2014-02-09 12:09:55 +0100
-->

    <listitem>
     <para>
      Fix possible incorrect printing of filenames
      in <application>pg_basebackup</>'s verbose mode (Magnus Hagander)
     </para>
    </listitem>

<!--
Author: Magnus Hagander <magnus@hagander.net>
Branch: master [b168c5ef2] 2014-01-07 17:11:32 +0100
Branch: REL9_3_STABLE [0463b9419] 2014-01-07 17:11:51 +0100
Branch: REL9_2_STABLE [2edf3e82c] 2014-01-07 17:22:36 +0100
Branch: REL9_1_STABLE [773e4d5e4] 2014-01-07 17:18:02 +0100
-->

    <listitem>
     <para>
      Avoid including tablespaces inside PGDATA twice in base backups
      (Dimitri Fontaine, Magnus Hagander)
     </para>
    </listitem>

<!--
Author: Michael Meskes <meskes@postgresql.org>
Branch: master [d685e2424] 2014-01-09 16:20:19 +0100
Branch: REL9_3_STABLE [28fff0ef8] 2014-01-09 15:41:51 +0100
Branch: REL9_2_STABLE [799728b0b] 2014-01-09 15:50:51 +0100
Branch: REL9_1_STABLE [9f5b3a1a1] 2014-01-09 15:51:11 +0100
Branch: REL9_0_STABLE [a29b6c342] 2014-01-09 15:51:23 +0100
Branch: REL8_4_STABLE [d68a65b01] 2014-01-09 15:58:37 +0100
-->

    <listitem>
     <para>
      Fix misaligned descriptors in <application>ecpg</> (MauMau)
     </para>
    </listitem>

<!--
Author: Michael Meskes <meskes@postgresql.org>
Branch: master [7c957ec83] 2014-01-01 12:39:31 +0100
Branch: REL9_3_STABLE [8404037d8] 2014-01-01 12:40:28 +0100
Branch: REL9_2_STABLE [119a59879] 2014-01-01 12:40:42 +0100
Branch: REL9_1_STABLE [948498274] 2014-01-01 12:44:15 +0100
Branch: REL9_0_STABLE [17bcdd01f] 2014-01-01 12:44:44 +0100
Branch: REL8_4_STABLE [96de4939c] 2014-01-01 12:44:58 +0100
-->

    <listitem>
     <para>
      In <application>ecpg</>, handle lack of a hostname in the connection
      parameters properly (Michael Meskes)
     </para>
    </listitem>

<!--
Author: Joe Conway <mail@joeconway.com>
Branch: master [d6ca510d9] 2013-12-07 17:00:26 -0800
Branch: REL9_3_STABLE [0ec530625] 2013-12-07 17:00:10 -0800
Branch: REL9_2_STABLE [7f4ef622f] 2013-12-07 16:59:35 -0800
Branch: REL9_1_STABLE [70165f25b] 2013-12-07 16:59:16 -0800
Branch: REL9_0_STABLE [9057adc23] 2013-12-07 16:58:41 -0800
Branch: REL8_4_STABLE [6c8b16e30] 2013-12-07 16:56:34 -0800
-->

    <listitem>
     <para>
      Fix performance regression in <filename>contrib/dblink</> connection
      startup (Joe Conway)
     </para>

     <para>
      Avoid an unnecessary round trip when client and server encodings match.
     </para>
    </listitem>

<!--
Author: Heikki Linnakangas <heikki.linnakangas@iki.fi>
Branch: master [866a1f092] 2014-01-13 15:43:29 +0200
Branch: REL9_3_STABLE [50c5770ec] 2014-01-13 15:43:59 +0200
Branch: REL9_2_STABLE [f6d6b42f2] 2014-01-13 15:44:02 +0200
Branch: REL9_1_STABLE [5143dfd57] 2014-01-13 15:44:04 +0200
Branch: REL9_0_STABLE [6c3f040be] 2014-01-13 15:44:12 +0200
Branch: REL8_4_STABLE [492b68541] 2014-01-13 15:44:14 +0200
-->

    <listitem>
     <para>
      In <filename>contrib/isn</>, fix incorrect calculation of the check
      digit for ISMN values (Fabien Coelho)
     </para>
    </listitem>

<!--
Author: Tatsuo Ishii <ishii@postgresql.org>
Branch: master [841a65482] 2013-12-12 19:10:35 +0900
Branch: REL9_3_STABLE [27902bc91] 2013-12-12 19:07:53 +0900
-->

    <listitem>
     <para>
      Fix <filename>contrib/pgbench</>'s progress logging to avoid overflow
      when the scale factor is large (Tatsuo Ishii)
     </para>
    </listitem>

<!--
Author: Tom Lane <tgl@sss.pgh.pa.us>
Branch: master [69c7a9838] 2014-01-21 16:34:28 -0500
Branch: REL9_3_STABLE [0950d67ee] 2014-01-21 16:34:31 -0500
Branch: REL9_2_STABLE [27ab1eb7e] 2014-01-21 16:34:35 -0500
-->

    <listitem>
     <para>
      Fix <filename>contrib/pg_stat_statement</>'s handling
      of <literal>CURRENT_DATE</> and related constructs (Kyotaro
      Horiguchi)
     </para>
    </listitem>

<!--
Author: Tom Lane <tgl@sss.pgh.pa.us>
Branch: master [00d4f2af8] 2014-02-03 21:30:20 -0500
Branch: REL9_3_STABLE [eb3d350db] 2014-02-03 21:30:28 -0500
-->

    <listitem>
     <para>
      Improve lost-connection error handling
      in <filename>contrib/postgres_fdw</> (Tom Lane)
     </para>
    </listitem>

<!--
Author: Peter Eisentraut <peter_e@gmx.net>
Branch: master [ad6bf0291] 2014-01-17 23:08:22 -0500
Branch: REL9_3_STABLE [586bea612] 2014-01-17 23:11:02 -0500
Branch: REL9_2_STABLE [526e38751] 2014-01-17 23:12:50 -0500
Branch: REL9_1_STABLE [6d969b000] 2014-01-17 23:14:21 -0500
Branch: REL9_0_STABLE [2346c383a] 2014-01-17 23:15:00 -0500
Branch: REL8_4_STABLE [15699d9bf] 2014-01-17 23:17:59 -0500
-->

    <listitem>
     <para>
      Ensure client-code-only installation procedure works as documented
      (Peter Eisentraut)
     </para>
    </listitem>

<!--
Author: Andrew Dunstan <andrew@dunslane.net>
Branch: master [d587298b8] 2014-02-01 15:11:13 -0500
Branch: REL9_3_STABLE [1e9876c3b] 2014-02-01 15:16:06 -0500
Branch: REL9_2_STABLE [6e96d4db8] 2014-02-01 15:16:18 -0500
Branch: REL9_1_STABLE [dfb4a1a21] 2014-02-01 15:16:29 -0500
Branch: REL9_0_STABLE [59d64e7f3] 2014-02-01 15:16:40 -0500
Branch: REL8_4_STABLE [ae3c98b9b] 2014-02-01 15:16:52 -0500
-->

    <listitem>
     <para>
      In Mingw and Cygwin builds, install the <application>libpq</> DLL
      in the <filename>bin</> directory (Andrew Dunstan)
     </para>

     <para>
      This duplicates what the MSVC build has long done.  It should fix
      problems with programs like <application>psql</> failing to start
      because they can't find the DLL.
     </para>
    </listitem>

<!--
Author: Andrew Dunstan <andrew@dunslane.net>
Branch: master [7e1531a45] 2014-02-01 16:08:33 -0500
Branch: REL9_3_STABLE [27942baf4] 2014-02-01 16:13:32 -0500
Branch: REL9_2_STABLE [fad443753] 2014-02-01 16:13:46 -0500
Branch: REL9_1_STABLE [e5c22c15d] 2014-02-01 16:14:01 -0500
Branch: REL9_0_STABLE [1c0bf372f] 2014-02-01 16:14:15 -0500
-->

    <listitem>
     <para>
      Avoid using the deprecated <literal>dllwrap</> tool in Cygwin builds
      (Marco Atzeri)
     </para>
    </listitem>

<!--
Author: Andrew Dunstan <andrew@dunslane.net>
Branch: master [cec8394b5] 2014-01-26 09:49:10 -0500
Branch: REL9_3_STABLE [56c08df55] 2014-01-26 09:45:43 -0500
-->

    <listitem>
     <para>
      Enable building with Visual Studio 2013 (Brar Piening)
     </para>
    </listitem>

<!--
Author: Tom Lane <tgl@sss.pgh.pa.us>
Branch: master [289541520] 2014-02-10 20:48:04 -0500
Branch: REL9_3_STABLE [f1e522696] 2014-02-10 20:48:12 -0500
Branch: REL9_2_STABLE [dd5605104] 2014-02-10 20:48:20 -0500
Branch: REL9_1_STABLE [3bf5c16f1] 2014-02-10 20:48:23 -0500
Branch: REL9_0_STABLE [e1e7642bd] 2014-02-10 20:48:27 -0500
Branch: REL8_4_STABLE [432735cbf] 2014-02-10 20:48:30 -0500
-->

    <listitem>
     <para>
      Don't generate plain-text <filename>HISTORY</>
      and <filename>src/test/regress/README</> files anymore (Tom Lane)
     </para>

     <para>
      These text files duplicated the main HTML and PDF documentation
      formats.  The trouble involved in maintaining them greatly outweighs
      the likely audience for plain-text format.  Distribution tarballs
      will still contain files by these names, but they'll just be stubs
      directing the reader to consult the main documentation.
      The plain-text <filename>INSTALL</> file will still be maintained, as
      there is arguably a use-case for that.
     </para>
    </listitem>

<!--
Author: Tom Lane <tgl@sss.pgh.pa.us>
Branch: master [e04641f4b] 2014-02-14 21:59:13 -0500
Branch: REL9_3_STABLE [46cbcd50e] 2014-02-14 21:59:37 -0500
Branch: REL9_2_STABLE [4f975b68b] 2014-02-14 21:59:42 -0500
Branch: REL9_1_STABLE [3212ba534] 2014-02-14 21:59:46 -0500
Branch: REL9_0_STABLE [cb84fddd9] 2014-02-14 21:59:50 -0500
Branch: REL8_4_STABLE [c0c2d62ac] 2014-02-14 21:59:56 -0500
-->

    <listitem>
     <para>
      Update time zone data files to <application>tzdata</> release 2013i
      for DST law changes in Jordan and historical changes in Cuba.
     </para>

     <para>
      In addition, the zones <literal>Asia/Riyadh87</>,
      <literal>Asia/Riyadh88</>, and <literal>Asia/Riyadh89</> have been
      removed, as they are no longer maintained by IANA, and never
      represented actual civil timekeeping practice.
     </para>
    </listitem>

   </itemizedlist>

  </sect2>
 </sect1>

 <sect1 id="release-9-3-2">
  <title>Release 9.3.2</title>

  <note>
  <title>Release Date</title>
  <simpara>2013-12-05</simpara>
  </note>

  <para>
   This release contains a variety of fixes from 9.3.1.
   For information about new features in the 9.3 major release, see
   <xref linkend="release-9-3">.
  </para>

  <sect2>
   <title>Migration to Version 9.3.2</title>

   <para>
    A dump/restore is not required for those running 9.3.X.
   </para>

   <para>
    However, this release corrects a number of potential data corruption
    issues.  See the first three changelog entries below to find out whether
    your installation has been affected and what steps you can take if so.
   </para>

   <para>
    Also, if you are upgrading from a version earlier than 9.3.1,
    see <xref linkend="release-9-3-1">.
   </para>

  </sect2>

  <sect2>
   <title>Changes</title>

   <itemizedlist>

    <listitem>
     <para>
      Fix <command>VACUUM</>'s tests to see whether it can
      update <structfield>relfrozenxid</> (Andres Freund)
     </para>

     <para>
      In some cases <command>VACUUM</> (either manual or autovacuum) could
      incorrectly advance a table's <structfield>relfrozenxid</> value,
      allowing tuples to escape freezing, causing those rows to become
      invisible once 2^31 transactions have elapsed.  The probability of
      data loss is fairly low since multiple incorrect advancements would
      need to happen before actual loss occurs, but it's not zero.  In 9.2.0
      and later, the probability of loss is higher, and it's also possible
      to get <quote>could not access status of transaction</> errors as a
      consequence of this bug.  Users upgrading from releases 9.0.4 or 8.4.8
      or earlier are not affected, but all later versions contain the bug.
     </para>

     <para>
      The issue can be ameliorated by, after upgrading, vacuuming all tables
      in all databases while having <link
      linkend="guc-vacuum-freeze-table-age"><varname>vacuum_freeze_table_age</></link>
      set to zero.  This will fix any latent corruption but will not be able
      to fix all pre-existing data errors.  However, an installation can be
      presumed safe after performing this vacuuming if it has executed fewer
      than 2^31 update transactions in its lifetime (check this with
      <literal>SELECT txid_current() < 2^31</>).
     </para>
    </listitem>

    <listitem>
     <para>
      Fix multiple bugs in MultiXactId freezing (Andres Freund,
      &Aacute;lvaro Herrera)
     </para>

     <para>
      These bugs could lead to <quote>could not access status of
      transaction</> errors, or to duplicate or vanishing rows.
      Users upgrading from releases prior to 9.3.0 are not affected.
     </para>

     <para>
      The issue can be ameliorated by, after upgrading, vacuuming all tables
      in all databases while having <link
      linkend="guc-vacuum-freeze-table-age"><varname>vacuum_freeze_table_age</></link>
      set to zero.  This will fix latent corruption but will not be able to
      fix all pre-existing data errors.
     </para>

     <para>
      As a separate issue, these bugs can also cause standby servers to get
      out of sync with the primary, thus exhibiting data errors that are not
      in the primary.  Therefore, it's recommended that 9.3.0 and 9.3.1
      standby servers be re-cloned from the primary (e.g., with a new base
      backup) after upgrading.
     </para>
    </listitem>

    <listitem>
     <para>
      Fix initialization of <filename>pg_clog</> and <filename>pg_subtrans</>
      during hot standby startup (Andres Freund, Heikki Linnakangas)
     </para>

     <para>
      This bug can cause data loss on standby servers at the moment they
      start to accept hot-standby queries, by marking committed transactions
      as uncommitted. The likelihood of such corruption is small unless, at
      the time of standby startup, the primary server has executed many
      updating transactions since its last checkpoint.  Symptoms include
      missing rows, rows that should have been deleted being still visible,
      and obsolete versions of updated rows being still visible alongside
      their newer versions.
     </para>

     <para>
      This bug was introduced in versions 9.3.0, 9.2.5, 9.1.10, and 9.0.14.
      Standby servers that have only been running earlier releases are not
      at risk.  It's recommended that standby servers that have ever run any
      of the buggy releases be re-cloned from the primary (e.g., with a new
      base backup) after upgrading.
     </para>
    </listitem>

    <listitem>
     <para>
      Fix multiple bugs in update chain traversal (Andres Freund,
      &Aacute;lvaro Herrera)
     </para>

     <para>
      These bugs could result in incorrect behavior, such as locking or even
      updating the wrong row, in the presence of concurrent updates.
      Spurious <quote>unable to fetch updated version of tuple</> errors
      were also possible.
     </para>
    </listitem>

    <listitem>
     <para>
      Fix dangling-pointer problem in fast-path locking (Tom Lane)
     </para>

     <para>
      This could lead to corruption of the lock data structures in shared
      memory, causing <quote>lock already held</> and other odd errors.
     </para>
    </listitem>

    <listitem>
     <para>
      Fix assorted race conditions in timeout management (Tom Lane)
     </para>

     <para>
      These errors could result in a server process becoming unresponsive
      because it had blocked SIGALRM and/or SIGINT.
     </para>
    </listitem>

    <listitem>
     <para>
      Truncate <filename>pg_multixact</> contents during WAL replay
      (Andres Freund)
     </para>

     <para>
      This avoids ever-increasing disk space consumption in standby servers.
     </para>
    </listitem>

    <listitem>
     <para>
      Ensure an anti-wraparound <command>VACUUM</> counts a page as scanned
      when it's only verified that no tuples need freezing (Sergey
      Burladyan, Jeff Janes)
     </para>

     <para>
      This bug could result in failing to
      advance <structfield>relfrozenxid</>, so that the table would still be
      thought to need another anti-wraparound vacuum.  In the worst case the
      database might even shut down to prevent wraparound.
     </para>
    </listitem>

    <listitem>
     <para>
      Fix full-table-vacuum request mechanism for MultiXactIds (Andres Freund)
     </para>

     <para>
      This bug could result in large amounts of useless autovacuum activity.
     </para>
    </listitem>

    <listitem>
     <para>
      Fix race condition in GIN index posting tree page deletion (Heikki
      Linnakangas)
     </para>

     <para>
      This could lead to transient wrong answers or query failures.
     </para>
    </listitem>

    <listitem>
     <para>
      Fix <quote>unexpected spgdoinsert() failure</> error during SP-GiST
      index creation (Teodor Sigaev)
     </para>
    </listitem>

    <listitem>
     <para>
      Fix assorted bugs in materialized views (Kevin Grittner, Andres Freund)
     </para>
    </listitem>

    <listitem>
     <para>
      Re-allow duplicate table aliases if they're within aliased JOINs
      (Tom Lane)
     </para>

     <para>
      Historically <productname>PostgreSQL</> has accepted queries like
<programlisting>
SELECT ... FROM tab1 x CROSS JOIN (tab2 x CROSS JOIN tab3 y) z
</programlisting>
      although a strict reading of the SQL standard would forbid the
      duplicate usage of table alias <literal>x</>.  A misguided change in
      9.3.0 caused it to reject some such cases that were formerly accepted.
      Restore the previous behavior.
     </para>
    </listitem>

    <listitem>
     <para>
      Avoid flattening a subquery whose <literal>SELECT</> list contains a
      volatile function wrapped inside a sub-<literal>SELECT</> (Tom Lane)
     </para>

     <para>
      This avoids unexpected results due to extra evaluations of the
      volatile function.
     </para>
    </listitem>

    <listitem>
     <para>
      Fix planner's processing of non-simple-variable subquery outputs
      nested within outer joins (Tom Lane)
     </para>

     <para>
      This error could lead to incorrect plans for queries involving
      multiple levels of subqueries within <literal>JOIN</> syntax.
     </para>
    </listitem>

    <listitem>
     <para>
      Fix incorrect planning in cases where the same non-strict expression
      appears in multiple <literal>WHERE</> and outer <literal>JOIN</>
      equality clauses (Tom Lane)
     </para>
    </listitem>

    <listitem>
     <para>
      Fix planner crash with whole-row reference to a subquery (Tom Lane)
     </para>
    </listitem>

    <listitem>
     <para>
      Fix incorrect generation of optimized MIN()/MAX() plans for
      inheritance trees (Tom Lane)
     </para>

     <para>
      The planner could fail in cases where the MIN()/MAX() argument was an
      expression rather than a simple variable.
     </para>
    </listitem>

    <listitem>
     <para>
      Fix premature deletion of temporary files (Andres Freund)
     </para>
    </listitem>

    <listitem>
     <para>
      Prevent intra-transaction memory leak when printing range values
      (Tom Lane)
     </para>

     <para>
      This fix actually cures transient memory leaks in any datatype output
      function, but range types are the only ones known to have had a
      significant problem.
     </para>
    </listitem>

    <listitem>
     <para>
      Fix memory leaks when reloading configuration files (Heikki
      Linnakangas, Hari Babu)
     </para>
    </listitem>

    <listitem>
     <para>
      Prevent incorrect display of dropped columns in NOT NULL and CHECK
      constraint violation messages (Michael Paquier and Tom Lane)
     </para>
    </listitem>

    <listitem>
     <para>
      Allow default arguments and named-argument notation for window
      functions (Tom Lane)
     </para>

     <para>
      Previously, these cases were likely to crash.
     </para>
    </listitem>

    <listitem>
     <para>
      Suppress trailing whitespace on each line when pretty-printing rules
      and views (Tom Lane)
     </para>

     <para>
      9.3.0 generated such whitespace in many more cases than previous
      versions did.  To reduce unexpected behavioral changes, suppress
      unnecessary whitespace in all cases.
     </para>
    </listitem>

    <listitem>
     <para>
      Fix possible read past end of memory in rule printing (Peter Eisentraut)
     </para>
    </listitem>

    <listitem>
     <para>
      Fix array slicing of <type>int2vector</> and <type>oidvector</> values
      (Tom Lane)
     </para>

     <para>
      Expressions of this kind are now implicitly promoted to
      regular <type>int2</> or <type>oid</> arrays.
     </para>
    </listitem>

    <listitem>
     <para>
      Return a valid JSON value when converting an empty <type>hstore</> value
      to <type>json</>
      (Oskari Saarenmaa)
     </para>
    </listitem>

    <listitem>
     <para>
      Fix incorrect behaviors when using a SQL-standard, simple GMT offset
      timezone (Tom Lane)
     </para>

     <para>
      In some cases, the system would use the simple GMT offset value when
      it should have used the regular timezone setting that had prevailed
      before the simple offset was selected.  This change also causes
      the <function>timeofday</> function to honor the simple GMT offset
      zone.
     </para>
    </listitem>

    <listitem>
     <para>
      Prevent possible misbehavior when logging translations of Windows
      error codes (Tom Lane)
     </para>
    </listitem>

    <listitem>
     <para>
      Properly quote generated command lines in <application>pg_ctl</>
      (Naoya Anzai and Tom Lane)
     </para>

     <para>
      This fix applies only to Windows.
     </para>
    </listitem>

    <listitem>
     <para>
      Fix <application>pg_dumpall</> to work when a source database
      sets <link
      linkend="guc-default-transaction-read-only"><varname>default_transaction_read_only</></link>
      via <command>ALTER DATABASE SET</> (Kevin Grittner)
     </para>

     <para>
      Previously, the generated script would fail during restore.
     </para>
    </listitem>

    <listitem>
     <para>
      Fix <application>pg_isready</> to handle its <option>-d</> option
      properly (Fabr&iacute;zio de Royes Mello and Fujii Masao)
     </para>
    </listitem>

    <listitem>
     <para>
      Fix parsing of WAL file names in <application>pg_receivexlog</>
      (Heikki Linnakangas)
     </para>

     <para>
      This error made <application>pg_receivexlog</> unable to restart
      streaming after stopping, once at least 4 GB of WAL had been written.
     </para>
    </listitem>

    <listitem>
     <para>
      Report out-of-disk-space failures properly
      in <application>pg_upgrade</> (Peter Eisentraut)
     </para>
    </listitem>

    <listitem>
     <para>
      Make <application>ecpg</> search for quoted cursor names
      case-sensitively (Zolt&aacute;n B&ouml;sz&ouml;rm&eacute;nyi)
     </para>
    </listitem>

    <listitem>
     <para>
      Fix <application>ecpg</>'s processing of lists of variables
      declared <type>varchar</> (Zolt&aacute;n B&ouml;sz&ouml;rm&eacute;nyi)
     </para>
    </listitem>

    <listitem>
     <para>
      Make <filename>contrib/lo</> defend against incorrect trigger definitions
      (Marc Cousin)
     </para>
    </listitem>

    <listitem>
     <para>
      Update time zone data files to <application>tzdata</> release 2013h
      for DST law changes in Argentina, Brazil, Jordan, Libya,
      Liechtenstein, Morocco, and Palestine.  Also, new timezone
      abbreviations WIB, WIT, WITA for Indonesia.
     </para>
    </listitem>

   </itemizedlist>

  </sect2>
 </sect1>

 <sect1 id="release-9-3-1">
  <title>Release 9.3.1</title>

  <note>
  <title>Release Date</title>
  <simpara>2013-10-10</simpara>
  </note>

  <para>
   This release contains a variety of fixes from 9.3.0.
   For information about new features in the 9.3 major release, see
   <xref linkend="release-9-3">.
  </para>

  <sect2>
   <title>Migration to Version 9.3.1</title>

   <para>
    A dump/restore is not required for those running 9.3.X.
   </para>

   <para>
    However, if you use the <literal>hstore</> extension, see the
    first changelog entry.
   </para>

  </sect2>

  <sect2>
   <title>Changes</title>

   <itemizedlist>

    <listitem>
     <para>
      Ensure new-in-9.3 JSON functionality is added to the <literal>hstore</>
      extension during an update (Andrew Dunstan)
     </para>

     <para>
      Users who upgraded a pre-9.3 database containing <literal>hstore</>
      should execute
<programlisting>
ALTER EXTENSION hstore UPDATE;
</programlisting>
      after installing 9.3.1, to add two new JSON functions and a cast.
      (If <literal>hstore</> is already up to date, this command does
      nothing.)
     </para>
    </listitem>

    <listitem>
     <para>
      Fix memory leak when creating B-tree indexes on range columns
      (Heikki Linnakangas)
     </para>
    </listitem>

    <listitem>
     <para>
      Fix memory leak caused by <function>lo_open()</function> failure
      (Heikki Linnakangas)
     </para>
    </listitem>

    <listitem>
     <para>
      Serializable snapshot fixes (Kevin Grittner, Heikki Linnakangas)
     </para>
    </listitem>

    <listitem>
     <para>
      Fix deadlock bug in libpq when using SSL (Stephen Frost)
     </para>
    </listitem>

    <listitem>
     <para>
      Fix timeline handling bugs in <application>pg_receivexlog</>
      (Heikki Linnakangas, Andrew Gierth)
     </para>
    </listitem>

    <listitem>
     <para>
      Prevent <command>CREATE FUNCTION</> from checking <command>SET</>
      variables unless function body checking is enabled (Tom Lane)
     </para>
    </listitem>

    <listitem>
     <para>
      Remove rare inaccurate warning during vacuum of index-less tables
      (Heikki Linnakangas)
     </para>
    </listitem>

   </itemizedlist>

  </sect2>
 </sect1>

 <sect1 id="release-9-3">
  <title>Release 9.3</title>

  <note>
   <title>Release Date</title>
   <simpara>2013-09-09</simpara>
  </note>

  <sect2>
   <title>Overview</title>

   <para>
    Major enhancements in <productname>PostgreSQL</> 9.3 include:
   </para>

   <!-- This list duplicates items below, but without authors or details-->

   <itemizedlist>

    <listitem>
     <para>
      Add <link linkend="SQL-CREATEMATERIALIZEDVIEW">materialized
      views</link>
     </para>
    </listitem>

    <listitem>
     <para>
      Make simple views <link
      linkend="SQL-CREATEVIEW-updatable-views">auto-updatable</link>
     </para>
    </listitem>

    <listitem>
     <para>
      Add many features for the <type>JSON</> data type,
      including <link linkend="functions-json">operators and functions</link>
      to extract elements from <type>JSON</> values
     </para>
    </listitem>

    <listitem>
     <para>
      Implement <acronym>SQL</>-standard <link
      linkend="queries-lateral"><literal>LATERAL</></link> option for
      <literal>FROM</>-clause subqueries and function calls
     </para>
    </listitem>

    <listitem>
     <para>
      Allow <link linkend="SQL-CREATEFOREIGNDATAWRAPPER">foreign data
      wrappers</link> to support writes (inserts/updates/deletes) on foreign
      tables
     </para>
    </listitem>

    <listitem>
     <para>
      Add a <link linkend="postgres-fdw"><productname>Postgres</> foreign
      data wrapper</link> to allow access to
      other <productname>Postgres</> servers
     </para>
    </listitem>

    <listitem>
     <para>
      Add support for <link linkend="event-triggers">event triggers</link>
     </para>
    </listitem>

    <listitem>
     <para>
      Add optional ability to <link
      linkend="app-initdb-data-checksums">checksum</link> data pages and
      report corruption
     </para>
    </listitem>

    <listitem>
     <para>
      Prevent non-key-field row updates from blocking foreign key checks
     </para>
    </listitem>

    <listitem>
     <para>
      Greatly reduce System V <link linkend="sysvipc">shared
      memory</link> requirements
     </para>
    </listitem>

   </itemizedlist>

   <para>
    The above items are explained in more detail in the sections below.
   </para>

  </sect2>

  <sect2>

  <title>Migration to Version 9.3</title>

   <para>
    A dump/restore using <link
    linkend="APP-PG-DUMPALL"><application>pg_dumpall</></link>, or use
    of <link linkend="pgupgrade"><application>pg_upgrade</></link>, is
    required for those wishing to migrate data from any previous release.
   </para>

   <para>
    Version 9.3 contains a number of changes that may affect compatibility
    with previous releases.  Observe the following incompatibilities:
   </para>

   <sect3>
    <title>Server Settings</title>

     <itemizedlist>

      <listitem>
       <para>
        Rename <varname>replication_timeout</> to <link
        linkend="guc-wal-sender-timeout"><varname>wal_sender_timeout</></link>
        (Amit Kapila)
       </para>

       <para>
        This setting controls the <link
        linkend="wal"><acronym>WAL</></link> sender timeout.
       </para>
      </listitem>

      <listitem>
       <para>
        Require superuser privileges to set <link
        linkend="guc-commit-delay"><varname>commit_delay</></link>
        because it can now potentially delay other sessions (Simon Riggs)
       </para>
      </listitem>

      <listitem>
       <para>
        Allow in-memory sorts to use their full memory allocation (Jeff Janes)
       </para>

       <para>
        Users who have set <link
        linkend="guc-work-mem"><varname>work_mem</></link> based on the
        previous behavior may need to revisit that setting.
       </para>
      </listitem>

     </itemizedlist>

   </sect3>

   <sect3>
    <title>Other</title>

     <itemizedlist>

      <listitem>
       <para>
        Throw an error if a tuple to be updated or deleted has already been
        updated or deleted by a <literal>BEFORE</> trigger (Kevin Grittner)
       </para>

       <para>
        Formerly, the originally-intended update was silently skipped,
        resulting in logical inconsistency since the trigger might have
        propagated data to other places based on the intended update.
        Now an error is thrown to prevent the inconsistent results from being
        committed.  If this change affects your application, the best solution
        is usually to move the data-propagation actions to
        an <literal>AFTER</> trigger.
       </para>

       <para>
        This error will also be thrown if a query invokes a volatile function
        that modifies rows that are later modified by the query itself.
        Such cases likewise previously resulted in silently skipping updates.
       </para>
      </listitem>

      <listitem>
       <para>
        Change multicolumn <link linkend="SQL-CREATETABLE"><literal>ON UPDATE
        SET NULL/SET DEFAULT</></link> foreign key actions to affect
        all columns of the constraint, not just those changed in the
        <command>UPDATE</> (Tom Lane)
       </para>

       <para>
        Previously, we would set only those referencing columns that
        correspond to referenced columns that were changed by
        the <command>UPDATE</>.  This was what was required by SQL-92,
        but more recent editions of the SQL standard specify the new behavior.
       </para>
      </listitem>

      <listitem>
       <para>
        Force cached plans to be replanned if the <link
        linkend="guc-search-path"><varname>search_path</></link> changes
        (Tom Lane)
       </para>

       <para>
        Previously, cached plans already generated in the current session were
        not redone if the query was re-executed with a
        new <varname>search_path</> setting, resulting in surprising behavior.
       </para>
      </listitem>

      <listitem>
       <para>
        Fix <link
        linkend="functions-formatting-table"><function>to_number()</></link>
        to properly handle a period used as a thousands separator (Tom Lane)
       </para>

       <para>
        Previously, a period was considered to be a decimal point even when
        the locale says it isn't and the <literal>D</> format code is used to
        specify use of the locale-specific decimal point.  This resulted in
        wrong answers if <literal>FM</> format was also used.
       </para>
      </listitem>

      <listitem>
       <para>
        Fix <literal>STRICT</> non-set-returning functions that have
        set-returning functions in their arguments to properly return null
        rows (Tom Lane)
       </para>

       <para>
        A null value passed to the strict function should result in a null
        output, but instead, that output row was suppressed entirely.
       </para>
      </listitem>

      <listitem>
       <para>
        Store <link linkend="wal"><acronym>WAL</></link> in a continuous
        stream, rather than skipping the last 16MB segment every 4GB
        (Heikki Linnakangas)
       </para>

       <para>
        Previously, <acronym>WAL</> files with names ending in <literal>FF</>
        were not used because of this skipping.  If you have <acronym>WAL</>
        backup or restore scripts that took this behavior into account, they
        will need to be adjusted.
       </para>
      </listitem>

      <listitem>
       <para>
        In <link
        linkend="catalog-pg-constraint"><structname>pg_constraint.confmatchtype</></link>,
        store the default foreign key match type (non-<literal>FULL</>,
        non-<literal>PARTIAL</>) as <literal>s</> for <quote>simple</>
        (Tom Lane)
       </para>

       <para>
        Previously this case was represented by <literal>u</>
        for <quote>unspecified</>.
       </para>
      </listitem>

     </itemizedlist>

   </sect3>

  </sect2>

  <sect2>
   <title>Changes</title>

   <para>
    Below you will find a detailed account of the changes between
    <productname>PostgreSQL</productname> 9.3 and the previous major
    release.
   </para>

   <sect3>
    <title>Server</title>

    <sect4>
     <title>Locking</title>

     <itemizedlist>

      <listitem>
       <para>
        Prevent non-key-field row updates from blocking foreign key checks
        (&Aacute;lvaro Herrera, Noah Misch, Andres Freund, Alexander
        Shulgin, Marti Raudsepp, Alexander Shulgin)
       </para>

       <para>
        This change improves concurrency and reduces the probability of
        deadlocks when updating tables involved in a foreign-key constraint.
        <command>UPDATE</>s that do not change any columns referenced in a
        foreign key now take the new <literal>NO KEY UPDATE</> lock mode on
        the row, while foreign key checks use the new <literal>KEY SHARE</>
        lock mode, which does not conflict with <literal>NO KEY UPDATE</>.
        So there is no blocking unless a foreign-key column is changed.
       </para>
      </listitem>

      <listitem>
       <para>
        Add configuration variable <link
        linkend="guc-lock-timeout"><varname>lock_timeout</></link> to
        allow limiting how long a session will wait to acquire any one lock
        (Zolt&aacute;n B&ouml;sz&ouml;rm&eacute;nyi)
       </para>
      </listitem>

     </itemizedlist>

    </sect4>

    <sect4>
     <title>Indexes</title>

     <itemizedlist>

      <listitem>
       <para>
        Add <link linkend="rangetypes-indexing"><acronym>SP-GiST</></link>
        support for range data types (Alexander Korotkov)
       </para>
      </listitem>

      <listitem>
       <para>
        Allow <link linkend="GiST"><acronym>GiST</></link> indexes to be
        unlogged (Jeevan Chalke)
       </para>
      </listitem>

      <listitem>
       <para>
        Improve performance of <acronym>GiST</> index insertion by randomizing
        the choice of which page to descend to when there are multiple equally
        good alternatives (Heikki Linnakangas)
       </para>
      </listitem>

      <listitem>
       <para>
        Improve concurrency of hash index operations (Robert Haas)
       </para>
      </listitem>

     </itemizedlist>

    </sect4>

    <sect4>
     <title>Optimizer</title>

     <itemizedlist>

      <listitem>
       <para>
        Collect and use histograms of upper and lower bounds, as well as range
        lengths, for <link linkend="rangetypes">range types</link>
        (Alexander Korotkov)
       </para>
      </listitem>

      <listitem>
       <para>
        Improve optimizer's cost estimation for index access (Tom Lane)
       </para>
      </listitem>

      <listitem>
       <para>
        Improve optimizer's hash table size estimate for
        doing <literal>DISTINCT</> via hash aggregation (Tom Lane)
       </para>
      </listitem>

      <listitem>
       <para>
        Suppress no-op Result and Limit plan nodes
        (Kyotaro Horiguchi, Amit Kapila, Tom Lane)
       </para>
      </listitem>

      <listitem>
       <para>
        Reduce optimizer overhead by not keeping plans on the basis of cheap
        startup cost when the optimizer only cares about total cost overall
        (Tom Lane)
       </para>
      </listitem>

     </itemizedlist>

    </sect4>

    <sect4>
     <title>General Performance</title>

     <itemizedlist>

      <listitem>
       <para>
        Add <link linkend="SQL-COPY"><command>COPY FREEZE</></link>
        option to avoid the overhead of marking tuples as frozen later
        (Simon Riggs, Jeff Davis)
       </para>
      </listitem>

      <listitem>
       <para>
        Improve performance of <link
        linkend="datatype-numeric"><type>NUMERIC</></link> calculations
        (Kyotaro Horiguchi)
       </para>
      </listitem>

      <listitem>
       <para>
        Improve synchronization of sessions waiting for <link
        linkend="guc-commit-delay"><varname>commit_delay</></link>
        (Peter Geoghegan)
       </para>

       <para>
        This greatly improves the usefulness of <varname>commit_delay</>.
       </para>
      </listitem>

      <listitem>
       <para>
        Improve performance of the <link
        linkend="SQL-CREATETABLE"><command>CREATE TEMPORARY TABLE ... ON
        COMMIT DELETE ROWS</></link> option by not truncating such temporary
        tables in transactions that haven't touched any temporary tables
        (Heikki Linnakangas)
       </para>
      </listitem>

      <listitem>
       <para>
        Make vacuum recheck visibility after it has removed expired tuples
        (Pavan Deolasee)
       </para>

       <para>
        This increases the chance of a page being marked as all-visible.
       </para>
      </listitem>

      <listitem>
       <para>
        Add per-resource-owner lock caches (Jeff Janes)
       </para>

       <para>
        This speeds up lock bookkeeping at statement completion in
        multi-statement transactions that hold many locks; it is particularly
        useful for <application>pg_dump</>.
       </para>
      </listitem>

      <listitem>
       <para>
        Avoid scanning the entire relation cache at commit of a transaction
        that creates a new relation (Jeff Janes)
       </para>

       <para>
        This speeds up sessions that create many tables in successive
        small transactions, such as a <application>pg_restore</> run.
       </para>
      </listitem>

      <listitem>
       <para>
        Improve performance of transactions that drop many relations
        (Tomas Vondra)
       </para>
      </listitem>

     </itemizedlist>

    </sect4>

    <sect4>
     <title>Monitoring</title>

     <itemizedlist>

      <listitem>
       <para>
        Add optional ability to <link
        linkend="app-initdb-data-checksums">checksum</link> data pages and
        report corruption (Simon Riggs, Jeff Davis, Greg Smith, Ants Aasma)
       </para>

       <para>
        The checksum option can be set during <link
        linkend="APP-INITDB">initdb</link>.
       </para>
      </listitem>

      <listitem>
       <para>
        Split the <link linkend="monitoring-stats">statistics collector's</link>
        data file into separate global and per-database files (Tomas Vondra)
       </para>

       <para>
        This reduces the I/O required for statistics tracking.
       </para>
      </listitem>

      <listitem>
       <para>
        Fix the statistics collector to operate properly in cases where the
        system clock goes backwards (Tom Lane)
       </para>

       <para>
        Previously, statistics collection would stop until the time again
        reached the latest time previously recorded.
       </para>
      </listitem>

      <listitem>
       <para>
        Emit an informative message to postmaster standard error when we
        are about to stop logging there
        (Tom Lane)
       </para>

       <para>
        This should help reduce user confusion about where to look for log
        output in common configurations that log to standard error only during
        postmaster startup.
       </para>
      </listitem>

     </itemizedlist>

    </sect4>

    <sect4>
     <title>Authentication</title>

     <itemizedlist>

      <listitem>
       <para>
        When an authentication failure occurs, log the relevant
        <link linkend="auth-pg-hba-conf"><filename>pg_hba.conf</></link>
        line, to ease debugging of unintended failures
        (Magnus Hagander)
       </para>
      </listitem>

      <listitem>
       <para>
        Improve <link linkend="auth-ldap"><acronym>LDAP</></link> error
        reporting and documentation (Peter Eisentraut)
       </para>
      </listitem>

      <listitem>
       <para>
        Add support for specifying <acronym>LDAP</> authentication parameters
        in <acronym>URL</> format, per RFC 4516 (Peter Eisentraut)
       </para>
      </listitem>

      <listitem>
       <para>
        Change the <link
        linkend="guc-ssl-ciphers"><varname>ssl_ciphers</></link> parameter
        to start with <literal>DEFAULT</>, rather than <literal>ALL</>,
        then remove insecure ciphers (Magnus Hagander)
       </para>

       <para>
        This should yield a more appropriate SSL cipher set.
       </para>
      </listitem>

      <listitem>
       <para>
        Parse and load <link
        linkend="auth-username-maps"><filename>pg_ident.conf</></link>
        once, not during each connection (Amit Kapila)
       </para>

       <para>
        This is similar to how <filename>pg_hba.conf</> is processed.
       </para>
      </listitem>

     </itemizedlist>

    </sect4>

    <sect4>
     <title>Server Settings</title>

     <itemizedlist>

      <listitem>
       <para>
        Greatly reduce System V <link linkend="sysvipc">shared
        memory</link> requirements (Robert Haas)
       </para>

       <para>
        On Unix-like systems, <function>mmap()</> is now used for most
        of <productname>PostgreSQL</>'s shared memory.  For most users, this
        will eliminate any need to adjust kernel parameters for shared memory.
       </para>
      </listitem>

      <listitem>
       <para>
        Allow the postmaster to listen on multiple Unix-domain sockets
        (Honza Hor&aacute;k)
       </para>

       <para>
        The configuration parameter
        <varname>unix_socket_directory</> is replaced by <link
        linkend="guc-unix-socket-directories"><varname>unix_socket_directories</></link>,
        which accepts a list of directories.
       </para>
      </listitem>

      <listitem>
       <para>
        Allow a directory of configuration files to be processed (Magnus
        Hagander, Greg Smith, Selena Deckelmann)
       </para>

       <para>
        Such a directory is specified with <link
        linkend="config-includes"><varname>include_dir</></link> in the server
        configuration file.
       </para>
      </listitem>

      <listitem>
       <para>
        Increase the maximum <link
        linkend="APP-INITDB">initdb</link>-configured value for <link
        linkend="guc-shared-buffers"><varname>shared_buffers</></link>
        to 128MB (Robert Haas)
       </para>

       <para>
        This is the maximum value that initdb will attempt to set in <link
        linkend="config-setting-configuration-file"><filename>postgresql.conf</></link>;
        the previous maximum was 32MB.
       </para>
      </listitem>

      <listitem>
       <para>
        Remove the <link linkend="guc-external-pid-file">external
        <acronym>PID</> file</link>, if any, on postmaster exit
        (Peter Eisentraut)
       </para>
      </listitem>

     </itemizedlist>

    </sect4>

   </sect3>

   <sect3>
    <title>Replication and Recovery</title>

     <itemizedlist>

      <listitem>
       <para>
        Allow a streaming replication standby to <link
        linkend="protocol-replication">follow a timeline switch</link>
        (Heikki Linnakangas)
       </para>

       <para>
        This allows streaming standby servers to receive WAL data from a slave
        newly promoted to master status.  Previously, other standbys would
        require a resync to begin following the new master.
       </para>
      </listitem>

      <listitem>
       <para>
        Add <acronym>SQL</> functions <link
        linkend="functions-admin-backup"><function>pg_is_in_backup()</></link>
        and <link
        linkend="functions-admin-backup"><function>pg_backup_start_time()</></link>
        (Gilles Darold)
       </para>

       <para>
        These functions report the status of base backups.
       </para>
      </listitem>

      <listitem>
       <para>
        Improve performance of streaming log shipping with <link
        linkend="guc-synchronous-commit"><varname>synchronous_commit</></link>
        disabled (Andres Freund)
       </para>
      </listitem>

      <listitem>
       <para>
        Allow much faster promotion of a streaming standby to primary (Simon
        Riggs, Kyotaro Horiguchi)
       </para>
      </listitem>

      <listitem>
       <para>
        Add the last checkpoint's redo location to <link
        linkend="APP-PGCONTROLDATA"><application>pg_controldata</></link>'s
        output (Fujii Masao)
       </para>

       <para>
        This information is useful for determining which <acronym>WAL</>
        files are needed for restore.
       </para>
      </listitem>

      <listitem>
       <para>
        Allow tools like <link
        linkend="app-pgreceivexlog"><application>pg_receivexlog</></link>
        to run on computers with different architectures (Heikki
        Linnakangas)
       </para>

       <para>
        WAL files can still only be replayed on servers with the same
        architecture as the primary; but they can now be transmitted to and
        stored on machines of any architecture, since the
        streaming replication protocol is now machine-independent.
       </para>
      </listitem>

      <listitem>
       <para>
        Make <link
        linkend="app-pgbasebackup"><application>pg_basebackup</></link>
        <option>--write-recovery-conf</> output a
        minimal <filename>recovery.conf</> file (Zolt&aacute;n
        B&ouml;sz&ouml;rm&eacute;nyi, Magnus Hagander)
       </para>

       <para>
        This simplifies setting up a standby server.
       </para>
      </listitem>

      <listitem>
       <para>
        Allow <link
        linkend="app-pgreceivexlog"><application>pg_receivexlog</></link>
        and <link
        linkend="app-pgbasebackup"><application>pg_basebackup</></link>
        <option>--xlog-method</> to handle streaming timeline switches
        (Heikki Linnakangas)
       </para>
      </listitem>

      <listitem>
       <para>
        Add <link
        linkend="guc-wal-receiver-timeout"><varname>wal_receiver_timeout</></link>
        parameter to control the <acronym>WAL</> receiver's timeout
        (Amit Kapila)
       </para>

       <para>
        This allows more rapid detection of connection failure.
       </para>
      </listitem>

      <listitem>
       <para>
        Change the <link linkend="wal"><acronym>WAL</></link> record format to
        allow splitting the record header across pages (Heikki Linnakangas)
       </para>

       <para>
        The new format is slightly more compact, and is more efficient to
        write.
       </para>
      </listitem>

     </itemizedlist>

   </sect3>

   <sect3>
    <title>Queries</title>

     <itemizedlist>

      <listitem>
       <para>
        Implement <acronym>SQL</>-standard <link
        linkend="queries-lateral"><literal>LATERAL</></link> option for
        <literal>FROM</>-clause subqueries and function calls (Tom Lane)
       </para>

       <para>
        This feature allows subqueries and functions in <literal>FROM</> to
        reference columns from other tables in the <literal>FROM</>
        clause. The <literal>LATERAL</> keyword is optional for functions.
       </para>
      </listitem>

      <listitem>
       <para>
        Add support for piping <link
        linkend="SQL-COPY"><command>COPY</></link> and <link
        linkend="APP-PSQL"><application>psql</></link> <command>\copy</>
        data to/from an external program (Etsuro Fujita)
       </para>
      </listitem>

      <listitem>
       <para>
        Allow a multirow <link
        linkend="SQL-VALUES"><literal>VALUES</></link> clause in a rule
        to reference <literal>OLD</>/<literal>NEW</> (Tom Lane)
       </para>
      </listitem>

     </itemizedlist>

   </sect3>

   <sect3>
    <title>Object Manipulation</title>

     <itemizedlist>

      <listitem>
       <para>
        Add support for <link linkend="event-triggers">event triggers</link>
        (Dimitri Fontaine, Robert Haas, &Aacute;lvaro Herrera)
       </para>

       <para>
        This allows server-side functions written in event-enabled
        languages to be called when DDL commands are run.
       </para>
      </listitem>

      <listitem>
       <para>
        Allow <link linkend="SQL-CREATEFOREIGNDATAWRAPPER">foreign data
        wrappers</link> to support writes (inserts/updates/deletes) on foreign
        tables (KaiGai Kohei)
       </para>
      </listitem>

      <listitem>
       <para>
        Add <link linkend="SQL-CREATESCHEMA"><command>CREATE SCHEMA ... IF
        NOT EXISTS</></link> clause (Fabr&iacute;zio de Royes Mello)
       </para>
      </listitem>

      <listitem>
       <para>
        Make <link linkend="SQL-REASSIGN-OWNED"><command>REASSIGN
        OWNED</></link> also change ownership of shared objects
        (&Aacute;lvaro Herrera)
       </para>
      </listitem>

      <listitem>
       <para>
        Make <link linkend="sql-createaggregate"><command>CREATE
        AGGREGATE</></link> complain if the given initial value string is not
        valid input for the transition datatype (Tom Lane)
       </para>
      </listitem>

      <listitem>
       <para>
        Suppress <link linkend="SQL-CREATETABLE"><command>CREATE
        TABLE</></link>'s messages about implicit index and sequence creation
        (Robert Haas)
       </para>

       <para>
        These messages now appear at <literal>DEBUG1</> verbosity, so that
        they will not be shown by default.
       </para>
      </listitem>

      <listitem>
       <para>
        Allow <link linkend="SQL-DROPTABLE"><command>DROP TABLE IF
        EXISTS</></link> to succeed when a non-existent schema is specified
        in the table name (Bruce Momjian)
       </para>

       <para>
         Previously, it threw an error if the schema did not exist.
       </para>
      </listitem>

      <listitem>
       <para>
        Provide clients with <link
        linkend="libpq-pqresulterrorfield">constraint violation details</link>
        as separate fields (Pavel Stehule)
       </para>

       <para>
        This allows clients to retrieve table, column, data type, or
        constraint name error details.  Previously such information had to be
        extracted from error strings.  Client library support is required to
        access these fields.
       </para>
      </listitem>

     </itemizedlist>

    <sect4>
     <title><command>ALTER</></title>

     <itemizedlist>

      <listitem>
       <para>
        Support <literal>IF NOT EXISTS</> option in <link
        linkend="SQL-ALTERTYPE"><command>ALTER TYPE ... ADD VALUE</></link>
        (Andrew Dunstan)
       </para>

       <para>
        This is useful for conditionally adding values to enumerated types.
       </para>
      </listitem>

      <listitem>
       <para>
        Add <link linkend="SQL-ALTERROLE"><command>ALTER ROLE ALL
        SET</></link> to establish settings for all users (Peter Eisentraut)
       </para>

       <para>
        This allows settings to apply to all users in all databases. <link
        linkend="SQL-ALTERDATABASE"><command>ALTER DATABASE SET</></link>
        already allowed addition of settings for all users in a single
        database.  <filename>postgresql.conf</> has a similar effect.
       </para>
      </listitem>

      <listitem>
       <para>
        Add support for <link linkend="SQL-ALTERRULE"><command>ALTER RULE
        ... RENAME</></link> (Ali Dar)
       </para>
      </listitem>

     </itemizedlist>

    </sect4>

    <sect4>
     <title><link linkend="rules-views"><command>VIEWs</></link></title>

     <itemizedlist>

      <listitem>
       <para>
        Add <link linkend="SQL-CREATEMATERIALIZEDVIEW">materialized
        views</link> (Kevin Grittner)
       </para>

       <para>
        Unlike ordinary views, where the base tables are read on every access,
        materialized views create physical tables at creation or refresh time.
        Access to the materialized view then reads from its physical
        table. There is not yet any facility for incrementally refreshing
        materialized views or auto-accessing them via base table access.
       </para>
      </listitem>

      <listitem>
       <para>
        Make simple views <link
        linkend="SQL-CREATEVIEW-updatable-views">auto-updatable</link>
        (Dean Rasheed)
       </para>

       <para>
        Simple views that reference some or all columns from a
        single base table are now updatable by default. More
        complex views can be made updatable using <link
        linkend="SQL-CREATETRIGGER"><literal>INSTEAD OF</></link> triggers
        or <link linkend="SQL-CREATERULE"><literal>INSTEAD</></link> rules.
       </para>
      </listitem>

      <listitem>
       <para>
        Add <link linkend="SQL-CREATEVIEW"><command>CREATE RECURSIVE
        VIEW</></link> syntax (Peter Eisentraut)
       </para>

       <para>
        Internally this is translated into <command>CREATE VIEW ... WITH
        RECURSIVE ...</>.
       </para>
      </listitem>

      <listitem>
       <para>
        Improve view/rule printing code to handle cases where referenced
        tables are renamed, or columns are renamed, added, or dropped
        (Tom Lane)
       </para>

       <para>
        Table and column renamings can produce cases where, if we merely
        substitute the new name into the original text of a rule or view, the
        result is ambiguous.  This change fixes the rule-dumping code to insert
        manufactured table and column aliases when needed to preserve the
        original semantics.
       </para>
      </listitem>

     </itemizedlist>

    </sect4>

   </sect3>

   <sect3>
    <title>Data Types</title>

    <itemizedlist>

      <listitem>
       <para>
        Increase the maximum size of <link linkend="largeObjects">large
        objects</link> from 2GB to 4TB (Nozomi Anzai, Yugo Nagata)
       </para>

       <para>
        This change includes adding 64-bit-capable large object access
        functions, both in the server and in libpq.
       </para>
      </listitem>

      <listitem>
       <para>
        Allow text <link linkend="datatype-timezones">timezone
        designations</link>, e.g. <quote>America/Chicago</>, in the
        <quote>T</> field of <acronym>ISO</>-format <type>timestamptz</type>
        input (Bruce Momjian)
       </para>
      </listitem>

    </itemizedlist>

   <sect4>
    <title><link linkend="datatype-json"><type>JSON</></link></title>

    <itemizedlist>

      <listitem>
       <para>
        Add <link linkend="functions-json">operators and functions</link>
        to extract elements from <type>JSON</> values (Andrew Dunstan)
       </para>
      </listitem>

      <listitem>
       <para>
        Allow <type>JSON</> values to be <link
        linkend="functions-json">converted into records</link>
        (Andrew Dunstan)
       </para>
      </listitem>

      <listitem>
       <para>
        Add <link linkend="functions-json">functions</link> to convert
        scalars, records, and <type>hstore</> values to <type>JSON</> (Andrew
        Dunstan)
       </para>
      </listitem>

    </itemizedlist>

   </sect4>

   </sect3>


   <sect3>
    <title>Functions</title>

     <itemizedlist>

      <listitem>
       <para>
        Add <link
        linkend="array-functions-table"><function>array_remove()</></link>
        and <link
        linkend="array-functions-table"><function>array_replace()</></link>
        functions (Marco Nenciarini, Gabriele Bartolini)
       </para>
      </listitem>

      <listitem>
       <para>
        Allow <link
        linkend="functions-string-other"><function>concat()</></link>
        and <link
        linkend="functions-string-format"><function>format()</></link>
        to properly expand <literal>VARIADIC</>-labeled arguments
        (Pavel Stehule)
       </para>
      </listitem>

      <listitem>
       <para>
        Improve <link
        linkend="functions-string-format"><function>format()</></link>
        to provide field width and left/right alignment options (Pavel Stehule)
       </para>
      </listitem>

      <listitem>
       <para>
        Make <link
        linkend="functions-formatting-table"><function>to_char()</></link>,
        <link
        linkend="functions-formatting-table"><function>to_date()</></link>,
        and <link
        linkend="functions-formatting-table"><function>to_timestamp()</></link>
        handle negative (BC) century values properly
        (Bruce Momjian)
       </para>

       <para>
        Previously the behavior was either wrong or inconsistent
        with positive/<acronym>AD</> handling, e.g. with the format mask
        <quote>IYYY-IW-DY</>.
       </para>
      </listitem>

      <listitem>
       <para>
        Make <link
        linkend="functions-formatting-table"><function>to_date()</></link>
        and <link
        linkend="functions-formatting-table"><function>to_timestamp()</></link>
        return proper results when mixing <acronym>ISO</> and Gregorian
        week/day designations (Bruce Momjian)
       </para>
      </listitem>

      <listitem>
       <para>
        Cause <link
        linkend="functions-info-catalog-table"><function>pg_get_viewdef()</></link>
        to start a new line by default after each <literal>SELECT</> target
        list entry and <literal>FROM</> entry (Marko Tiikkaja)
       </para>

       <para>
        This reduces line length in view printing, for instance in <link
        linkend="APP-PGDUMP"><application>pg_dump</></link> output.
       </para>
      </listitem>

      <listitem>
       <para>
        Fix <function>map_sql_value_to_xml_value()</> to print values of
        domain types the same way their base type would be printed
        (Pavel Stehule)
       </para>

       <para>
        There are special formatting rules for certain built-in types such as
        <type>boolean</>; these rules now also apply to domains over these
        types.
       </para>
      </listitem>

     </itemizedlist>

   </sect3>

   <sect3>
    <title>Server-Side Languages</title>

    <sect4>
     <title><link linkend="plpgsql">PL/pgSQL</link> Server-Side Language</title>

     <itemizedlist>

      <listitem>
       <para>
        Allow PL/pgSQL to use <literal>RETURN</> with a composite-type
        expression (Asif Rehman)
       </para>

       <para>
        Previously, in a function returning a composite type,
        <literal>RETURN</> could only reference a variable of that type.
       </para>
      </listitem>

      <listitem>
       <para>
        Allow PL/pgSQL to access <link
        linkend="plpgsql-exception-diagnostics">constraint violation
        details</link> as separate fields (Pavel Stehule)
       </para>
      </listitem>

      <listitem>
       <para>
        Allow PL/pgSQL to access the number of rows processed by
        <link linkend="SQL-COPY"><command>COPY</></link> (Pavel Stehule)
       </para>

       <para>
        A <command>COPY</> executed in a PL/pgSQL function now updates the
        value retrieved by <link
        linkend="plpgsql-statements-diagnostics"><command>GET DIAGNOSTICS
        x = ROW_COUNT</></link>.
       </para>
      </listitem>

      <listitem>
       <para>
        Allow unreserved keywords to be used as identifiers everywhere in
        PL/pgSQL (Tom Lane)
       </para>

       <para>
        In certain places in the PL/pgSQL grammar, keywords had to be quoted
        to be used as identifiers, even if they were nominally unreserved.
       </para>
      </listitem>

    </itemizedlist>

    </sect4>

    <sect4>
     <title><link linkend="plpython">PL/Python</link> Server-Side Language</title>

     <itemizedlist>

      <listitem>
       <para>
        Add PL/Python result object string handler (Peter Eisentraut)
       </para>

       <para>
        This allows <literal>plpy.debug(rv)</literal> to output something reasonable.
       </para>
      </listitem>

      <listitem>
       <para>
        Make PL/Python convert OID values to a proper Python numeric type
        (Peter Eisentraut)
       </para>
      </listitem>

      <listitem>
       <para>
        Handle <link linkend="spi"><acronym>SPI</></link> errors raised
        explicitly (with PL/Python's <literal>RAISE</>) the same as
        internal <acronym>SPI</> errors (Oskari Saarenmaa and Jan Urbanski)
       </para>
      </listitem>

     </itemizedlist>

    </sect4>

   </sect3>

   <sect3>
    <title>Server Programming Interface (<link linkend="spi">SPI</link>)</title>

     <itemizedlist>

      <listitem>
       <para>
        Prevent leakage of <acronym>SPI</> tuple tables during subtransaction
        abort (Tom Lane)
       </para>

       <para>
        At the end of any failed subtransaction, the core SPI code now
        releases any SPI tuple tables that were created during that
        subtransaction.  This avoids the need for SPI-using code to keep track
        of such tuple tables and release them manually in error-recovery code.
        Failure to do so caused a number of transaction-lifespan memory leakage
        issues in PL/pgSQL and perhaps other SPI clients.  <link
        linkend="spi-spi-freetupletable"><function>SPI_freetuptable()</></link>
        now protects itself against multiple freeing requests, so any existing
        code that did take care to clean up shouldn't be broken by this change.
       </para>
      </listitem>

      <listitem>
       <para>
        Allow <acronym>SPI</> functions to access the number of rows processed
        by <link linkend="SQL-COPY"><command>COPY</></link> (Pavel Stehule)
       </para>
      </listitem>

     </itemizedlist>

   </sect3>

   <sect3>
    <title>Client Applications</title>

    <itemizedlist>

      <listitem>
       <para>
        Add command-line utility <link
        linkend="app-pg-isready"><application>pg_isready</></link> to
        check if the server is ready to accept connections (Phil Sorber)
       </para>
      </listitem>

      <listitem>
       <para>
        Support multiple <option>--table</> arguments for <link
        linkend="APP-PGRESTORE"><application>pg_restore</></link>,
        <link linkend="APP-CLUSTERDB"><application>clusterdb</></link>,
        <link linkend="APP-REINDEXDB"><application>reindexdb</></link>,
        and <link linkend="APP-VACUUMDB"><application>vacuumdb</></link>
        (Josh Kupershmidt)
       </para>

       <para>
        This is similar to the way <link
        linkend="APP-PGDUMP"><application>pg_dump</></link>'s
        <option>--table</> option works.
       </para>
      </listitem>

      <listitem>
       <para>
        Add <option>--dbname</> option to <link
        linkend="APP-PG-DUMPALL"><application>pg_dumpall</></link>, <link
        linkend="app-pgbasebackup"><application>pg_basebackup</></link>, and
        <link
        linkend="app-pgreceivexlog"><application>pg_receivexlog</></link>
        to allow specifying a connection string (Amit Kapila)
       </para>
      </listitem>

      <listitem>
       <para>
        Add libpq function <link
        linkend="libpq-pqconninfo"><function>PQconninfo()</></link>
        to return connection information (Zolt&aacute;n
        B&ouml;sz&ouml;rm&eacute;nyi, Magnus Hagander)
       </para>
      </listitem>

    </itemizedlist>

    <sect4>
     <title><link linkend="APP-PSQL"><application>psql</></link></title>

     <itemizedlist>

      <listitem>
       <para>
        Adjust function cost settings so <application>psql</> tab
        completion and pattern searching are more efficient (Tom Lane)
       </para>
      </listitem>

      <listitem>
       <para>
        Improve <application>psql</>'s tab completion coverage (Jeff Janes,
        Dean Rasheed, Peter Eisentraut, Magnus Hagander)
       </para>
      </listitem>

      <listitem>
       <para>
        Allow the <application>psql</> <option>--single-transaction</>
        mode to work when reading from standard input (Fabien Coelho,
        Robert Haas)
       </para>

       <para>
        Previously this option only worked when reading from a file.
       </para>
      </listitem>

      <listitem>
       <para>
        Remove <application>psql</> warning when connecting to an older
        server (Peter Eisentraut)
       </para>

       <para>
        A warning is still issued when connecting to a server of a newer major
        version than <application>psql</>'s.
       </para>
      </listitem>

     </itemizedlist>

    <sect5>
     <title><link linkend="APP-PSQL-meta-commands">Backslash Commands</link></title>

     <itemizedlist>

      <listitem>
       <para>
        Add <application>psql</> command <command>\watch</> to repeatedly
        execute a SQL command (Will Leinweber)
       </para>
      </listitem>

      <listitem>
       <para>
        Add <application>psql</> command <command>\gset</> to store query
        results in <application>psql</> variables (Pavel Stehule)
       </para>
      </listitem>

      <listitem>
       <para>
        Add <acronym>SSL</> information to <application>psql</>'s
        <command>\conninfo</> command (Alastair Turner)
       </para>
      </listitem>

      <listitem>
       <para>
        Add <quote>Security</> column to <application>psql</>'s
        <command>\df+</> output (Jon Erdman)
       </para>
      </listitem>

      <listitem>
       <para>
        Allow <application>psql</> command <command>\l</> to accept a database
        name pattern (Peter Eisentraut)
       </para>
      </listitem>

      <listitem>
       <para>
        In <application>psql</>, do not allow <command>\connect</> to
        use defaults if there is no active connection (Bruce Momjian)
       </para>

       <para>
        This might be the case if the server had crashed.
       </para>
      </listitem>

      <listitem>
       <para>
        Properly reset state after failure of a SQL command executed with
        <application>psql</>'s <literal>\g</> <replaceable>file</>
        (Tom Lane)
       </para>

       <para>
        Previously, the output from subsequent SQL commands would unexpectedly
        continue to go to the same file.
       </para>
      </listitem>

     </itemizedlist>

    </sect5>

    <sect5>
     <title>Output</title>

     <itemizedlist>

      <listitem>
       <para>
        Add a <literal>latex-longtable</> output format to
        <application>psql</> (Bruce Momjian)
       </para>

       <para>
        This format allows tables to span multiple pages.
       </para>
      </listitem>

      <listitem>
       <para>
        Add a <literal>border=3</> output mode to the <application>psql</>
        <literal>latex</> format (Bruce Momjian)
       </para>
      </listitem>

      <listitem>
       <para>
        In <application>psql</>'s tuples-only and expanded output modes, no
        longer emit <quote>(No rows)</> for zero rows (Peter Eisentraut)
       </para>
      </listitem>

      <listitem>
       <para>
        In <application>psql</>'s unaligned, expanded output mode, no longer
        print an empty line for zero rows (Peter Eisentraut)
       </para>
      </listitem>

     </itemizedlist>

    </sect5>

    </sect4>

    <sect4>
     <title><link linkend="APP-PGDUMP"><application>pg_dump</></link></title>

     <itemizedlist>

      <listitem>
       <para>
        Add <application>pg_dump</> <option>--jobs</> option to dump tables in
        parallel (Joachim Wieland)
       </para>
      </listitem>

      <listitem>
       <para>
        Make <application>pg_dump</> output functions in a more predictable
        order (Joel Jacobson)
       </para>
      </listitem>

      <listitem>
       <para>
        Fix tar files emitted by <application>pg_dump</>
        to be <acronym>POSIX</> conformant (Brian Weaver, Tom Lane)
       </para>
      </listitem>

      <listitem>
       <para>
        Add <option>--dbname</> option to <application>pg_dump</>, for
        consistency with other client commands (Heikki Linnakangas)
       </para>

       <para>
        The database name could already be supplied last without a flag.
       </para>
      </listitem>

     </itemizedlist>

    </sect4>

    <sect4>
     <title><link linkend="APP-INITDB"><application>initdb</></link></title>

     <itemizedlist>

      <listitem>
       <para>
        Make initdb fsync the newly created data directory (Jeff Davis)
       </para>

       <para>
        This insures data integrity in event of a system crash shortly after
        initdb.  This can be disabled by using <option>--nosync</>.
       </para>
      </listitem>

      <listitem>
       <para>
        Add initdb <option>--sync-only</> option to sync the data directory to durable
        storage (Bruce Momjian)
       </para>

       <para>
        This is used by <link
        linkend="pgupgrade"><application>pg_upgrade</></link>.
       </para>
      </listitem>

      <listitem>
       <para>
        Make initdb issue a warning about placing the data directory at the
        top of a file system mount point (Bruce Momjian)
       </para>
      </listitem>

     </itemizedlist>

    </sect4>

   </sect3>

   <sect3>
    <title>Source Code</title>

     <itemizedlist>

      <listitem>
       <para>
        Add infrastructure to allow plug-in <link
        linkend="bgworker">background worker processes</link>
        (&Aacute;lvaro Herrera)
       </para>
      </listitem>

      <listitem>
       <para>
        Create a centralized timeout <acronym>API</> (Zolt&aacute;n
        B&ouml;sz&ouml;rm&eacute;nyi)
       </para>
      </listitem>

      <listitem>
       <para>
        Create libpgcommon and move <function>pg_malloc()</> and other
        functions there (&Aacute;lvaro Herrera, Andres Freund)
       </para>

       <para>
        This allows libpgport to be used solely for portability-related code.
       </para>
      </listitem>

      <listitem>
       <para>
        Add support for list links embedded in larger structs (Andres Freund)
       </para>
      </listitem>

      <listitem>
       <para>
        Use <literal>SA_RESTART</> for all signals,
        including <literal>SIGALRM</> (Tom Lane)
       </para>
      </listitem>

      <listitem>
       <para>
        Ensure that the correct text domain is used when
        translating <function>errcontext()</> messages
        (Heikki Linnakangas)
       </para>
      </listitem>

      <listitem>
       <para>
        Standardize naming of client-side memory allocation functions (Tom Lane)
       </para>
      </listitem>

      <listitem>
       <para>
        Provide support for <quote>static assertions</> that will fail at
        compile time if some compile-time-constant condition is not met
        (Andres Freund, Tom Lane)
       </para>
      </listitem>

      <listitem>
       <para>
        Support <function>Assert()</> in client-side code (Andrew Dunstan)
       </para>
      </listitem>

      <listitem>
       <para>
        Add decoration to inform the C compiler that some <function>ereport()</>
        and <function>elog()</> calls do not return (Peter Eisentraut,
        Andres Freund, Tom Lane, Heikki Linnakangas)
       </para>
      </listitem>

      <listitem>
       <para>
        Allow options to be passed to the regression
        test output comparison utility via <link
        linkend="regress-evaluation"><envar>PG_REGRESS_DIFF_OPTS</></link>
        (Peter Eisentraut)
       </para>
      </listitem>

      <listitem>
       <para>
        Add isolation tests for <link
        linkend="SQL-CREATEINDEX"><command>CREATE INDEX
        CONCURRENTLY</></link> (Abhijit Menon-Sen)
       </para>
      </listitem>

      <listitem>
       <para>
        Remove typedefs for <type>int2</>/<type>int4</> as they are better
        represented as <type>int16</>/<type>int32</> (Peter Eisentraut)
       </para>
      </listitem>

      <listitem>
       <para>
        Fix <link linkend="install">install-strip</link> on Mac <productname>OS
        X</> (Peter Eisentraut)
       </para>
      </listitem>

      <listitem>
       <para>
        Remove <link linkend="configure">configure</link> flag
        <option>--disable-shared</>, as it is no longer supported
        (Bruce Momjian)
       </para>
      </listitem>

      <listitem>
       <para>
        Rewrite pgindent in <application>Perl</> (Andrew Dunstan)
       </para>
      </listitem>

      <listitem>
       <para>
        Provide Emacs macro to set Perl formatting to
        match <productname>PostgreSQL</>'s perltidy settings (Peter Eisentraut)
       </para>
      </listitem>

      <listitem>
       <para>
        Run tool to check the keyword list whenever the backend grammar is
        changed (Tom Lane)
       </para>
      </listitem>

      <listitem>
       <para>
        Change the way <literal>UESCAPE</> is lexed, to significantly reduce
        the size of the lexer tables (Heikki Linnakangas)
       </para>
      </listitem>

      <listitem>
       <para>
        Centralize <application>flex</> and <application>bison</>
        <application>make</> rules (Peter Eisentraut)
       </para>

       <para>
        This is useful for <application>pgxs</> authors.
       </para>
      </listitem>

      <listitem>
       <para>
        Change many internal backend functions to return object <type>OID</>s
        rather than void (Dimitri Fontaine)
       </para>

       <para>
        This is useful for event triggers.
       </para>
      </listitem>

      <listitem>
       <para>
        Invent pre-commit/pre-prepare/pre-subcommit events for transaction
        callbacks (Tom Lane)
       </para>

       <para>
        Loadable modules that use transaction callbacks might need modification
        to handle these new event types.
       </para>
      </listitem>

      <listitem>
       <para>
        Add function <link
        linkend="functions-info-catalog-table"><function>pg_identify_object()</></link>
        to produce a machine-readable description of a database object
        (&Aacute;lvaro Herrera)
       </para>
      </listitem>

      <listitem>
       <para>
        Add post-<command>ALTER</>-object server hooks (KaiGai Kohei)
       </para>
      </listitem>

      <listitem>
       <para>
        Implement a generic binary heap and use it for Merge-Append
        operations (Abhijit Menon-Sen)
       </para>
      </listitem>

      <listitem>
       <para>
        Provide a tool to help detect timezone abbreviation changes when
        updating the <filename>src/timezone/data</> files
        (Tom Lane)
       </para>
      </listitem>

      <listitem>
       <para>
        Add <application>pkg-config</> support for <application>libpq</>
        and <application>ecpg</> libraries (Peter Eisentraut)
       </para>
      </listitem>

      <listitem>
       <para>
        Remove <filename>src/tools/backend</>, now that the content is on
        the <productname>PostgreSQL</> wiki (Bruce Momjian)
       </para>
      </listitem>

      <listitem>
       <para>
        Split out <link linkend="wal"><acronym>WAL</></link> reading as
        an independent facility (Heikki Linnakangas, Andres Freund)
       </para>
      </listitem>

      <listitem>
       <para>
        Use a 64-bit integer to represent <link
        linkend="wal"><acronym>WAL</></link> positions
        (<structname>XLogRecPtr</>) instead of two 32-bit integers
        (Heikki Linnakangas)
       </para>

       <para>
        Generally, tools that need to read the <acronym>WAL</> format
        will need to be adjusted.
       </para>
      </listitem>

      <listitem>
       <para>
        Allow <link linkend="plpython">PL/Python</link> to support
        platform-specific include directories (Peter Eisentraut)
       </para>
      </listitem>

      <listitem>
       <para>
        Allow <link linkend="plpython">PL/Python</link> on <productname>OS
        X</> to build against custom versions of <application>Python</>
        (Peter Eisentraut)
       </para>
      </listitem>

     </itemizedlist>

   </sect3>

   <sect3>
    <title>Additional Modules</title>

    <itemizedlist>

      <listitem>
       <para>
        Add a <link linkend="postgres-fdw"><productname>Postgres</> foreign
        data wrapper</link> contrib module to allow access to
        other <productname>Postgres</> servers (Shigeru Hanada)
       </para>

       <para>
        This foreign data wrapper supports writes.
       </para>
      </listitem>

      <listitem>
       <para>
        Add <link linkend="pgxlogdump"><application>pg_xlogdump</></link>
        contrib program (Andres Freund)
       </para>
      </listitem>

      <listitem>
       <para>
        Add support for indexing of regular-expression searches in
        <link linkend="pgtrgm"><productname>pg_trgm</></link>
        (Alexander Korotkov)
       </para>
      </listitem>

      <listitem>
       <para>
        Improve <link linkend="pgtrgm"><productname>pg_trgm</></link>'s
        handling of multibyte characters (Tom Lane)
       </para>

       <para>
        On a platform that does not have the wcstombs() or towlower() library
        functions, this could result in an incompatible change in the contents
        of <productname>pg_trgm</> indexes for non-ASCII data.  In such cases,
        <command>REINDEX</> those indexes to ensure correct search results.
       </para>
      </listitem>

      <listitem>
       <para>
        Add a <link linkend="pgstattuple">pgstattuple</link> function to report
        the size of the pending-insertions list of a <acronym>GIN</> index
        (Fujii Masao)
       </para>
      </listitem>

      <listitem>
       <para>
        Make <link linkend="oid2name"><application>oid2name</></link>,
        <link linkend="pgbench"><application>pgbench</></link>, and
        <link linkend="vacuumlo"><application>vacuumlo</></link> set
        <varname>fallback_application_name</> (Amit Kapila)
       </para>
      </listitem>

      <listitem>
       <para>
        Improve output of <link
        linkend="pgtesttiming"><application>pg_test_timing</></link>
        (Bruce Momjian)
       </para>
      </listitem>

      <listitem>
       <para>
        Improve output of <link
        linkend="pgtestfsync"><application>pg_test_fsync</></link>
        (Peter Geoghegan)
       </para>
      </listitem>

      <listitem>
       <para>
        Create a dedicated foreign data wrapper, with its own option validator
        function, for <link linkend="dblink">dblink</link> (Shigeru Hanada)
       </para>

       <para>
        When using this FDW to define the target of a <application>dblink</>
        connection, instead of using a hard-wired list of connection options,
        the underlying <application>libpq</> library is consulted to see what
        connection options it supports.
       </para>
      </listitem>

    </itemizedlist>

    <sect4>
     <title><link linkend="pgupgrade"><application>pg_upgrade</></link></title>

     <itemizedlist>

      <listitem>
       <para>
        Allow <application>pg_upgrade</> to do dumps and restores in
        parallel (Bruce Momjian, Andrew Dunstan)
       </para>

       <para>
        This allows parallel schema dump/restore of databases, as well as
        parallel copy/link of data files per tablespace.  Use the
        <option>--jobs</> option to specify the level of parallelism.
       </para>
      </listitem>

      <listitem>
       <para>
        Make <application>pg_upgrade</> create Unix-domain sockets in
        the current directory (Bruce Momjian, Tom Lane)
       </para>

       <para>
        This reduces the possibility that someone will accidentally connect
        during the upgrade.
       </para>
      </listitem>

      <listitem>
       <para>
        Make <application>pg_upgrade</> <option>--check</> mode properly
        detect the location of non-default socket directories (Bruce
        Momjian, Tom Lane)
       </para>
      </listitem>

      <listitem>
       <para>
        Improve performance of <application>pg_upgrade</> for databases
        with many tables (Bruce Momjian)
       </para>
      </listitem>

      <listitem>
       <para>
        Improve <application>pg_upgrade</>'s logs by showing
        executed commands (&Aacute;lvaro Herrera)
       </para>
      </listitem>

      <listitem>
       <para>
        Improve <application>pg_upgrade</>'s status display during
        copy/link (Bruce Momjian)
       </para>
      </listitem>

     </itemizedlist>

    </sect4>

    <sect4>
     <title><link linkend="pgbench"><application>pgbench</></link></title>

     <itemizedlist>

      <listitem>
       <para>
        Add <option>--foreign-keys</> option to <application>pgbench</>
        (Jeff Janes)
       </para>

       <para>
        This adds foreign key constraints to the standard tables created by
        <application>pgbench</>, for use in foreign key performance testing.
       </para>
      </listitem>

      <listitem>
       <para>
        Allow <application>pgbench</> to aggregate performance statistics
        and produce output every <option>--aggregate-interval</>
        seconds (Tomas Vondra)
       </para>
      </listitem>

      <listitem>
       <para>
        Add <application>pgbench</> <option>--sampling-rate</> option
        to control the percentage of transactions logged (Tomas Vondra)
       </para>
      </listitem>

      <listitem>
       <para>
        Reduce and improve the status message output of
        <application>pgbench</>'s initialization mode (Robert Haas,
        Peter Eisentraut)
       </para>
      </listitem>

      <listitem>
       <para>
        Add <application>pgbench</> <option>-q</> mode to print one output
        line every five seconds (Tomas Vondra)
       </para>
      </listitem>

      <listitem>
       <para>
        Output <application>pgbench</> elapsed and estimated remaining
        time during initialization (Tomas Vondra)
       </para>
      </listitem>

      <listitem>
       <para>
        Allow <application>pgbench</> to use much larger scale factors,
        by changing relevant columns from <type>integer</> to <type>bigint</>
        when the requested scale factor exceeds 20000
        (Greg Smith)
       </para>
      </listitem>

    </itemizedlist>

    </sect4>

   </sect3>

   <sect3>
    <title>Documentation</title>

    <itemizedlist>

      <listitem>
       <para>
        Allow <productname>EPUB</>-format documentation to be created
        (Peter Eisentraut)
       </para>
      </listitem>

      <listitem>
       <para>
        Update <productname>FreeBSD</> kernel configuration documentation
        (Brad Davis)
       </para>
      </listitem>

      <listitem>
       <para>
        Improve <link linkend="tutorial-window"><literal>WINDOW</>
        function</link> documentation (Bruce Momjian, Florian Pflug)
       </para>
      </listitem>

      <listitem>
       <para>
        Add <link linkend="docguide-toolsets">instructions</link> for setting
        up the documentation tool chain on Mac <productname>OS X</>
        (Peter Eisentraut)
       </para>
      </listitem>

      <listitem>
       <para>
        Improve <link
        linkend="guc-commit-delay"><varname>commit_delay</></link>
        documentation (Peter Geoghegan)
       </para>
      </listitem>

    </itemizedlist>

   </sect3>

  </sect2>
 </sect1><|MERGE_RESOLUTION|>--- conflicted
+++ resolved
@@ -1,8 +1,6 @@
 <!-- doc/src/sgml/release-9.3.sgml -->
 <!-- See header comment in release.sgml about typical markup -->
 
-<<<<<<< HEAD
-=======
  <sect1 id="release-9-3-14">
   <title>Release 9.3.14</title>
 
@@ -942,7 +940,6 @@
   </sect2>
  </sect1>
 
->>>>>>> e77ea9db
  <sect1 id="release-9-3-11">
   <title>Release 9.3.11</title>
 
