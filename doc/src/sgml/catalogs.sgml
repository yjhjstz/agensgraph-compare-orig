--- conflicted
+++ resolved
@@ -5375,244 +5375,6 @@
 
  </sect1>
 
-<<<<<<< HEAD
- <sect1 id="catalog-pg-replication-origin">
-  <title><structname>pg_replication_origin</structname></title>
-
-  <indexterm zone="catalog-pg-replication-origin">
-   <primary>pg_replication_origin</primary>
-  </indexterm>
-
-  <para>
-   The <structname>pg_replication_origin</structname> catalog contains
-   all replication origins created.  For more on replication origins
-   see <xref linkend="replication-origins">.
-  </para>
-
-  <table>
-
-   <title><structname>pg_replication_origin</structname> Columns</title>
-
-   <tgroup cols="4">
-    <thead>
-     <row>
-      <entry>Name</entry>
-      <entry>Type</entry>
-      <entry>References</entry>
-      <entry>Description</entry>
-     </row>
-    </thead>
-
-    <tbody>
-     <row>
-      <entry><structfield>roident</structfield></entry>
-      <entry><type>Oid</type></entry>
-      <entry></entry>
-      <entry>A unique, cluster-wide identifier for the replication
-      origin. Should never leave the system.</entry>
-     </row>
-
-     <row>
-      <entry><structfield>roname</structfield></entry>
-      <entry><type>text</type></entry>
-      <entry></entry>
-      <entry>The external, user defined, name of a replication
-      origin.</entry>
-     </row>
-    </tbody>
-   </tgroup>
-  </table>
- </sect1>
-
-  <sect1 id="catalog-pg-replication-origin-status">
-  <title><structname>pg_replication_origin_status</structname></title>
-
-  <indexterm zone="catalog-pg-replication-origin-status">
-   <primary>pg_replication_origin_status</primary>
-  </indexterm>
-
-  <para>
-   The <structname>pg_replication_origin_status</structname> view
-   contains information about how far replay for a certain origin has
-   progressed.  For more on replication origins
-   see <xref linkend="replication-origins">.
-  </para>
-
-  <table>
-
-   <title><structname>pg_replication_origin_status</structname> Columns</title>
-
-   <tgroup cols="4">
-    <thead>
-     <row>
-      <entry>Name</entry>
-      <entry>Type</entry>
-      <entry>References</entry>
-      <entry>Description</entry>
-     </row>
-    </thead>
-
-    <tbody>
-     <row>
-      <entry><structfield>local_id</structfield></entry>
-      <entry><type>Oid</type></entry>
-      <entry><literal><link linkend="catalog-pg-replication-origin"><structname>pg_replication_origin</structname></link>.roident</literal></entry>
-      <entry>internal node identifier</entry>
-     </row>
-
-     <row>
-      <entry><structfield>external_id</structfield></entry>
-      <entry><type>text</type></entry>
-      <entry><literal><link linkend="catalog-pg-replication-origin"><structname>pg_replication_origin</structname></link>.roname</literal></entry>
-      <entry>external node identifier</entry>
-     </row>
-
-     <row>
-      <entry><structfield>remote_lsn</structfield></entry>
-      <entry><type>pg_lsn</type></entry>
-      <entry></entry>
-      <entry>The origin node's LSN up to which data has been replicated.</entry>
-     </row>
-
-
-     <row>
-      <entry><structfield>local_lsn</structfield></entry>
-      <entry><type>pg_lsn</type></entry>
-      <entry></entry>
-      <entry>
-       This node's LSN at which <literal>remote_lsn</literal> has
-       been replicated. Used to flush commit records before persisting
-       data to disk when using asynchronous commits.
-      </entry>
-     </row>
-    </tbody>
-   </tgroup>
-  </table>
- </sect1>
-
- <sect1 id="catalog-pg-replication-slots">
-  <title><structname>pg_replication_slots</structname></title>
-
-  <indexterm zone="catalog-pg-replication-slots">
-   <primary>pg_replication_slots</primary>
-  </indexterm>
-
-  <para>
-   The <structname>pg_replication_slots</structname> view provides a listing
-   of all replication slots that currently exist on the database cluster,
-   along with their current state.
-  </para>
-
-  <para>
-   For more on replication slots,
-   see <xref linkend="streaming-replication-slots"> and <xref linkend="logicaldecoding">.
-  </para>
-
-  <table>
-
-   <title><structname>pg_replication_slots</structname> Columns</title>
-
-   <tgroup cols="4">
-    <thead>
-     <row>
-      <entry>Name</entry>
-      <entry>Type</entry>
-      <entry>References</entry>
-      <entry>Description</entry>
-     </row>
-    </thead>
-
-    <tbody>
-     <row>
-      <entry><structfield>slot_name</structfield></entry>
-      <entry><type>name</type></entry>
-      <entry></entry>
-      <entry>A unique, cluster-wide identifier for the replication slot</entry>
-     </row>
-
-     <row>
-      <entry><structfield>plugin</structfield></entry>
-      <entry><type>name</type></entry>
-      <entry></entry>
-      <entry>The base name of the shared object containing the output plugin this logical slot is using, or null for physical slots.</entry>
-     </row>
-
-     <row>
-      <entry><structfield>slot_type</structfield></entry>
-      <entry><type>text</type></entry>
-      <entry></entry>
-      <entry>The slot type - <literal>physical</> or <literal>logical</></entry>
-     </row>
-
-     <row>
-      <entry><structfield>datoid</structfield></entry>
-      <entry><type>oid</type></entry>
-      <entry><literal><link linkend="catalog-pg-database"><structname>pg_database</structname></link>.oid</literal></entry>
-      <entry>The OID of the database this slot is associated with, or
-      null. Only logical slots have an associated database.</entry>
-     </row>
-
-     <row>
-      <entry><structfield>database</structfield></entry>
-      <entry><type>text</type></entry>
-      <entry><literal><link linkend="catalog-pg-database"><structname>pg_database</structname></link>.datname</literal></entry>
-      <entry>The name of the database this slot is associated with, or
-      null. Only logical slots have an associated database.</entry>
-     </row>
-
-     <row>
-      <entry><structfield>active</structfield></entry>
-      <entry><type>boolean</type></entry>
-      <entry></entry>
-      <entry>True if this slot is currently actively being used</entry>
-     </row>
-
-     <row>
-      <entry><structfield>active_pid</structfield></entry>
-      <entry><type>integer</type></entry>
-      <entry></entry>
-      <entry>The process ID of the session using this slot if the slot
-       is currently actively being used. <literal>NULL</literal> if
-       inactive.
-      </entry>
-     </row>
-
-     <row>
-      <entry><structfield>xmin</structfield></entry>
-      <entry><type>xid</type></entry>
-      <entry></entry>
-      <entry>The oldest transaction that this slot needs the database to
-      retain.  <literal>VACUUM</literal> cannot remove tuples deleted
-      by any later transaction.
-      </entry>
-     </row>
-
-     <row>
-      <entry><structfield>catalog_xmin</structfield></entry>
-      <entry><type>xid</type></entry>
-      <entry></entry>
-      <entry>The oldest transaction affecting the system catalogs that this
-      slot needs the database to retain.  <literal>VACUUM</literal> cannot
-      remove catalog tuples deleted by any later transaction.
-      </entry>
-     </row>
-
-     <row>
-      <entry><structfield>restart_lsn</structfield></entry>
-      <entry><type>pg_lsn</type></entry>
-      <entry></entry>
-      <entry>The address (<literal>LSN</literal>) of oldest WAL which still
-      might be required by the consumer of this slot and thus won't be
-      automatically removed during checkpoints.
-      </entry>
-     </row>
-    </tbody>
-   </tgroup>
-  </table>
- </sect1>
-
-=======
->>>>>>> e77ea9db
  <sect1 id="catalog-pg-seclabel">
   <title><structname>pg_seclabel</structname></title>
 
