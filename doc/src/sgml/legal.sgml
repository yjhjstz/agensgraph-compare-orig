--- conflicted
+++ resolved
@@ -1,16 +1,9 @@
 <!-- doc/src/sgml/legal.sgml -->
 
-<<<<<<< HEAD
-<date>2017</date>
-
-<copyright>
- <year>1996-2017</year>
-=======
 <date>2018</date>
 
 <copyright>
  <year>1996-2018</year>
->>>>>>> fdf521d6
  <holder>The PostgreSQL Global Development Group</holder>
 </copyright>
 
@@ -18,11 +11,7 @@
  <title>Legal Notice</title>
 
  <para>
-<<<<<<< HEAD
-  <productname>PostgreSQL</productname> is Copyright &copy; 1996-2017
-=======
   <productname>PostgreSQL</productname> is Copyright &copy; 1996-2018
->>>>>>> fdf521d6
   by the PostgreSQL Global Development Group.
  </para>
 
