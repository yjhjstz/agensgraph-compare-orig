<!-- doc/src/sgml/release-9.5.sgml -->
<!-- See header comment in release.sgml about typical markup -->

<<<<<<< HEAD
=======
 <sect1 id="release-9-5-4">
  <title>Release 9.5.4</title>

  <note>
  <title>Release Date</title>
  <simpara>2016-08-11</simpara>
  </note>

  <para>
   This release contains a variety of fixes from 9.5.3.
   For information about new features in the 9.5 major release, see
   <xref linkend="release-9-5">.
  </para>

  <sect2>
   <title>Migration to Version 9.5.4</title>

   <para>
    A dump/restore is not required for those running 9.5.X.
   </para>

   <para>
    However, if you are upgrading from a version earlier than 9.5.2,
    see <xref linkend="release-9-5-2">.
   </para>
  </sect2>

  <sect2>
   <title>Changes</title>

   <itemizedlist>

    <listitem>
<!--
Author: Tom Lane <tgl@sss.pgh.pa.us>
Branch: master [f0c7b789a] 2016-08-08 10:33:46 -0400
Branch: REL9_5_STABLE [98b0c6280] 2016-08-08 10:33:46 -0400
Branch: REL9_4_STABLE [f40618092] 2016-08-08 10:33:47 -0400
Branch: REL9_3_STABLE [6c954a6a5] 2016-08-08 10:33:47 -0400
Branch: REL9_2_STABLE [8b32516db] 2016-08-08 10:33:47 -0400
Branch: REL9_1_STABLE [5327b764a] 2016-08-08 10:33:47 -0400
-->
     <para>
      Fix possible mis-evaluation of
      nested <literal>CASE</>-<literal>WHEN</> expressions (Heikki
      Linnakangas, Michael Paquier, Tom Lane)
     </para>

     <para>
      A <literal>CASE</> expression appearing within the test value
      subexpression of another <literal>CASE</> could become confused about
      whether its own test value was null or not.  Also, inlining of a SQL
      function implementing the equality operator used by
      a <literal>CASE</> expression could result in passing the wrong test
      value to functions called within a <literal>CASE</> expression in the
      SQL function's body.  If the test values were of different data
      types, a crash might result; moreover such situations could be abused
      to allow disclosure of portions of server memory.  (CVE-2016-5423)
     </para>
    </listitem>

    <listitem>
<!--
Author: Noah Misch <noah@leadboat.com>
Branch: master [fcd15f135] 2016-08-08 10:07:46 -0400
Branch: REL9_5_STABLE [286c8bc64] 2016-08-08 10:07:50 -0400
Branch: REL9_4_STABLE [254eb04f1] 2016-08-08 10:07:51 -0400
Branch: REL9_3_STABLE [95a6855c5] 2016-08-08 10:07:52 -0400
Branch: REL9_2_STABLE [e8f4922c8] 2016-08-08 10:07:53 -0400
Branch: REL9_1_STABLE [a2385cac1] 2016-08-08 10:07:54 -0400
Branch: master [41f18f021] 2016-08-08 10:07:46 -0400
Branch: REL9_5_STABLE [8adff3783] 2016-08-08 10:07:50 -0400
Branch: REL9_4_STABLE [6df8ff49d] 2016-08-08 10:07:51 -0400
Branch: REL9_3_STABLE [c1b048f49] 2016-08-08 10:07:52 -0400
Branch: REL9_2_STABLE [f1d0b09cf] 2016-08-08 10:07:53 -0400
Branch: REL9_1_STABLE [d2dd5df51] 2016-08-08 10:07:54 -0400
Branch: REL9_2_STABLE [a19edcd24] 2016-08-08 10:07:53 -0400
Branch: REL9_1_STABLE [c761c9fee] 2016-08-08 10:07:54 -0400
Branch: master [bd6537185] 2016-08-08 10:07:46 -0400
Branch: REL9_5_STABLE [2e5e90d8d] 2016-08-08 10:07:50 -0400
Branch: REL9_4_STABLE [18392ed4a] 2016-08-08 10:07:51 -0400
Branch: REL9_3_STABLE [395d565ac] 2016-08-08 10:07:52 -0400
Branch: REL9_2_STABLE [483715529] 2016-08-08 10:07:53 -0400
Branch: REL9_1_STABLE [2d69f5b12] 2016-08-08 10:07:54 -0400
Branch: master [142c24c23] 2016-08-08 10:07:46 -0400
Branch: REL9_5_STABLE [ec3aebdbd] 2016-08-08 10:07:50 -0400
Branch: REL9_4_STABLE [6bec1a6c8] 2016-08-08 10:07:51 -0400
Branch: REL9_3_STABLE [0f679d2c1] 2016-08-08 10:07:52 -0400
Branch: REL9_2_STABLE [ffbdab65d] 2016-08-08 10:07:53 -0400
Branch: REL9_1_STABLE [61c2cd88d] 2016-08-08 10:07:53 -0400
Branch: master [c40071717] 2016-08-08 10:07:46 -0400
Branch: REL9_5_STABLE [640768ceb] 2016-08-08 10:07:50 -0400
Branch: REL9_4_STABLE [aed038795] 2016-08-08 10:07:51 -0400
Branch: REL9_3_STABLE [05abd3bcf] 2016-08-08 10:07:52 -0400
Branch: REL9_2_STABLE [a466ea33c] 2016-08-08 10:07:52 -0400
Branch: REL9_1_STABLE [ba8c4089d] 2016-08-08 10:07:53 -0400
Branch: master [9d924e9a6] 2016-08-08 10:07:46 -0400
Branch: REL9_5_STABLE [6655c0757] 2016-08-08 10:07:50 -0400
Branch: REL9_4_STABLE [afabfcc0e] 2016-08-08 10:07:51 -0400
Branch: REL9_3_STABLE [dfb2d8039] 2016-08-08 10:07:51 -0400
Branch: REL9_2_STABLE [f744e8906] 2016-08-08 10:07:52 -0400
Branch: REL9_1_STABLE [cf7e5f55b] 2016-08-08 10:07:53 -0400
Branch: master [984e5beb3] 2016-08-08 10:07:46 -0400
Branch: REL9_5_STABLE [db951dd19] 2016-08-08 10:07:50 -0400
Branch: REL9_4_STABLE [fed83cdac] 2016-08-08 10:07:51 -0400
Branch: REL9_3_STABLE [a44d71351] 2016-08-08 10:07:51 -0400
Branch: REL9_2_STABLE [0cc3b12d2] 2016-08-08 10:07:52 -0400
Branch: REL9_1_STABLE [aed766ab5] 2016-08-08 10:07:53 -0400
-->
     <para>
      Fix client programs' handling of special characters in database and
      role names (Noah Misch, Nathan Bossart, Michael Paquier)
     </para>

     <para>
      Numerous places in <application>vacuumdb</> and other client programs
      could become confused by database and role names containing double
      quotes or backslashes.  Tighten up quoting rules to make that safe.
      Also, ensure that when a conninfo string is used as a database name
      parameter to these programs, it is correctly treated as such throughout.
     </para>

     <para>
      Fix handling of paired double quotes
      in <application>psql</>'s <command>\connect</>
      and <command>\password</> commands to match the documentation.
     </para>

     <para>
      Introduce a new <option>-reuse-previous</> option
      in <application>psql</>'s <command>\connect</> command to allow
      explicit control of whether to re-use connection parameters from a
      previous connection.  (Without this, the choice is based on whether
      the database name looks like a conninfo string, as before.)  This
      allows secure handling of database names containing special
      characters in <application>pg_dumpall</> scripts.
     </para>

     <para>
      <application>pg_dumpall</> now refuses to deal with database and role
      names containing carriage returns or newlines, as it seems impractical
      to quote those characters safely on Windows.  In future we may reject
      such names on the server side, but that step has not been taken yet.
     </para>

     <para>
      These are considered security fixes because crafted object names
      containing special characters could have been used to execute
      commands with superuser privileges the next time a superuser
      executes <application>pg_dumpall</> or other routine maintenance
      operations.  (CVE-2016-5424)
     </para>
    </listitem>

    <listitem>
<!--
Author: Tom Lane <tgl@sss.pgh.pa.us>
Branch: master [4452000f3] 2016-07-26 15:25:02 -0400
Branch: REL9_5_STABLE [d2ef7758d] 2016-07-26 15:25:02 -0400
Branch: REL9_4_STABLE [0733188cc] 2016-07-26 15:25:02 -0400
Branch: REL9_3_STABLE [c235d510e] 2016-07-26 15:25:02 -0400
Branch: REL9_2_STABLE [bcdd8a194] 2016-07-26 15:25:02 -0400
Branch: REL9_1_STABLE [d243bf77c] 2016-07-26 15:25:02 -0400
Branch: master [9492cf86e] 2016-07-28 16:09:15 -0400
Branch: REL9_5_STABLE [1e2f96f0a] 2016-07-28 16:09:15 -0400
Branch: REL9_4_STABLE [66f7e4081] 2016-07-28 16:09:15 -0400
Branch: REL9_3_STABLE [069714387] 2016-07-28 16:09:15 -0400
Branch: REL9_2_STABLE [7b8526e5d] 2016-07-28 16:09:15 -0400
Branch: REL9_1_STABLE [c0e5096fc] 2016-07-28 16:09:15 -0400
-->
     <para>
      Fix corner-case misbehaviors for <literal>IS NULL</>/<literal>IS NOT
      NULL</> applied to nested composite values (Andrew Gierth, Tom Lane)
     </para>

     <para>
      The SQL standard specifies that <literal>IS NULL</> should return
      TRUE for a row of all null values (thus <literal>ROW(NULL,NULL) IS
      NULL</> yields TRUE), but this is not meant to apply recursively
      (thus <literal>ROW(NULL, ROW(NULL,NULL)) IS NULL</> yields FALSE).
      The core executor got this right, but certain planner optimizations
      treated the test as recursive (thus producing TRUE in both cases),
      and <filename>contrib/postgres_fdw</> could produce remote queries
      that misbehaved similarly.
     </para>
    </listitem>

    <listitem>
<!--
Author: Tom Lane <tgl@sss.pgh.pa.us>
Branch: master [eae1ad9b6] 2016-05-23 19:23:36 -0400
Branch: REL9_5_STABLE [e504d915b] 2016-05-23 19:23:36 -0400
-->
     <para>
      Fix <quote>unrecognized node type</> error for <command>INSERT ... ON
      CONFLICT</> within a recursive CTE (a <literal>WITH</> item) (Peter
      Geoghegan)
     </para>
    </listitem>

    <listitem>
<!--
Author: Tom Lane <tgl@sss.pgh.pa.us>
Branch: master [26e66184d] 2016-05-11 16:20:23 -0400
Branch: REL9_5_STABLE [58d802410] 2016-05-11 16:20:03 -0400
-->
     <para>
      Fix <command>INSERT ... ON CONFLICT</> to successfully match index
      expressions or index predicates that are simplified during the
      planner's expression preprocessing phase (Tom Lane)
     </para>
    </listitem>

    <listitem>
<!--
Author: Tom Lane <tgl@sss.pgh.pa.us>
Branch: master [9c810a2ed] 2016-07-04 16:09:11 -0400
Branch: REL9_5_STABLE [31ce32ade] 2016-07-04 16:09:11 -0400
-->
     <para>
      Correctly handle violations of exclusion constraints that apply to
      the target table of an <literal>INSERT ... ON CONFLICT</> command,
      but are not one of the selected arbiter indexes (Tom Lane)
     </para>

     <para>
      Such a case should raise a normal constraint-violation error, but it
      got into an infinite loop instead.
     </para>
    </listitem>

    <listitem>
<!--
Author: Tom Lane <tgl@sss.pgh.pa.us>
Branch: master [8a13d5e6d] 2016-05-11 17:06:53 -0400
Branch: REL9_5_STABLE [428484ce1] 2016-05-11 17:06:53 -0400
-->
     <para>
      Fix <command>INSERT ... ON CONFLICT</> to not fail if the target
      table has a unique index on OID (Tom Lane)
     </para>
    </listitem>

    <listitem>
<!--
Author: Tom Lane <tgl@sss.pgh.pa.us>
Branch: master [4c56f3269] 2016-06-16 17:16:32 -0400
Branch: REL9_5_STABLE [a41b14f94] 2016-06-16 17:16:40 -0400
Branch: REL9_4_STABLE [2a8b5d210] 2016-06-16 17:16:44 -0400
Branch: REL9_3_STABLE [519445ba2] 2016-06-16 17:16:48 -0400
Branch: REL9_2_STABLE [f66e0fec3] 2016-06-16 17:16:53 -0400
Branch: REL9_1_STABLE [7b97dafa2] 2016-06-16 17:16:58 -0400
-->
     <para>
      Make the <type>inet</> and <type>cidr</> data types properly reject
      IPv6 addresses with too many colon-separated fields (Tom Lane)
     </para>
    </listitem>

    <listitem>
<!--
Author: Tom Lane <tgl@sss.pgh.pa.us>
Branch: master [278148907] 2016-07-16 14:42:37 -0400
Branch: REL9_5_STABLE [884bae143] 2016-07-16 14:42:37 -0400
Branch: REL9_4_STABLE [59fa0195c] 2016-07-16 14:42:37 -0400
Branch: REL9_3_STABLE [16e28fcec] 2016-07-16 14:42:37 -0400
Branch: REL9_2_STABLE [89b301104] 2016-07-16 14:42:37 -0400
Branch: REL9_1_STABLE [608cc0c41] 2016-07-16 14:42:37 -0400
-->
     <para>
      Prevent crash in <function>close_ps()</>
      (the <type>point</> <literal>##</> <type>lseg</> operator)
      for NaN input coordinates (Tom Lane)
     </para>

     <para>
      Make it return NULL instead of crashing.
     </para>
    </listitem>

    <listitem>
<!--
Author: Tom Lane <tgl@sss.pgh.pa.us>
Branch: master [0daeba0e9] 2016-07-01 11:40:33 -0400
Branch: REL9_5_STABLE [40d0bd8d5] 2016-07-01 11:40:22 -0400
Branch: REL9_4_STABLE [b25d87f91] 2016-07-01 11:40:22 -0400
Branch: REL9_3_STABLE [b0f20c2ea] 2016-07-01 11:40:22 -0400
-->
     <para>
      Avoid possible crash in <function>pg_get_expr()</> when inconsistent
      values are passed to it (Michael Paquier, Thomas Munro)
     </para>
    </listitem>

    <listitem>
<!--
Author: Peter Eisentraut <peter_e@gmx.net>
Branch: master [9a46324fd] 2016-08-08 11:12:59 -0400
Branch: REL9_5_STABLE [04cee8f83] 2016-08-08 11:13:25 -0400
Branch: REL9_4_STABLE [20f870fd7] 2016-08-08 11:13:34 -0400
Branch: REL9_3_STABLE [43d7a0af5] 2016-08-08 11:13:40 -0400
Branch: REL9_2_STABLE [b0134fe84] 2016-08-08 11:13:45 -0400
Branch: REL9_1_STABLE [d555d2642] 2016-08-08 11:13:51 -0400
-->
     <para>
      Fix several one-byte buffer over-reads in <function>to_number()</>
      (Peter Eisentraut)
     </para>

     <para>
      In several cases the <function>to_number()</> function would read one
      more character than it should from the input string.  There is a
      small chance of a crash, if the input happens to be adjacent to the
      end of memory.
     </para>
    </listitem>

    <listitem>
<!--
Author: Tom Lane <tgl@sss.pgh.pa.us>
Branch: master [874fe3aea] 2016-06-27 15:57:50 -0400
Branch: REL9_5_STABLE [1651b9aa2] 2016-06-27 15:57:21 -0400
Branch: REL9_4_STABLE [dc9e03bf4] 2016-06-27 15:57:21 -0400
Branch: REL9_3_STABLE [17bfef80e] 2016-06-27 15:57:21 -0400
-->
     <para>
      Do not run the planner on the query contained in <literal>CREATE
      MATERIALIZED VIEW</> or <literal>CREATE TABLE AS</>
      when <literal>WITH NO DATA</> is specified (Michael Paquier,
      Tom Lane)
     </para>

     <para>
      This avoids some unnecessary failure conditions, for example if a
      stable function invoked by the materialized view depends on a table
      that doesn't exist yet.
     </para>
    </listitem>

    <listitem>
<!--
Author: Andres Freund <andres@anarazel.de>
Branch: master [bfa2ab56b] 2016-07-15 17:49:48 -0700
Branch: REL9_5_STABLE [1f9534b49] 2016-07-15 17:49:48 -0700
Branch: REL9_4_STABLE [3d5b227ba] 2016-07-15 17:49:48 -0700
Branch: REL9_3_STABLE [2e51ae1f6] 2016-07-15 17:49:48 -0700
Branch: REL9_2_STABLE [941557f18] 2016-07-15 17:49:48 -0700
Branch: REL9_1_STABLE [37276017f] 2016-07-15 17:49:49 -0700
-->
     <para>
      Avoid unsafe intermediate state during expensive paths
      through <function>heap_update()</> (Masahiko Sawada, Andres Freund)
     </para>

     <para>
      Previously, these cases locked the target tuple (by setting its XMAX)
      but did not WAL-log that action, thus risking data integrity problems
      if the page were spilled to disk and then a database crash occurred
      before the tuple update could be completed.
     </para>
    </listitem>

    <listitem>
<!--
Author: Andres Freund <andres@anarazel.de>
Branch: master [a4d357bfb] 2016-07-15 14:45:37 -0700
Branch: REL9_5_STABLE [b33e81cba] 2016-07-15 14:45:38 -0700
Branch: REL9_4_STABLE [f66828ba6] 2016-07-15 14:50:46 -0700
Branch: REL9_3_STABLE [46acbeb2f] 2016-07-15 14:51:03 -0700
-->
     <para>
      Fix hint bit update during WAL replay of row locking operations
      (Andres Freund)
     </para>

     <para>
      The only known consequence of this problem is that row locks held by
      a prepared, but uncommitted, transaction might fail to be enforced
      after a crash and restart.
     </para>
    </listitem>

    <listitem>
<!--
Author: Alvaro Herrera <alvherre@alvh.no-ip.org>
Branch: master [533e9c6b0] 2016-07-15 14:17:20 -0400
Branch: REL9_5_STABLE [649dd1b58] 2016-07-15 14:17:20 -0400
Branch: REL9_4_STABLE [166873dd0] 2016-07-15 14:17:20 -0400
Branch: REL9_3_STABLE [6c243f90a] 2016-07-15 14:17:20 -0400
-->
     <para>
      Avoid unnecessary <quote>could not serialize access</> errors when
      acquiring <literal>FOR KEY SHARE</> row locks in serializable mode
      (&Aacute;lvaro Herrera)
     </para>
    </listitem>

    <listitem>
<!--
Author: Tom Lane <tgl@sss.pgh.pa.us>
Branch: master [69f526aa4] 2016-06-03 15:14:50 -0400
Branch: REL9_5_STABLE [a102f98e2] 2016-06-03 15:14:35 -0400
Branch: master [9eaf5be50] 2016-06-03 18:07:14 -0400
Branch: REL9_5_STABLE [8355897ff] 2016-06-03 18:07:14 -0400
-->
     <para>
      Make sure <quote>expanded</> datums returned by a plan node are
      read-only (Tom Lane)
     </para>

     <para>
      This avoids failures in some cases where the result of a lower plan
      node is referenced in multiple places in upper nodes.  So far as
      core <productname>PostgreSQL</> is concerned, only array values
      returned by PL/pgSQL functions are at risk; but extensions might
      use expanded datums for other things.
     </para>
    </listitem>

    <listitem>
<!--
Author: Tom Lane <tgl@sss.pgh.pa.us>
Branch: master [0b0baf262] 2016-06-16 12:17:38 -0400
Branch: REL9_5_STABLE [4f5995dd9] 2016-06-16 12:17:11 -0400
Branch: REL9_4_STABLE [e542bfe61] 2016-06-16 12:17:16 -0400
Branch: REL9_3_STABLE [29987b2e1] 2016-06-16 12:17:20 -0400
Branch: REL9_2_STABLE [23ed284a5] 2016-06-16 12:17:25 -0400
Branch: master [e45e990e4] 2016-06-22 11:55:18 -0400
Branch: REL9_5_STABLE [f2c28bb1f] 2016-06-22 11:55:24 -0400
Branch: REL9_4_STABLE [f22a3e5ce] 2016-06-22 11:55:28 -0400
Branch: REL9_3_STABLE [dafdcbb6c] 2016-06-22 11:55:32 -0400
Branch: REL9_2_STABLE [dd41661d2] 2016-06-22 11:55:35 -0400
-->
     <para>
      Avoid crash in <literal>postgres -C</> when the specified variable
      has a null string value (Michael Paquier)
     </para>
    </listitem>

    <listitem>
<!--
Author: Tom Lane <tgl@sss.pgh.pa.us>
Branch: master [80b346c20] 2016-07-29 12:52:57 -0400
Branch: REL9_5_STABLE [c8966a925] 2016-07-29 12:53:02 -0400
-->
     <para>
      Prevent unintended waits for the receiver in WAL sender processes
      (Kyotaro Horiguchi)
     </para>
    </listitem>

    <listitem>
<!--
Author: Tom Lane <tgl@sss.pgh.pa.us>
Branch: master [f8c58554d] 2016-06-30 12:37:02 -0400
Branch: REL9_5_STABLE [8caf9fe62] 2016-06-30 12:37:02 -0400
Branch: REL9_4_STABLE [1843d88e0] 2016-06-30 12:37:02 -0400
-->
     <para>
      Fix possible loss of large subtransactions in logical decoding
      (Petru-Florin Mihancea)
     </para>
    </listitem>

    <listitem>
<!--
Author: Tom Lane <tgl@sss.pgh.pa.us>
Branch: master [bcbecbce2] 2016-08-07 13:15:55 -0400
Branch: REL9_5_STABLE [71dca408c] 2016-08-07 13:15:55 -0400
Branch: REL9_4_STABLE [c63588feb] 2016-08-07 13:15:55 -0400
-->
     <para>
      Fix failure of logical decoding when a subtransaction contains no
      actual changes (Marko Tiikkaja, Andrew Gierth)
     </para>
    </listitem>

    <listitem>
<!--
Author: Tom Lane <tgl@sss.pgh.pa.us>
Branch: master [52e8fc3e2] 2016-05-25 17:48:15 -0400
Branch: REL9_5_STABLE [b2355a29c] 2016-05-25 17:48:15 -0400
Branch: REL9_4_STABLE [4b612a78f] 2016-05-25 17:48:15 -0400
Branch: REL9_3_STABLE [463207630] 2016-05-25 17:48:15 -0400
-->
     <para>
      Ensure that backends see up-to-date statistics for shared catalogs
      (Tom Lane)
     </para>

     <para>
      The statistics collector failed to update the statistics file for
      shared catalogs after a request from a regular backend.  This problem
      was partially masked because the autovacuum launcher regularly makes
      requests that did cause such updates; however, it became obvious with
      autovacuum disabled.
     </para>
    </listitem>

    <listitem>
<!--
Author: Tom Lane <tgl@sss.pgh.pa.us>
Branch: master [22b27b4c9] 2016-05-31 15:55:15 -0400
Branch: REL9_5_STABLE [47215c16f] 2016-05-31 15:54:46 -0400
Branch: REL9_4_STABLE [3ffff7257] 2016-05-31 15:54:46 -0400
Branch: REL9_3_STABLE [a84cad224] 2016-05-31 15:54:47 -0400
-->
     <para>
      Avoid redundant writes of the statistics files when multiple
      backends request updates close together (Tom Lane, Tomas Vondra)
     </para>
    </listitem>

    <listitem>
<!--
Author: Tom Lane <tgl@sss.pgh.pa.us>
Branch: master [996d27397] 2016-05-24 15:20:36 -0400
Branch: REL9_5_STABLE [a34c3dd50] 2016-05-24 15:20:12 -0400
Branch: REL9_4_STABLE [defe936ef] 2016-05-24 15:20:12 -0400
Branch: REL9_3_STABLE [9f3e4c813] 2016-05-24 15:20:12 -0400
Branch: REL9_2_STABLE [2e7f0c34a] 2016-05-24 15:20:12 -0400
Branch: REL9_1_STABLE [fe1731fca] 2016-05-24 15:20:12 -0400
Branch: master [2d2e40e3b] 2016-05-24 15:47:51 -0400
Branch: REL9_5_STABLE [bbbe2c97e] 2016-05-24 15:47:51 -0400
Branch: REL9_4_STABLE [edd8873ff] 2016-05-24 15:47:51 -0400
Branch: REL9_3_STABLE [ff98ae908] 2016-05-24 15:47:51 -0400
Branch: REL9_2_STABLE [4cf0978ea] 2016-05-24 15:47:51 -0400
Branch: REL9_1_STABLE [5551dac59] 2016-05-24 15:47:51 -0400
-->
     <para>
      Avoid consuming a transaction ID during <command>VACUUM</>
      (Alexander Korotkov)
     </para>

     <para>
      Some cases in <command>VACUUM</> unnecessarily caused an XID to be
      assigned to the current transaction.  Normally this is negligible,
      but if one is up against the XID wraparound limit, consuming more
      XIDs during anti-wraparound vacuums is a very bad thing.
     </para>
    </listitem>

    <listitem>
<!--
Author: Alvaro Herrera <alvherre@alvh.no-ip.org>
Branch: master [e3ad3ffa6] 2016-06-24 18:29:28 -0400
Branch: REL9_5_STABLE [d372cb173] 2016-06-24 18:29:28 -0400
Branch: REL9_4_STABLE [61b24fef8] 2016-06-24 18:29:28 -0400
Branch: REL9_3_STABLE [28f294afd] 2016-06-24 18:29:28 -0400
-->
     <para>
      Prevent possible failure when vacuuming multixact IDs in an
      installation that has been pg_upgrade'd from pre-9.3 (Andrew Gierth,
      &Aacute;lvaro Herrera)
     </para>

     <para>
      The usual symptom of this bug is errors
      like <quote>MultiXactId <replaceable>NNN</> has not been created
      yet -- apparent wraparound</quote>.
     </para>
    </listitem>

    <listitem>
<!--
Author: Tom Lane <tgl@sss.pgh.pa.us>
Branch: master [f64340e74] 2016-06-06 17:44:17 -0400
Branch: REL9_5_STABLE [5acc58c5e] 2016-06-06 17:44:17 -0400
Branch: REL9_4_STABLE [a4400c251] 2016-06-06 17:44:17 -0400
Branch: REL9_3_STABLE [5f3e0e84b] 2016-06-06 17:44:17 -0400
Branch: REL9_2_STABLE [3201709de] 2016-06-06 17:44:18 -0400
Branch: REL9_1_STABLE [32ceb8dfb] 2016-06-06 17:44:18 -0400
-->
     <para>
      When a manual <command>ANALYZE</> specifies a column list, don't
      reset the table's <literal>changes_since_analyze</> counter
      (Tom Lane)
     </para>

     <para>
      If we're only analyzing some columns, we should not prevent routine
      auto-analyze from happening for the other columns.
     </para>
    </listitem>

    <listitem>
<!--
Author: Tom Lane <tgl@sss.pgh.pa.us>
Branch: master [95bee941b] 2016-08-07 18:52:02 -0400
Branch: REL9_5_STABLE [cb5c14984] 2016-08-07 18:52:02 -0400
Branch: REL9_4_STABLE [8f180a6cc] 2016-08-07 18:52:02 -0400
Branch: REL9_3_STABLE [20a859504] 2016-08-07 18:52:02 -0400
Branch: REL9_2_STABLE [127d73009] 2016-08-07 18:52:02 -0400
Branch: REL9_1_STABLE [a449ad095] 2016-08-07 18:52:02 -0400
-->
     <para>
      Fix <command>ANALYZE</>'s overestimation of <literal>n_distinct</>
      for a unique or nearly-unique column with many null entries (Tom
      Lane)
     </para>

     <para>
      The nulls could get counted as though they were themselves distinct
      values, leading to serious planner misestimates in some types of
      queries.
     </para>
    </listitem>

    <listitem>
<!--
Author: Alvaro Herrera <alvherre@alvh.no-ip.org>
Branch: master [15739393e] 2016-05-10 16:23:54 -0300
Branch: REL9_5_STABLE [7516cdb76] 2016-05-10 16:23:54 -0300
Branch: REL9_4_STABLE [e9a273199] 2016-05-10 16:23:54 -0300
Branch: REL9_3_STABLE [92ebe509e] 2016-05-10 16:23:54 -0300
Branch: REL9_2_STABLE [ca4c6d043] 2016-05-10 16:23:54 -0300
Branch: REL9_1_STABLE [2152762c5] 2016-05-10 16:23:54 -0300
-->
     <para>
      Prevent autovacuum from starting multiple workers for the same shared
      catalog (&Aacute;lvaro Herrera)
     </para>

     <para>
      Normally this isn't much of a problem because the vacuum doesn't take
      long anyway; but in the case of a severely bloated catalog, it could
      result in all but one worker uselessly waiting instead of doing
      useful work on other tables.
     </para>
    </listitem>

    <listitem>
<!--
Author: Kevin Grittner <kgrittn@postgresql.org>
Branch: master [7392eed7c] 2016-06-02 12:23:01 -0500
Branch: REL9_5_STABLE [236d569f9] 2016-06-02 12:23:19 -0500
-->
     <para>
      Fix bug in b-tree mark/restore processing (Kevin Grittner)
     </para>

     <para>
      This error could lead to incorrect join results or assertion failures
      in a merge join whose inner source node is a b-tree indexscan.
     </para>
    </listitem>

    <listitem>
<!--
Author: Tom Lane <tgl@sss.pgh.pa.us>
Branch: master [e89526d4f] 2016-08-06 14:28:37 -0400
Branch: REL9_5_STABLE [ee5d1de04] 2016-08-06 14:28:37 -0400
Branch: REL9_4_STABLE [98d5f366b] 2016-08-06 14:28:38 -0400
-->
     <para>
      Avoid duplicate buffer lock release when abandoning a b-tree index
      page deletion attempt (Tom Lane)
     </para>

     <para>
      This mistake prevented <command>VACUUM</> from completing in some
      cases involving corrupt b-tree indexes.
     </para>
    </listitem>

    <listitem>
<!--
Author: Tom Lane <tgl@sss.pgh.pa.us>
Branch: master [8cf739de8] 2016-06-24 16:57:36 -0400
Branch: REL9_5_STABLE [07f69137b] 2016-06-24 16:57:36 -0400
-->
     <para>
      Fix building of large (bigger than <varname>shared_buffers</>)
      hash indexes (Tom Lane)
     </para>

     <para>
      The code path used for large indexes contained a bug causing
      incorrect hash values to be inserted into the index, so that
      subsequent index searches always failed, except for tuples inserted
      into the index after the initial build.
     </para>
    </listitem>

    <listitem>
<!--
Author: Tom Lane <tgl@sss.pgh.pa.us>
Branch: master [1acf75725] 2016-07-14 18:45:59 -0400
Branch: REL9_5_STABLE [503546376] 2016-07-14 18:46:00 -0400
Branch: REL9_4_STABLE [054052b3a] 2016-07-14 18:46:00 -0400
Branch: REL9_3_STABLE [57dba87a7] 2016-07-14 18:46:00 -0400
Branch: REL9_2_STABLE [042009f24] 2016-07-14 18:46:00 -0400
-->
     <para>
      Prevent infinite loop in GiST index build for geometric columns
      containing NaN component values (Tom Lane)
     </para>
    </listitem>

    <listitem>
<!--
Author: Tom Lane <tgl@sss.pgh.pa.us>
Branch: master [8a859691d] 2016-06-05 11:53:06 -0400
Branch: REL9_5_STABLE [a7aa61ffe] 2016-06-05 11:53:06 -0400
-->
     <para>
      Fix possible crash during a nearest-neighbor (<literal>ORDER BY</>
      distance) indexscan on a <filename>contrib/btree_gist</> index on
      an <type>interval</> column (Peter Geoghegan)
     </para>
    </listitem>

    <listitem>
<!--
Author: Alvaro Herrera <alvherre@alvh.no-ip.org>
Branch: master [975ad4e60] 2016-05-30 14:47:22 -0400
Branch: REL9_5_STABLE [2973d7d02] 2016-05-30 14:47:22 -0400
-->
     <para>
      Fix <quote>PANIC: failed to add BRIN tuple</> error when attempting
      to update a BRIN index entry (&Aacute;lvaro Herrera)
     </para>
    </listitem>

    <listitem>
<!--
Author: Tom Lane <tgl@sss.pgh.pa.us>
Branch: master [8d498a5c8] 2016-08-04 16:06:14 -0400
Branch: REL9_5_STABLE [c1d6ee879] 2016-08-04 16:06:14 -0400
-->
     <para>
      Fix possible crash during background worker shutdown (Dmitry Ivanov)
     </para>
    </listitem>

    <listitem>
<!--
Author: Tom Lane <tgl@sss.pgh.pa.us>
Branch: master [baebab3ac] 2016-07-12 18:07:03 -0400
Branch: REL9_5_STABLE [a0943dbbe] 2016-07-12 18:06:50 -0400
-->
     <para>
      Fix PL/pgSQL's handling of the <literal>INTO</> clause
      within <command>IMPORT FOREIGN SCHEMA</> commands (Tom Lane)
     </para>
    </listitem>

    <listitem>
<!--
Author: Peter Eisentraut <peter_e@gmx.net>
Branch: master [f36ca9af0] 2016-07-17 09:15:37 -0400
Branch: REL9_5_STABLE [fb279fc7a] 2016-07-17 09:24:06 -0400
Branch: REL9_4_STABLE [97d741650] 2016-07-17 09:37:33 -0400
Branch: REL9_3_STABLE [805f2bb53] 2016-07-17 09:38:23 -0400
Branch: REL9_2_STABLE [6c0be49b2] 2016-07-17 09:39:51 -0400
Branch: REL9_1_STABLE [84d679204] 2016-07-17 09:41:08 -0400
-->
     <para>
      Fix <filename>contrib/btree_gin</> to handle the smallest
      possible <type>bigint</> value correctly (Peter Eisentraut)
     </para>
    </listitem>

    <listitem>
<!--
Author: Tom Lane <tgl@sss.pgh.pa.us>
Branch: master [69dc5ae40] 2016-08-05 18:58:12 -0400
Branch: REL9_5_STABLE [cae0d4f9b] 2016-08-05 18:58:19 -0400
Branch: REL9_4_STABLE [a3cd60ebf] 2016-08-05 18:58:23 -0400
Branch: REL9_3_STABLE [c3107f18a] 2016-08-05 18:58:28 -0400
Branch: REL9_2_STABLE [3e40d9227] 2016-08-05 18:58:32 -0400
Branch: REL9_1_STABLE [1f63b0e09] 2016-08-05 18:58:36 -0400
-->
     <para>
      Teach libpq to correctly decode server version from future servers
      (Peter Eisentraut)
     </para>

     <para>
      It's planned to switch to two-part instead of three-part server
      version numbers for releases after 9.6.  Make sure
      that <function>PQserverVersion()</> returns the correct value for
      such cases.
     </para>
    </listitem>

    <listitem>
<!--
Author: Michael Meskes <meskes@postgresql.org>
Branch: master [3ebc88e56] 2016-08-01 15:08:12 +0200
Branch: REL9_5_STABLE [dc6b20c6b] 2016-08-01 15:09:23 +0200
Branch: REL9_4_STABLE [057404854] 2016-08-01 15:09:12 +0200
Branch: REL9_3_STABLE [3ca359426] 2016-08-01 15:08:59 +0200
Branch: REL9_2_STABLE [295edbecf] 2016-08-01 15:08:48 +0200
Branch: REL9_1_STABLE [c15f502b6] 2016-08-01 15:08:36 +0200
-->
     <para>
      Fix <application>ecpg</>'s code for <literal>unsigned long long</>
      array elements (Michael Meskes)
     </para>
    </listitem>

    <listitem>
<!--
Author: Tom Lane <tgl@sss.pgh.pa.us>
Branch: master [e2e95f5ef] 2016-08-02 12:49:40 -0400
Branch: REL9_5_STABLE [89c30d113] 2016-08-02 12:49:41 -0400
Branch: REL9_4_STABLE [2ff8a2fc0] 2016-08-02 12:49:04 -0400
Branch: REL9_3_STABLE [6693c9d7b] 2016-08-02 12:49:09 -0400
Branch: REL9_2_STABLE [a5a7caaa1] 2016-08-02 12:49:15 -0400
-->
     <para>
      In <application>pg_dump</> with both <option>-c</> and <option>-C</>
      options, avoid emitting an unwanted <literal>CREATE SCHEMA public</>
      command (David Johnston, Tom Lane)
     </para>
    </listitem>

    <listitem>
<!--
Author: Tom Lane <tgl@sss.pgh.pa.us>
Branch: master [e652273e0] 2016-06-02 13:28:17 -0400
Branch: REL9_5_STABLE [404429038] 2016-06-02 13:28:18 -0400
Branch: REL9_4_STABLE [96aac0e6d] 2016-06-02 13:27:53 -0400
Branch: REL9_3_STABLE [5c9724305] 2016-06-02 13:27:53 -0400
Branch: master [6c72a28e5] 2016-06-03 11:29:38 -0400
Branch: REL9_5_STABLE [ec5622351] 2016-06-03 11:29:20 -0400
Branch: REL9_4_STABLE [53c2601a5] 2016-06-03 11:29:20 -0400
Branch: REL9_3_STABLE [4a21c6fd7] 2016-06-03 11:29:20 -0400
-->
     <para>
      Improve handling of <systemitem>SIGTERM</>/control-C in
      parallel <application>pg_dump</> and <application>pg_restore</> (Tom
      Lane)
     </para>

     <para>
      Make sure that the worker processes will exit promptly, and also arrange
      to send query-cancel requests to the connected backends, in case they
      are doing something long-running such as a <command>CREATE INDEX</>.
     </para>
    </listitem>

    <listitem>
<!--
Author: Tom Lane <tgl@sss.pgh.pa.us>
Branch: master [9abd64ec9] 2016-05-25 12:40:12 -0400
Branch: REL9_5_STABLE [af6555b80] 2016-05-25 12:39:57 -0400
Branch: REL9_4_STABLE [ea274b2f4] 2016-05-25 12:39:57 -0400
Branch: REL9_3_STABLE [1c8205159] 2016-05-25 12:39:57 -0400
-->
     <para>
      Fix error reporting in parallel <application>pg_dump</>
      and <application>pg_restore</> (Tom Lane)
     </para>

     <para>
      Previously, errors reported by <application>pg_dump</>
      or <application>pg_restore</> worker processes might never make it to
      the user's console, because the messages went through the master
      process, and there were various deadlock scenarios that would prevent
      the master process from passing on the messages.  Instead, just print
      everything to <literal>stderr</>.  In some cases this will result in
      duplicate messages (for instance, if all the workers report a server
      shutdown), but that seems better than no message.
     </para>
    </listitem>

    <listitem>
<!--
Author: Tom Lane <tgl@sss.pgh.pa.us>
Branch: master [df8d2d8c4] 2016-05-26 10:50:30 -0400
Branch: REL9_5_STABLE [6479df137] 2016-05-26 10:50:38 -0400
Branch: REL9_4_STABLE [d32bc204c] 2016-05-26 10:50:42 -0400
Branch: REL9_3_STABLE [b9784e1f7] 2016-05-26 10:50:46 -0400
-->
     <para>
      Ensure that parallel <application>pg_dump</>
      or <application>pg_restore</> on Windows will shut down properly
      after an error (Kyotaro Horiguchi)
     </para>

     <para>
      Previously, it would report the error, but then just sit until
      manually stopped by the user.
     </para>
    </listitem>

    <listitem>
<!--
Author: Magnus Hagander <magnus@hagander.net>
Branch: master [d74048def] 2016-05-26 22:14:23 +0200
Branch: REL9_5_STABLE [47e596976] 2016-05-26 22:18:04 +0200
-->
     <para>
      Make parallel <application>pg_dump</> fail cleanly when run against a
      standby server (Magnus Hagander)
     </para>

     <para>
      This usage is not supported
      unless <option>--no-synchronized-snapshots</> is specified, but the
      error was not handled very well.
     </para>
    </listitem>

    <listitem>
<!--
Author: Tom Lane <tgl@sss.pgh.pa.us>
Branch: master [cae2bb198] 2016-05-26 11:51:04 -0400
Branch: REL9_5_STABLE [64b296976] 2016-05-26 11:51:11 -0400
Branch: REL9_4_STABLE [f2f18a37c] 2016-05-26 11:51:16 -0400
Branch: REL9_3_STABLE [99565a1ef] 2016-05-26 11:51:20 -0400
-->
     <para>
      Make <application>pg_dump</> behave better when built without zlib
      support (Kyotaro Horiguchi)
     </para>

     <para>
      It didn't work right for parallel dumps, and emitted some rather
      pointless warnings in other cases.
     </para>
    </listitem>

    <listitem>
<!--
Author: Fujii Masao <fujii@postgresql.org>
Branch: master [74d8c95b7] 2016-08-01 17:36:14 +0900
Branch: REL9_5_STABLE [928e92fda] 2016-08-01 17:37:18 +0900
Branch: REL9_4_STABLE [dbe56f2a1] 2016-08-01 17:37:41 +0900
Branch: REL9_3_STABLE [013f42372] 2016-08-01 17:37:53 +0900
Branch: REL9_2_STABLE [a21617759] 2016-08-01 17:38:00 +0900
Branch: REL9_1_STABLE [366f4a962] 2016-08-01 17:38:05 +0900
-->
     <para>
      Make <application>pg_basebackup</> accept <literal>-Z 0</> as
      specifying no compression (Fujii Masao)
     </para>
    </listitem>

    <listitem>
<!--
Author: Noah Misch <noah@leadboat.com>
Branch: master [e8564ef03] 2016-07-23 20:30:03 -0400
Branch: REL9_5_STABLE [cf35406f9] 2016-07-23 20:30:40 -0400
Branch: REL9_4_STABLE [f0c9e4697] 2016-07-23 20:30:44 -0400
Branch: REL9_3_STABLE [98b7a3cf2] 2016-07-23 20:30:48 -0400
Branch: REL9_2_STABLE [a4daf59ee] 2016-07-23 20:30:55 -0400
Branch: REL9_1_STABLE [b1fa6c0eb] 2016-07-23 20:30:59 -0400
-->
     <para>
      Fix makefiles' rule for building AIX shared libraries to be safe for
      parallel make (Noah Misch)
     </para>
    </listitem>

    <listitem>
<!--
Author: Tom Lane <tgl@sss.pgh.pa.us>
Branch: master [30b2731bd] 2016-07-09 16:47:38 -0400
Branch: REL9_5_STABLE [f80395ca1] 2016-07-09 16:47:39 -0400
Branch: REL9_4_STABLE [02a898b00] 2016-07-09 16:47:39 -0400
Branch: REL9_3_STABLE [57e9ea2dd] 2016-07-11 11:24:04 -0400
Branch: REL9_2_STABLE [fdf2ee62e] 2016-07-11 11:24:04 -0400
Branch: REL9_1_STABLE [71af6c006] 2016-07-11 11:24:04 -0400
-->
     <para>
      Fix TAP tests and MSVC scripts to work when build directory's path
      name contains spaces (Michael Paquier, Kyotaro Horiguchi)
     </para>
    </listitem>

    <listitem>
<!--
Author: Tom Lane <tgl@sss.pgh.pa.us>
Branch: master [9dd4178ce] 2016-05-27 10:40:20 -0400
Branch: REL9_5_STABLE [cea17ba07] 2016-05-27 10:40:20 -0400
Branch: REL9_4_STABLE [c2651cd24] 2016-05-27 10:40:20 -0400
Branch: REL9_3_STABLE [1f1e70a87] 2016-05-27 10:40:20 -0400
-->
     <para>
      Be more predictable about reporting <quote>statement timeout</>
      versus <quote>lock timeout</> (Tom Lane)
     </para>

     <para>
      On heavily loaded machines, the regression tests sometimes failed due
      to reporting <quote>lock timeout</> even though the statement timeout
      should have occurred first.
     </para>
    </listitem>

    <listitem>
<!--
Author: Tom Lane <tgl@sss.pgh.pa.us>
Branch: master [b3399cb0f] 2016-07-21 13:11:00 -0400
Branch: REL9_5_STABLE [fd507d542] 2016-07-21 13:11:00 -0400
Branch: master [9d7abca90] 2016-07-22 15:41:39 -0400
Branch: REL9_5_STABLE [2aa2533f2] 2016-07-22 15:41:40 -0400
Branch: master [95810ed8e] 2016-07-21 14:24:07 -0400
Branch: REL9_5_STABLE [95e8b44f0] 2016-07-21 14:24:07 -0400
Branch: REL9_4_STABLE [dfddc452d] 2016-07-21 14:24:07 -0400
Branch: REL9_3_STABLE [0060638c8] 2016-07-21 14:24:07 -0400
Branch: REL9_2_STABLE [52502e7a5] 2016-07-21 14:24:07 -0400
Branch: REL9_1_STABLE [f61ecd01e] 2016-07-21 14:24:07 -0400
Branch: master [d70d11915] 2016-07-21 16:52:35 -0400
Branch: REL9_5_STABLE [d365dc3d1] 2016-07-21 16:52:36 -0400
Branch: REL9_4_STABLE [1156a9db8] 2016-07-21 16:52:36 -0400
Branch: REL9_3_STABLE [e15e7886e] 2016-07-21 16:52:36 -0400
Branch: REL9_2_STABLE [a1e750553] 2016-07-21 16:52:36 -0400
Branch: REL9_1_STABLE [ba64aed70] 2016-07-21 16:52:36 -0400
-->
     <para>
      Make regression tests safe for Danish and Welsh locales (Jeff Janes,
      Tom Lane)
     </para>

     <para>
      Change some test data that triggered the unusual sorting rules of
      these locales.
     </para>
    </listitem>

    <listitem>
<!--
Author: Tom Lane <tgl@sss.pgh.pa.us>
Branch: REL9_5_STABLE [19d477aa6] 2016-07-19 15:59:36 -0400
Branch: REL9_4_STABLE [590a7f82b] 2016-07-19 15:59:36 -0400
Branch: REL9_3_STABLE [3928132ea] 2016-07-19 15:59:36 -0400
Branch: REL9_2_STABLE [cd951aa61] 2016-07-19 15:59:36 -0400
Branch: REL9_1_STABLE [5db14fad0] 2016-07-19 15:59:36 -0400
Author: Tom Lane <tgl@sss.pgh.pa.us>
Branch: REL9_5_STABLE [0aabe80c6] 2016-07-19 17:53:31 -0400
Branch: REL9_4_STABLE [bdbcfba35] 2016-07-19 17:53:31 -0400
Branch: REL9_3_STABLE [f102bd868] 2016-07-19 17:53:31 -0400
Branch: REL9_2_STABLE [4d37b7cff] 2016-07-19 17:53:31 -0400
Branch: REL9_1_STABLE [d70df7867] 2016-07-19 17:53:31 -0400
-->
     <para>
      Update our copy of the timezone code to match
      IANA's <application>tzcode</> release 2016c (Tom Lane)
     </para>

     <para>
      This is needed to cope with anticipated future changes in the time
      zone data files.  It also fixes some corner-case bugs in coping with
      unusual time zones.
     </para>
    </listitem>

    <listitem>
<!--
Author: Tom Lane <tgl@sss.pgh.pa.us>
Branch: master [a629330b2] 2016-08-05 12:59:29 -0400
Branch: REL9_5_STABLE [3fddd6484] 2016-08-05 12:58:38 -0400
Branch: REL9_4_STABLE [8080337b0] 2016-08-05 12:58:46 -0400
Branch: REL9_3_STABLE [5630bd2ec] 2016-08-05 12:58:53 -0400
Branch: REL9_2_STABLE [7822792f7] 2016-08-05 12:58:58 -0400
Branch: REL9_1_STABLE [a44388ffe] 2016-08-05 12:59:02 -0400
-->
     <para>
      Update time zone data files to <application>tzdata</> release 2016f
      for DST law changes in Kemerovo and Novosibirsk, plus historical
      corrections for Azerbaijan, Belarus, and Morocco.
     </para>
    </listitem>

   </itemizedlist>

  </sect2>
 </sect1>

 <sect1 id="release-9-5-3">
  <title>Release 9.5.3</title>

  <note>
  <title>Release Date</title>
  <simpara>2016-05-12</simpara>
  </note>

  <para>
   This release contains a variety of fixes from 9.5.2.
   For information about new features in the 9.5 major release, see
   <xref linkend="release-9-5">.
  </para>

  <sect2>
   <title>Migration to Version 9.5.3</title>

   <para>
    A dump/restore is not required for those running 9.5.X.
   </para>

   <para>
    However, if you are upgrading from a version earlier than 9.5.2,
    see <xref linkend="release-9-5-2">.
   </para>
  </sect2>

  <sect2>
   <title>Changes</title>

   <itemizedlist>

    <listitem>
<!--
Author: Peter Eisentraut <peter_e@gmx.net>
Branch: master [7c7d4fdda] 2016-04-08 14:11:56 -0400
Branch: REL9_5_STABLE [a3c17b2af] 2016-05-06 23:47:42 -0400
Branch: REL9_4_STABLE [e3b14de9f] 2016-05-07 00:10:31 -0400
Branch: REL9_3_STABLE [a9d8644de] 2016-05-07 00:10:17 -0400
Branch: REL9_2_STABLE [e3a493ac0] 2016-05-07 00:05:39 -0400
Branch: REL9_1_STABLE [9b676fd49] 2016-05-07 00:09:37 -0400
-->
     <para>
      Clear the OpenSSL error queue before OpenSSL calls, rather than
      assuming it's clear already; and make sure we leave it clear
      afterwards (Peter Geoghegan, Dave Vitek, Peter Eisentraut)
     </para>

     <para>
      This change prevents problems when there are multiple connections
      using OpenSSL within a single process and not all the code involved
      follows the same rules for when to clear the error queue.
      Failures have been reported specifically when a client application
      uses SSL connections in <application>libpq</> concurrently with
      SSL connections using the PHP, Python, or Ruby wrappers for OpenSSL.
      It's possible for similar problems to arise within the server as well,
      if an extension module establishes an outgoing SSL connection.
     </para>
    </listitem>

    <listitem>
<!--
Author: Tom Lane <tgl@sss.pgh.pa.us>
Branch: master [80f66a9ad] 2016-04-21 20:05:58 -0400
Branch: REL9_5_STABLE [94c685a7c] 2016-04-21 20:05:58 -0400
Branch: REL9_4_STABLE [3232c2427] 2016-04-21 20:05:58 -0400
Branch: REL9_3_STABLE [d9742ac46] 2016-04-21 20:05:58 -0400
Branch: REL9_2_STABLE [ad2d32b57] 2016-04-21 20:05:58 -0400
Branch: REL9_1_STABLE [6882dbd34] 2016-04-21 20:05:58 -0400
-->
     <para>
      Fix <quote>failed to build any <replaceable>N</>-way joins</quote>
      planner error with a full join enclosed in the right-hand side of a
      left join (Tom Lane)
     </para>
    </listitem>

    <listitem>
<!--
Author: Tom Lane <tgl@sss.pgh.pa.us>
Branch: master [207d5a656] 2016-04-29 20:19:38 -0400
Branch: REL9_5_STABLE [f25d0619c] 2016-04-29 20:19:38 -0400
Branch: REL9_4_STABLE [72edc8ffe] 2016-04-29 20:19:38 -0400
Branch: REL9_3_STABLE [67349e5a8] 2016-04-29 20:19:38 -0400
Branch: REL9_2_STABLE [f02cb8c9a] 2016-04-29 20:19:38 -0400
-->
     <para>
      Fix incorrect handling of equivalence-class tests in multilevel
      nestloop plans (Tom Lane)
     </para>

     <para>
      Given a three-or-more-way equivalence class of variables, such
      as <literal>X.X = Y.Y = Z.Z</>, it was possible for the planner to omit
      some of the tests needed to enforce that all the variables are actually
      equal, leading to join rows being output that didn't satisfy
      the <literal>WHERE</> clauses.  For various reasons, erroneous plans
      were seldom selected in practice, so that this bug has gone undetected
      for a long time.
     </para>
    </listitem>

    <listitem>
<!--
Author: Tom Lane <tgl@sss.pgh.pa.us>
Branch: master [abb164655] 2016-04-21 23:17:36 -0400
Branch: REL9_5_STABLE [81deadd31] 2016-04-21 23:17:36 -0400
-->
     <para>
      Fix corner-case parser failures occurring
      when <xref linkend="guc-operator-precedence-warning"> is turned on
      (Tom Lane)
     </para>

     <para>
      An example is that <literal>SELECT (ARRAY[])::text[]</> gave an error,
      though it worked without the parentheses.
     </para>
    </listitem>

    <listitem>
<!--
Author: Tom Lane <tgl@sss.pgh.pa.us>
Branch: master [f0e766bd7] 2016-04-15 00:02:26 -0400
Branch: REL9_5_STABLE [edd57377f] 2016-04-15 00:02:26 -0400
Branch: REL9_4_STABLE [0479eccdc] 2016-04-15 00:02:26 -0400
-->
     <para>
      Fix query-lifespan memory leak in GIN index scans (Julien Rouhaud)
     </para>
    </listitem>

    <listitem>
<!--
Author: Tom Lane <tgl@sss.pgh.pa.us>
Branch: master [bde361fef] 2016-04-20 14:25:15 -0400
Branch: REL9_5_STABLE [be2754456] 2016-04-20 14:25:15 -0400
Branch: REL9_4_STABLE [ef35afa35] 2016-04-20 14:25:15 -0400
-->
     <para>
      Fix query-lifespan memory leak and potential index corruption hazard in
      GIN index insertion (Tom Lane)
     </para>

     <para>
      The memory leak would typically not amount to much in simple queries,
      but it could be very substantial during a large GIN index build with
      high <varname>maintenance_work_mem</>.
     </para>
    </listitem>

    <listitem>
<!--
Author: Tom Lane <tgl@sss.pgh.pa.us>
Branch: master [d136d600f] 2016-05-06 12:09:20 -0400
Branch: REL9_5_STABLE [504af1fe0] 2016-05-06 12:09:20 -0400
Branch: REL9_4_STABLE [1180868d1] 2016-05-06 12:09:20 -0400
Branch: REL9_3_STABLE [462456d8d] 2016-05-06 12:09:20 -0400
Branch: REL9_2_STABLE [11247dd99] 2016-05-06 12:09:20 -0400
Branch: REL9_1_STABLE [7bad282c3] 2016-05-06 12:09:20 -0400
-->
     <para>
      Fix possible misbehavior of <literal>TH</>, <literal>th</>,
      and <literal>Y,YYY</> format codes in <function>to_timestamp()</>
      (Tom Lane)
     </para>

     <para>
      These could advance off the end of the input string, causing subsequent
      format codes to read garbage.
     </para>
    </listitem>

    <listitem>
<!--
Author: Tom Lane <tgl@sss.pgh.pa.us>
Branch: master [1f7c85b82] 2016-04-21 14:20:30 -0400
Branch: REL9_5_STABLE [4b52cc289] 2016-04-21 14:20:18 -0400
Branch: REL9_4_STABLE [679c92238] 2016-04-21 14:20:18 -0400
Branch: REL9_3_STABLE [e5882f26b] 2016-04-21 14:20:18 -0400
Branch: REL9_2_STABLE [c7c145e4f] 2016-04-21 14:20:18 -0400
Branch: REL9_1_STABLE [663624e60] 2016-04-21 14:20:18 -0400
-->
     <para>
      Fix dumping of rules and views in which the <replaceable>array</>
      argument of a <literal><replaceable>value</> <replaceable>operator</>
      ANY (<replaceable>array</>)</literal> construct is a sub-SELECT
      (Tom Lane)
     </para>
    </listitem>

    <listitem>
<!--
Author: Tom Lane <tgl@sss.pgh.pa.us>
Branch: master [99f3b5613] 2016-04-04 18:05:23 -0400
Branch: REL9_5_STABLE [f3d17491c] 2016-04-04 18:05:23 -0400
Branch: REL9_4_STABLE [28148e258] 2016-04-04 18:05:24 -0400
-->
     <para>
      Disallow newlines in <command>ALTER SYSTEM</> parameter values
      (Tom Lane)
     </para>

     <para>
      The configuration-file parser doesn't support embedded newlines in
      string literals, so we mustn't allow them in values to be inserted
      by <command>ALTER SYSTEM</>.
     </para>
    </listitem>

    <listitem>
<!--
Author: Tom Lane <tgl@sss.pgh.pa.us>
Branch: master [8f1911d5e] 2016-04-15 12:11:40 -0400
Branch: REL9_5_STABLE [8f8e65d34] 2016-04-15 12:11:27 -0400
Branch: REL9_4_STABLE [8eed31ffb] 2016-04-15 12:11:27 -0400
-->
     <para>
      Fix <command>ALTER TABLE ... REPLICA IDENTITY USING INDEX</> to
      work properly if an index on OID is selected (David Rowley)
     </para>
    </listitem>

    <listitem>
<!--
Author: Tom Lane <tgl@sss.pgh.pa.us>
Branch: master [93c301fc4] 2016-04-08 12:31:53 -0400
Branch: REL9_5_STABLE [0da7cf6e8] 2016-04-08 12:31:42 -0400
-->
     <para>
      Avoid possible misbehavior after failing to remove a tablespace symlink
      (Tom Lane)
     </para>
    </listitem>

    <listitem>
<!--
Author: Tom Lane <tgl@sss.pgh.pa.us>
Branch: master [6a3d3965d] 2016-04-14 19:42:21 -0400
Branch: REL9_5_STABLE [e7a456174] 2016-04-14 19:42:22 -0400
Branch: REL9_4_STABLE [00456911f] 2016-04-14 19:42:22 -0400
-->
     <para>
      Fix crash in logical decoding on alignment-picky platforms (Tom Lane,
      Andres Freund)
     </para>

     <para>
      The failure occurred only with a transaction large enough to spill to
      disk and a primary-key change within that transaction.
     </para>
    </listitem>

    <listitem>
<!--
Author: Andres Freund <andres@anarazel.de>
Branch: master [59455018a] 2016-04-28 22:11:18 -0700
Branch: REL9_5_STABLE [2e1b4adf3] 2016-04-28 22:11:18 -0700
Branch: REL9_4_STABLE [596f93605] 2016-04-28 22:11:18 -0700
-->
     <para>
      Avoid repeated requests for feedback from receiver while shutting down
      walsender (Nick Cleaton)
     </para>
    </listitem>

    <listitem>
<!--
Author: Tom Lane <tgl@sss.pgh.pa.us>
Branch: master [cbabb70f3] 2016-04-20 23:48:13 -0400
Branch: REL9_5_STABLE [0b8e0bf0a] 2016-04-20 23:48:13 -0400
Branch: REL9_4_STABLE [f05ac711b] 2016-04-20 23:48:13 -0400
Branch: REL9_3_STABLE [691073bd8] 2016-04-20 23:48:13 -0400
Branch: REL9_2_STABLE [1b22368ff] 2016-04-20 23:48:13 -0400
Branch: REL9_1_STABLE [4c1c9f80b] 2016-04-20 23:48:13 -0400
-->
     <para>
      Make <application>pg_regress</> use a startup timeout from the
      <envar>PGCTLTIMEOUT</> environment variable, if that's set (Tom Lane)
     </para>

     <para>
      This is for consistency with a behavior recently added
      to <application>pg_ctl</>; it eases automated testing on slow machines.
     </para>
    </listitem>

    <listitem>
<!--
Author: Tom Lane <tgl@sss.pgh.pa.us>
Branch: master [6cead413b] 2016-04-13 18:58:14 -0400
Branch: REL9_5_STABLE [fb0f63933] 2016-04-13 18:57:52 -0400
Branch: REL9_4_STABLE [5daf1012a] 2016-04-13 18:57:52 -0400
Branch: REL9_3_STABLE [34bf6bc56] 2016-04-13 18:57:52 -0400
Branch: REL9_2_STABLE [6bb42d520] 2016-04-13 18:57:52 -0400
Branch: REL9_1_STABLE [3ef1f3a3e] 2016-04-13 18:57:52 -0400
-->
     <para>
      Fix <application>pg_upgrade</> to correctly restore extension
      membership for operator families containing only one operator class
      (Tom Lane)
     </para>

     <para>
      In such a case, the operator family was restored into the new database,
      but it was no longer marked as part of the extension.  This had no
      immediate ill effects, but would cause later <application>pg_dump</>
      runs to emit output that would cause (harmless) errors on restore.
     </para>
    </listitem>

    <listitem>
<!--
Author: Tom Lane <tgl@sss.pgh.pa.us>
Branch: master [1a2c17f8e] 2016-05-06 22:05:56 -0400
Branch: REL9_5_STABLE [196870f2f] 2016-05-06 22:05:51 -0400
Branch: REL9_4_STABLE [e1aecebc0] 2016-05-06 22:05:51 -0400
Branch: REL9_3_STABLE [e1d88f983] 2016-05-06 22:05:51 -0400
-->
     <para>
      Fix <application>pg_upgrade</> to not fail when new-cluster TOAST rules
      differ from old (Tom Lane)
     </para>

     <para>
      <application>pg_upgrade</> had special-case code to handle the
      situation where the new <productname>PostgreSQL</> version thinks that
      a table should have a TOAST table while the old version did not.  That
      code was broken, so remove it, and instead do nothing in such cases;
      there seems no reason to believe that we can't get along fine without
      a TOAST table if that was okay according to the old version's rules.
     </para>
    </listitem>

    <listitem>
<!--
Author: Noah Misch <noah@leadboat.com>
Branch: master [213c7df03] 2016-04-26 21:53:58 -0400
Branch: REL9_5_STABLE [f9989482d] 2016-04-26 21:54:07 -0400
-->
     <para>
      Fix atomic operations for PPC when using IBM's XLC compiler (Noah Misch)
     </para>
    </listitem>

    <listitem>
<!--
Author: Tom Lane <tgl@sss.pgh.pa.us>
Branch: master [75c24d0f7] 2016-04-18 13:33:06 -0400
Branch: REL9_5_STABLE [c6a5b6677] 2016-04-18 13:33:07 -0400
Branch: REL9_4_STABLE [21b7f49eb] 2016-04-18 13:33:07 -0400
Branch: REL9_3_STABLE [6ec1ff852] 2016-04-18 13:33:07 -0400
Branch: REL9_2_STABLE [b24f7e280] 2016-04-18 13:33:07 -0400
-->
     <para>
      Reduce the number of SysV semaphores used by a build configured with
      <option>--disable-spinlocks</> (Tom Lane)
     </para>
    </listitem>

    <listitem>
<!--
Author: Tom Lane <tgl@sss.pgh.pa.us>
Branch: master [0ab3595e5] 2016-04-23 16:53:15 -0400
Branch: REL9_5_STABLE [bdf7744f7] 2016-04-23 16:53:15 -0400
Branch: REL9_4_STABLE [2a715371c] 2016-04-23 16:53:15 -0400
Branch: REL9_3_STABLE [252c35895] 2016-04-23 16:53:15 -0400
Branch: REL9_2_STABLE [0f5491283] 2016-04-23 16:53:15 -0400
Branch: REL9_1_STABLE [cbff4b708] 2016-04-23 16:53:15 -0400
-->
     <para>
      Rename internal function <function>strtoi()</>
      to <function>strtoint()</> to avoid conflict with a NetBSD library
      function (Thomas Munro)
     </para>
    </listitem>

    <listitem>
<!--
Author: Tom Lane <tgl@sss.pgh.pa.us>
Branch: REL9_5_STABLE [20d4428f0] 2016-04-21 15:44:18 -0400
Branch: REL9_4_STABLE [5e2fb8862] 2016-04-21 15:44:18 -0400
Branch: REL9_3_STABLE [8f9518414] 2016-04-21 15:44:18 -0400
Branch: REL9_2_STABLE [6848827b4] 2016-04-21 15:44:18 -0400
Branch: REL9_1_STABLE [b2bb59bd5] 2016-04-21 15:44:18 -0400
Author: Tom Lane <tgl@sss.pgh.pa.us>
Branch: master [125ad539a] 2016-04-21 16:58:47 -0400
Branch: REL9_5_STABLE [d2e59cbc3] 2016-04-21 16:58:59 -0400
Branch: REL9_4_STABLE [56dee70d9] 2016-04-21 16:59:04 -0400
Branch: REL9_3_STABLE [82bf369ed] 2016-04-21 16:59:08 -0400
Branch: REL9_2_STABLE [b5ebc513d] 2016-04-21 16:59:13 -0400
Branch: REL9_1_STABLE [9028f404e] 2016-04-21 16:59:17 -0400
-->
     <para>
      Fix reporting of errors from <function>bind()</>
      and <function>listen()</> system calls on Windows (Tom Lane)
     </para>
    </listitem>

    <listitem>
<!--
Author: Andrew Dunstan <andrew@dunslane.net>
Branch: master [01a07e6c1] 2016-04-08 12:37:20 -0400
Branch: REL9_5_STABLE [849167943] 2016-04-08 12:36:59 -0400
Branch: REL9_4_STABLE [f79a7fa90] 2016-04-08 12:29:31 -0400
Branch: REL9_3_STABLE [ca5d6edbf] 2016-04-08 12:29:34 -0400
Branch: REL9_2_STABLE [9e77d0e3c] 2016-04-08 12:29:36 -0400
Branch: REL9_1_STABLE [d2189a802] 2016-04-08 12:33:29 -0400
-->
     <para>
      Reduce verbosity of compiler output when building with Microsoft Visual
      Studio (Christian Ullrich)
     </para>
    </listitem>

    <listitem>
<!--
Author: Andrew Dunstan <andrew@dunslane.net>
Branch: master [0fb54de9a] 2016-04-29 08:09:07 -0400
Branch: REL9_5_STABLE [da52474f3] 2016-04-29 08:06:25 -0400
Branch: master [7dc549238] 2016-04-29 09:49:31 -0400
Branch: REL9_5_STABLE [b71b4d852] 2016-04-29 09:50:38 -0400
Author: Tom Lane <tgl@sss.pgh.pa.us>
Branch: master [23b09e15b] 2016-04-28 11:50:58 -0400
Branch: REL9_5_STABLE [94a16531b] 2016-04-28 11:51:08 -0400
Branch: REL9_4_STABLE [65c2eeb00] 2016-04-28 11:51:13 -0400
Branch: REL9_3_STABLE [707c44fe2] 2016-04-28 11:51:17 -0400
Branch: REL9_2_STABLE [c563d97c6] 2016-04-28 11:51:22 -0400
Branch: REL9_1_STABLE [a6c6789c4] 2016-04-28 11:51:26 -0400
-->
     <para>
      Support building with Visual Studio 2015
      (Michael Paquier, Petr Jel&iacute;nek)
     </para>

     <para>
      Note that builds made with VS2015 will not run on Windows versions
      before Windows Vista.
     </para>
    </listitem>

    <listitem>
<!--
Author: Magnus Hagander <magnus@hagander.net>
Branch: master [9f633b404] 2016-04-22 05:18:59 -0400
Branch: REL9_5_STABLE [409c49c64] 2016-04-22 05:19:57 -0400
Branch: REL9_4_STABLE [c238a4101] 2016-04-22 05:20:07 -0400
Branch: REL9_3_STABLE [ab5c6d01f] 2016-04-22 05:20:18 -0400
-->
     <para>
      Fix <function>putenv()</> to work properly with Visual Studio 2013
      (Michael Paquier)
     </para>
    </listitem>

    <listitem>
<!--
Author: Tom Lane <tgl@sss.pgh.pa.us>
Branch: master [7abc15716] 2016-03-29 11:55:19 -0400
Branch: REL9_5_STABLE [491e84738] 2016-03-29 11:54:57 -0400
Branch: REL9_4_STABLE [2fed676c9] 2016-03-29 11:54:57 -0400
Branch: REL9_3_STABLE [11cc7bb88] 2016-03-29 11:54:57 -0400
Branch: REL9_2_STABLE [b4b06931e] 2016-03-29 11:54:58 -0400
Branch: REL9_1_STABLE [6cd30292b] 2016-03-29 11:54:58 -0400
-->
     <para>
      Avoid possibly-unsafe use of Windows' <function>FormatMessage()</>
      function (Christian Ullrich)
     </para>

     <para>
      Use the <literal>FORMAT_MESSAGE_IGNORE_INSERTS</> flag where
      appropriate.  No live bug is known to exist here, but it seems like a
      good idea to be careful.
     </para>
    </listitem>

    <listitem>
<!--
Author: Tom Lane <tgl@sss.pgh.pa.us>
Branch: master [98f158e41] 2016-05-05 20:08:58 -0400
Branch: REL9_5_STABLE [4edbb265c] 2016-05-05 20:09:10 -0400
Branch: REL9_4_STABLE [a5148e800] 2016-05-05 20:09:17 -0400
Branch: REL9_3_STABLE [d30c67af8] 2016-05-05 20:09:22 -0400
Branch: REL9_2_STABLE [29d154e36] 2016-05-05 20:09:27 -0400
Branch: REL9_1_STABLE [bfc39da64] 2016-05-05 20:09:32 -0400
-->
     <para>
      Update time zone data files to <application>tzdata</> release 2016d
      for DST law changes in Russia and Venezuela.  There are new zone
      names <literal>Europe/Kirov</> and <literal>Asia/Tomsk</> to reflect
      the fact that these regions now have different time zone histories from
      adjacent regions.
     </para>
    </listitem>

   </itemizedlist>

  </sect2>
 </sect1>

 <sect1 id="release-9-5-2">
  <title>Release 9.5.2</title>

  <note>
  <title>Release Date</title>
  <simpara>2016-03-31</simpara>
  </note>

  <para>
   This release contains a variety of fixes from 9.5.1.
   For information about new features in the 9.5 major release, see
   <xref linkend="release-9-5">.
  </para>

  <sect2>
   <title>Migration to Version 9.5.2</title>

   <para>
    A dump/restore is not required for those running 9.5.X.
   </para>

   <para>
    However, you may need to <command>REINDEX</> some indexes after applying
    the update, as per the first changelog entry below.
   </para>
  </sect2>

  <sect2>
   <title>Changes</title>

   <itemizedlist>

<!--
Author: Robert Haas <rhaas@postgresql.org>
Branch: master [3df9c374e] 2016-03-23 16:03:13 -0400
Branch: REL9_5_STABLE [8aa6e9780] 2016-03-23 16:04:35 -0400
-->

    <listitem>
     <para>
      Disable abbreviated keys for string sorting in non-<literal>C</>
      locales (Robert Haas)
     </para>

     <para>
      <productname>PostgreSQL</> 9.5 introduced logic for speeding up
      comparisons of string data types by using the standard C library
      function <function>strxfrm()</> as a substitute
      for <function>strcoll()</>.  It now emerges that most versions of
      glibc (Linux's implementation of the C library) have buggy
      implementations of <function>strxfrm()</> that, in some locales,
      can produce string comparison results that do not
      match <function>strcoll()</>.  Until this problem can be better
      characterized, disable the optimization in all non-<literal>C</>
      locales.  (<literal>C</> locale is safe since it uses
      neither <function>strcoll()</> nor <function>strxfrm()</>.)
     </para>

     <para>
      Unfortunately, this problem affects not only sorting but also entry
      ordering in B-tree indexes, which means that B-tree indexes
      on <type>text</>, <type>varchar</>, or <type>char</> columns may now
      be corrupt if they sort according to an affected locale and were
      built or modified under <productname>PostgreSQL</> 9.5.0 or 9.5.1.
      Users should <command>REINDEX</> indexes that might be affected.
     </para>

     <para>
      It is not possible at this time to give an exhaustive list of
      known-affected locales.  <literal>C</> locale is known safe, and
      there is no evidence of trouble in English-based locales such
      as <literal>en_US</>, but some other popular locales such
      as <literal>de_DE</> are affected in most glibc versions.
     </para>
    </listitem>

<!--
Author: Stephen Frost <sfrost@snowman.net>
Branch: master [86ebf30fd] 2016-03-28 09:03:20 -0400
Branch: REL9_5_STABLE [db69e58a0] 2016-03-28 09:03:41 -0400
-->

    <listitem>
     <para>
      Maintain row-security status properly in cached plans (Stephen Frost)
     </para>

     <para>
      In a session that performs queries as more than one role, the plan
      cache might incorrectly re-use a plan that was generated for another
      role ID, thus possibly applying the wrong set of policies when
      row-level security (RLS) is in use.
      (CVE-2016-2193)
     </para>
    </listitem>

<!--
Author: Alvaro Herrera <alvherre@alvh.no-ip.org>
Branch: master [3e1338475] 2016-03-28 10:57:42 -0300
Branch: REL9_5_STABLE [bf78a6f10] 2016-03-28 10:57:46 -0300
-->

    <listitem>
     <para>
      Add must-be-superuser checks to some
      new <filename>contrib/pageinspect</> functions (Andreas Seltenreich)
     </para>

     <para>
      Most functions in the <filename>pageinspect</> extension that
      inspect <type>bytea</> values disallow calls by non-superusers,
      but <function>brin_page_type()</> and <function>brin_metapage_info()</>
      failed to do so.  Passing contrived <type>bytea</> values to them might
      crash the server or disclose a few bytes of server memory.  Add the
      missing permissions checks to prevent misuse.
      (CVE-2016-3065)
     </para>
    </listitem>

<!--
Author: Simon Riggs <simon@2ndQuadrant.com>
Branch: master [c7111d11b] 2016-03-03 09:53:43 +0000
Branch: REL9_5_STABLE [bf7ced5e2] 2016-03-03 09:50:38 +0000
-->

    <listitem>
     <para>
      Fix incorrect handling of indexed <literal>ROW()</> comparisons
      (Simon Riggs)
     </para>

     <para>
      Flaws in a minor optimization introduced in 9.5 caused incorrect
      results if the <literal>ROW()</> comparison matches the index ordering
      partially but not exactly (for example, differing column order, or the
      index contains both <literal>ASC</> and <literal>DESC</> columns).
      Pending a better solution, the optimization has been removed.
     </para>
    </listitem>

<!--
Author: Tom Lane <tgl@sss.pgh.pa.us>
Branch: master [a298a1e06] 2016-03-09 14:51:22 -0500
Branch: REL9_5_STABLE [b2ce9485b] 2016-03-09 14:51:01 -0500
Branch: REL9_4_STABLE [da936200d] 2016-03-09 14:51:01 -0500
Branch: REL9_3_STABLE [1ab7a160f] 2016-03-09 14:51:01 -0500
Branch: REL9_2_STABLE [c8e059724] 2016-03-09 14:51:01 -0500
Branch: REL9_1_STABLE [d485d9581] 2016-03-09 14:51:02 -0500
-->

    <listitem>
     <para>
      Fix incorrect handling of NULL index entries in
      indexed <literal>ROW()</> comparisons (Tom Lane)
     </para>

     <para>
      An index search using a row comparison such as <literal>ROW(a, b) &gt;
      ROW('x', 'y')</> would stop upon reaching a NULL entry in
      the <structfield>b</> column, ignoring the fact that there might be
      non-NULL <structfield>b</> values associated with later values
      of <structfield>a</>.
     </para>
    </listitem>

<!--
Author: Andres Freund <andres@anarazel.de>
Branch: master [1d4a0ab19] 2016-03-09 18:53:53 -0800
Branch: REL9_5_STABLE [301cc3549] 2016-03-09 18:53:53 -0800
Branch: REL9_4_STABLE [4f37d0916] 2016-03-09 18:53:54 -0800
Branch: REL9_3_STABLE [bfa282a02] 2016-03-09 18:53:54 -0800
Branch: REL9_2_STABLE [ce8f42919] 2016-03-09 18:53:54 -0800
Branch: REL9_1_STABLE [a62714fae] 2016-03-09 18:53:54 -0800
Branch: master [606e0f984] 2016-03-09 18:53:53 -0800
Branch: REL9_5_STABLE [63b06e8fa] 2016-03-09 18:53:53 -0800
Branch: REL9_4_STABLE [43b491a81] 2016-03-09 18:53:54 -0800
Branch: REL9_3_STABLE [e069848a3] 2016-03-09 18:53:54 -0800
Branch: REL9_2_STABLE [c224d44f7] 2016-03-09 18:53:54 -0800
Branch: REL9_1_STABLE [d0e47bcd4] 2016-03-09 18:53:54 -0800
-->

    <listitem>
     <para>
      Avoid unlikely data-loss scenarios due to renaming files without
      adequate <function>fsync()</> calls before and after (Michael Paquier,
      Tomas Vondra, Andres Freund)
     </para>
    </listitem>

<!--
Author: Tom Lane <tgl@sss.pgh.pa.us>
Branch: master [71404af2a] 2016-03-22 17:56:20 -0400
Branch: REL9_5_STABLE [d8d5a00b1] 2016-03-22 17:56:06 -0400
-->

    <listitem>
     <para>
      Fix incorrect behavior when rechecking a just-modified row in a query
      that does <command>SELECT FOR UPDATE/SHARE</> and contains some
      relations that need not be locked (Tom Lane)
     </para>

     <para>
      Rows from non-locked relations were incorrectly treated as containing
      all NULLs during the recheck, which could result in incorrectly
      deciding that the updated row no longer passes the <literal>WHERE</>
      condition, or in incorrectly outputting NULLs.
     </para>
    </listitem>

<!--
Author: Tom Lane <tgl@sss.pgh.pa.us>
Branch: master [a9d199f6d] 2016-03-02 23:31:39 -0500
Branch: REL9_5_STABLE [429d68465] 2016-03-02 23:31:39 -0500
Branch: REL9_4_STABLE [597e41e45] 2016-03-02 23:31:39 -0500
-->

    <listitem>
     <para>
      Fix bug in <function>json_to_record()</> when a field of its input
      object contains a sub-object with a field name matching one of the
      requested output column names (Tom Lane)
     </para>
    </listitem>

<!--
Author: Andrew Dunstan <andrew@dunslane.net>
Branch: master [94c745eb1] 2016-02-21 10:30:49 -0500
Branch: REL9_5_STABLE [68d68ff83] 2016-02-21 10:40:39 -0500
-->

    <listitem>
     <para>
      Fix nonsense result from two-argument form
      of <function>jsonb_object()</> when called with empty arrays
      (Michael Paquier, Andrew Dunstan)
     </para>
    </listitem>

<!--
Author: Tom Lane <tgl@sss.pgh.pa.us>
Branch: master [384dfbde1] 2016-03-23 10:43:13 -0400
Branch: REL9_5_STABLE [5f95521b3] 2016-03-23 10:43:24 -0400
-->

    <listitem>
     <para>
      Fix misbehavior in <function>jsonb_set()</> when converting a path
      array element into an integer for use as an array subscript
      (Michael Paquier)
     </para>
    </listitem>

<!--
Author: Tom Lane <tgl@sss.pgh.pa.us>
Branch: master [55c3a04d6] 2016-03-17 15:50:33 -0400
Branch: REL9_5_STABLE [d0a585c69] 2016-03-17 15:50:33 -0400
Branch: REL9_4_STABLE [17a250b18] 2016-03-17 15:50:33 -0400
-->

    <listitem>
     <para>
      Fix misformatting of negative time zone offsets
      by <function>to_char()</>'s <literal>OF</> format code
      (Thomas Munro, Tom Lane)
     </para>
    </listitem>

<!--
Author: Stephen Frost <sfrost@snowman.net>
Branch: master [fd658dbb3] 2016-03-15 18:04:39 -0400
Branch: REL9_5_STABLE [3f14d8d59] 2016-03-15 18:04:48 -0400
-->

    <listitem>
     <para>
      Fix possible incorrect logging of waits done by
      <command>INSERT ... ON CONFLICT</> (Peter Geoghegan)
     </para>

     <para>
      Log messages would sometimes claim that the wait was due to an
      exclusion constraint although no such constraint was responsible.
     </para>
    </listitem>

<!--
Author: Fujii Masao <fujii@postgresql.org>
Branch: master [d34794f7d] 2016-03-06 02:29:04 +0900
Branch: REL9_5_STABLE [f95f1ce00] 2016-03-06 02:43:17 +0900
Branch: REL9_4_STABLE [a9613ee69] 2016-03-06 02:43:26 +0900
-->

    <listitem>
     <para>
      Ignore <xref linkend="recovery-min-apply-delay"> parameter until
      recovery has reached a consistent state (Michael Paquier)
     </para>

     <para>
      Previously, standby servers would delay application of WAL records in
      response to <varname>recovery_min_apply_delay</> even while replaying
      the initial portion of WAL needed to make their database state valid.
      Since the standby is useless until it's reached a consistent database
      state, this was deemed unhelpful.
     </para>
    </listitem>

<!--
Author: Simon Riggs <simon@2ndQuadrant.com>
Branch: master [481725c0b] 2016-02-19 08:31:12 +0000
Branch: REL9_5_STABLE [c479024d3] 2016-02-19 08:31:39 +0000
Branch: REL9_4_STABLE [6830cae5f] 2016-02-19 08:32:28 +0000
Branch: REL9_3_STABLE [71e3cff2e] 2016-02-19 08:33:33 +0000
Branch: REL9_2_STABLE [c063d3c43] 2016-02-19 08:33:52 +0000
Branch: REL9_1_STABLE [ca32f125b] 2016-02-19 08:35:02 +0000
-->

    <listitem>
     <para>
      Correctly handle cases where <literal>pg_subtrans</> is close to XID
      wraparound during server startup (Jeff Janes)
     </para>
    </listitem>

<!--
Author: Andres Freund <andres@anarazel.de>
Branch: master [c8f621c43] 2016-03-05 18:02:20 -0800
Branch: REL9_5_STABLE [5990a034a] 2016-03-05 18:02:20 -0800
Branch: REL9_4_STABLE [3b94b3a49] 2016-03-05 18:02:20 -0800
Branch: master [fd45d16f6] 2016-03-06 16:27:20 -0800
Branch: REL9_5_STABLE [5d1826fe7] 2016-03-06 16:27:20 -0800
Branch: REL9_4_STABLE [fb3ea0465] 2016-03-06 16:27:20 -0800
Branch: master [b63bea5fd] 2016-03-07 14:24:03 -0800
Branch: REL9_5_STABLE [250e5bd71] 2016-03-07 14:24:52 -0800
Branch: REL9_4_STABLE [e3e84fd35] 2016-03-07 14:24:58 -0800
Author: Andres Freund <andres@anarazel.de>
Branch: master [0bda14d54] 2016-03-05 18:02:20 -0800
Branch: REL9_5_STABLE [e76e365be] 2016-03-05 18:02:20 -0800
Branch: REL9_4_STABLE [a50f50a65] 2016-03-05 18:02:20 -0800
Author: Andres Freund <andres@anarazel.de>
Branch: master [d9e903f3c] 2016-03-05 18:02:20 -0800
Branch: REL9_5_STABLE [6e759cefe] 2016-03-05 18:02:20 -0800
Branch: REL9_4_STABLE [465dd92d9] 2016-03-05 18:02:20 -0800
Author: Andres Freund <andres@anarazel.de>
Branch: master [7c17aac69] 2016-03-02 23:42:21 -0800
Branch: REL9_5_STABLE [f8a75881f] 2016-03-02 23:43:42 -0800
-->

    <listitem>
     <para>
      Fix assorted bugs in logical decoding (Andres Freund)
     </para>

     <para>
      Trouble cases included tuples larger than one page when replica
      identity is <literal>FULL</>, <command>UPDATE</>s that change a
      primary key within a transaction large enough to be spooled to disk,
      incorrect reports of <quote>subxact logged without previous toplevel
      record</>, and incorrect reporting of a transaction's commit time.
     </para>
    </listitem>

<!--
Author: Dean Rasheed <dean.a.rasheed@gmail.com>
Branch: master [41fedc246] 2016-02-29 12:28:06 +0000
Branch: REL9_5_STABLE [f1dfcf63d] 2016-02-29 12:31:25 +0000
Branch: REL9_4_STABLE [9b69d5c1d] 2016-02-29 12:34:33 +0000
-->

    <listitem>
     <para>
      Fix planner error with nested security barrier views when the outer
      view has a <literal>WHERE</> clause containing a correlated subquery
      (Dean Rasheed)
     </para>
    </listitem>

<!--
Author: Tom Lane <tgl@sss.pgh.pa.us>
Branch: master [ab4ff2889] 2016-03-13 16:44:31 -0400
Branch: REL9_5_STABLE [aa9c4e71c] 2016-03-13 16:44:10 -0400
-->

    <listitem>
     <para>
      Fix memory leak in GIN index searches (Tom Lane)
     </para>
    </listitem>

<!--
Author: Tom Lane <tgl@sss.pgh.pa.us>
Branch: master [907e4dd2b] 2016-02-28 23:39:20 -0500
Branch: REL9_5_STABLE [2d43c45e9] 2016-02-28 23:40:04 -0500
Branch: REL9_4_STABLE [80c925c7b] 2016-02-28 23:40:13 -0500
Branch: REL9_3_STABLE [0c4457de8] 2016-02-28 23:40:21 -0500
Branch: REL9_2_STABLE [47792639c] 2016-02-28 23:40:28 -0500
Branch: REL9_1_STABLE [7d6c58aa1] 2016-02-28 23:40:35 -0500
-->

    <listitem>
     <para>
      Fix corner-case crash due to trying to free <function>localeconv()</>
      output strings more than once (Tom Lane)
     </para>
    </listitem>

<!--
Author: Tom Lane <tgl@sss.pgh.pa.us>
Branch: master [b3e05097e] 2016-03-06 19:20:55 -0500
Branch: REL9_5_STABLE [c2d61adc3] 2016-03-06 19:21:03 -0500
Branch: REL9_4_STABLE [3fa4715c5] 2016-03-06 19:21:03 -0500
Branch: REL9_3_STABLE [a35f85a52] 2016-03-06 19:21:03 -0500
Branch: REL9_2_STABLE [8894c9f79] 2016-03-06 19:21:03 -0500
Branch: REL9_1_STABLE [fe747b741] 2016-03-06 19:21:03 -0500
-->

    <listitem>
     <para>
      Fix parsing of affix files for <literal>ispell</> dictionaries
      (Tom Lane)
     </para>

     <para>
      The code could go wrong if the affix file contained any characters
      whose byte length changes during case-folding, for
      example <literal>I</> in Turkish UTF8 locales.
     </para>
    </listitem>

<!--
Author: Tom Lane <tgl@sss.pgh.pa.us>
Branch: master [51e78ab4f] 2016-02-10 19:30:11 -0500
Branch: REL9_5_STABLE [b10635bb5] 2016-02-10 19:30:11 -0500
Branch: REL9_4_STABLE [19e469410] 2016-02-10 19:30:12 -0500
Branch: REL9_3_STABLE [24ce5754a] 2016-02-10 19:30:12 -0500
Branch: REL9_2_STABLE [64f99a2ee] 2016-02-10 19:30:12 -0500
Branch: REL9_1_STABLE [e56acbe2a] 2016-02-10 19:30:12 -0500
-->

    <listitem>
     <para>
      Avoid use of <function>sscanf()</> to parse <literal>ispell</>
      dictionary files (Artur Zakirov)
     </para>

     <para>
      This dodges a portability problem on FreeBSD-derived platforms
      (including OS X).
     </para>
    </listitem>

<!--
Author: Noah Misch <noah@leadboat.com>
Branch: master [5882ca668] 2016-02-19 22:47:50 -0500
Branch: REL9_5_STABLE [377a1af56] 2016-02-19 22:48:04 -0500
-->

    <listitem>
     <para>
      Fix atomic-operations code used on PPC with IBM's xlc compiler
      (Noah Misch)
     </para>

     <para>
      This error led to rare failures of concurrent operations on that
      platform.
     </para>
    </listitem>

<!--
Author: Magnus Hagander <magnus@hagander.net>
Branch: master [9d9038824] 2016-03-10 14:10:18 +0100
Branch: REL9_5_STABLE [ad9a15d3f] 2016-03-10 14:10:32 +0100
Branch: REL9_4_STABLE [8857488b6] 2016-03-10 14:10:41 +0100
Branch: REL9_3_STABLE [270d8a12e] 2016-03-10 14:10:48 +0100
Branch: REL9_2_STABLE [78b597808] 2016-03-10 14:10:54 +0100
Branch: REL9_1_STABLE [3e6385e27] 2016-03-10 14:11:01 +0100
-->

    <listitem>
     <para>
      Avoid a crash on old Windows versions (before 7SP1/2008R2SP1) with an
      AVX2-capable CPU and a Postgres build done with Visual Studio 2013
      (Christian Ullrich)
     </para>

     <para>
      This is a workaround for a bug in Visual Studio 2013's runtime
      library, which Microsoft have stated they will not fix in that
      version.
     </para>
    </listitem>

<!--
Author: Robert Haas <rhaas@postgresql.org>
Branch: master [9445db925] 2016-03-04 11:53:20 -0500
Branch: REL9_5_STABLE [0315dfa8f] 2016-03-04 11:57:22 -0500
Branch: REL9_4_STABLE [8de488d00] 2016-03-04 11:57:23 -0500
Branch: REL9_3_STABLE [54139ac22] 2016-03-04 11:57:31 -0500
Branch: REL9_2_STABLE [c658d5a9b] 2016-03-04 11:57:36 -0500
Branch: REL9_1_STABLE [b4895bf79] 2016-03-04 11:57:40 -0500
-->

    <listitem>
     <para>
      Fix <application>psql</>'s tab completion logic to handle multibyte
      characters properly (Kyotaro Horiguchi, Robert Haas)
     </para>
    </listitem>

<!--
Author: Tom Lane <tgl@sss.pgh.pa.us>
Branch: REL9_5_STABLE [1bee54e51] 2016-03-14 11:31:22 -0400
Branch: REL9_4_STABLE [13108dd0e] 2016-03-14 11:31:34 -0400
Branch: REL9_3_STABLE [0576de5c7] 2016-03-14 11:31:39 -0400
Branch: REL9_2_STABLE [39b3ea714] 2016-03-14 11:31:44 -0400
Branch: REL9_1_STABLE [2d61d88d8] 2016-03-14 11:31:49 -0400
-->

    <listitem>
     <para>
      Fix <application>psql</>'s tab completion for
      <literal>SECURITY LABEL</> (Tom Lane)
     </para>

     <para>
      Pressing TAB after <literal>SECURITY LABEL</> might cause a crash
      or offering of inappropriate keywords.
     </para>
    </listitem>

<!--
Author: Noah Misch <noah@leadboat.com>
Branch: master [2ffa86962] 2016-02-10 20:34:02 -0500
Branch: REL9_5_STABLE [725f0ce29] 2016-02-10 20:34:24 -0500
Branch: REL9_4_STABLE [4492ab53b] 2016-02-10 20:34:30 -0500
Branch: REL9_3_STABLE [198242ede] 2016-02-10 20:34:35 -0500
Branch: REL9_2_STABLE [4421b5253] 2016-02-10 20:34:41 -0500
Branch: REL9_1_STABLE [f97664cf5] 2016-02-10 20:34:48 -0500
-->

    <listitem>
     <para>
      Make <application>pg_ctl</> accept a wait timeout from the
      <envar>PGCTLTIMEOUT</> environment variable, if none is specified on
      the command line (Noah Misch)
     </para>

     <para>
      This eases testing of slower buildfarm members by allowing them
      to globally specify a longer-than-normal timeout for postmaster
      startup and shutdown.
     </para>
    </listitem>

<!--
Author: Tom Lane <tgl@sss.pgh.pa.us>
Branch: master [b642e50ae] 2016-03-07 10:40:44 -0500
Branch: REL9_5_STABLE [45b87cc57] 2016-03-07 10:40:53 -0500
Branch: REL9_4_STABLE [89f8372cb] 2016-03-07 10:40:57 -0500
Branch: REL9_3_STABLE [b73e81605] 2016-03-07 10:41:01 -0500
Branch: REL9_2_STABLE [15d43196c] 2016-03-07 10:41:07 -0500
Branch: REL9_1_STABLE [5a39c7395] 2016-03-07 10:41:11 -0500
-->

    <listitem>
     <para>
      Fix incorrect test for Windows service status
      in <application>pg_ctl</> (Manuel Mathar)
     </para>

     <para>
      The previous set of minor releases attempted to
      fix <application>pg_ctl</> to properly determine whether to send log
      messages to Window's Event Log, but got the test backwards.
     </para>
    </listitem>

<!--
Author: Tom Lane <tgl@sss.pgh.pa.us>
Branch: master [47211af17] 2016-03-16 23:18:07 -0400
Branch: REL9_5_STABLE [8ee2e5f78] 2016-03-16 23:18:07 -0400
Branch: REL9_4_STABLE [23cb32660] 2016-03-16 23:18:07 -0400
Branch: REL9_3_STABLE [c02aae418] 2016-03-16 23:18:07 -0400
Branch: REL9_2_STABLE [be6f9ea2e] 2016-03-16 23:18:08 -0400
Branch: REL9_1_STABLE [1965a8ce1] 2016-03-16 23:18:08 -0400
-->

    <listitem>
     <para>
      Fix <application>pgbench</> to correctly handle the combination
      of <literal>-C</> and <literal>-M prepared</> options (Tom Lane)
     </para>
    </listitem>

<!--
Author: Bruce Momjian <bruce@momjian.us>
Branch: master [3386f34cd] 2016-02-18 18:32:27 -0500
Branch: REL9_5_STABLE [6f43c4d34] 2016-02-18 18:32:26 -0500
Branch: REL9_4_STABLE [bec4d0ffb] 2016-02-18 18:32:26 -0500
Branch: REL9_3_STABLE [bf26c4f44] 2016-02-18 18:32:26 -0500
-->

    <listitem>
     <para>
      In <application>pg_upgrade</>, skip creating a deletion script when
      the new data directory is inside the old data directory (Bruce
      Momjian)
     </para>

     <para>
      Blind application of the script in such cases would result in loss of
      the new data directory.
     </para>
    </listitem>

<!--
Author: Andres Freund <andres@anarazel.de>
Branch: master [e66197fa2] 2016-03-08 13:42:57 -0800
Branch: REL9_5_STABLE [68dababfe] 2016-03-08 13:42:58 -0800
Branch: REL9_4_STABLE [6041d388c] 2016-03-08 13:42:58 -0800
Branch: REL9_3_STABLE [44f9f1f2d] 2016-03-08 13:42:58 -0800
Branch: REL9_2_STABLE [ee06c97e4] 2016-03-08 13:42:58 -0800
Branch: REL9_1_STABLE [c5f1fbbfb] 2016-03-08 13:42:58 -0800
-->

    <listitem>
     <para>
      In PL/Perl, properly translate empty Postgres arrays into empty Perl
      arrays (Alex Hunsaker)
     </para>
    </listitem>

<!--
Author: Tom Lane <tgl@sss.pgh.pa.us>
Branch: master [66f503868] 2016-02-16 21:08:15 -0500
Branch: REL9_5_STABLE [2ce19f8a5] 2016-02-16 21:08:15 -0500
Branch: REL9_4_STABLE [f461fa7d0] 2016-02-16 21:08:15 -0500
Branch: REL9_3_STABLE [b3ec98c8b] 2016-02-16 21:08:15 -0500
Branch: REL9_2_STABLE [7d48349fd] 2016-02-16 21:08:15 -0500
Branch: REL9_1_STABLE [875973f5d] 2016-02-16 21:08:15 -0500
-->

    <listitem>
     <para>
      Make PL/Python cope with function names that aren't valid Python
      identifiers (Jim Nasby)
     </para>
    </listitem>

<!--
Author: Tom Lane <tgl@sss.pgh.pa.us>
Branch: master [48e6c943e] 2016-02-18 15:40:35 -0500
Branch: REL9_5_STABLE [0276bbd62] 2016-02-18 15:40:35 -0500
Branch: REL9_4_STABLE [b7547166f] 2016-02-18 15:40:35 -0500
Branch: REL9_3_STABLE [9dfb5b940] 2016-02-18 15:40:35 -0500
Branch: REL9_2_STABLE [29f299728] 2016-02-18 15:40:35 -0500
Branch: REL9_1_STABLE [0f359c7de] 2016-02-18 15:40:36 -0500
-->

    <listitem>
     <para>
      Fix multiple mistakes in the statistics returned
      by <filename>contrib/pgstattuple</>'s <function>pgstatindex()</>
      function (Tom Lane)
     </para>
    </listitem>

<!--
Author: Andrew Dunstan <andrew@dunslane.net>
Branch: master [5d0320105] 2016-03-19 18:36:35 -0400
Branch: REL9_5_STABLE [2f38b3e7d] 2016-03-19 18:44:04 -0400
Branch: REL9_4_STABLE [6336ca916] 2016-03-19 18:49:19 -0400
Branch: REL9_3_STABLE [a0adf3852] 2016-03-19 18:51:01 -0400
Branch: REL9_2_STABLE [89bf78a9b] 2016-03-19 18:51:01 -0400
Branch: REL9_1_STABLE [2aa9fd963] 2016-03-19 18:59:41 -0400
-->

    <listitem>
     <para>
      Remove dependency on <literal>psed</> in MSVC builds, since it's no
      longer provided by core Perl (Michael Paquier, Andrew Dunstan)
     </para>
    </listitem>

<!--
Author: Tom Lane <tgl@sss.pgh.pa.us>
Branch: master [676265eb7] 2016-03-25 19:03:08 -0400
Branch: REL9_5_STABLE [31d02ebf7] 2016-03-25 19:03:24 -0400
Branch: REL9_4_STABLE [de371e68a] 2016-03-25 19:03:32 -0400
Branch: REL9_3_STABLE [8e16592d4] 2016-03-25 19:03:39 -0400
Branch: REL9_2_STABLE [96fa37459] 2016-03-25 19:03:47 -0400
Branch: REL9_1_STABLE [e5fd35cc5] 2016-03-25 19:03:54 -0400
-->

    <listitem>
     <para>
      Update time zone data files to <application>tzdata</> release 2016c
      for DST law changes in Azerbaijan, Chile, Haiti, Palestine, and Russia
      (Altai, Astrakhan, Kirov, Sakhalin, Ulyanovsk regions), plus
      historical corrections for Lithuania, Moldova, and Russia
      (Kaliningrad, Samara, Volgograd).
     </para>
    </listitem>

   </itemizedlist>

  </sect2>
 </sect1>

>>>>>>> e77ea9db
 <sect1 id="release-9-5-1">
  <title>Release 9.5.1</title>

  <note>
  <title>Release Date</title>
  <simpara>2016-02-11</simpara>
  </note>

  <para>
   This release contains a variety of fixes from 9.5.0.
   For information about new features in the 9.5 major release, see
   <xref linkend="release-9-5">.
  </para>

  <sect2>
   <title>Migration to Version 9.5.1</title>

   <para>
    A dump/restore is not required for those running 9.5.X.
   </para>
  </sect2>

  <sect2>
   <title>Changes</title>

   <itemizedlist>

<!--
Author: Tom Lane <tgl@sss.pgh.pa.us>
Branch: master [3bb3f42f3] 2016-02-08 10:25:40 -0500
Branch: REL9_5_STABLE [a61de2bc1] 2016-02-08 10:25:40 -0500
Branch: REL9_4_STABLE [fdc3139e2] 2016-02-08 10:25:40 -0500
Branch: REL9_3_STABLE [6403a6b74] 2016-02-08 10:25:40 -0500
Branch: REL9_2_STABLE [e93516cf7] 2016-02-08 10:25:40 -0500
Branch: REL9_1_STABLE [98d6b7305] 2016-02-08 10:25:40 -0500
-->

    <listitem>
     <para>
      Fix infinite loops and buffer-overrun problems in regular expressions
      (Tom Lane)
     </para>

     <para>
      Very large character ranges in bracket expressions could cause
      infinite loops in some cases, and memory overwrites in other cases.
      (CVE-2016-0773)
     </para>
    </listitem>

<!--
Author: Tom Lane <tgl@sss.pgh.pa.us>
Branch: master [f867ce551] 2016-02-07 12:29:32 -0500
Branch: REL9_5_STABLE [129db3cbe] 2016-02-07 12:29:17 -0500
-->

    <listitem>
     <para>
      Fix an oversight that caused hash joins to miss joining to some tuples
      of the inner relation in rare cases (Tomas Vondra, Tom Lane)
     </para>
    </listitem>

<!--
Author: Andres Freund <andres@anarazel.de>
Branch: master [a6897efab] 2016-02-08 11:03:31 +0100
Branch: REL9_5_STABLE [87dbc72a7] 2016-02-08 11:03:37 +0100
-->

    <listitem>
     <para>
      Avoid pushdown of <literal>HAVING</> clauses when grouping sets are
      used (Andrew Gierth)
     </para>
    </listitem>

<!--
Author: Tom Lane <tgl@sss.pgh.pa.us>
Branch: master [cc2ca9319] 2016-02-07 14:57:24 -0500
Branch: REL9_5_STABLE [82406d6ff] 2016-02-07 14:57:24 -0500
-->

    <listitem>
     <para>
      Fix deparsing of <literal>ON CONFLICT</> arbiter <literal>WHERE</>
      clauses (Peter Geoghegan)
     </para>
    </listitem>

<!--
Author: Tom Lane <tgl@sss.pgh.pa.us>
Branch: master [b8682a715] 2016-01-26 15:38:33 -0500
Branch: REL9_5_STABLE [2acb682f6] 2016-01-26 15:38:33 -0500
Branch: REL9_4_STABLE [2b3983158] 2016-01-26 15:38:33 -0500
Branch: REL9_3_STABLE [9bbfca8fd] 2016-01-26 15:38:33 -0500
Branch: REL9_2_STABLE [3a7af9d73] 2016-01-26 15:38:33 -0500
Branch: REL9_1_STABLE [b043df093] 2016-01-26 15:38:33 -0500
-->

    <listitem>
     <para>
      Make <literal>%h</> and <literal>%r</> escapes
      in <varname>log_line_prefix</> work for messages emitted due
      to <varname>log_connections</> (Tom Lane)
     </para>

     <para>
      Previously, <literal>%h</>/<literal>%r</> started to work just after a
      new session had emitted the <quote>connection received</> log message;
      now they work for that message too.
     </para>
    </listitem>

<!--
Author: Magnus Hagander <magnus@hagander.net>
Branch: master [6a61d1ff9] 2016-01-14 13:06:03 +0100
Branch: REL9_5_STABLE [3276ca303] 2016-01-14 13:07:20 +0100
Branch: REL9_4_STABLE [ab49f87d5] 2016-01-14 13:07:35 +0100
Branch: REL9_3_STABLE [77d8edcf5] 2016-01-14 13:07:45 +0100
Branch: REL9_2_STABLE [df0bd5a0f] 2016-01-14 13:07:55 +0100
Branch: REL9_1_STABLE [b1c0f92eb] 2016-01-14 13:08:10 +0100
-->

    <listitem>
     <para>
      Avoid leaking a token handle during SSPI authentication
      (Christian Ullrich)
     </para>
    </listitem>

<!--
Author: Tom Lane <tgl@sss.pgh.pa.us>
Branch: master [7e2247047] 2016-01-29 10:28:02 +0100
Branch: REL9_5_STABLE [56251f396] 2016-01-29 10:28:02 +0100
Branch: REL9_4_STABLE [5849b6e32] 2016-01-29 10:28:02 +0100
Branch: REL9_3_STABLE [db678ca16] 2016-01-29 10:28:03 +0100
Branch: REL9_2_STABLE [a362cc2e3] 2016-01-29 10:28:03 +0100
Branch: REL9_1_STABLE [ed5f57218] 2016-01-29 10:28:03 +0100
-->

    <listitem>
     <para>
      Fix <application>psql</>'s <literal>\det</> command to interpret its
      pattern argument the same way as other <literal>\d</> commands with
      potentially schema-qualified patterns do (Reece Hart)
     </para>
    </listitem>

<!--
Author: Alvaro Herrera <alvherre@alvh.no-ip.org>
Branch: master [a96761391] 2016-01-07 11:59:08 -0300
Branch: REL9_5_STABLE [744d01c9a] 2016-01-07 11:59:08 -0300
Branch: REL9_4_STABLE [c7aca3d45] 2016-01-07 11:59:08 -0300
Branch: REL9_3_STABLE [74d4009b8] 2016-01-07 11:59:08 -0300
Branch: REL9_2_STABLE [5c4cbd5d1] 2016-01-07 11:59:08 -0300
Branch: REL9_1_STABLE [b96f6f444] 2016-01-07 11:59:08 -0300
-->

    <listitem>
     <para>
      In <application>pg_ctl</> on Windows, check service status to decide
      where to send output, rather than checking if standard output is a
      terminal (Michael Paquier)
     </para>
    </listitem>

<!--
Author: Tom Lane <tgl@sss.pgh.pa.us>
Branch: master [e72d7d853] 2016-01-13 18:55:27 -0500
Branch: REL9_5_STABLE [c42df2d46] 2016-01-13 18:55:27 -0500
Branch: REL9_4_STABLE [7393208b5] 2016-01-13 18:55:27 -0500
Branch: REL9_3_STABLE [b87403f70] 2016-01-13 18:55:27 -0500
Branch: REL9_2_STABLE [be2b27651] 2016-01-13 18:55:27 -0500
Branch: REL9_1_STABLE [5108013db] 2016-01-13 18:55:27 -0500
-->

    <listitem>
     <para>
      Fix assorted corner-case bugs in <application>pg_dump</>'s processing
      of extension member objects (Tom Lane)
     </para>
    </listitem>

<!--
Author: Alvaro Herrera <alvherre@alvh.no-ip.org>
Branch: master [df43fcf45] 2016-01-22 20:04:35 -0300
Branch: REL9_5_STABLE [1e910cf5b] 2016-01-22 20:04:35 -0300
-->

    <listitem>
     <para>
      Fix improper quoting of domain constraint names
      in <application>pg_dump</> (Elvis Pranskevichus)
     </para>
    </listitem>

<!--
Author: Tom Lane <tgl@sss.pgh.pa.us>
Branch: master [0ed707e9b] 2016-02-04 00:26:10 -0500
Branch: REL9_5_STABLE [b99dd7170] 2016-02-04 00:26:10 -0500
Branch: REL9_4_STABLE [411e2b0d5] 2016-02-04 00:26:10 -0500
Branch: REL9_3_STABLE [aefbc208b] 2016-02-04 00:26:10 -0500
Branch: REL9_2_STABLE [4f58a7003] 2016-02-04 00:26:10 -0500
Branch: REL9_1_STABLE [9c704632c] 2016-02-04 00:26:10 -0500
-->

    <listitem>
     <para>
      Make <application>pg_dump</> mark a view's triggers as needing to be
      processed after its rule, to prevent possible failure during
      parallel <application>pg_restore</> (Tom Lane)
     </para>
    </listitem>

<!--
Author: Robert Haas <rhaas@postgresql.org>
Branch: master [64f5edca2] 2016-02-01 08:23:41 -0500
Branch: REL9_5_STABLE [829757c8a] 2016-02-01 08:26:07 -0500
Branch: REL9_4_STABLE [c33d1a8d5] 2016-02-03 09:15:29 -0500
Branch: REL9_3_STABLE [014796aa3] 2016-02-03 09:19:58 -0500
Branch: REL9_2_STABLE [b63a4f418] 2016-02-03 09:21:44 -0500
Branch: REL9_1_STABLE [4c8b07d3c] 2016-02-03 09:25:34 -0500
-->

    <listitem>
     <para>
      Install guards in <application>pgbench</> against corner-case overflow
      conditions during evaluation of script-specified division or modulo
      operators (Fabien Coelho, Michael Paquier)
     </para>
    </listitem>

<!--
Author: Alvaro Herrera <alvherre@alvh.no-ip.org>
Branch: master [4aecd22d3] 2016-01-05 17:25:12 -0300
Branch: REL9_5_STABLE [7ef311eb4] 2016-01-05 17:25:12 -0300
-->

    <listitem>
     <para>
      Suppress useless warning message when <application>pg_receivexlog</>
      connects to a pre-9.4 server (Marco Nenciarini)
     </para>
    </listitem>

<!--
Author: Tom Lane <tgl@sss.pgh.pa.us>
Branch: master [866566a69] 2016-01-11 19:55:39 -0500
Branch: REL9_5_STABLE [db8fa56d6] 2016-01-11 19:55:39 -0500
Branch: REL9_4_STABLE [22815752e] 2016-01-11 19:55:40 -0500
Branch: REL9_3_STABLE [0ddeaba7e] 2016-01-11 19:55:40 -0500
Branch: REL9_2_STABLE [3843ba510] 2016-01-11 19:55:40 -0500
Branch: master [fb6fcbd33] 2016-01-11 20:06:36 -0500
Branch: REL9_5_STABLE [5ef26b8de] 2016-01-11 20:06:47 -0500
-->

    <listitem>
     <para>
      Avoid dump/reload problems when using both <application>plpython2</>
      and <application>plpython3</> (Tom Lane)
     </para>

     <para>
      In principle, both versions of <application>PL/Python</> can be used in
      the same database, though not in the same session (because the two
      versions of <application>libpython</> cannot safely be used concurrently).
      However, <application>pg_restore</> and <application>pg_upgrade</> both
      do things that can fall foul of the same-session restriction.  Work
      around that by changing the timing of the check.
     </para>
    </listitem>

<!--
Author: Peter Eisentraut <peter_e@gmx.net>
Branch: REL9_4_STABLE [f1b898759] 2015-11-14 13:43:43 -0500
Branch: REL9_3_STABLE [a37ab812c] 2015-11-14 13:44:09 -0500
Branch: REL9_2_STABLE [82076c1e4] 2015-11-14 13:53:26 -0500
Author: Tom Lane <tgl@sss.pgh.pa.us>
Branch: REL9_5_STABLE [a66c1fcdd] 2016-01-08 11:39:28 -0500
-->

    <listitem>
     <para>
      Fix <application>PL/Python</> regression tests to pass with Python 3.5
      (Peter Eisentraut)
     </para>
    </listitem>

<!--
Author: Noah Misch <noah@leadboat.com>
Branch: master [f4aa3a18a] 2016-02-05 20:22:51 -0500
Branch: REL9_5_STABLE [0089dd34a] 2016-02-05 20:23:04 -0500
Branch: REL9_4_STABLE [ed6deeb7a] 2016-02-05 20:23:07 -0500
Branch: REL9_3_STABLE [34e91736b] 2016-02-05 20:23:11 -0500
Branch: REL9_2_STABLE [de9766d39] 2016-02-05 20:23:14 -0500
Branch: REL9_1_STABLE [b1f591c50] 2016-02-05 20:23:19 -0500
-->

    <listitem>
     <para>
      Prevent certain <application>PL/Java</> parameters from being set by
      non-superusers (Noah Misch)
     </para>

     <para>
      This change mitigates a <application>PL/Java</> security bug
      (CVE-2016-0766), which was fixed in <application>PL/Java</> by marking
      these parameters as superuser-only.  To fix the security hazard for
      sites that update <productname>PostgreSQL</> more frequently
      than <application>PL/Java</>, make the core code aware of them also.
     </para>
    </listitem>

<!--
Author: Michael Meskes <meskes@postgresql.org>
Branch: master [7a58d19b0] 2016-02-01 13:21:00 +0100
Branch: REL9_5_STABLE [40482e606] 2016-02-01 13:20:37 +0100
Branch: REL9_3_STABLE [0b55fef39] 2016-02-01 13:19:10 +0100
Branch: REL9_2_STABLE [d9ce5d201] 2016-02-01 13:19:34 +0100
Branch: REL9_1_STABLE [79782b407] 2016-02-01 13:19:43 +0100
Author: Andres Freund <andres@anarazel.de>
Branch: REL9_4_STABLE [33b26426e] 2016-02-08 11:10:14 +0100
-->

    <listitem>
     <para>
      Fix <application>ecpg</>-supplied header files to not contain comments
      continued from a preprocessor directive line onto the next line
      (Michael Meskes)
     </para>

     <para>
      Such a comment is rejected by <application>ecpg</>.  It's not yet clear
      whether <application>ecpg</> itself should be changed.
     </para>
    </listitem>

<!--
Author: Tom Lane <tgl@sss.pgh.pa.us>
Branch: master [e6ecc93a1] 2016-02-03 01:39:48 -0500
Branch: REL9_5_STABLE [1c291624b] 2016-02-03 01:39:08 -0500
Branch: REL9_4_STABLE [aa223a037] 2016-02-03 01:39:08 -0500
Branch: REL9_3_STABLE [1f2b195eb] 2016-02-03 01:39:08 -0500
-->

    <listitem>
     <para>
      Fix <function>hstore_to_json_loose()</>'s test for whether
      an <type>hstore</> value can be converted to a JSON number (Tom Lane)
     </para>

     <para>
      Previously this function could be fooled by non-alphanumeric trailing
      characters, leading to emitting syntactically-invalid JSON.
     </para>
    </listitem>

<!--
Author: Robert Haas <rhaas@postgresql.org>
Branch: master [9418d79a7] 2016-02-04 21:17:53 -0500
Branch: REL9_5_STABLE [453d40817] 2016-02-04 21:17:46 -0500
Branch: REL9_4_STABLE [1f3294c22] 2016-02-04 21:15:57 -0500
Branch: master [37c84570b] 2016-02-04 22:27:13 -0500
Branch: REL9_5_STABLE [d160e2a34] 2016-02-04 22:27:38 -0500
Branch: REL9_4_STABLE [2099b911d] 2016-02-04 22:27:47 -0500
-->

    <listitem>
     <para>
      In <filename>contrib/postgres_fdw</>, fix bugs triggered by use
      of <literal>tableoid</> in data-modifying commands (Etsuro Fujita,
      Robert Haas)
     </para>
    </listitem>

<!--
Author: Tom Lane <tgl@sss.pgh.pa.us>
Branch: master [a396144ac] 2016-01-22 11:53:06 -0500
Branch: REL9_5_STABLE [47acf3add] 2016-01-22 11:53:06 -0500
-->

    <listitem>
     <para>
      Fix ill-advised restriction of <literal>NAMEDATALEN</> to be less
      than 256 (Robert Haas, Tom Lane)
     </para>
    </listitem>

<!--
Author: Tom Lane <tgl@sss.pgh.pa.us>
Branch: master [3343ea9e8] 2016-01-05 15:47:05 -0500
Branch: REL9_5_STABLE [8805af088] 2016-01-05 15:47:05 -0500
Branch: REL9_4_STABLE [8c558b2e9] 2016-01-05 15:47:05 -0500
Branch: REL9_3_STABLE [6d899f098] 2016-01-05 15:47:05 -0500
-->

    <listitem>
     <para>
      Improve reproducibility of build output by ensuring filenames are given
      to the linker in a fixed order (Christoph Berg)
     </para>

     <para>
      This avoids possible bitwise differences in the produced executable
      files from one build to the next.
     </para>
    </listitem>

<!--
Author: Bruce Momjian <bruce@momjian.us>
Branch: master [216d56843] 2016-01-19 23:30:29 -0500
Branch: REL9_5_STABLE [34bda20ae] 2016-01-19 23:30:29 -0500
Branch: REL9_4_STABLE [8b3d52801] 2016-01-19 23:30:29 -0500
Branch: REL9_3_STABLE [7a47262ce] 2016-01-19 23:30:28 -0500
Branch: REL9_2_STABLE [49d65e857] 2016-01-19 23:30:28 -0500
Branch: REL9_1_STABLE [b1bc38144] 2016-01-19 23:30:28 -0500
-->

    <listitem>
     <para>
      Ensure that <filename>dynloader.h</> is included in the installed
      header files in MSVC builds (Bruce Momjian, Michael Paquier)
     </para>
    </listitem>

<!--
Author: Tom Lane <tgl@sss.pgh.pa.us>
Branch: master [a73311e52] 2016-02-05 10:59:09 -0500
Branch: REL9_5_STABLE [37e694632] 2016-02-05 10:59:21 -0500
Branch: REL9_4_STABLE [31b792f61] 2016-02-05 10:59:26 -0500
Branch: REL9_3_STABLE [9a3475b84] 2016-02-05 10:59:31 -0500
Branch: REL9_2_STABLE [32f17a2e7] 2016-02-05 10:59:35 -0500
Branch: REL9_1_STABLE [6887d72d0] 2016-02-05 10:59:39 -0500
-->

    <listitem>
     <para>
      Update time zone data files to <application>tzdata</> release 2016a for
      DST law changes in Cayman Islands, Metlakatla, and Trans-Baikal
      Territory (Zabaykalsky Krai), plus historical corrections for Pakistan.
     </para>
    </listitem>

   </itemizedlist>

  </sect2>
 </sect1>

 <sect1 id="release-9-5">
  <title>Release 9.5</title>

  <note>
   <title>Release Date</title>
   <simpara>2016-01-07</simpara>
  </note>

  <sect2>
   <title>Overview</title>

   <para>
    Major enhancements in <productname>PostgreSQL</> 9.5 include:
   </para>

   <!-- This list duplicates items below, but without authors or details-->

   <itemizedlist>

    <listitem>
     <para>
      Allow <link linkend="sql-on-conflict"><command>INSERT</></>s
      that would generate constraint conflicts to be turned into
      <command>UPDATE</>s or ignored
     </para>
    </listitem>

    <listitem>
     <para>
      Add <literal>GROUP BY</> analysis features <link
      linkend="queries-grouping-sets"><literal>GROUPING SETS</></>,
      <link linkend="queries-grouping-sets"><literal>CUBE</></> and
      <link linkend="queries-grouping-sets"><literal>ROLLUP</></>
     </para>
    </listitem>

    <listitem>
     <para>
      Add <link linkend="ddl-rowsecurity">row-level security control</>
     </para>
    </listitem>

    <listitem>
     <para>
      Create mechanisms for tracking
      the <link linkend="replication-origins">progress of replication</>,
      including methods for identifying the origin of individual changes
      during logical replication
     </para>
    </listitem>

    <listitem>
     <para>
      Add <link linkend="BRIN">Block Range Indexes</> (<acronym>BRIN</>)
     </para>
    </listitem>

    <listitem>
     <para>
      Substantial performance improvements for sorting
     </para>
    </listitem>

    <listitem>
     <para>
      Substantial performance improvements for multi-CPU machines
     </para>
    </listitem>

   </itemizedlist>

   <para>
    The above items are explained in more detail in the sections below.
   </para>

  </sect2>

  <sect2>

  <title>Migration to Version 9.5</title>

   <para>
    A dump/restore using <xref linkend="app-pg-dumpall">, or use
    of <xref linkend="pgupgrade">, is required for those wishing to migrate
    data from any previous release.
   </para>

   <para>
    Version 9.5 contains a number of changes that may affect compatibility
    with previous releases.  Observe the following incompatibilities:
   </para>

   <itemizedlist>

    <listitem>
<!--
2015-03-11 [c6b3c93] Tom Lane: Make operator precedence follow the SQL standar..
-->
     <para>
      Adjust <link linkend="sql-precedence">operator precedence</>
      to match the <acronym>SQL</> standard (Tom Lane)
     </para>

     <para>
      The precedence of <literal>&lt;=</literal>, <literal>&gt;=</literal>
      and <literal>&lt;&gt;</literal> has been reduced to match that of
      <literal>&lt;</literal>, <literal>&gt;</literal>
      and <literal>=</literal>.  The precedence of <literal>IS</> tests
      (e.g., <replaceable>x</> <literal>IS NULL</>) has been reduced to be
      just below these six comparison operators.
      Also, multi-keyword operators beginning with <literal>NOT</> now have
      the precedence of their base operator (for example, <literal>NOT
      BETWEEN</> now has the same precedence as <literal>BETWEEN</>) whereas
      before they had inconsistent precedence, behaving like <literal>NOT</>
      with respect to their left operand but like their base operator with
      respect to their right operand.  The new configuration
      parameter <xref linkend="guc-operator-precedence-warning"> can be
      enabled to warn about queries in which these precedence changes result
      in different parsing choices.
     </para>
    </listitem>

    <listitem>
<!--
2015-03-31 [0badb06] Bruce ..: pg_ctl:  change default shutdown mode from 'sma..
-->
     <para>
      Change <xref linkend="app-pg-ctl">'s default shutdown mode from
      <literal>smart</> to <literal>fast</> (Bruce Momjian)
     </para>

     <para>
      This means the default behavior will be to forcibly cancel existing
      database sessions, not simply wait for them to exit.
     </para>
    </listitem>

    <listitem>
<!--
2015-03-04 [1345cc6] Tom Lane: Use standard casting mechanism to convert type..
-->
     <para>
      Use assignment cast behavior for data type conversions
      in <application>PL/pgSQL</> assignments, rather than converting to and
      from text (Tom Lane)
     </para>

     <para>
      This change causes conversions of Booleans to strings to
      produce <literal>true</> or <literal>false</>, not <literal>t</>
      or <literal>f</>.  Other type conversions may succeed in more cases
      than before; for example, assigning a numeric value <literal>3.9</> to
      an integer variable will now assign 4 rather than failing.  If no
      assignment-grade cast is defined for the particular source and
      destination types, <application>PL/pgSQL</> will fall back to its old
      I/O conversion behavior.
     </para>
    </listitem>

    <listitem>
<!--
2014-08-28 [11a020e] Andres..: Allow escaping of option values for options pas..
-->
     <para>
      Allow characters in <link linkend="libpq-connect-options">server
      command-line options</> to be escaped with a backslash (Andres Freund)
     </para>

     <para>
      Formerly, spaces in the options string always separated options, so
      there was no way to include a space in an option value.  Including
      a backslash in an option value now requires writing <literal>\\</>.
     </para>
    </listitem>

    <listitem>
<!--
2015-05-08 [9a08841] Stephe..: Change default for include_realm to 1
-->
<<<<<<< HEAD
     <para>
      Change the default value of the GSSAPI <link
      linkend="gssapi-auth"><varname>include_realm</></> parameter to 1, so
      that by default the realm is not removed from a <acronym>GSS</>
      or <acronym>SSPI</> principal name (Stephen Frost)
=======
     <para>
      Change the default value of the GSSAPI <link
      linkend="gssapi-auth"><varname>include_realm</></> parameter to 1, so
      that by default the realm is not removed from a <acronym>GSS</>
      or <acronym>SSPI</> principal name (Stephen Frost)
     </para>
    </listitem>

    <listitem>
<!--
2015-02-23 [88e9823] Heikki..: Replace checkpoint_segments with min_wal_size a..
2015-03-15 [a0f5954] Andres..: Increase max_wal_size's default from 128MB to 1..
2015-06-29 [d661532] Heikki..: Also trigger restartpoints based on max_wal_siz..
-->
     <para>
      Replace configuration parameter <varname>checkpoint_segments</>
      with <xref linkend="guc-min-wal-size">
      and <xref linkend="guc-max-wal-size"> (Heikki Linnakangas)
     </para>

     <para>
      If you previously adjusted <varname>checkpoint_segments</varname>, the
      following formula will give you an approximately equivalent setting:
<programlisting>
max_wal_size = (3 * checkpoint_segments) * 16MB
</programlisting>
      Note that the default setting for <varname>max_wal_size</varname> is
      much higher than the default <varname>checkpoint_segments</varname> used
      to be, so adjusting it might no longer be necessary.
     </para>
    </listitem>

      <listitem>
<!--
2014-06-18 [df8b7bc] Tom Lane: Improve our mechanism for controlling the Linux..
-->
       <para>
        Control the Linux <acronym>OOM</> killer via new environment
        variables <link
        linkend="linux-memory-overcommit"><envar>PG_OOM_ADJUST_FILE</></>
        and <link
        linkend="linux-memory-overcommit"><envar>PG_OOM_ADJUST_VALUE</></>,
        instead of compile-time options <literal>LINUX_OOM_SCORE_ADJ</> and
        <literal>LINUX_OOM_ADJ</>
        (Gurjeet Singh)
       </para>
      </listitem>

    <listitem>
<!--
2015-10-20 [b06f1f2] Robert..: Put back ssl_renegotiation_limit parameter, bu..
2015-07-28 [6087d95] Andres..: Remove ssl renegotiation support.
-->
     <para>
      Decommission server configuration
      parameter <varname>ssl_renegotiation_limit</>, which was deprecated
      in earlier releases (Andres Freund)
     </para>

     <para>
      While SSL renegotiation is a good idea in theory, it has caused enough
      bugs to be considered a net negative in practice, and it is due to be
      removed from future versions of the relevant standards.  We have
      therefore removed support for it from <productname>PostgreSQL</>.
      The <varname>ssl_renegotiation_limit</> parameter still exists, but
      cannot be set to anything but zero (disabled).  It's not documented
      anymore, either.
     </para>
    </listitem>

    <listitem>
<!--
2014-11-05 [525a489] Tom Lane: Remove the last vestige of server-side autocomm..
-->
     <para>
      Remove server configuration parameter <varname>autocommit</>, which
      was already deprecated and non-operational (Tom Lane)
     </para>
    </listitem>

    <listitem>
<!--
2015-03-06 [bb8582a] Peter ..: Remove rolcatupdate
-->
     <para>
      Remove the <link linkend="catalog-pg-authid"><structname>pg_authid</></>
      catalog's <structfield>rolcatupdate</> field, as it had no usefulness
      (Adam Brightwell)
>>>>>>> e77ea9db
     </para>
    </listitem>

    <listitem>
<!--
<<<<<<< HEAD
2015-02-23 [88e9823] Heikki..: Replace checkpoint_segments with min_wal_size a..
2015-03-15 [a0f5954] Andres..: Increase max_wal_size's default from 128MB to 1..
2015-06-29 [d661532] Heikki..: Also trigger restartpoints based on max_wal_siz..
-->
     <para>
      Replace configuration parameter <varname>checkpoint_segments</>
      with <xref linkend="guc-min-wal-size">
      and <xref linkend="guc-max-wal-size"> (Heikki Linnakangas)
     </para>

     <para>
      If you previously adjusted <varname>checkpoint_segments</varname>, the
      following formula will give you an approximately equivalent setting:
<programlisting>
max_wal_size = (3 * checkpoint_segments) * 16MB
</programlisting>
      Note that the default setting for <varname>max_wal_size</varname> is
      much higher than the default <varname>checkpoint_segments</varname> used
      to be, so adjusting it might no longer be necessary.
     </para>
    </listitem>

      <listitem>
<!--
2014-06-18 [df8b7bc] Tom Lane: Improve our mechanism for controlling the Linux..
-->
       <para>
        Control the Linux <acronym>OOM</> killer via new environment
        variables <link
        linkend="linux-memory-overcommit"><envar>PG_OOM_ADJUST_FILE</></>
        and <link
        linkend="linux-memory-overcommit"><envar>PG_OOM_ADJUST_VALUE</></>,
        instead of compile-time options <literal>LINUX_OOM_SCORE_ADJ</> and
        <literal>LINUX_OOM_ADJ</>
        (Gurjeet Singh)
       </para>
      </listitem>

    <listitem>
<!--
2015-10-20 [b06f1f2] Robert..: Put back ssl_renegotiation_limit parameter, bu..
2015-07-28 [6087d95] Andres..: Remove ssl renegotiation support.
-->
     <para>
      Decommission server configuration
      parameter <varname>ssl_renegotiation_limit</>, which was deprecated
      in earlier releases (Andres Freund)
     </para>

     <para>
      While SSL renegotiation is a good idea in theory, it has caused enough
      bugs to be considered a net negative in practice, and it is due to be
      removed from future versions of the relevant standards.  We have
      therefore removed support for it from <productname>PostgreSQL</>.
      The <varname>ssl_renegotiation_limit</> parameter still exists, but
      cannot be set to anything but zero (disabled).  It's not documented
      anymore, either.
=======
2015-12-13 [28c3667] Magnus..: Consistently set all fields in pg_stat_replica..
-->
     <para>
      The <link
      linkend="monitoring-stats-views-table"><structname>pg_stat_replication</></link>
      system view's <structfield>sent</> field is now NULL, not zero, when
      it has no valid value (Magnus Hagander)
>>>>>>> e77ea9db
     </para>
    </listitem>

    <listitem>
<!--
<<<<<<< HEAD
2014-11-05 [525a489] Tom Lane: Remove the last vestige of server-side autocomm..
=======
2015-07-17 [89ddd29] Andrew..: Support JSON negative array subscripts everywh..
>>>>>>> e77ea9db
-->
     <para>
      Allow <type>json</> and <type>jsonb</> array extraction operators to
      accept negative subscripts, which count from the end of JSON arrays
      (Peter Geoghegan, Andrew Dunstan)
     </para>

<<<<<<< HEAD
    <listitem>
<!--
2015-03-06 [bb8582a] Peter ..: Remove rolcatupdate
-->
     <para>
      Remove the <link linkend="catalog-pg-authid"><structname>pg_authid</></>
      catalog's <structfield>rolcatupdate</> field, as it had no usefulness
      (Adam Brightwell)
     </para>
    </listitem>

    <listitem>
<!--
2015-12-13 [28c3667] Magnus..: Consistently set all fields in pg_stat_replica..
-->
     <para>
      The <link
      linkend="monitoring-stats-views-table"><structname>pg_stat_replication</></link>
      system view's <structfield>sent</> field is now NULL, not zero, when
      it has no valid value (Magnus Hagander)
     </para>
    </listitem>

    <listitem>
<!--
2015-07-17 [89ddd29] Andrew..: Support JSON negative array subscripts everywh..
-->
     <para>
      Allow <type>json</> and <type>jsonb</> array extraction operators to
      accept negative subscripts, which count from the end of JSON arrays
      (Peter Geoghegan, Andrew Dunstan)
     </para>

     <para>
=======
     <para>
>>>>>>> e77ea9db
      Previously, these operators returned <literal>NULL</> for negative
      subscripts.
     </para>
    </listitem>

   </itemizedlist>

  </sect2>

  <sect2>
   <title>Changes</title>

   <para>
    Below you will find a detailed account of the changes between
    <productname>PostgreSQL</productname> 9.5 and the previous major
    release.
   </para>

   <sect3>
    <title>Server</title>

    <sect4>
     <title>Indexes</title>

     <itemizedlist>

      <listitem>
<!--
2014-11-07 [7516f52] Alvaro..: BRIN: Block Range Indexes
2015-05-05 [3b6db1f] Alvaro..: Add geometry/range functions to support BRIN in..
2015-05-15 [b0b7be6] Alvaro..: Add BRIN infrastructure for "inclusion" opclasses
-->
       <para>
        Add <link linkend="BRIN">Block Range Indexes</> (<acronym>BRIN</>)
        (&Aacute;lvaro Herrera)
       </para>

       <para>
        <acronym>BRIN</> indexes store only summary data (such as minimum
        and maximum values) for ranges of heap blocks.  They are therefore
        very compact and cheap to update; but if the data is naturally
        clustered, they can still provide substantial speedup of searches.
       </para>
      </listitem>

      <listitem>
<!--
2015-05-15 [35fcb1b] Heikki..: Allow GiST distance function to return merely ..
-->
       <para>
        Allow queries to perform accurate distance filtering of
        bounding-box-indexed objects (polygons, circles) using <link
        linkend="GiST">GiST</> indexes (Alexander Korotkov, Heikki
        Linnakangas)
       </para>

       <para>
        Previously, to exploit such an index a subquery had to be used to
        select a large number of rows ordered by bounding-box distance, and
        the result then had to be filtered further with a more accurate
        distance calculation.
       </para>
      </listitem>

      <listitem>
<!--
2015-03-26 [d04c8ed] Heikki..: Add support for index-only scans in GiST.
2015-03-27 [e09b483] Heikki..: Add index-only scan support to btree_gist.
2015-03-28 [3a20b0e] Heikki..: Add index-only scan support to inet GiST opclass.
2015-03-30 [0633a60] Heikki..: Add index-only scan support to range type GiST ..
-->
       <para>
        Allow <link linkend="GiST">GiST</> indexes to perform index-only
        scans (Anastasia Lubennikova, Heikki Linnakangas, Andreas Karlsson)
       </para>
      </listitem>

      <listitem>
<!--
Add GUC and storage parameter to set the maximum size of GIN pending list.
-->
       <para>
        Add configuration parameter <xref linkend="guc-gin-pending-list-limit">
        to control the size of <acronym>GIN</> pending lists (Fujii Masao)
       </para>

       <para>
        This value can also be set on a per-index basis as an index storage
        parameter.  Previously the pending-list size was controlled
        by <xref linkend="guc-work-mem">, which was awkward because
        appropriate values for <varname>work_mem</> are often much too large
        for this purpose.
       </para>
      </listitem>

      <listitem>
<!--
2014-09-10 [84aa8ba] Bruce ..: Issue a warning during the creation of hash in..
-->
       <para>
        Issue a warning during the creation of <link
        linkend="indexes-types">hash</> indexes because they are not
        crash-safe (Bruce Momjian)
       </para>
      </listitem>

     </itemizedlist>

    </sect4>

    <sect4>
     <title>General Performance</title>

     <itemizedlist>

      <listitem>
<!--
2015-01-19 [4ea51cd] Robert..: Use abbreviated keys for faster sorting of text..
2014-09-19 [e246b3d] Robert..: Add a fast pre-check for equality of equal-leng..
2015-05-13 [78efd5c] Robert..: Extend abbreviated key infrastructure to datum ..
-->
       <para>
        Improve the speed of sorting of <type>varchar</>, <type>text</>,
        and <type>numeric</> fields via <quote>abbreviated</> keys
        (Peter Geoghegan, Andrew Gierth, Robert Haas)
       </para>
      </listitem>

      <listitem>
<!--
2014-11-07 [5ea86e6] Robert..: Use the sortsupport infrastructure in more cas..
-->
       <para>
        Extend the infrastructure that allows sorting to be performed by
        inlined, non-<acronym>SQL</acronym>-callable comparison functions to
        cover <command>CREATE INDEX</>, <command>REINDEX</>, and
        <command>CLUSTER</> (Peter Geoghegan)
       </para>
      </listitem>

      <listitem>
<!--
2014-09-10 [45f6240] Heikki..: Pack tuples in a hash join batch densely, to sa..
2014-09-12 [8cce08f] Robert..: Change NTUP_PER_BUCKET to 1 to improve hash joi..
2014-10-13 [30d7ae3] Kevin ..: Increase number of hash join buckets for undere..
-->
       <para>
        Improve performance of hash joins (Tomas Vondra, Robert Haas)
       </para>
      </listitem>

      <listitem>
<!--
2014-09-25 [5d7962c] Robert..: Change locking regimen around buffer replacement.
2014-12-25 [d72731a] Andres..: Lockless StrategyGetBuffer clock sweep hot path.
-->
       <para>
        Improve concurrency of shared buffer replacement
        (Robert Haas, Amit Kapila, Andres Freund)
<<<<<<< HEAD
=======
       </para>
      </listitem>

      <listitem>
<!--
2015-03-25 [2ed5b87f] Kevin ..: Reduce pinning and buffer content locking for b..
-->
       <para>
        Reduce the number of page locks and pins during index scans (Kevin Grittner)
       </para>

       <para>
        The primary benefit of this is to allow index vacuums to be blocked
        less often.
       </para>
      </listitem>

      <listitem>
<!--
2014-08-30 [4b4b680] Andres..: Make backend local tracking of buffer pins memo..
2015-01-19 [2d115e4] Andres..: Fix various shortcomings of the new PrivateRefC..
-->
       <para>
        Make per-backend tracking of buffer pins more memory-efficient
        (Andres Freund)
>>>>>>> e77ea9db
       </para>
      </listitem>

      <listitem>
<!--
<<<<<<< HEAD
2015-03-25 [2ed5b87f] Kevin ..: Reduce pinning and buffer content locking for b..
-->
       <para>
        Reduce the number of page locks and pins during index scans (Kevin Grittner)
       </para>

       <para>
        The primary benefit of this is to allow index vacuums to be blocked
        less often.
       </para>
      </listitem>

      <listitem>
<!--
2014-08-30 [4b4b680] Andres..: Make backend local tracking of buffer pins memo..
2015-01-19 [2d115e4] Andres..: Fix various shortcomings of the new PrivateRefC..
-->
       <para>
        Make per-backend tracking of buffer pins more memory-efficient
        (Andres Freund)
       </para>
      </listitem>

      <listitem>
<!--
2014-12-25 [ab5194e] Andres..: Improve LWLock scalability.
-->
       <para>
=======
2014-12-25 [ab5194e] Andres..: Improve LWLock scalability.
-->
       <para>
>>>>>>> e77ea9db
        Improve lock scalability (Andres Freund)
       </para>

       <para>
        This particularly addresses scalability problems when running on
        systems with multiple <acronym>CPU</> sockets.
       </para>
      </listitem>

      <listitem>
<!--
2014-07-15 [f15821e] Tom Lane: Allow join removal in some cases involving a le..
-->
       <para>
        Allow the optimizer to remove unnecessary references to left-joined
        subqueries (David Rowley)
       </para>
      </listitem>

      <listitem>
<!--
2014-06-27 [d222585] Tom Lane: Allow pushdown of WHERE quals into subqueries w..
-->
       <para>
        Allow pushdown of query restrictions into subqueries with <link
        linkend="tutorial-window">window functions</>, where appropriate
        (David Rowley)
       </para>
      </listitem>

      <listitem>
<!--
2015-04-27 [dcbf594]  Stephe..: Improve qual pushdown for RLS and SB views
-->
       <para>
        Allow a non-leakproof function to be pushed down into a security
        barrier view if the function does not receive any view output
        columns (Dean Rasheed)
       </para>
      </listitem>

      <listitem>
<!--
2015-09-24 [45d256c] Tom Lane: Allow planner to use expression-index stats fo..
-->
       <para>
        Teach the planner to use statistics obtained from an expression
        index on a boolean-returning function, when a matching function call
        appears in <literal>WHERE</> (Tom Lane)
       </para>
      </listitem>

      <listitem>
<!--
2015-09-23 [cfb2024] Tom Lane: Make ANALYZE compute basic statistics even for..
-->
       <para>
        Make <command>ANALYZE</> compute basic statistics (null fraction and
        average column width) even for columns whose data type lacks an
        equality function (Oleksandr Shulgin)
       </para>
      </listitem>

      <listitem>
<!--
2014-11-04 [5028f22] Heikki..: Switch to CRC-32C in WAL and other places.
2015-02-10 [025c024] Heikki..: Speed up CRC calculation using slicing-by-8 alg..
2015-04-14 [3dc2d62] Heikki..: Use Intel SSE 4.2 CRC instructions where availa..

-->
       <para>
        Speed up <acronym>CRC</> (cyclic redundancy check) computations
        and switch to CRC-32C (Abhijit Menon-Sen, Heikki Linnakangas)
       </para>
      </listitem>

      <listitem>
<!--
2015-01-16 [f5ae3ba] Andres..: Make tbm_add_tuples more efficient by caching t..
2015-01-16 [779fdcd] Tom Lane: Improve new caching logic in tbm_add_tuples().
-->
       <para>
        Improve bitmap index scan performance (Teodor Sigaev, Tom Lane)
       </para>
      </listitem>

      <listitem>
<!--
2014-07-01 [9f03ca9] Robert..: Avoid copying index tuples when building an ind..
-->
       <para>
        Speed up <command>CREATE INDEX</> by avoiding unnecessary memory
        copies (Robert Haas)
       </para>
      </listitem>

      <listitem>
<!--
2014-10-02 [3acc10c9] Robert..: Increase the number of buffer mapping partitio..
-->
       <para>
        Increase the number of buffer mapping partitions (Amit Kapila,
        Andres Freund, Robert Haas)
       </para>

       <para>
        This improves performance for highly concurrent workloads.
       </para>
      </listitem>

     </itemizedlist>

    </sect4>

    <sect4>
     <title>Monitoring</title>

     <itemizedlist>

      <listitem>
<!--
2015-04-03 [4ff695b1] Alvaro..: Add log_min_autovacuum_duration per-table option
-->
       <para>
        Add per-table autovacuum logging control via new
<<<<<<< HEAD
        <varname>log_min_autovacuum_duration</> storage parameter
=======
        <varname>log_autovacuum_min_duration</> storage parameter
>>>>>>> e77ea9db
        (Michael Paquier)
       </para>
      </listitem>

      <listitem>
<!--
2014-06-29 [51adcaa] Andres..: Add cluster_name GUC which is included in proce..
-->
       <para>
        Add new configuration parameter <xref linkend="guc-cluster-name">
        (Thomas Munro)
       </para>

       <para>
        This string, typically set in <link
        linkend="config-setting-configuration-file"><filename>postgresql.conf</></>,
        allows clients to identify the cluster.  This name also appears
        in the process title of all server processes, allowing for easier
        identification of processes belonging to the same cluster.
       </para>
      </listitem>

      <listitem>
<!--
2014-09-13 [fe550b2] Tom Lane: Invent PGC_SU_BACKEND and mark log_connections..
-->
       <para>
        Prevent non-superusers from changing <xref
        linkend="guc-log-disconnections"> on connection startup (Fujii Masao)
       </para>
      </listitem>

     </itemizedlist>

    </sect4>

    <sect4>
     <title><acronym>SSL</></title>

     <itemizedlist>

      <listitem>
<!--
2014-09-12 [acd08d7] Heikki..: Support Subject Alternative Names in SSL server..
-->
       <para>
        Check <link linkend="libpq-ssl"><quote>Subject Alternative
        Names</></> in <acronym>SSL</> server certificates, if present
        (Alexey Klyukin)
       </para>

       <para>
        When they are present, this replaces checks against the certificate's
        <quote>Common Name</>.
       </para>
      </listitem>

      <listitem>
<!--
2015-04-12 [9029f4b] Magnus..: Add system view pg_stat_ssl
-->
       <para>
        Add system view <link
        linkend="pg-stat-ssl-view"><structname>pg_stat_ssl</></> to report
        <acronym>SSL</> connection information (Magnus Hagander)
       </para>
      </listitem>

      <listitem>
<!--
2015-02-03 [91fa7b4] Heikki..: Add API functions to libpq to interrogate SSL ..
-->
       <para>
        Add <application>libpq</> functions to return <acronym>SSL</>
        information in an implementation-independent way (Heikki Linnakangas)
       </para>

       <para>
        While <link linkend="libpq-pqgetssl"><function>PQgetssl()</></> can
        still be used to call <productname>OpenSSL</> functions, it is now
        considered deprecated because future versions
        of <application>libpq</> might support other <acronym>SSL</>
        implementations.  When possible, use the new
        functions <link
        linkend="libpq-pqsslattribute"><function>PQsslAttribute()</></>, <link
        linkend="libpq-pqsslattributenames"><function>PQsslAttributeNames()</></>,
        and <link linkend="libpq-pqsslinuse"><function>PQsslInUse()</></>
        to obtain <acronym>SSL</> information in
        an <acronym>SSL</>-implementation-independent way.
       </para>
      </listitem>

      <listitem>
<!--
2015-04-09 [8a0d34e4] Peter ..: libpq: Don't overwrite existing OpenSSL thread..
-->
       <para>
        Make <application>libpq</> honor any <productname>OpenSSL</>
        thread callbacks (Jan Urbanski)
       </para>

       <para>
        Previously they were overwritten.
       </para>
      </listitem>

     </itemizedlist>

    </sect4>

    <sect4>
     <title>Server Settings</title>

     <itemizedlist>

      <listitem>
<!--
2015-02-23 [88e9823] Heikki..: Replace checkpoint_segments with min_wal_size a..
2015-03-15 [a0f5954] Andres..: Increase max_wal_size's default from 128MB to 1..
2015-06-29 [d661532] Heikki..: Also trigger restartpoints based on max_wal_siz..
-->
       <para>
        Replace configuration parameter <varname>checkpoint_segments</>
        with <xref linkend="guc-min-wal-size">
        and <xref linkend="guc-max-wal-size"> (Heikki Linnakangas)
       </para>

       <para>
        This change allows the allocation of a large number of <acronym>WAL</>
        files without keeping them after they are no longer needed.
        Therefore the default for <varname>max_wal_size</> has been set
        to <literal>1GB</>, much larger than the old default
        for <varname>checkpoint_segments</>.
        Also note that standby servers perform restartpoints to try to limit
        their WAL space consumption to <varname>max_wal_size</>; previously
        they did not pay any attention to <varname>checkpoint_segments</>.
       </para>
      </listitem>

      <listitem>
<!--
2014-06-18 [df8b7bc] Tom Lane: Improve our mechanism for controlling the Linux..
-->
       <para>
        Control the Linux <acronym>OOM</> killer via new environment
        variables <link
        linkend="linux-memory-overcommit"><envar>PG_OOM_ADJUST_FILE</></>
        and <link
        linkend="linux-memory-overcommit"><envar>PG_OOM_ADJUST_VALUE</></>
        (Gurjeet Singh)
       </para>

       <para>
        The previous <acronym>OOM</> control infrastructure involved
        compile-time options <literal>LINUX_OOM_SCORE_ADJ</> and
        <literal>LINUX_OOM_ADJ</>, which are no longer supported.
        The new behavior is available in all builds.
       </para>
      </listitem>

      <listitem>
<!--
2014-12-03 [73c986a] Alvaro..: Keep track of transaction commit timestamps
-->
       <para>
        Allow recording of transaction
        commit time stamps when configuration parameter <xref
        linkend="guc-track-commit-timestamp">
        is enabled (&Aacute;lvaro Herrera, Petr Jel&iacute;nek)
       </para>

       <para>
        Time stamp information can be accessed using functions <link
        linkend="functions-commit-timestamp"><function>pg_xact_commit_timestamp()</></>
        and <function>pg_last_committed_xact()</>.
       </para>
      </listitem>

      <listitem>
<!--
2014-12-22 [584e35d] Peter ..: Change local_preload_libraries to PGC_USERSET
-->
       <para>
        Allow <xref linkend="guc-local-preload-libraries"> to be set
        by <command>ALTER ROLE SET</> (Peter Eisentraut, Kyotaro Horiguchi)
       </para>
      </listitem>

      <listitem>
<!--
2015-04-03 [a75fb9b] Alvaro..: Have autovacuum workers listen to SIGHUP, too
-->
       <para>
        Allow <link linkend="autovacuum">autovacuum workers</>
        to respond to configuration parameter changes during a run
        (Michael Paquier)
       </para>
      </listitem>

      <listitem>
<!--
2014-06-20 [3bdcf6a] Andres..: Don't allow to disable backend assertions via t..
-->
       <para>
        Make configuration parameter <xref linkend="guc-debug-assertions">
        read-only (Andres Freund)
       </para>

       <para>
        This means that assertions can no longer be turned
        off if they were enabled at compile time, allowing for more
        efficient code optimization.  This change also removes the <link
        linkend="app-postgres-options">postgres</> <option>-A</> option.
       </para>
      </listitem>

      <listitem>
<!--
2014-10-18 [7feaccc] Peter ..: Allow setting effective_io_concurrency even on..
-->
       <para>
        Allow setting <xref linkend="guc-effective-io-concurrency"> on
        systems where it has no effect (Peter Eisentraut)
       </para>
      </listitem>

      <listitem>
<!--
2015-05-08 [a97e0c3] Stephe..: Add pg_file_settings view and function
2015-06-28 [62d16c7] Tom Lane: Improve design and implementation of pg_file_se..
-->
       <para>
        Add system view <link
        linkend="view-pg-file-settings"><structname>pg_file_settings</></>
        to show the contents of the server's configuration files
        (Sawada Masahiko)
       </para>
      </listitem>

      <listitem>
<!--
2015-05-14 [a486e35] Peter ..: Add pg_settings.pending_restart column
-->
       <para>
        Add <structname>pending_restart</> to the system view <link
        linkend="view-pg-settings"><structname>pg_settings</></> to
        indicate a change has been made but will not take effect until a
        database restart (Peter Eisentraut)
       </para>
      </listitem>

      <listitem>
<!--
2014-09-02 [bd3b7a9] Fujii ..: Support ALTER SYSTEM RESET command.
-->
       <para>
        Allow <link linkend="SQL-ALTERSYSTEM"><command>ALTER SYSTEM</></>
        values to be reset with <command>ALTER SYSTEM RESET</> (Vik
        Fearing)
       </para>

       <para>
        This command removes the specified setting
        from <filename>postgresql.auto.conf</>.
       </para>
      </listitem>

     </itemizedlist>

    </sect4>

   </sect3>

   <sect3>
    <title>Replication and Recovery</title>

     <itemizedlist>

      <listitem>
<!--
2015-04-29 [5aa2350] Andres..: Introduce replication progress tracking infrast..
-->
       <para>
        Create mechanisms for tracking
        the <link linkend="replication-origins">progress of replication</>,
        including methods for identifying the origin of individual changes
        during logical replication (Andres Freund)
       </para>

       <para>
        This is helpful when implementing replication solutions.
       </para>
      </listitem>

      <listitem>
<!--
2015-09-26 [bd7c348] Andres..: Rework the way multixact truncations work.
2015-09-26 [6e8af37] Andres..: Remove legacy multixact truncation support.
-->
       <para>
        Rework truncation of the multixact commit log to be properly
        WAL-logged (Andres Freund)
       </para>

       <para>
        This makes things substantially simpler and more robust.
       </para>
      </listitem>

      <listitem>
<!--
2014-11-25 [aedccb1] Simon ..: action_at_recovery_target recovery config option
2014-12-07 [b8e33a8] Simon ..: Tweaks for recovery_target_action
2015-03-15 [51c11a7] Andres..: Remove pause_at_recovery_target recovery.conf s..
-->
       <para>
        Add <link linkend="recovery-config"><filename>recovery.conf</></>
        parameter <link
        linkend="recovery-target-action"><varname>recovery_target_action</></>
        to control post-recovery activity (Petr Jel&iacute;nek)
       </para>

       <para>
        This replaces the old parameter <varname>pause_at_recovery_target</>.
       </para>
      </listitem>

      <listitem>
<!--
2015-05-15 [ffd3774] Heikki..: Add archive_mode='always' option.
-->
       <para>
        Add new <xref linkend="guc-archive-mode"> value
        <literal>always</> to allow standbys to always archive received
        <acronym>WAL</> files (Fujii Masao)
       </para>
      </listitem>

      <listitem>
<!--
2015-02-23 [5d2b45e] Fujii ..: Add GUC to control the time to wait before retr..
-->
       <para>
        Add configuration
        parameter <xref linkend="guc-wal-retrieve-retry-interval"> to
        control <acronym>WAL</> read retry after failure
        (Alexey Vasiliev, Michael Paquier)
       </para>

       <para>
        This is particularly helpful for warm standbys.
       </para>
      </listitem>

      <listitem>
<!--
2015-03-11 [57aa5b2] Fujii ..: Add GUC to enable compression of full page imag..
-->
       <para>
        Allow compression of full-page images stored in <acronym>WAL</>
        (Rahila Syed, Michael Paquier)
       </para>

       <para>
        This feature reduces WAL volume, at the cost of more CPU time spent
        on WAL logging and WAL replay.  It is controlled by a new
        configuration parameter <xref linkend="guc-wal-compression">, which
        currently is off by default.
       </para>
      </listitem>

      <listitem>
<!--
2015-05-08 [de76884] Heikki..: At promotion, archive last segment from old tim..
-->
       <para>
        Archive <acronym>WAL</> files with suffix <literal>.partial</>
        during standby promotion (Heikki Linnakangas)
       </para>
      </listitem>

      <listitem>
<!--
2014-09-13 [4ad2a54] Fujii ..: Add GUC to enable logging of replication comman..
-->
       <para>
        Add configuration parameter <xref
        linkend="guc-log-replication-commands">
        to log replication commands (Fujii Masao)
       </para>

       <para>
        By default, replication commands, e.g. <link
        linkend="protocol-replication"><literal>IDENTIFY_SYSTEM</></>,
        are not logged, even when <xref linkend="guc-log-statement"> is set
        to <literal>all</>.
       </para>
      </listitem>

      <listitem>
<!--
2015-04-21 [d811c03] Andres..: Add 'active_in' column to pg_replication_slots.
-->
       <para>
        Report the processes holding replication slots in <link
        linkend="view-pg-replication-slots"><structname>pg_replication_slots</></>
        (Craig Ringer)
       </para>

       <para>
        The new output column is <structname>active_pid</>.
       </para>
      </listitem>

      <listitem>
<!--
2014-11-25 [b3fc672] Heikki..: Allow using connection URI in primary_conninfo.
-->
       <para>
        Allow <filename>recovery.conf</>'s <link
        linkend="primary-conninfo"><varname>primary_conninfo</></> setting to
        use connection <acronym>URI</>s, e.g. <literal>postgres://</>
        (Alexander Shulgin)
       </para>
      </listitem>

     </itemizedlist>

   </sect3>

   <sect3>
    <title>Queries</title>

     <itemizedlist>

      <listitem>
<!--
2015-05-08 [168d580] Andres..: Add support for INSERT ... ON CONFLICT DO NOTHI..
2015-05-08 [2c8f483] Andres..: Represent columns requiring insert and update p..
-->
       <para>
        Allow <link linkend="sql-on-conflict"><command>INSERT</></>s
        that would generate constraint conflicts to be turned into
        <command>UPDATE</>s or ignored (Peter Geoghegan, Heikki
        Linnakangas, Andres Freund)
       </para>

       <para>
        The syntax is <command>INSERT ... ON CONFLICT DO NOTHING/UPDATE</>.
        This is the Postgres implementation of the popular
        <command>UPSERT</> command.
       </para>
      </listitem>

      <listitem>
<!--
2015-05-16 [f3d3118] Andres..: Support GROUPING SETS, CUBE and ROLLUP.
-->
       <para>
        Add <literal>GROUP BY</> analysis features <link
        linkend="queries-grouping-sets"><literal>GROUPING SETS</></>,
        <link linkend="queries-grouping-sets"><literal>CUBE</></> and
        <link linkend="queries-grouping-sets"><literal>ROLLUP</></>
        (Andrew Gierth, Atri Sharma)
       </para>
      </listitem>

      <listitem>
<!--
2014-06-18 [8f889b1] Tom Lane: Implement UPDATE tab SET (col1,col2,...) = (SEL..
-->
       <para>
        Allow setting multiple target columns in
        an <link linkend="SQL-UPDATE"><command>UPDATE</></> from the result of
        a single sub-SELECT (Tom Lane)
       </para>

       <para>
        This is accomplished using the syntax <command>UPDATE tab SET
        (col1, col2, ...) = (SELECT ...)</>.
       </para>
      </listitem>

      <listitem>
<!--
2014-10-07 [df630b0] Alvaro..: Implement SKIP LOCKED for row-level locks
-->
       <para>
        Add <link linkend="SQL-SELECT"><command>SELECT</></> option
        <literal>SKIP LOCKED</> to skip locked rows (Thomas Munro)
       </para>

       <para>
        This does not throw an error for locked rows like
        <literal>NOWAIT</> does.
       </para>
      </listitem>

      <listitem>
<!--
2015-05-15 [f6d208d] Simon ..: TABLESAMPLE, SQL Standard and extensible
-->
       <para>
        Add <link linkend="SQL-SELECT"><command>SELECT</></> option
        <literal>TABLESAMPLE</> to return a subset of a table (Petr
        Jel&iacute;nek)
       </para>

       <para>
        This feature supports the SQL-standard table sampling methods.
        In addition, there are provisions
        for <link linkend="tablesample-method">user-defined
        table sampling methods</>.
       </para>
      </listitem>

      <listitem>
<!--
2015-03-11 [e529cd4] Robert..: Suggest to the user the column they may have m..
-->
       <para>
        Suggest possible matches for mistyped column names (Peter
        Geoghegan, Robert Haas)
       </para>
      </listitem>

     </itemizedlist>

   </sect3>

   <sect3>
    <title>Utility Commands</title>

     <itemizedlist>

      <listitem>
<!--
2015-01-16 [20af53d] Tom Lane: Show sort ordering options in EXPLAIN output.
-->
       <para>
        Add more details about sort ordering in <link
        linkend="SQL-EXPLAIN"><command>EXPLAIN</></> output (Marius Timmer,
        Lukas Kreft, Arne Scheffer)
       </para>

       <para>
        Details include <literal>COLLATE</>, <literal>DESC</>,
        <literal>USING</>, and <literal>NULLS FIRST</><literal>/LAST</>.
       </para>
      </listitem>

      <listitem>
<!--
2014-12-18 [35192f0] Alvaro..: Have VACUUM log number of skipped pages due to ..
-->
       <para>
        Make <link linkend="SQL-VACUUM"><command>VACUUM</></> log the
        number of pages skipped due to pins (Jim Nasby)
       </para>
      </listitem>

      <listitem>
<!--
2015-02-20 [d42358e] Alvaro..: Have TRUNCATE update pgstat tuple counters
-->
       <para>
        Make <link linkend="SQL-TRUNCATE"><command>TRUNCATE</></> properly
        update the <literal>pg_stat</>* tuple counters (Alexander Shulgin)
       </para>
      </listitem>

       </itemizedlist>

       <sect4>
        <title><xref linkend="SQL-REINDEX"></title>

        <itemizedlist>

      <listitem>
<!--
2014-12-09 [fe263d1] Simon ..: REINDEX SCHEMA
-->
       <para>
        Allow <command>REINDEX</> to reindex an entire schema using the
        <literal>SCHEMA</> option (Sawada Masahiko)
       </para>
      </listitem>

      <listitem>
<!--
2015-05-15 [ecd222e] Fujii ..: Support VERBOSE option in REINDEX command.
-->
       <para>
        Add <literal>VERBOSE</> option to <command>REINDEX</> (Sawada
        Masahiko)
       </para>
      </listitem>

      <listitem>
<!--
2014-12-09 [ae4e688] Simon ..: Silence REINDEX
-->
       <para>
        Prevent <command>REINDEX DATABASE</> and <command>SCHEMA</>
        from outputting object names, unless <literal>VERBOSE</> is used
        (Simon Riggs)
       </para>
      </listitem>

      <listitem>
<!--
2015-04-09 [17d436d] Fujii ..: Remove obsolete FORCE option from REINDEX.
-->
       <para>
        Remove obsolete <literal>FORCE</> option from <command>REINDEX</>
        (Fujii Masao)
       </para>
      </listitem>

      </itemizedlist>

     </sect4>
   </sect3>

   <sect3>
    <title>Object Manipulation</title>

     <itemizedlist>

      <listitem>
<!--
2014-09-19 [491c029] Stephe..: Row-Level Security Policies (RLS)
-->
       <para>
        Add  <link linkend="ddl-rowsecurity">row-level security control</>
        (Craig Ringer, KaiGai Kohei, Adam Brightwell, Dean Rasheed,
        Stephen Frost)
       </para>

       <para>
        This feature allows row-by-row control over which users can add,
        modify, or even see rows in a table.  This is controlled by new
        commands <link linkend="SQL-CREATEPOLICY"><command>CREATE</></>/<link
        linkend="SQL-ALTERPOLICY"><command>ALTER</></>/<link
        linkend="SQL-DROPPOLICY"><command>DROP POLICY</></> and <link
        linkend="SQL-ALTERTABLE"><command>ALTER TABLE ... ENABLE/DISABLE
        ROW SECURITY</></>.
       </para>
      </listitem>

      <listitem>
<!--
2014-08-22 [f41872d] Alvaro..: Implement ALTER TABLE .. SET LOGGED / UNLOGGED
-->
       <para>
        Allow changing of the <acronym>WAL</acronym>
        logging status of a table after creation with <link
        linkend="SQL-ALTERTABLE"><command>ALTER TABLE ... SET LOGGED /
        UNLOGGED</></> (Fabr&iacute;zio de Royes Mello)
       </para>
      </listitem>

      <listitem>
<!--
2014-08-26 [0076f26] Heikki..: Implement IF NOT EXISTS for CREATE SEQUENCE.
2014-11-06 [08309aa] Fujii ..: Implement IF NOT EXIST for CREATE INDEX.
2014-12-13 [e39b6f9] Andrew..: Add CINE option for CREATE TABLE AS and CREATE ..
-->
       <para>
        Add <literal>IF NOT EXISTS</> clause to <link
        linkend="SQL-CREATETABLEAS"><command>CREATE TABLE AS</></>,
        <link linkend="SQL-CREATEINDEX"><command>CREATE INDEX</></>,
        <link linkend="SQL-CREATESEQUENCE"><command>CREATE SEQUENCE</></>,
        and <link linkend="SQL-CREATEMATERIALIZEDVIEW"><command>CREATE
        MATERIALIZED VIEW</></> (Fabr&iacute;zio de Royes Mello)
       </para>
      </listitem>

      <listitem>
<!--
2015-03-24 [1d8198b] Bruce ..: Add support for ALTER TABLE IF EXISTS ... RENAM..
-->
       <para>
        Add support for <literal>IF EXISTS</> to <link
        linkend="SQL-ALTERTABLE"><command>ALTER TABLE ... RENAME
        CONSTRAINT</></> (Bruce Momjian)
       </para>
      </listitem>

      <listitem>
<!--
2015-03-09 [31eae60] Alvaro..: Allow CURRENT/SESSION_USER to be used in certai..
-->
       <para>
        Allow some DDL commands to accept <literal>CURRENT_USER</>
        or <literal>SESSION_USER</>, meaning the current user or session
        user, in place of a specific user name (Kyotaro Horiguchi,
        &Aacute;lvaro Herrera)
       </para>

       <para>
        This feature is now supported in
        <xref linkend="SQL-ALTERUSER">, <xref linkend="SQL-ALTERGROUP">,
        <xref linkend="SQL-ALTERROLE">, <xref linkend="SQL-GRANT">,
        and <command>ALTER <replaceable>object</> OWNER TO</> commands.
       </para>
      </listitem>

      <listitem>
<!--
<<<<<<< HEAD
2015-06-21 [ad89a5d] Alvaro..: Add transforms to pg_get_object_address and fr..
=======
2014-12-23 [7eca575] Alvaro..: get_object_address: separate domain constraints..
>>>>>>> e77ea9db
-->
       <para>
        Support comments on <link linkend="SQL-CREATEDOMAIN">domain
        constraints</> (&Aacute;lvaro Herrera)
       </para>
      </listitem>

      <listitem>
<!--
2015-04-05 [0ef0396] Simon ..: Reduce lock levels of some trigger DDL and add ..
-->
       <para>
        Reduce lock levels of some create and alter trigger and foreign
        key commands (Simon Riggs, Andreas Karlsson)
       </para>
      </listitem>

      <listitem>
<!--
2015-05-11 [fa26424] Stephe..: Allow LOCK TABLE .. ROW EXCLUSIVE MODE with IN..
-->
       <para>
        Allow <link linkend="SQL-LOCK"><command>LOCK TABLE ... ROW EXCLUSIVE
        MODE</></> for those with <command>INSERT</> privileges on the
        target table (Stephen Frost)
       </para>

       <para>
        Previously this command required <command>UPDATE</>, <command>DELETE</>,
        or <command>TRUNCATE</> privileges.
       </para>
      </listitem>

      <listitem>
<!--
2015-03-23 [e5f455f] Tom Lane: Apply table and domain CHECK constraints in nam.
-->
       <para>
        Apply table and domain <literal>CHECK</> constraints in order by name
        (Tom Lane)
       </para>

       <para>
        The previous ordering was indeterminate.
       </para>
      </listitem>

      <listitem>
<!--
2014-07-01 [15c82ef] Tom Lane: Refactor CREATE/ALTER DATABASE syntax so option..
2014-07-01 [fbb1d7d] Tom Lane: Allow CREATE/ALTER DATABASE to manipulate datis..
-->
       <para>
        Allow <link
        linkend="SQL-CREATEDATABASE"><command>CREATE</></>/<link
        linkend="SQL-ALTERDATABASE"><command>ALTER DATABASE</></>
        to manipulate <structname>datistemplate</> and
        <structname>datallowconn</> (Vik Fearing)
       </para>

       <para>
        This allows these per-database settings to be
        changed without manually modifying the <link
        linkend="catalog-pg-database"><structname>pg_database</></>
        system catalog.
       </para>
      </listitem>

     </itemizedlist>

     <sect4>
      <title><link linkend="ddl-foreign-data">Foreign Tables</link></title>

      <itemizedlist>

      <listitem>
<!--
2014-07-10 [59efda3] Tom Lane: Implement IMPORT FOREIGN SCHEMA.
-->
       <para>
        Add support for <xref linkend="SQL-IMPORTFOREIGNSCHEMA">
        (Ronan Dunklau, Michael Paquier, Tom Lane)
       </para>

       <para>
        This command allows automatic creation of local foreign tables
        that match the structure of existing tables on a remote server.
       </para>
      </listitem>

      <listitem>
<!--
2014-12-17 [fc2ac1f] Tom Lane: Allow CHECK constraints to be placed on foreign..
-->
       <para>
        Allow <literal>CHECK</> constraints to be placed on foreign tables
        (Shigeru Hanada, Etsuro Fujita)
       </para>

       <para>
        Such constraints are assumed to be enforced on the remote server,
        and are not enforced locally.  However, they are assumed to hold for
        purposes of query optimization, such
        as <link linkend="ddl-partitioning-constraint-exclusion">constraint
        exclusion</>.
       </para>
      </listitem>

      <listitem>
<!--
2015-03-22 [cb1ca4d] Tom Lane: Allow foreign tables to participate in inherita..
-->
       <para>
        Allow foreign tables to participate in inheritance (Shigeru Hanada,
        Etsuro Fujita)
       </para>

       <para>
        To let this work naturally, foreign tables are now allowed to have
        check constraints marked as not valid, and to set storage
        and <type>OID</> characteristics, even though these operations are
        effectively no-ops for a foreign table.
       </para>
      </listitem>

      <listitem>
<!--
2015-05-01 [e7cb7ee] Robert..: Allow FDWs and custom scan providers to replace..
2015-05-10 [1a8a4e5] Tom Lane: Code review for foreign/custom join pushdown pa..
-->
       <para>
        Allow foreign data wrappers and custom scans to implement join
        pushdown (KaiGai Kohei)
       </para>
      </listitem>

     </itemizedlist>

     </sect4>

     <sect4>
      <title><link linkend="event-triggers">Event Triggers</link></title>

      <itemizedlist>

       <listitem>
<!--
2015-05-11 [b488c58] Alvaro..: Allow on-the-fly capture of DDL event details
-->
        <para>
         Whenever a <literal>ddl_command_end</> event trigger is installed,
         capture details of <acronym>DDL</> activity for it to inspect
         (&Aacute;lvaro Herrera)
        </para>

        <para>
         This information is available through a set-returning function <link
         linkend="pg-event-trigger-ddl-command-end-functions"><function>pg_event_trigger_ddl_commands()</></link>,
         or by inspection of C data structures if that function doesn't
         provide enough detail.
        </para>
       </listitem>

       <listitem>
<!--
2014-12-08 [618c943] Simon ..: Event Trigger for table_rewrite
-->
        <para>
         Allow event triggers on table rewrites caused by <link
         linkend="SQL-ALTERTABLE"><command>ALTER TABLE</></> (Dimitri
         Fontaine)
        </para>
       </listitem>

       <listitem>
<!--
2015-02-23 [296f3a6] Alvaro..: Support more commands in event triggers
-->
        <para>
         Add event trigger support for database-level <link
         linkend="SQL-COMMENT"><command>COMMENT</></>, <link
         linkend="SQL-SECURITY-LABEL"><command>SECURITY LABEL</></>,
         and <link linkend="SQL-GRANT"><command>GRANT</></>/<link
         linkend="SQL-REVOKE"><command>REVOKE</></> (&Aacute;lvaro Herrera)
        </para>
       </listitem>

       <listitem>
<!--
2014-12-30 [72dd233] Alvaro..: pg_event_trigger_dropped_objects: Add name/args..
2015-04-06 [e9a077c] Alvaro..: pg_event_trigger_dropped_objects: add is_temp c..
-->
        <para>
         Add columns to the output of <link
         linkend="pg-event-trigger-sql-drop-functions"><function>pg_event_trigger_dropped_objects</></>
         (&Aacute;lvaro Herrera)
        </para>

        <para>
         This allows simpler processing of delete operations.
        </para>
       </listitem>

      </itemizedlist>

     </sect4>

   </sect3>

   <sect3>
    <title>Data Types</title>

    <itemizedlist>

     <listitem>
<!--
2014-09-09 [57b1085] Peter ..: Allow empty content in xml type
-->
      <para>
       Allow the <link linkend="datatype-xml"><type>xml</></> data type
       to accept empty or all-whitespace content values (Peter Eisentraut)
      </para>

      <para>
       This is required by the <acronym>SQL</>/<acronym>XML</>
       specification.
      </para>
     </listitem>

     <listitem>
<!--
2014-10-21 [6f04368] Peter ..: Allow input format xxxx-xxxx-xxxx for macaddr ..
-->
      <para>
       Allow <link linkend="datatype-macaddr"><type>macaddr</></> input
       using the format <literal>xxxx-xxxx-xxxx</> (Herwin Weststrate)
      </para>
     </listitem>

     <listitem>
<!--
2014-10-18 [417f924] Bruce ..: interval:  tighten precision specification
-->
      <para>
       Disallow non-SQL-standard syntax for <link
       linkend="datatype-interval-input"><type>interval</></link> with
       both precision and field specifications (Bruce Momjian)
      </para>

      <para>
       Per the standard, such type specifications should be written as,
       for example, <literal>INTERVAL MINUTE TO SECOND(2)</>.
       <productname>PostgreSQL</> formerly allowed this to be written as
       <literal>INTERVAL(2) MINUTE TO SECOND</>, but it must now be
       written in the standard way.
      </para>
     </listitem>

     <listitem>
<!--
2015-04-01 [89840d7] Tom Lane: Provide real selectivity estimators for inet/ci..
-->
      <para>
       Add selectivity estimators for <link
       linkend="datatype-inet"><type>inet</></>/<link
       linkend="datatype-cidr"><type>cidr</></> operators and improve
       estimators for text search functions (Emre Hasegeli, Tom Lane)
      </para>
     </listitem>

     <listitem>
<!--
2015-05-09 [0c90f67] Andrew..: Add new OID alias type regrole
2015-05-09 [cb9fa80] Andrew..: Add new OID alias type regnamespace
-->
      <para>
       Add data
       types <link linkend="datatype-oid-table"><type>regrole</></link>
       and <link linkend="datatype-oid-table"><type>regnamespace</></link>
       to simplify entering and pretty-printing the <type>OID</> of a role
       or namespace (Kyotaro Horiguchi)
      </para>
     </listitem>

    </itemizedlist>

    <sect4>
     <title><link linkend="datatype-json"><acronym>JSON</></link></title>

     <itemizedlist>

      <listitem>
<!--
2015-05-12 [c694701] Andrew..: Additional functions and operators for jsonb
2015-05-31 [37def42] Andrew..: Rename jsonb_replace to jsonb_set and allow it ..
-->
       <para>
        Add <type>jsonb</> functions <link
        linkend="functions-json-processing-table"><function>jsonb_set()</></>
        and <link
        linkend="functions-json-processing-table"><function>jsonb_pretty()</></>
        (Dmitry Dolgov, Andrew Dunstan, Petr Jel&iacute;nek)
       </para>
      </listitem>

      <listitem>
<!--
2014-12-12 [7e354ab] Andrew..: Add several generator functions for jsonb that ..
-->
       <para>
        Add <type>jsonb</> generator functions <link
        linkend="functions-json-creation-table"><function>to_jsonb()</></>,
        <link
        linkend="functions-json-creation-table"><function>jsonb_object()</></>,
        <link
        linkend="functions-json-creation-table"><function>jsonb_build_object()</></>,
        <link
        linkend="functions-json-creation-table"><function>jsonb_build_array()</></>,
        <link
        linkend="functions-aggregate-table"><function>jsonb_agg()</></>,
        and <link
        linkend="functions-aggregate-table"><function>jsonb_object_agg()</></>
        (Andrew Dunstan)
       </para>

       <para>
        Equivalent functions already existed for type <type>json</>.
       </para>
      </listitem>

      <listitem>
<!--
2015-03-03 [b67f1ce] Tom Lane: Reduce json <=> jsonb casts from explicit-only..
-->
       <para>
        Reduce casting requirements to/from <link
        linkend="datatype-json"><type>json</></> and <link
        linkend="datatype-json"><type>jsonb</></> (Tom Lane)
       </para>
      </listitem>

      <listitem>
<!--
2015-06-11 [908e234] Andrew..: Rename jsonb - text[] operator to #- to avoid a..
-->
       <para>
        Allow <type>text</>, <type>text</> array, and <type>integer</>
        values to be <link linkend="functions-jsonb-op-table">subtracted</>
        from <type>jsonb</> documents (Dmitry Dolgov, Andrew Dunstan)
       </para>
      </listitem>

      <listitem>
<!--
2015-05-12 [c694701] Andrew..: Additional functions and operators for jsonb
-->
       <para>
        Add <type>jsonb</> <link
        linkend="functions-jsonb-op-table"><literal>||</></> operator
        (Dmitry Dolgov, Andrew Dunstan)
       </para>
      </listitem>

      <listitem>
<!--
2014-12-12 [237a882] Andrew..: Add json_strip_nulls and jsonb_strip_nulls fun..
-->
       <para>
        Add <link
        linkend="functions-json-processing-table"><function>json_strip_nulls()</></>
        and <link
        linkend="functions-json-processing-table"><function>jsonb_strip_nulls()</></>
        functions to remove JSON null values from documents
        (Andrew Dunstan)
       </para>
      </listitem>

     </itemizedlist>

    </sect4>

   </sect3>

   <sect3>
    <title>Functions</title>

     <itemizedlist>

      <listitem>
<!--
2014-11-11 [1871c89] Fujii ..: Add generate_series(numeric, numeric).
-->
       <para>
        Add <link linkend="functions-srf"><function>generate_series()</></>
        for <type>numeric</> values (Plato Malugin)
       </para>
      </listitem>

      <listitem>
<!--
2014-11-25 [bac2739] Tom Lane: Support arrays as input to array_agg() and ARRA..
-->
       <para>
        Allow <link
        linkend="functions-aggregate-table"><function>array_agg()</></> and
        <function>ARRAY()</> to take arrays as inputs (Ali Akbar, Tom Lane)
       </para>
      </listitem>

      <listitem>
<!--
2015-03-18 [13dbc7a] Alvaro..: array_offset() and array_offsets()
2015-03-30 [97690ea] Alvaro..: Change array_offset to return subscripts, not o..
-->
       <para>
        Add functions <link
        linkend="array-functions-table"><function>array_position()</></>
        and <link
        linkend="array-functions-table"><function>array_positions()</></>
        to return subscripts of array values (Pavel Stehule)
       </para>
      </listitem>

      <listitem>
<!--
2014-12-15 [4520ba6] Heikki..: Add point <-> polygon distance operator.
-->
       <para>
        Add a <type>point</>-to-<type>polygon</> distance operator
        <link linkend="functions-geometry-op-table">&lt;-&gt;</>
        (Alexander Korotkov)
       </para>
      </listitem>

      <listitem>
<!--
2014-08-27 [8167a38] Jeff D..: Allow multibyte characters as escape in SIMILA..
-->
       <para>
        Allow multibyte characters as escapes in <link
        linkend="functions-similarto-regexp"><literal>SIMILAR TO</></>
        and <link linkend="functions-string-sql"><literal>SUBSTRING</></>
        (Jeff Davis)
       </para>

       <para>
        Previously, only a single-byte character was allowed as an escape.
       </para>
      </listitem>

      <listitem>
<!--
2014-09-09 [e80252d] Tom Lane: Add width_bucket(anyelement, anyarray).
-->
       <para>
        Add a <link
        linkend="functions-math-func-table"><function>width_bucket()</></>
        variant that supports any sortable data type and non-uniform bucket
        widths (Petr Jel&iacute;nek)
       </para>
      </listitem>

      <listitem>
<!--
2015-06-28 [cb2acb1] Heikki..: Add missing_ok option to the SQL functions for..
-->
       <para>
        Add an optional <replaceable>missing_ok</> argument to <link
        linkend="functions-admin-genfile-table"><function>pg_read_file()</></>
        and related functions (Michael Paquier, Heikki Linnakangas)
       </para>
      </listitem>

      <listitem>
<!--
2015-03-10 [865f14a] Robert..: Allow named parameters to be specified using =>..
-->
       <para>
        Allow <link linkend="sql-syntax-calling-funcs"><literal>=&gt;</></>
        to specify named parameters in function calls (Pavel Stehule)
       </para>

       <para>
        Previously only <literal>:=</> could be used.  This requires removing
        the possibility for <literal>=&gt;</> to be a user-defined operator.
        Creation of user-defined <literal>=&gt;</> operators has been issuing
        warnings since PostgreSQL 9.0.
       </para>
      </listitem>

      <listitem>
<!--
2015-03-25 [06bf0dd] Tom Lane: Upgrade src/port/rint.c to be POSIX-compliant.
-->
       <para>
        Add <acronym>POSIX</>-compliant rounding for platforms that use
        PostgreSQL-supplied rounding functions (Pedro Gimeno Fortea)
       </para>
      </listitem>

     </itemizedlist>

    <sect4>
     <title>System Information Functions and Views</title>

     <itemizedlist>

      <listitem>
<!--
2014-12-23 [d7ee82e] Alvaro..: Add SQL-callable pg_get_object_address
2014-12-30 [a676201] Alvaro..: Add pg_identify_object_as_address
-->
       <para>
        Add function <link
        linkend="functions-info-object-table"><function>pg_get_object_address()</></>
        to return <type>OID</>s that uniquely
        identify an object, and function <link
        linkend="functions-info-object-table"><function>pg_identify_object_as_address()</></>
        to return object information based on <type>OID</>s (&Aacute;lvaro
        Herrera)
       </para>
      </listitem>

      <listitem>
<!--
2015-03-19 [bf03889] Stephe..: GetUserId() changes to has_privs_of_role()
-->
       <para>
        Loosen security checks for viewing queries in <link
        linkend="pg-stat-activity-view"><structname>pg_stat_activity</></>,
        executing <link
        linkend="functions-admin-signal-table"><function>pg_cancel_backend()</></>,
        and executing <link
        linkend="functions-admin-signal-table"><function>pg_terminate_backend()</></>
        (Stephen Frost)
       </para>

       <para>
        Previously, only the specific role owning the target session could
        perform these operations; now membership in that role is sufficient.
       </para>
      </listitem>

      <listitem>
<!--
2015-02-19 [2fb7a75] Tom Lane: Add pg_stat_get_snapshot_timestamp() to show s..
-->
       <para>
        Add <link
        linkend="monitoring-stats-funcs-table"><function>pg_stat_get_snapshot_timestamp()</></>
        to output the time stamp of the statistics snapshot (Matt Kelly)
       </para>

       <para>
        This represents the last time the snapshot file was written to
        the file system.
       </para>
      </listitem>

      <listitem>
<!--
2014-09-10 [36ad1a8] Bruce ..: Implement mxid_age() to compute multi-xid age
-->
       <para>
        Add <link
        linkend="vacuum-for-multixact-wraparound"><function>mxid_age()</></>
        to compute multi-xid age (Bruce Momjian)
       </para>
      </listitem>
     </itemizedlist>

    </sect4>

    <sect4>
     <title>Aggregates</title>

     <itemizedlist>

      <listitem>
<!--
2014-08-28 [6c40f83] Tom Lane: Add min and max aggregates for inet/cidr data t..
-->
       <para>
        Add <function>min()</>/<function>max()</> aggregates
        for <link linkend="datatype-inet"><type>inet</></>/<link
        linkend="datatype-cidr"><type>cidr</></> data types (Haribabu
        Kommi)
       </para>
      </listitem>

      <listitem>
<!--
2015-03-20 [8122e14] Andres..: Add, optional, support for 128bit integers.
2015-03-20 [959277a] Andres..: Use 128-bit math to accelerate some aggregation..
-->
       <para>
        Use 128-bit integers, where supported, as accumulators for some
        aggregate functions (Andreas Karlsson)
       </para>
      </listitem>

     </itemizedlist>

    </sect4>

   </sect3>

   <sect3>
    <title>Server-Side Languages</title>

    <itemizedlist>

     <listitem>
<!--
2014-07-03 [8b6010b] Tom Lane: Improve support for composite types in PL/Python.
-->
      <para>
       Improve support for composite types in <link
       linkend="plpython"><application>PL/Python</></> (Ed Behn, Ronan
       Dunklau)
      </para>

      <para>
       This allows <application>PL/Python</> functions to return arrays
       of composite types.
      </para>
     </listitem>

     <listitem>
<!--
2015-03-11 [1ce7a57] Peter ..: PL/Python: Avoid lossiness in float conversion
-->
      <para>
       Reduce lossiness of <link
       linkend="plpython"><application>PL/Python</></> floating-point value
       conversions (Marko Kreen)
      </para>
     </listitem>

     <listitem>
<!--
2015-04-26 [cac7658] Peter ..: Add transforms feature
-->
      <para>
       Allow specification of conversion routines between <acronym>SQL</>
       data types and data types of procedural languages (Peter Eisentraut)
      </para>

      <para>
       This change adds new commands <link
       linkend="SQL-CREATETRANSFORM"><command>CREATE</></>/<link
       linkend="SQL-DROPTRANSFORM"><command>DROP TRANSFORM</></>.
       This also adds optional transformations between the <link
       linkend="hstore"><application>hstore</></> and <link
       linkend="ltree"><application>ltree</></> types to/from <link
       linkend="plperl"><application>PL/Perl</></> and <link
       linkend="plpython"><application>PL/Python</></>.
      </para>
     </listitem>

     </itemizedlist>

     <sect4>
      <title><link linkend="plpgsql">PL/pgSQL</link> Server-Side Language</title>

      <itemizedlist>

     <listitem>
<!--
2015-05-14 [1dc5ebc] Tom Lane: Support "expanded" objects, particularly arrays..
2015-02-16 [e983c4d] Tom Lane: Rationalize the APIs of array element/slice acc..
2015-02-18 [56a79a8] Tom Lane: Split array_push into separate array_append and..
2015-02-16 [9e3ad1a] Tom Lane: Use fast path in plpgsql's RETURN/RETURN NEXT i..
-->
      <para>
       Improve <link linkend="plpgsql"><application>PL/pgSQL</></> array
       performance (Tom Lane)
      </para>
     </listitem>

     <listitem>
<!--
2015-03-25 [a4847fc] Tom Lane: Add an ASSERT statement in plpgsql.
-->
      <para>
       Add an <link linkend="plpgsql-statements-assert"><command>ASSERT</></>
       statement in <application>PL/pgSQL</> (Pavel Stehule)
      </para>
     </listitem>

     <listitem>
<!--
2014-11-25 [bb1b8f6] Tom Lane: De-reserve most statement-introducing keywords ..
-->
      <para>
       Allow more <link linkend="plpgsql"><application>PL/pgSQL</></>
       keywords to be used as identifiers (Tom Lane)
      </para>
     </listitem>

    </itemizedlist>

    </sect4>

   </sect3>

   <sect3>
    <title>Client Applications</title>

    <itemizedlist>

     <listitem>
<!--
2015-04-11 [83aca89] Peter ..: Move pg_archivecleanup from contrib/ to src/bin/
2015-04-19 [00882d9] Peter ..: Move pg_test_fsync from contrib/ to src/bin/
2015-04-20 [528c2e4] Peter ..: Move pg_test_timing from contrib/ to src/bin/
2015-04-21 [b0a738f] Peter ..: Move pg_xlogdump from contrib/ to src/bin/
-->
      <para>
       Move <link
       linkend="pgarchivecleanup"><application>pg_archivecleanup</></>,
       <link linkend="pgtestfsync"><application>pg_test_fsync</></>,
       <link linkend="pgtesttiming"><application>pg_test_timing</></>,
       and <link linkend="pgxlogdump"><application>pg_xlogdump</></>
       from <filename>contrib</> to <filename>src/bin</> (Peter Eisentraut)
      </para>

      <para>
       This should result in these programs being installed by default in
       most installations.
      </para>
     </listitem>

     <listitem>
<!--
2015-03-23 [61081e7] Heikki..: Add pg_rewind, for re-synchronizing a master se..
-->
      <para>
       Add <link linkend="app-pgrewind"><application>pg_rewind</></>,
       which allows re-synchronizing a master server after failback
       (Heikki Linnakangas)
      </para>
     </listitem>

     <listitem>
<!--
2014-10-06 [d9f38c7] Andres..: Add support for managing physical replication s..
-->
      <para>
       Allow <link
       linkend="app-pgreceivexlog"><application>pg_receivexlog</></>
       to manage physical replication slots (Michael Paquier)
      </para>

      <para>
       This is controlled via new <option>--create-slot</> and
       <option>--drop-slot</> options.
      </para>
     </listitem>

     <listitem>
<!--
2014-11-18 [c4f99d2] Fujii ..: Add &#8211;&#8211;synchronous option to pg_receivexlog, for..
-->
      <para>
       Allow <link
       linkend="app-pgreceivexlog"><application>pg_receivexlog</></>
       to synchronously flush <acronym>WAL</> to storage using new
       <option>--synchronous</> option (Furuya Osamu, Fujii Masao)
<<<<<<< HEAD
=======
      </para>

      <para>
       Without this, <acronym>WAL</> files are fsync'ed only on close.
>>>>>>> e77ea9db
      </para>
     </listitem>

     <listitem>
<!--
2015-01-23 [a179232] Alvaro..: vacuumdb: enable parallel mode
-->
      <para>
<<<<<<< HEAD
       Without this, <acronym>WAL</> files are fsync'ed only on close.
      </para>
     </listitem>

     <listitem>
<!--
2015-01-23 [a179232] Alvaro..: vacuumdb: enable parallel mode
-->
      <para>
=======
>>>>>>> e77ea9db
       Allow <link linkend="APP-VACUUMDB"><application>vacuumdb</></> to
       vacuum in parallel using new <option>--jobs</> option (Dilip Kumar)
      </para>
     </listitem>

     <listitem>
<!--
2015-11-12 [5094da9] Alvaro..: vacuumdb: don't prompt for passwords over and ..
-->
      <para>
       In <link linkend="APP-VACUUMDB"><application>vacuumdb</></>, do not
       prompt for the same password repeatedly when multiple connections
       are necessary (Haribabu Kommi, Michael Paquier)
      </para>
     </listitem>

     <listitem>
<!--
2015-05-15 [458a077] Fujii ..: Support &#8211;&#8211;verbose option in reindexdb.
-->
      <para>
       Add <option>--verbose</> option to <link
       linkend="APP-REINDEXDB"><application>reindexdb</></> (Sawada
       Masahiko)
      </para>
     </listitem>

     <listitem>
<!--
2015-05-12 [72d422a] Andrew..: Map basebackup tablespaces using a tablespace_..
-->
      <para>
       Make <link linkend="app-pgbasebackup"><application>pg_basebackup</></>
       use a tablespace mapping file when using <application>tar</> format,
       to support symbolic links and file paths of 100+ characters in length
       on <systemitem class="osname">MS Windows</> (Amit Kapila)
      </para>
     </listitem>

     <listitem>
<!--
2014-09-19 [728f152] Andres..: Add rmgr callback to name xlog record types for..
2014-09-19 [bdd5726] Andres..: Add the capability to display summary statistic..
-->
      <para>
       Add <link linkend="pgxlogdump"><application>pg_xlogdump</></> option
       <option>--stats</> to display summary statistics (Abhijit Menon-Sen)
      </para>
     </listitem>

    </itemizedlist>

     <sect4>
      <title><xref linkend="APP-PSQL"></title>

      <itemizedlist>

       <listitem>
<!--
2015-03-31 [9d9991c] Bruce ..: psql:  add asciidoc output format
-->
        <para>
         Allow <application>psql</> to produce AsciiDoc output (Szymon Guz)
        </para>
       </listitem>

       <listitem>
<!--
2014-07-10 [5b214c5] Fujii ..: Add new ECHO mode 'errors' that displays only ..
-->
        <para>
         Add an <literal>errors</> mode that displays only failed commands
         to <application>psql</>'s <varname>ECHO</> variable
         (Pavel Stehule)
        </para>

        <para>
         This behavior can also be selected with <application>psql</>'s
         <option>-b</> option.
        </para>
       </listitem>

       <listitem>
<!--
2014-09-12 [a2dabf0] Stephe..: Add unicode_{column|header|border}_style to psql
-->
        <para>
         Provide separate column, header, and border linestyle control
         in <application>psql</>'s unicode linestyle (Pavel Stehule)
        </para>

        <para>
         Single or double lines are supported; the default is
         <literal>single</>.
        </para>
       </listitem>

       <listitem>
<!--
2014-09-02 [51bb795] Andres..: Add psql PROMPT variable showing which line of ..
-->
        <para>
         Add new option <literal>%l</> in <application>psql</>'s <link
         linkend="APP-PSQL-variables"><envar>PROMPT</></> variables
         to display the current multiline statement line number
         (Sawada Masahiko)
        </para>
       </listitem>

       <listitem>
<!--
2015-03-28 [7655f4c] Andrew..: Add a pager_min_lines setting to psql
-->
        <para>
         Add <literal>\pset</> option <link
         linkend="APP-PSQL-meta-commands"><varname>pager_min_lines</></>
         to control pager invocation (Andrew Dunstan)
        </para>
       </listitem>

       <listitem>
<!--
2014-11-21 [4077fb4] Andrew..: Fix an error in psql that overcounted output l..
-->
        <para>
         Improve <application>psql</> line counting used when deciding
         to invoke the pager (Andrew Dunstan)
        </para>
       </listitem>

       <listitem>
<!--
2015-12-03 [07338cb] Tom Lane: Clean up some psql issues around handling of t..
2015-12-08 [e90371d] Tom Lane: Make failure to open psql log-file fatal.
-->
        <para>
         <application>psql</> now fails if the file specified by
         an <option>--output</> or <option>--log-file</> switch cannot be
<<<<<<< HEAD
         written (Tom Lane, Daniel Verite)
=======
         written (Tom Lane, Daniel V&eacute;rit&eacute;)
>>>>>>> e77ea9db
        </para>

        <para>
         Previously, it effectively ignored the switch in such cases.
        </para>
       </listitem>

       <listitem>
<!--
2014-07-12 [bd40951] Andres..: Minimal psql tab completion support for SET se..
-->
        <para>
         Add <application>psql</> tab completion when setting the
         <xref linkend="guc-search-path"> variable (Jeff Janes)
        </para>

        <para>
         Currently only the first schema can be tab-completed.
        </para>
       </listitem>

       <listitem>
<!--
2014-06-23 [631e7f6] Heikki..: Improve tab-completion of DROP and ALTER ENABLE..
-->
        <para>
         Improve <application>psql</>'s tab completion for triggers and rules
         (Andreas Karlsson)
        </para>
       </listitem>

      </itemizedlist>

     <sect5>
      <title><link linkend="APP-PSQL-meta-commands">Backslash Commands</link></title>

      <itemizedlist>

       <listitem>
<!--
2014-09-10 [07c8651] Andres..: Add new psql help topics, accessible to both..
-->
        <para>
         Add <application>psql</> <command>\?</> help sections
         <literal>variables</> and <literal>options</> (Pavel Stehule)
        </para>

        <para>
         <literal>\? variables</> shows <application>psql</>'s special
         variables and <literal>\? options</> shows the command-line options.
         <command>\? commands</> shows the meta-commands, which is the
         traditional output and remains the default.  These help displays
         can also be obtained with the command-line
         option <literal>--help=<replaceable>section</></literal>.
        </para>
       </listitem>

       <listitem>
<!--
2014-07-14 [ee80f04] Alvaro..: psql: Show tablespace size in \db+
-->
        <para>
         Show tablespace size in <application>psql</>'s <literal>\db+</>
         (Fabr&iacute;zio de Royes Mello)
        </para>
       </listitem>

       <listitem>
<!--
2015-04-09 [a6f3c1f] Magnus..: Show owner of types in psql \dT+
-->
        <para>
         Show data type owners in <application>psql</>'s <literal>\dT+</>
         (Magnus Hagander)
        </para>
       </listitem>

       <listitem>
<!--
2014-09-04 [f6f654f] Fujii ..: Allow \watch to display query execution time if..
-->
        <para>
         Allow <application>psql</>'s <command>\watch</> to output
         <command>\timing</> information (Fujii Masao)
        </para>

        <para>
         Also prevent <option>--echo-hidden</> from echoing
         <command>\watch</> queries, since that is generally unwanted.
        </para>
       </listitem>

       <listitem>
<!--
2014-11-22 [eca2b9b] Andrew..: Rework echo_hidden for \sf and \ef from commit ..
-->
        <para>
         Make <application>psql</>'s <literal>\sf</> and <literal>\ef</>
         commands honor <envar>ECHO_HIDDEN</> (Andrew Dunstan)
        </para>
       </listitem>

       <listitem>
<!--
2014-08-12 [e15c4ab] Fujii ..: Add tab-completion for \unset and valid setting..
-->
        <para>
         Improve <application>psql</> tab completion for <command>\set</>,
         <command>\unset</>, and <literal>:variable</> names (Pavel
         Stehule)
        </para>
       </listitem>

       <listitem>
<!--
2014-11-10 [095d401] Robert..: Tab complete second argument to \c with role n..
-->
        <para>
         Allow tab completion of role names
         in <application>psql</> <literal>\c</> commands (Ian Barwick)
        </para>
       </listitem>

      </itemizedlist>

     </sect5>

    </sect4>

    <sect4>
     <title><xref linkend="APP-PGDUMP"></title>

     <itemizedlist>

      <listitem>
<!--
2014-11-17 [be1cc8f] Simon ..: Add pg_dump &#8211;&#8211;snapshot option
-->
       <para>
        Allow <application>pg_dump</> to share a snapshot taken by another
        session using <option>--snapshot</> (Simon Riggs, Michael Paquier)
       </para>

       <para>
        The remote snapshot must have been exported by
        <function>pg_export_snapshot()</> or logical replication slot
        creation.  This can be used to share a consistent snapshot
        across multiple <application>pg_dump</> processes.
       </para>
      </listitem>

      <listitem>
<!--
2015-11-21 [5f5e68b] Tom Lane: Adopt the GNU convention for handling tar-arch..
-->
       <para>
        Support table sizes exceeding 8GB in tar archive format (Tom Lane)
       </para>

       <para>
        The POSIX standard for tar format does not allow elements of a tar
        archive to exceed 8GB, but most modern implementations of tar
        support an extension that does allow it.  Use the extension format
        when necessary, rather than failing.
       </para>
      </listitem>

      <listitem>
<!--
2014-07-07 [7700597] Tom Lane: In pg_dump, show server and pg_dump versions w..
-->
       <para>
        Make <application>pg_dump</> always print the server and
        <application>pg_dump</> versions (Jing Wang)
       </para>

       <para>
        Previously, version information was only printed in
        <option>--verbose</> mode.
       </para>
      </listitem>

      <listitem>
<!--
2015-06-04 [232cd63] Fujii ..: Remove -i/-ignore-version option from pg_dump..
-->
       <para>
        Remove the long-ignored <option>-i</>/<option>--ignore-version</>
        option from <application>pg_dump</>, <application>pg_dumpall</>,
        and <application>pg_restore</> (Fujii Masao)
       </para>
      </listitem>

     </itemizedlist>

    </sect4>

    <sect4>
     <title><xref linkend="app-pg-ctl"></title>

     <itemizedlist>

      <listitem>
<!--
2014-08-25 [ebe30ad] Bruce ..: pg_ctl, pg_upgrade:  allow multiple -o/-O opti..
-->
       <para>
        Support multiple <application>pg_ctl</> <option>-o</> options,
        concatenating their values (Bruce Momjian)
       </para>
      </listitem>

      <listitem>
<!--
2014-07-17 [c0e4520] Magnus..: Add option to pg_ctl to choose event source for..
-->
<<<<<<< HEAD
       <para>
        Allow control of <application>pg_ctl</>'s event source logging
        on <systemitem class="osname">MS Windows</> (MauMau)
       </para>

       <para>
=======
       <para>
        Allow control of <application>pg_ctl</>'s event source logging
        on <systemitem class="osname">MS Windows</> (MauMau)
       </para>

       <para>
>>>>>>> e77ea9db
        This only controls <application>pg_ctl</>, not the server, which
        has separate settings in <filename>postgresql.conf</>.
       </para>
      </listitem>

      <listitem>
<!--
2015-11-08 [bdb42ba] Noah M..: Don't connect() to a wildcard address in test_..
-->
       <para>
        If the server's listen address is set to a wildcard value
        (<literal>0.0.0.0</> in IPv4 or <literal>::</> in IPv6), connect via
        the loopback address rather than trying to use the wildcard address
        literally (Kondo Yuta)
       </para>

       <para>
        This fix primarily affects Windows, since on other platforms
        <application>pg_ctl</> will prefer to use a Unix-domain socket.
       </para>
      </listitem>

     </itemizedlist>

    </sect4>

    <sect4>
     <title><xref linkend="pgupgrade"></title>

     <itemizedlist>

      <listitem>
<!--
2015-04-14 [9fa8b0e] Peter ..: Move pg_upgrade from contrib/ to src/bin/
-->
       <para>
        Move <application>pg_upgrade</> from <filename>contrib</> to
        <filename>src/bin</> (Peter Eisentraut)
       </para>

       <para>
        In connection with this change, the functionality previously
        provided by the <application>pg_upgrade_support</> module has been
        moved into the core server.
       </para>
      </listitem>

      <listitem>
<!--
2014-08-25 [ebe30ad] Bruce ..: pg_ctl, pg_upgrade:  allow multiple -o/-O optio..
-->
       <para>
        Support multiple <application>pg_upgrade</>
        <option>-o</>/<option>-O</> options,
        concatenating their values (Bruce Momjian)
       </para>
      </listitem>

      <listitem>
<!--
2014-10-10 [33755e8] Heikki..: Change the way encoding and locale checks are d..
-->
       <para>
        Improve database collation comparisons in
        <application>pg_upgrade</> (Heikki Linnakangas)
       </para>
      </listitem>

      <listitem>
<!--
2014-08-25 [2209b39] Bruce ..: pg_upgrade:  remove support for 8.3 old clusters
-->
       <para>
        Remove support for upgrading from 8.3 clusters (Bruce Momjian)
       </para>
      </listitem>

     </itemizedlist>

    </sect4>

    <sect4>
     <title><xref linkend="pgbench"></title>

     <itemizedlist>

      <listitem>
<!--
2015-04-13 [81134af] Peter ..: Move pgbench from contrib/ to src/bin/
-->
       <para>
        Move pgbench from <filename>contrib</> to <filename>src/bin</>
        (Peter Eisentraut)
       </para>
      </listitem>

      <listitem>
<!--
2015-09-30 [3c4c5ac] Tatsuo..: Fix incorrect tps number calculation in "exclu..
-->
       <para>
        Fix calculation of TPS number <quote>excluding connections
        establishing</> (Tatsuo Ishii, Fabien Coelho)
       </para>

       <para>
        The overhead for connection establishment was miscalculated whenever
        the number of pgbench threads was less than the number of client
        connections.  Although this is clearly a bug, we won't back-patch it
        into pre-9.5 branches since it makes TPS numbers not comparable to
        previous results.
       </para>
      </listitem>

      <listitem>
<!--
2014-10-13 [98aed6c] Heikki..: Add &#8211;&#8211;latency-limit option to pgbench.
-->
       <para>
        Allow counting of pgbench transactions that take over a specified
        amount of time (Fabien Coelho)
       </para>

       <para>
        This is controlled by a new <option>--latency-limit</> option.
       </para>
      </listitem>

      <listitem>
<!--
2014-07-30 [ed802e7] Robert..: pgbench: Allow \setrandom to generate Gaussian..
-->
       <para>
        Allow pgbench to generate Gaussian/exponential distributions
        using <command>\setrandom</> (Kondo Mitsumasa, Fabien Coelho)
       </para>
      </listitem>

      <listitem>
<!--
2015-03-02 [878fdcb] Robert..: pgbench: Add a real expression syntax to \set
-->
       <para>
        Allow <application>pgbench</>'s <command>\set</> command to handle
        arithmetic expressions containing more than one operator, and add
        <literal>%</> (modulo) to the set of operators it supports
        (Robert Haas, Fabien Coelho)
       </para>
      </listitem>

     </itemizedlist>

    </sect4>

   </sect3>

   <sect3>
    <title>Source Code</title>

     <itemizedlist>

      <listitem>
<!--
2014-11-20 [2c03216] Heikki..: Revamp the WAL record format.
-->
       <para>
        Simplify <link linkend="wal"><acronym>WAL</></> record format
        (Heikki Linnakangas)
       </para>

       <para>
        This allows external tools to more easily track what blocks
        are modified.
       </para>
      </listitem>

      <listitem>
<!--
2015-03-15 [4f1b890] Andres..: Merge the various forms of transaction commit &..
-->
       <para>
        Improve the representation of transaction commit and abort WAL
        records (Andres Freund)
       </para>
      </listitem>

      <listitem>
<!--
2014-09-25 [b64d92f] Andres..: Add a basic atomic ops API abstracting away pla..
-->
       <para>
        Add atomic memory operations <acronym>API</> (Andres Freund)
       </para>
      </listitem>

      <listitem>
<!--
2014-11-07 [0b03e59] Robert..: Introduce custom path and scan providers.
2014-11-20 [a34fa8e] Tom Lane: Initial code review for CustomScan patch.
2014-11-21 [c2ea228] Tom Lane: Simplify API for initially hooking custom-path ..
2014-11-21 [4477704] Tom Lane: Rearrange CustomScan API.
-->
       <para>
        Allow custom path and scan methods (KaiGai Kohei, Tom Lane)
       </para>

       <para>
        This allows extensions greater control over the optimizer and
        executor.
       </para>
      </listitem>

      <listitem>
<!--
2015-05-12 [afb9249] Tom Lane: Add support for doing late row locking in FDWs.
-->
       <para>
        Allow foreign data wrappers to do post-filter locking (Etsuro
        Fujita)
       </para>
      </listitem>

      <listitem>
<!--
2015-05-08 [168d580] Andres..: Add support for INSERT ... ON CONFLICT DO NOTHI..
2015-05-08 [2c8f483] Andres..: Represent columns requiring insert and update p..
-->
       <para>
        Foreign tables can now take part in <command>INSERT ... ON CONFLICT
        DO NOTHING</> queries (Peter Geoghegan, Heikki Linnakangas,
        Andres Freund)
       </para>

       <para>
        Foreign data wrappers must be modified to handle this.
        <command>INSERT ... ON CONFLICT DO UPDATE</> is not supported on
        foreign tables.
       </para>
      </listitem>

      <listitem>
<!--
2014-12-18 [4a14f13] Tom Lane: Improve hash_create's API for selecting simple-..
-->
       <para>
        Improve <function>hash_create()</>'s API for selecting
        simple-binary-key hash functions (Teodor Sigaev, Tom Lane)
       </para>
      </listitem>

      <listitem>
<!--
2015-04-30 [924bcf4] Robert..: Create an infrastructure for parallel computati..
2014-10-31 [2bd9e41] Robert..: Support frontend-backend protocol communication..
-->
       <para>
        Improve parallel execution infrastructure (Robert Haas, Amit
        Kapila, Noah Misch, Rushabh Lathia, Jeevan Chalke)
       </para>
      </listitem>

      <listitem>
<!--
2014-06-28 [a6d488c] Andres..: Remove Alpha and Tru64 support.
-->
       <para>
        Remove <productname>Alpha</> (<acronym>CPU</>) and <systemitem
        class="osname">Tru64</> (OS) ports (Andres Freund)
       </para>
      </listitem>

      <listitem>
<!--
2014-07-06 [4893ccd] Robert..: Remove swpb-based spinlock implementation for A..
-->
       <para>
        Remove swap-byte-based spinlock implementation for
        <acronym>ARM</>v5 and earlier <acronym>CPU</>s (Robert Haas)
       </para>

       <para>
        <acronym>ARM</>v5's weak memory ordering made this locking
        implementation unsafe.  Spinlock support is still possible on
        newer gcc implementations with atomics support.
       </para>
      </listitem>

      <listitem>
<!--
2015-02-24 [23a7835] Peter ..: Error when creating names too long for tar for..
-->
       <para>
        Generate an error when excessively long (100+ character) file
        paths are written to tar files (Peter Eisentraut)
       </para>

       <para>
        Tar does not support such overly-long paths.
       </para>
      </listitem>

      <listitem>
<!--
2015-05-19 [0b28ea7] Tom Lane: Avoid collation dependence in indexes of syste..
-->
       <para>
        Change index operator class for columns <link
        linkend="catalog-pg-seclabel"><structname>pg_seclabel</></>.<structname>provider</>
        and <link
        linkend="catalog-pg-shseclabel"><structname>pg_shseclabel</></>.<structname>provider</>
        to be <literal>text_pattern_ops</> (Tom Lane)
       </para>

       <para>
        This avoids possible problems with these indexes when different
        databases of a cluster have different default collations.
       </para>
      </listitem>

      <listitem>
<!--
2014-09-09 [0709b7e] Robert..: Change the spinlock primitives to function as c..
-->
       <para>
        Change the spinlock primitives to function as compiler barriers
        (Robert Haas)
       </para>
      </listitem>

     </itemizedlist>

    <sect4>
     <title>MS Windows</title>

     <itemizedlist>

      <listitem>
<!--
2014-12-08 [519b075] Simon ..: Use GetSystemTimeAsFileTime directly in win32
2014-12-08 [8001fe6] Simon ..: Windows: use GetSystemTimePreciseAsFileTime if ..
-->
       <para>
        Allow higher-precision time stamp resolution on <systemitem
        class="osname">Windows 8</>, <systemitem class="osname">Windows
        Server 2012</>, and later Windows systems (Craig Ringer)
       </para>
      </listitem>

      <listitem>
<!--
2015-03-18 [f9dead5] Alvaro..: Install shared libraries to bin/ in Windows un..
-->
       <para>
        Install shared libraries to <filename>bin</> in <systemitem
        class="osname">MS Windows</> (Peter Eisentraut, Michael Paquier)
       </para>
      </listitem>

      <listitem>
<!--
2015-04-16 [22d0053] Alvaro..: MSVC: install src/test/modules together with c..
-->
       <para>
        Install <filename>src/test/modules</> together with
        <filename>contrib</> on <productname>MSVC</> builds (Michael
        Paquier)
       </para>
      </listitem>

      <listitem>
<!--
2014-07-12 [8d9a0e8] Magnus..: Support &#8211;&#8211;with-extra-version equivalent functi..
-->
       <para>
        Allow <link linkend="install-procedure">configure</>'s
        <option>--with-extra-version</> option to be honored by the
        <productname>MSVC</> build (Michael Paquier)
       </para>
      </listitem>

      <listitem>
<!--
2014-07-14 [91f03ba] Noah M..: MSVC: Recognize PGFILEDESC in contrib and conv..
-->
       <para>
        Pass <envar>PGFILEDESC</> into <productname>MSVC</> contrib builds
        (Michael Paquier)
       </para>
      </listitem>

      <listitem>
<!--
2014-07-14 [c4a448e] Noah M..: MSVC: Apply icons to all binaries having them ..
-->
       <para>
        Add icons to all <productname>MSVC</>-built binaries and version
        information to all <systemitem class="osname">MS Windows</>
        binaries (Noah Misch)
       </para>

       <para>
        MinGW already had such icons.
       </para>
      </listitem>

      <listitem>
<!--
2014-09-10 [311da16] Andres..: Add support for optional_argument to our own ge..
-->
       <para>
        Add optional-argument support to the internal
        <function>getopt_long()</> implementation (Michael Paquier,
        Andres Freund)
       </para>

       <para>
        This is used by the <productname>MSVC</> build.
       </para>
      </listitem>

     </itemizedlist>

    </sect4>

   </sect3>

   <sect3>
    <title>Additional Modules</title>

    <itemizedlist>

     <listitem>
<!--
2015-03-27 [717f709] Andrew..: Add stats for min, max, mean, stddev times to p..
-->
      <para>
       Add statistics for minimum, maximum,
       mean, and standard deviation times to <link
       linkend="pgstatstatements-columns"><application>pg_stat_statements</></>
       (Mitsumasa Kondo, Andrew Dunstan)
      </para>
     </listitem>

     <listitem>
<!--
2014-10-01 [32984d8] Heikki..: Add functions for dealing with PGP armor heade..
-->
      <para>
       Add <link linkend="pgcrypto"><application>pgcrypto</></> function
       <function>pgp_armor_headers()</> to extract <productname>PGP</>
       armor headers (Marko Tiikkaja, Heikki Linnakangas)
      </para>
     </listitem>

     <listitem>
<!--
2014-06-30 [97c40ce] Tom Lane: Allow empty replacement strings in contrib/unac..
-->
      <para>
       Allow empty replacement strings in <link
       linkend="unaccent"><application>unaccent</></> (Mohammad Alhashash)
      </para>

      <para>
       This is useful in languages where diacritic signs are represented
       as separate characters.
      </para>
     </listitem>

     <listitem>
<!--
2014-06-30 [1b24887] Tom Lane: Allow multi-character source strings in contrib..
-->
      <para>
       Allow multicharacter source strings in <link
       linkend="unaccent"><application>unaccent</></> (Tom Lane)
      </para>

      <para>
       This could be useful in languages where diacritic signs are
       represented as separate characters.  It also allows more complex
       unaccent dictionaries.
      </para>
     </listitem>

     <listitem>
<!--
2015-05-15 [9689290] Simon ..: TABLESAMPLE system_rows(limit)
2015-05-15 [149f6f1] Simon ..: TABLESAMPLE system_time(limit)
-->
      <para>
       Add <filename>contrib</> modules <link
       linkend="tsm-system-rows"><application>tsm_system_rows</></> and
       <link linkend="tsm-system-time"><application>tsm_system_time</></>
       to allow additional table sampling methods (Petr Jel&iacute;nek)
      </para>
     </listitem>

     <listitem>
<!--
2014-11-21 [3a82bc6] Heikki..: Add pageinspect functions for inspecting GIN in..
-->
      <para>
       Add <link linkend="GIN"><acronym>GIN</></>
       index inspection functions to <link
       linkend="pageinspect"><application>pageinspect</></> (Heikki
       Linnakangas, Peter Geoghegan, Michael Paquier)
      </para>
     </listitem>

     <listitem>
<!--
2014-08-22 [f577919] Andres..: Add pinning_backends column to the pg_buffercac..
-->
      <para>
       Add information about buffer pins to <link
       linkend="pgbuffercache"><application>pg_buffercache</></> display
       (Andres Freund)
      </para>
     </listitem>

     <listitem>
<!--
2015-05-13 [5850b20] Andres..: Add pgstattuple_approx() to the pgstattuple ext..
-->
      <para>
       Allow <link linkend="pgstattuple"><application>pgstattuple</></>
       to report approximate answers with less overhead using
       <function>pgstattuple_approx()</> (Abhijit Menon-Sen)
      </para>
     </listitem>

     <listitem>
<!--
2014-11-29 [22dfd11] Alvaro..: Move test modules from contrib to src/test/modu..
2014-12-01 [df761e3] Alvaro..: Move security_label test
-->
      <para>
       Move <application>dummy_seclabel</>, <application>test_shm_mq</>,
       <application>test_parser</>, and <application>worker_spi</>
       from <filename>contrib</> to <filename>src/test/modules</>
       (&Aacute;lvaro Herrera)
      </para>

      <para>
       These modules are only meant for server testing, so they do not need
       to be built or installed when packaging <productname>PostgreSQL</>.
      </para>
     </listitem>

    </itemizedlist>

   </sect3>

  </sect2>

 </sect1><|MERGE_RESOLUTION|>--- conflicted
+++ resolved
@@ -1,8 +1,6 @@
 <!-- doc/src/sgml/release-9.5.sgml -->
 <!-- See header comment in release.sgml about typical markup -->
 
-<<<<<<< HEAD
-=======
  <sect1 id="release-9-5-4">
   <title>Release 9.5.4</title>
 
@@ -2288,7 +2286,6 @@
   </sect2>
  </sect1>
 
->>>>>>> e77ea9db
  <sect1 id="release-9-5-1">
   <title>Release 9.5.1</title>
 
@@ -2916,13 +2913,6 @@
 <!--
 2015-05-08 [9a08841] Stephe..: Change default for include_realm to 1
 -->
-<<<<<<< HEAD
-     <para>
-      Change the default value of the GSSAPI <link
-      linkend="gssapi-auth"><varname>include_realm</></> parameter to 1, so
-      that by default the realm is not removed from a <acronym>GSS</>
-      or <acronym>SSPI</> principal name (Stephen Frost)
-=======
      <para>
       Change the default value of the GSSAPI <link
       linkend="gssapi-auth"><varname>include_realm</></> parameter to 1, so
@@ -3011,71 +3001,11 @@
       Remove the <link linkend="catalog-pg-authid"><structname>pg_authid</></>
       catalog's <structfield>rolcatupdate</> field, as it had no usefulness
       (Adam Brightwell)
->>>>>>> e77ea9db
-     </para>
-    </listitem>
-
-    <listitem>
-<!--
-<<<<<<< HEAD
-2015-02-23 [88e9823] Heikki..: Replace checkpoint_segments with min_wal_size a..
-2015-03-15 [a0f5954] Andres..: Increase max_wal_size's default from 128MB to 1..
-2015-06-29 [d661532] Heikki..: Also trigger restartpoints based on max_wal_siz..
--->
-     <para>
-      Replace configuration parameter <varname>checkpoint_segments</>
-      with <xref linkend="guc-min-wal-size">
-      and <xref linkend="guc-max-wal-size"> (Heikki Linnakangas)
-     </para>
-
-     <para>
-      If you previously adjusted <varname>checkpoint_segments</varname>, the
-      following formula will give you an approximately equivalent setting:
-<programlisting>
-max_wal_size = (3 * checkpoint_segments) * 16MB
-</programlisting>
-      Note that the default setting for <varname>max_wal_size</varname> is
-      much higher than the default <varname>checkpoint_segments</varname> used
-      to be, so adjusting it might no longer be necessary.
-     </para>
-    </listitem>
-
-      <listitem>
-<!--
-2014-06-18 [df8b7bc] Tom Lane: Improve our mechanism for controlling the Linux..
--->
-       <para>
-        Control the Linux <acronym>OOM</> killer via new environment
-        variables <link
-        linkend="linux-memory-overcommit"><envar>PG_OOM_ADJUST_FILE</></>
-        and <link
-        linkend="linux-memory-overcommit"><envar>PG_OOM_ADJUST_VALUE</></>,
-        instead of compile-time options <literal>LINUX_OOM_SCORE_ADJ</> and
-        <literal>LINUX_OOM_ADJ</>
-        (Gurjeet Singh)
-       </para>
-      </listitem>
-
-    <listitem>
-<!--
-2015-10-20 [b06f1f2] Robert..: Put back ssl_renegotiation_limit parameter, bu..
-2015-07-28 [6087d95] Andres..: Remove ssl renegotiation support.
--->
-     <para>
-      Decommission server configuration
-      parameter <varname>ssl_renegotiation_limit</>, which was deprecated
-      in earlier releases (Andres Freund)
-     </para>
-
-     <para>
-      While SSL renegotiation is a good idea in theory, it has caused enough
-      bugs to be considered a net negative in practice, and it is due to be
-      removed from future versions of the relevant standards.  We have
-      therefore removed support for it from <productname>PostgreSQL</>.
-      The <varname>ssl_renegotiation_limit</> parameter still exists, but
-      cannot be set to anything but zero (disabled).  It's not documented
-      anymore, either.
-=======
+     </para>
+    </listitem>
+
+    <listitem>
+<!--
 2015-12-13 [28c3667] Magnus..: Consistently set all fields in pg_stat_replica..
 -->
      <para>
@@ -3083,17 +3013,12 @@
       linkend="monitoring-stats-views-table"><structname>pg_stat_replication</></link>
       system view's <structfield>sent</> field is now NULL, not zero, when
       it has no valid value (Magnus Hagander)
->>>>>>> e77ea9db
-     </para>
-    </listitem>
-
-    <listitem>
-<!--
-<<<<<<< HEAD
-2014-11-05 [525a489] Tom Lane: Remove the last vestige of server-side autocomm..
-=======
+     </para>
+    </listitem>
+
+    <listitem>
+<!--
 2015-07-17 [89ddd29] Andrew..: Support JSON negative array subscripts everywh..
->>>>>>> e77ea9db
 -->
      <para>
       Allow <type>json</> and <type>jsonb</> array extraction operators to
@@ -3101,44 +3026,7 @@
       (Peter Geoghegan, Andrew Dunstan)
      </para>
 
-<<<<<<< HEAD
-    <listitem>
-<!--
-2015-03-06 [bb8582a] Peter ..: Remove rolcatupdate
--->
-     <para>
-      Remove the <link linkend="catalog-pg-authid"><structname>pg_authid</></>
-      catalog's <structfield>rolcatupdate</> field, as it had no usefulness
-      (Adam Brightwell)
-     </para>
-    </listitem>
-
-    <listitem>
-<!--
-2015-12-13 [28c3667] Magnus..: Consistently set all fields in pg_stat_replica..
--->
-     <para>
-      The <link
-      linkend="monitoring-stats-views-table"><structname>pg_stat_replication</></link>
-      system view's <structfield>sent</> field is now NULL, not zero, when
-      it has no valid value (Magnus Hagander)
-     </para>
-    </listitem>
-
-    <listitem>
-<!--
-2015-07-17 [89ddd29] Andrew..: Support JSON negative array subscripts everywh..
--->
-     <para>
-      Allow <type>json</> and <type>jsonb</> array extraction operators to
-      accept negative subscripts, which count from the end of JSON arrays
-      (Peter Geoghegan, Andrew Dunstan)
-     </para>
-
-     <para>
-=======
-     <para>
->>>>>>> e77ea9db
+     <para>
       Previously, these operators returned <literal>NULL</> for negative
       subscripts.
      </para>
@@ -3298,8 +3186,6 @@
        <para>
         Improve concurrency of shared buffer replacement
         (Robert Haas, Amit Kapila, Andres Freund)
-<<<<<<< HEAD
-=======
        </para>
       </listitem>
 
@@ -3325,33 +3211,6 @@
        <para>
         Make per-backend tracking of buffer pins more memory-efficient
         (Andres Freund)
->>>>>>> e77ea9db
-       </para>
-      </listitem>
-
-      <listitem>
-<!--
-<<<<<<< HEAD
-2015-03-25 [2ed5b87f] Kevin ..: Reduce pinning and buffer content locking for b..
--->
-       <para>
-        Reduce the number of page locks and pins during index scans (Kevin Grittner)
-       </para>
-
-       <para>
-        The primary benefit of this is to allow index vacuums to be blocked
-        less often.
-       </para>
-      </listitem>
-
-      <listitem>
-<!--
-2014-08-30 [4b4b680] Andres..: Make backend local tracking of buffer pins memo..
-2015-01-19 [2d115e4] Andres..: Fix various shortcomings of the new PrivateRefC..
--->
-       <para>
-        Make per-backend tracking of buffer pins more memory-efficient
-        (Andres Freund)
        </para>
       </listitem>
 
@@ -3360,11 +3219,6 @@
 2014-12-25 [ab5194e] Andres..: Improve LWLock scalability.
 -->
        <para>
-=======
-2014-12-25 [ab5194e] Andres..: Improve LWLock scalability.
--->
-       <para>
->>>>>>> e77ea9db
         Improve lock scalability (Andres Freund)
        </para>
 
@@ -3490,11 +3344,7 @@
 -->
        <para>
         Add per-table autovacuum logging control via new
-<<<<<<< HEAD
-        <varname>log_min_autovacuum_duration</> storage parameter
-=======
         <varname>log_autovacuum_min_duration</> storage parameter
->>>>>>> e77ea9db
         (Michael Paquier)
        </para>
       </listitem>
@@ -4205,11 +4055,7 @@
 
       <listitem>
 <!--
-<<<<<<< HEAD
-2015-06-21 [ad89a5d] Alvaro..: Add transforms to pg_get_object_address and fr..
-=======
 2014-12-23 [7eca575] Alvaro..: get_object_address: separate domain constraints..
->>>>>>> e77ea9db
 -->
        <para>
         Support comments on <link linkend="SQL-CREATEDOMAIN">domain
@@ -4979,22 +4825,9 @@
        linkend="app-pgreceivexlog"><application>pg_receivexlog</></>
        to synchronously flush <acronym>WAL</> to storage using new
        <option>--synchronous</> option (Furuya Osamu, Fujii Masao)
-<<<<<<< HEAD
-=======
       </para>
 
       <para>
-       Without this, <acronym>WAL</> files are fsync'ed only on close.
->>>>>>> e77ea9db
-      </para>
-     </listitem>
-
-     <listitem>
-<!--
-2015-01-23 [a179232] Alvaro..: vacuumdb: enable parallel mode
--->
-      <para>
-<<<<<<< HEAD
        Without this, <acronym>WAL</> files are fsync'ed only on close.
       </para>
      </listitem>
@@ -5004,8 +4837,6 @@
 2015-01-23 [a179232] Alvaro..: vacuumdb: enable parallel mode
 -->
       <para>
-=======
->>>>>>> e77ea9db
        Allow <link linkend="APP-VACUUMDB"><application>vacuumdb</></> to
        vacuum in parallel using new <option>--jobs</> option (Dilip Kumar)
       </para>
@@ -5144,11 +4975,7 @@
         <para>
          <application>psql</> now fails if the file specified by
          an <option>--output</> or <option>--log-file</> switch cannot be
-<<<<<<< HEAD
-         written (Tom Lane, Daniel Verite)
-=======
          written (Tom Lane, Daniel V&eacute;rit&eacute;)
->>>>>>> e77ea9db
         </para>
 
         <para>
@@ -5365,21 +5192,12 @@
 <!--
 2014-07-17 [c0e4520] Magnus..: Add option to pg_ctl to choose event source for..
 -->
-<<<<<<< HEAD
        <para>
         Allow control of <application>pg_ctl</>'s event source logging
         on <systemitem class="osname">MS Windows</> (MauMau)
        </para>
 
        <para>
-=======
-       <para>
-        Allow control of <application>pg_ctl</>'s event source logging
-        on <systemitem class="osname">MS Windows</> (MauMau)
-       </para>
-
-       <para>
->>>>>>> e77ea9db
         This only controls <application>pg_ctl</>, not the server, which
         has separate settings in <filename>postgresql.conf</>.
        </para>
