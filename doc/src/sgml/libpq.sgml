--- conflicted
+++ resolved
@@ -7361,11 +7361,7 @@
   <para>
    In <literal>verify-full</> mode, the host name is matched against the
    certificate's Subject Alternative Name attribute(s), or against the
-<<<<<<< HEAD
-   Common Name attribute if no Subject Alternative Name of type dNSName is
-=======
    Common Name attribute if no Subject Alternative Name of type <literal>dNSName</literal> is
->>>>>>> e77ea9db
    present.  If the certificate's name attribute starts with an asterisk
    (<literal>*</>), the asterisk will be treated as
    a wildcard, which will match all characters <emphasis>except</> a dot
