<!--
doc/src/sgml/ref/pg_recvlogical.sgml
PostgreSQL documentation
-->

<refentry id="app-pgrecvlogical">
 <indexterm zone="app-pgrecvlogical">
  <primary>pg_recvlogical</primary>
 </indexterm>

 <refmeta>
  <refentrytitle><application>pg_recvlogical</application></refentrytitle>
  <manvolnum>1</manvolnum>
  <refmiscinfo>Application</refmiscinfo>
 </refmeta>

 <refnamediv>
  <refname>pg_recvlogical</refname>
  <refpurpose>control <productname>PostgreSQL</productname> logical decoding streams</refpurpose>
 </refnamediv>

 <refsynopsisdiv>
  <cmdsynopsis>
   <command>pg_recvlogical</command>
   <arg rep="repeat" choice="opt"><replaceable>option</replaceable></arg>
  </cmdsynopsis>
 </refsynopsisdiv>

 <refsect1>
  <title>Description</title>
  <para>
   <command>pg_recvlogical</command> controls logical decoding replication
   slots and streams data from such replication slots.
  </para>

  <para>
   It creates a replication-mode connection, so it is subject to the same
   constraints as <xref linkend="app-pgreceivexlog">, plus those for logical
   replication (see <xref linkend="logicaldecoding">).
  </para>
 </refsect1>

 <refsect1>
  <title>Options</title>

   <para>
    At least one of the following options must be specified to select an action:

    <variablelist>

     <varlistentry>
      <term><option>--create-slot</option></term>
      <listitem>
       <para>
        Create a new logical replication slot with the name specified by
        <option>--slot</option>, using the output plugin specified by
        <option>--plugin</option>, for the database specified
        by <option>--dbname</option>.
       </para>
      </listitem>
     </varlistentry>

     <varlistentry>
      <term><option>--drop-slot</option></term>
      <listitem>
       <para>
        Drop the replication slot with the name specified
        by <option>--slot</option>, then exit.
       </para>
      </listitem>
     </varlistentry>

     <varlistentry>
      <term><option>--start</option></term>
      <listitem>
       <para>
        Begin streaming changes from the logical replication slot specified
        by <option>--slot</option>, continuing until terminated by a
        signal. If the server side change stream ends with a server shutdown
        or disconnect, retry in a loop unless
        <option>--no-loop</option> is specified.
       </para>

       <para>
        The stream format is determined by the output plugin specified when
        the slot was created.
       </para>

       <para>
        The connection must be to the same database used to create the slot.
       </para>
      </listitem>
     </varlistentry>
    </variablelist>
   </para>

   <para>
    <option>--create-slot</option> and <option>--start</option> can be
    specified together.  <option>--drop-slot</option> cannot be combined with
    another action.
   </para>

   <para>
    The following command-line options control the location and format of the
    output and other replication behavior:

    <variablelist>
     <varlistentry>
      <term><option>-f <replaceable>filename</replaceable></option></term>
      <term><option>--file=<replaceable>filename</replaceable></option></term>
      <listitem>
       <para>
        Write received and decoded transaction data into this
        file. Use <literal>-</> for <systemitem>stdout</systemitem>.
       </para>
      </listitem>
     </varlistentry>

     <varlistentry>
      <term><option>-F <replaceable>interval_seconds</replaceable></option></term>
      <term><option>--fsync-interval=<replaceable>interval_seconds</replaceable></option></term>
      <listitem>
       <para>
        Specifies how often <application>pg_recvlogical</application> should
        issue <function>fsync()</function> calls to ensure the output file is
        safely flushed to disk.
       </para>

       <para>
        The server will occasionally request the client to perform a flush and
        report the flush position to the server.  This setting is in addition
        to that, to perform flushes more frequently.
       </para>

       <para>
        Specifying an interval of <literal>0</literal> disables
        issuing <function>fsync()</function> calls altogether, while still
        reporting progress to the server.  In this case, data could be lost in
        the event of a crash.
       </para>
      </listitem>
     </varlistentry>

     <varlistentry>
      <term><option>-I <replaceable>lsn</replaceable></option></term>
      <term><option>--startpos=<replaceable>lsn</replaceable></option></term>
      <listitem>
       <para>
        In <option>--start</option> mode, start replication from the given
        LSN.  For details on the effect of this, see the documentation
        in <xref linkend="logicaldecoding">
        and <xref linkend="protocol-replication">. Ignored in other modes.
       </para>
      </listitem>
     </varlistentry>

     <varlistentry>
      <term><option>--if-not-exists</option></term>
      <listitem>
       <para>
<<<<<<< HEAD
        Do not not error out when <option>--create-slot</option> is specified
=======
        Do not error out when <option>--create-slot</option> is specified
>>>>>>> e77ea9db
        and a slot with the specified name already exists.
       </para>
      </listitem>
     </varlistentry>

     <varlistentry>
      <term><option>-n</option></term>
      <term><option>--no-loop</option></term>
      <listitem>
       <para>
        When the connection to the server is lost, do not retry in a loop, just exit.
       </para>
      </listitem>
     </varlistentry>

     <varlistentry>
      <term><option>-o <replaceable>name</replaceable>[=<replaceable>value</replaceable>]</option></term>
      <term><option>--option=<replaceable>name</replaceable>[=<replaceable>value</replaceable>]</option></term>
      <listitem>
       <para>
        Pass the option <replaceable>name</replaceable> to the output plugin with,
        if specified, the option value <replaceable>value</replaceable>. Which
        options exist and their effects depends on the used output plugin.
       </para>
      </listitem>
     </varlistentry>

     <varlistentry>
      <term><option>-P <replaceable>plugin</replaceable></option></term>
      <term><option>--plugin=<replaceable>plugin</replaceable></option></term>
      <listitem>
       <para>
        When creating a slot, use the specified logical decoding output
        plugin. See <xref linkend="logicaldecoding">. This option has no
        effect if the slot already exists.
       </para>
      </listitem>
     </varlistentry>

     <varlistentry>
      <term><option>-s <replaceable>interval_seconds</replaceable></option></term>
      <term><option>--status-interval=<replaceable>interval_seconds</replaceable></option></term>
      <listitem>
       <para>
        This option has the same effect as the option of the same name
        in <xref linkend="app-pgreceivexlog">.  See the description there.
       </para>
      </listitem>
     </varlistentry>

     <varlistentry>
      <term><option>-S <replaceable>slot_name</replaceable></option></term>
      <term><option>--slot=<replaceable>slot_name</replaceable></option></term>
      <listitem>
       <para>
        In <option>--start</option> mode, use the existing logical replication slot named
        <replaceable>slot_name</replaceable>. In <option>--create-slot</option>
        mode, create the slot with this name. In <option>--drop-slot</option>
        mode, delete the slot with this name.
       </para>
      </listitem>
     </varlistentry>

     <varlistentry>
       <term><option>-v</></term>
       <term><option>--verbose</></term>
       <listitem>
       <para>
        Enables verbose mode.
       </para>
       </listitem>
     </varlistentry>
    </variablelist>
   </para>

   <para>
    The following command-line options control the database connection parameters.

    <variablelist>
      <varlistentry>
       <term><option>-d <replaceable>database</replaceable></option></term>
       <term><option>--dbname=<replaceable>database</replaceable></option></term>
       <listitem>
        <para>
         The database to connect to.  See the description of the actions for
         what this means in detail.  This can be a <application>libpq</application> connection string;
         see <xref linkend="LIBPQ-CONNSTRING"> for more information.  Defaults
         to user name.
        </para>
       </listitem>
      </varlistentry>

      <varlistentry>
       <term><option>-h <replaceable>hostname-or-ip</replaceable></option></term>
       <term><option>--host=<replaceable>hostname-or-ip</replaceable></option></term>
       <listitem>
        <para>
         Specifies the host name of the machine on which the server is
         running.  If the value begins with a slash, it is used as the
         directory for the Unix domain socket. The default is taken
         from the <envar>PGHOST</envar> environment variable, if set,
         else a Unix domain socket connection is attempted.
        </para>
       </listitem>
      </varlistentry>

      <varlistentry>
       <term><option>-p <replaceable>port</replaceable></option></term>
       <term><option>--port=<replaceable>port</replaceable></option></term>
       <listitem>
        <para>
         Specifies the TCP port or local Unix domain socket file
         extension on which the server is listening for connections.
         Defaults to the <envar>PGPORT</envar> environment variable, if
         set, or a compiled-in default.
        </para>
       </listitem>
      </varlistentry>

      <varlistentry>
       <term><option>-U <replaceable>user</replaceable></option></term>
       <term><option>--username=<replaceable>user</replaceable></option></term>
       <listitem>
        <para>
         User name to connect as.  Defaults to current operating system user
         name.
        </para>
       </listitem>
      </varlistentry>

      <varlistentry>
       <term><option>-w</option></term>
       <term><option>--no-password</option></term>
       <listitem>
        <para>
         Never issue a password prompt.  If the server requires
         password authentication and a password is not available by
         other means such as a <filename>.pgpass</filename> file, the
         connection attempt will fail.  This option can be useful in
         batch jobs and scripts where no user is present to enter a
         password.
        </para>
       </listitem>
      </varlistentry>

      <varlistentry>
       <term><option>-W</option></term>
       <term><option>--password</option></term>
       <listitem>
        <para>
         Force <application>pg_recvlogical</application> to prompt for a
         password before connecting to a database.
        </para>

        <para>
         This option is never essential, since
         <application>pg_recvlogical</application> will automatically prompt
         for a password if the server demands password authentication.
         However, <application>pg_recvlogical</application> will waste a
         connection attempt finding out that the server wants a password.
         In some cases it is worth typing <option>-W</> to avoid the extra
         connection attempt.
        </para>
      </listitem>
     </varlistentry>
     </variablelist>
   </para>

   <para>
    The following additional options are available:

    <variablelist>
     <varlistentry>
       <term><option>-V</></term>
       <term><option>--version</></term>
       <listitem>
       <para>
        Print the <application>pg_recvlogical</application> version and exit.
       </para>
       </listitem>
     </varlistentry>

     <varlistentry>
      <term><option>-?</></term>
      <term><option>--help</></term>
       <listitem>
        <para>
         Show help about <application>pg_recvlogical</application> command line
         arguments, and exit.
        </para>
       </listitem>
      </varlistentry>
    </variablelist>
   </para>
 </refsect1>

 <refsect1>
  <title>Environment</title>

  <para>
   This utility, like most other <productname>PostgreSQL</> utilities,
   uses the environment variables supported by <application>libpq</>
   (see <xref linkend="libpq-envars">).
  </para>
 </refsect1>

 <refsect1>
  <title>Examples</title>

  <para>
   See <xref linkend="logicaldecoding-example"> for an example.
  </para>
 </refsect1>

 <refsect1>
  <title>See Also</title>

  <simplelist type="inline">
   <member><xref linkend="app-pgreceivexlog"></member>
  </simplelist>
 </refsect1>
</refentry><|MERGE_RESOLUTION|>--- conflicted
+++ resolved
@@ -158,11 +158,7 @@
       <term><option>--if-not-exists</option></term>
       <listitem>
        <para>
-<<<<<<< HEAD
-        Do not not error out when <option>--create-slot</option> is specified
-=======
         Do not error out when <option>--create-slot</option> is specified
->>>>>>> e77ea9db
         and a slot with the specified name already exists.
        </para>
       </listitem>
