--- conflicted
+++ resolved
@@ -89,20 +89,11 @@
 
   <para>
    <application>pg_rewind</> requires that the target server either has
-<<<<<<< HEAD
-   the <xref linkend="guc-wal-log-hints"> option is enabled
-   in <filename>postgresql.conf</> or that data checksums were enabled when
-   the cluster was initialized with <application>initdb</>.  Neither of these
-   are currently on by default.
-   <xref linkend="guc-full-page-writes"> must also be enabled.  That is the
-   default.
-=======
    the <xref linkend="guc-wal-log-hints"> option enabled
    in <filename>postgresql.conf</> or data checksums enabled when
    the cluster was initialized with <application>initdb</>.  Neither of these
    are currently on by default.  <xref linkend="guc-full-page-writes">
    must also be set to <literal>on</>, but is enabled by default.
->>>>>>> e77ea9db
   </para>
  </refsect1>
 
@@ -143,15 +134,9 @@
        <para>
         Specifies a libpq connection string to connect to the source
         <productname>PostgreSQL</> server to synchronize the target with.
-<<<<<<< HEAD
-        The connection must be a normal (non-replication) connection 
-        with superuser access. The server must be up and running, 
-        and must not be in recovery mode.
-=======
         The connection must be a normal (non-replication) connection
         with superuser access. This option requires the source
         server to be running and not in recovery mode.
->>>>>>> e77ea9db
        </para>
       </listitem>
      </varlistentry>
@@ -244,14 +229,9 @@
     </step>
     <step>
      <para>
-<<<<<<< HEAD
-      Copy all other files such as <filename>clog</filename> and configuration files from the new cluster
-      to the old cluster, everything except the relation files.
-=======
       Copy all other files such as <filename>pg_clog</filename> and
       configuration files from the source cluster to the target cluster
       (everything except the relation files).
->>>>>>> e77ea9db
      </para>
     </step>
     <step>
