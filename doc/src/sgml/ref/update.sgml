<!--
doc/src/sgml/ref/update.sgml
PostgreSQL documentation
-->

<refentry id="SQL-UPDATE">
 <indexterm zone="sql-update">
  <primary>UPDATE</primary>
 </indexterm>

 <refmeta>
  <refentrytitle>UPDATE</refentrytitle>
  <manvolnum>7</manvolnum>
  <refmiscinfo>SQL - Language Statements</refmiscinfo>
 </refmeta>

 <refnamediv>
  <refname>UPDATE</refname>
  <refpurpose>update rows of a table</refpurpose>
 </refnamediv>

 <refsynopsisdiv>
<synopsis>
[ WITH [ RECURSIVE ] <replaceable class="parameter">with_query</replaceable> [, ...] ]
UPDATE [ ONLY ] <replaceable class="PARAMETER">table_name</replaceable> [ * ] [ [ AS ] <replaceable class="parameter">alias</replaceable> ]
    SET { <replaceable class="PARAMETER">column_name</replaceable> = { <replaceable class="PARAMETER">expression</replaceable> | DEFAULT } |
          ( <replaceable class="PARAMETER">column_name</replaceable> [, ...] ) = [ ROW ] ( { <replaceable class="PARAMETER">expression</replaceable> | DEFAULT } [, ...] ) |
          ( <replaceable class="PARAMETER">column_name</replaceable> [, ...] ) = ( <replaceable class="PARAMETER">sub-SELECT</replaceable> )
        } [, ...]
    [ FROM <replaceable class="PARAMETER">from_list</replaceable> ]
    [ WHERE <replaceable class="PARAMETER">condition</replaceable> | WHERE CURRENT OF <replaceable class="PARAMETER">cursor_name</replaceable> ]
    [ RETURNING * | <replaceable class="parameter">output_expression</replaceable> [ [ AS ] <replaceable class="parameter">output_name</replaceable> ] [, ...] ]
</synopsis>
 </refsynopsisdiv>

 <refsect1>
  <title>Description</title>

  <para>
   <command>UPDATE</command> changes the values of the specified
   columns in all rows that satisfy the condition. Only the columns to
   be modified need be mentioned in the <literal>SET</literal> clause;
   columns not explicitly modified retain their previous values.
  </para>

  <para>
   There are two ways to modify a table using information contained in
   other tables in the database: using sub-selects, or specifying
   additional tables in the <literal>FROM</literal> clause. Which
   technique is more appropriate depends on the specific
   circumstances.
  </para>

  <para>
   The optional <literal>RETURNING</> clause causes <command>UPDATE</>
   to compute and return value(s) based on each row actually updated.
   Any expression using the table's columns, and/or columns of other
   tables mentioned in <literal>FROM</literal>, can be computed.
   The new (post-update) values of the table's columns are used.
   The syntax of the <literal>RETURNING</> list is identical to that of the
   output list of <command>SELECT</>.
  </para>

  <para>
   You must have the <literal>UPDATE</literal> privilege on the table,
   or at least on the column(s) that are listed to be updated.
   You must also have the <literal>SELECT</literal>
   privilege on any column whose values are read in the
   <replaceable class="parameter">expressions</replaceable> or
   <replaceable class="parameter">condition</replaceable>.
  </para>
 </refsect1>

 <refsect1>
  <title>Parameters</title>

  <variablelist>
   <varlistentry>
    <term><replaceable class="parameter">with_query</replaceable></term>
    <listitem>
     <para>
      The <literal>WITH</literal> clause allows you to specify one or more
      subqueries that can be referenced by name in the <command>UPDATE</>
      query. See <xref linkend="queries-with"> and <xref linkend="sql-select">
      for details.
     </para>
    </listitem>
   </varlistentry>

   <varlistentry>
    <term><replaceable class="PARAMETER">table_name</replaceable></term>
    <listitem>
     <para>
      The name (optionally schema-qualified) of the table to update.
      If <literal>ONLY</> is specified before the table name, matching rows
      are updated in the named table only.  If <literal>ONLY</> is not
      specified, matching rows are also updated in any tables inheriting from
      the named table.  Optionally, <literal>*</> can be specified after the
      table name to explicitly indicate that descendant tables are included.
     </para>
    </listitem>
   </varlistentry>

   <varlistentry>
    <term><replaceable class="parameter">alias</replaceable></term>
    <listitem>
     <para>
      A substitute name for the target table. When an alias is
      provided, it completely hides the actual name of the table.  For
      example, given <literal>UPDATE foo AS f</>, the remainder of the
      <command>UPDATE</command> statement must refer to this table as
      <literal>f</> not <literal>foo</>.
     </para>
    </listitem>
   </varlistentry>

   <varlistentry>
    <term><replaceable class="PARAMETER">column_name</replaceable></term>
    <listitem>
     <para>
      The name of a column in the table named by <replaceable
      class="PARAMETER">table_name</replaceable>.
      The column name can be qualified with a subfield name or array
      subscript, if needed.  Do not include the table's name in the
      specification of a target column &mdash; for example,
      <literal>UPDATE table_name SET table_name.col = 1</> is invalid.
     </para>
    </listitem>
   </varlistentry>

   <varlistentry>
    <term><replaceable class="PARAMETER">expression</replaceable></term>
    <listitem>
     <para>
      An expression to assign to the column.  The expression can use the
      old values of this and other columns in the table.
     </para>
    </listitem>
   </varlistentry>

   <varlistentry>
    <term><literal>DEFAULT</literal></term>
    <listitem>
     <para>
      Set the column to its default value (which will be NULL if no
      specific default expression has been assigned to it).
     </para>
    </listitem>
   </varlistentry>

   <varlistentry>
    <term><replaceable class="PARAMETER">sub-SELECT</replaceable></term>
    <listitem>
     <para>
      A <literal>SELECT</> sub-query that produces as many output columns
      as are listed in the parenthesized column list preceding it.  The
      sub-query must yield no more than one row when executed.  If it
      yields one row, its column values are assigned to the target columns;
      if it yields no rows, NULL values are assigned to the target columns.
      The sub-query can refer to old values of the current row of the table
      being updated.
     </para>
    </listitem>
   </varlistentry>

   <varlistentry>
    <term><replaceable class="PARAMETER">from_list</replaceable></term>
    <listitem>
     <para>
      A list of table expressions, allowing columns from other tables
      to appear in the <literal>WHERE</> condition and the update
      expressions. This is similar to the list of tables that can be
      specified in the <xref linkend="sql-from"
      endterm="sql-from-title"> of a <command>SELECT</command>
      statement.  Note that the target table must not appear in the
      <replaceable>from_list</>, unless you intend a self-join (in which
      case it must appear with an alias in the <replaceable>from_list</>).
     </para>
    </listitem>
   </varlistentry>

   <varlistentry>
    <term><replaceable class="PARAMETER">condition</replaceable></term>
    <listitem>
     <para>
      An expression that returns a value of type <type>boolean</type>.
      Only rows for which this expression returns <literal>true</>
      will be updated.
     </para>
    </listitem>
   </varlistentry>

   <varlistentry>
    <term><replaceable class="PARAMETER">cursor_name</replaceable></term>
    <listitem>
     <para>
      The name of the cursor to use in a <literal>WHERE CURRENT OF</>
      condition.  The row to be updated is the one most recently fetched
      from this cursor.  The cursor must be a non-grouping
      query on the <command>UPDATE</>'s target table.
      Note that <literal>WHERE CURRENT OF</> cannot be
      specified together with a Boolean condition.  See
      <xref linkend="sql-declare">
      for more information about using cursors with
      <literal>WHERE CURRENT OF</>.
     </para>
    </listitem>
   </varlistentry>

   <varlistentry>
    <term><replaceable class="PARAMETER">output_expression</replaceable></term>
    <listitem>
     <para>
      An expression to be computed and returned by the <command>UPDATE</>
      command after each row is updated.  The expression can use any
      column names of the table named by <replaceable class="PARAMETER">table_name</replaceable>
      or table(s) listed in <literal>FROM</>.
      Write <literal>*</> to return all columns.
     </para>
    </listitem>
   </varlistentry>

   <varlistentry>
    <term><replaceable class="PARAMETER">output_name</replaceable></term>
    <listitem>
     <para>
      A name to use for a returned column.
     </para>
    </listitem>
   </varlistentry>
  </variablelist>
 </refsect1>

 <refsect1>
  <title>Outputs</title>

  <para>
   On successful completion, an <command>UPDATE</> command returns a command
   tag of the form
<screen>
UPDATE <replaceable class="parameter">count</replaceable>
</screen>
   The <replaceable class="parameter">count</replaceable> is the number
   of rows updated, including matched rows whose values did not change.
   Note that the number may be less than the number of rows that matched
   the <replaceable class="parameter">condition</replaceable> when
   updates were suppressed by a <literal>BEFORE UPDATE</> trigger.  If
   <replaceable class="parameter">count</replaceable> is 0, no rows were
   updated by the query (this is not considered an error).
  </para>

  <para>
   If the <command>UPDATE</> command contains a <literal>RETURNING</>
   clause, the result will be similar to that of a <command>SELECT</>
   statement containing the columns and values defined in the
   <literal>RETURNING</> list, computed over the row(s) updated by the
   command.
  </para>
 </refsect1>

 <refsect1>
  <title>Notes</title>

  <para>
   When a <literal>FROM</> clause is present, what essentially happens
   is that the target table is joined to the tables mentioned in the
   <replaceable>from_list</replaceable>, and each output row of the join
   represents an update operation for the target table.  When using
   <literal>FROM</> you should ensure that the join
   produces at most one output row for each row to be modified.  In
   other words, a target row shouldn't join to more than one row from
   the other table(s).  If it does, then only one of the join rows
   will be used to update the target row, but which one will be used
   is not readily predictable.
  </para>

  <para>
   Because of this indeterminacy, referencing other tables only within
   sub-selects is safer, though often harder to read and slower than
   using a join.
  </para>

  <para>
   In the case of a partitioned table, updating a row might cause it to no
   longer satisfy the partition constraint.  Since there is no provision to
   move the row to the partition appropriate to the new value of its
   partitioning key, an error will occur in this case.  This can also happen
   when updating a partition directly.
  </para>
 </refsect1>

 <refsect1>
  <title>Examples</title>

  <para>
   Change the word <literal>Drama</> to <literal>Dramatic</> in the
   column <structfield>kind</> of the table <structname>films</structname>:

<programlisting>
UPDATE films SET kind = 'Dramatic' WHERE kind = 'Drama';
</programlisting>
  </para>

  <para>
   Adjust temperature entries and reset precipitation to its default
   value in one row of the table <structname>weather</structname>:

<programlisting>
UPDATE weather SET temp_lo = temp_lo+1, temp_hi = temp_lo+15, prcp = DEFAULT
  WHERE city = 'San Francisco' AND date = '2003-07-03';
</programlisting>
  </para>

  <para>
   Perform the same operation and return the updated entries:

<programlisting>
UPDATE weather SET temp_lo = temp_lo+1, temp_hi = temp_lo+15, prcp = DEFAULT
  WHERE city = 'San Francisco' AND date = '2003-07-03'
  RETURNING temp_lo, temp_hi, prcp;
</programlisting>
  </para>

  <para>
   Use the alternative column-list syntax to do the same update:
<programlisting>
UPDATE weather SET (temp_lo, temp_hi, prcp) = (temp_lo+1, temp_lo+15, DEFAULT)
  WHERE city = 'San Francisco' AND date = '2003-07-03';
</programlisting>
  </para>

  <para>
   Increment the sales count of the salesperson who manages the
   account for Acme Corporation, using the <literal>FROM</literal>
   clause syntax:
<programlisting>
UPDATE employees SET sales_count = sales_count + 1 FROM accounts
  WHERE accounts.name = 'Acme Corporation'
  AND employees.id = accounts.sales_person;
</programlisting>
  </para>

  <para>
   Perform the same operation, using a sub-select in the
   <literal>WHERE</literal> clause:
<programlisting>
UPDATE employees SET sales_count = sales_count + 1 WHERE id =
  (SELECT sales_person FROM accounts WHERE name = 'Acme Corporation');
</programlisting>
  </para>

  <para>
   Update contact names in an accounts table to match the currently assigned
   salesmen:
<programlisting>
UPDATE accounts SET (contact_first_name, contact_last_name) =
    (SELECT first_name, last_name FROM salesmen
     WHERE salesmen.id = accounts.sales_id);
</programlisting>
   A similar result could be accomplished with a join:
<programlisting>
UPDATE accounts SET contact_first_name = first_name,
                    contact_last_name = last_name
  FROM salesmen WHERE salesmen.id = accounts.sales_id;
</programlisting>
   However, the second query may give unexpected results
   if <structname>salesmen</>.<structfield>id</> is not a unique key, whereas
   the first query is guaranteed to raise an error if there are multiple
   <structfield>id</> matches.  Also, if there is no match for a particular
   <structname>accounts</>.<structfield>sales_id</> entry, the first query
   will set the corresponding name fields to NULL, whereas the second query
   will not update that row at all.
  </para>

  <para>
   Update statistics in a summary table to match the current data:
<programlisting>
UPDATE summary s SET (sum_x, sum_y, avg_x, avg_y) =
    (SELECT sum(x), sum(y), avg(x), avg(y) FROM data d
     WHERE d.group_id = s.group_id);
</programlisting>
  </para>

  <para>
   Attempt to insert a new stock item along with the quantity of stock. If
   the item already exists, instead update the stock count of the existing
   item. To do this without failing the entire transaction, use savepoints:
<programlisting>
BEGIN;
-- other operations
SAVEPOINT sp1;
INSERT INTO wines VALUES('Chateau Lafite 2003', '24');
-- Assume the above fails because of a unique key violation,
-- so now we issue these commands:
ROLLBACK TO sp1;
UPDATE wines SET stock = stock + 24 WHERE winename = 'Chateau Lafite 2003';
-- continue with other operations, and eventually
COMMIT;
</programlisting>
  </para>

  <para>
   Change the <structfield>kind</> column of the table
   <structname>films</structname> in the row on which the cursor
   <literal>c_films</> is currently positioned:
<programlisting>
UPDATE films SET kind = 'Dramatic' WHERE CURRENT OF c_films;
</programlisting></para>
 </refsect1>

 <refsect1>
  <title>Compatibility</title>

  <para>
   This command conforms to the <acronym>SQL</acronym> standard, except
   that the <literal>FROM</literal> and <literal>RETURNING</> clauses
   are <productname>PostgreSQL</productname> extensions, as is the ability
   to use <literal>WITH</> with <command>UPDATE</>.
  </para>

  <para>
   Some other database systems offer a <literal>FROM</> option in which
   the target table is supposed to be listed again within <literal>FROM</>.
   That is not how <productname>PostgreSQL</productname> interprets
   <literal>FROM</>.  Be careful when porting applications that use this
   extension.
  </para>

  <para>
   According to the standard, the source value for a parenthesized sub-list of
<<<<<<< HEAD
   column names can be any row-valued expression yielding the correct number
   of columns.  <productname>PostgreSQL</productname> only allows the source
   value to be a parenthesized list of expressions or a
   sub-<literal>SELECT</>.  An individual column's updated value can be
   specified as <literal>DEFAULT</> in the list-of-expressions case, but not
   inside a sub-<literal>SELECT</>.
=======
   target column names can be any row-valued expression yielding the correct
   number of columns.  <productname>PostgreSQL</productname> only allows the
   source value to be a <link linkend="sql-syntax-row-constructors">row
   constructor</link> or a sub-<literal>SELECT</>.  An individual column's
   updated value can be specified as <literal>DEFAULT</> in the
   row-constructor case, but not inside a sub-<literal>SELECT</>.
>>>>>>> fdf521d6
  </para>
 </refsect1>
</refentry><|MERGE_RESOLUTION|>--- conflicted
+++ resolved
@@ -428,21 +428,12 @@
 
   <para>
    According to the standard, the source value for a parenthesized sub-list of
-<<<<<<< HEAD
-   column names can be any row-valued expression yielding the correct number
-   of columns.  <productname>PostgreSQL</productname> only allows the source
-   value to be a parenthesized list of expressions or a
-   sub-<literal>SELECT</>.  An individual column's updated value can be
-   specified as <literal>DEFAULT</> in the list-of-expressions case, but not
-   inside a sub-<literal>SELECT</>.
-=======
    target column names can be any row-valued expression yielding the correct
    number of columns.  <productname>PostgreSQL</productname> only allows the
    source value to be a <link linkend="sql-syntax-row-constructors">row
    constructor</link> or a sub-<literal>SELECT</>.  An individual column's
    updated value can be specified as <literal>DEFAULT</> in the
    row-constructor case, but not inside a sub-<literal>SELECT</>.
->>>>>>> fdf521d6
   </para>
  </refsect1>
 </refentry>