--- conflicted
+++ resolved
@@ -689,8 +689,6 @@
 
  <refsect2>
   <title>What is the <quote>Transaction</> Actually Performed in <application>pgbench</application>?</title>
-<<<<<<< HEAD
-=======
 
   <para>
    <application>pgbench</> executes test scripts chosen randomly
@@ -702,7 +700,6 @@
    The default weight is <literal>1</>.
    Scripts with a weight of <literal>0</> are ignored.
  </para>
->>>>>>> e77ea9db
 
   <para>
    The default built-in transaction script (also invoked with <option>-b tpcb-like</>)
@@ -835,96 +832,7 @@
       Examples:
 <programlisting>
 \set ntellers 10 * :scale
-<<<<<<< HEAD
-\set aid (1021 * :aid) % (100000 * :scale) + 1
-</programlisting></para>
-    </listitem>
-   </varlistentry>
-
-   <varlistentry>
-    <term>
-     <literal>\setrandom <replaceable>varname</> <replaceable>min</> <replaceable>max</> [ uniform | { gaussian | exponential } <replaceable>parameter</> ]</literal>
-     </term>
-
-    <listitem>
-     <para>
-      Sets variable <replaceable>varname</> to a random integer value
-      between the limits <replaceable>min</> and <replaceable>max</> inclusive.
-      Each limit can be either an integer constant or a
-      <literal>:</><replaceable>variablename</> reference to a variable
-      having an integer value.
-     </para>
-
-     <para>
-      By default, or when <literal>uniform</> is specified, all values in the
-      range are drawn with equal probability.  Specifying <literal>gaussian</>
-      or  <literal>exponential</> options modifies this behavior; each
-      requires a mandatory parameter which determines the precise shape of the
-      distribution.
-     </para>
-
-     <para>
-      For a Gaussian distribution, the interval is mapped onto a standard
-      normal distribution (the classical bell-shaped Gaussian curve) truncated
-      at <literal>-parameter</> on the left and <literal>+parameter</>
-      on the right.
-      Values in the middle of the interval are more likely to be drawn.
-      To be precise, if <literal>PHI(x)</> is the cumulative distribution
-      function of the standard normal distribution, with mean <literal>mu</>
-      defined as <literal>(max + min) / 2.0</>, with
-<literallayout>
- f(x) = PHI(2.0 * parameter * (x - mu) / (max - min + 1)) /
-        (2.0 * PHI(parameter) - 1.0)
-</literallayout>
-      then value <replaceable>i</> between <replaceable>min</> and
-      <replaceable>max</> inclusive is drawn with probability:
-      <literal>f(i + 0.5) - f(i - 0.5)</>.
-      Intuitively, the larger <replaceable>parameter</>, the more
-      frequently values close to the middle of the interval are drawn, and the
-      less frequently values close to the <replaceable>min</> and
-      <replaceable>max</> bounds. About 67% of values are drawn from the
-      middle <literal>1.0 / parameter</>, that is a relative
-      <literal>0.5 / parameter</> around the mean, and 95% in the middle
-      <literal>2.0 / parameter</>, that is a relative
-      <literal>1.0 / parameter</> around the mean; for instance, if
-      <replaceable>parameter</> is 4.0, 67% of values are drawn from the
-      middle quarter (1.0 / 4.0) of the interval (i.e. from
-      <literal>3.0 / 8.0</> to <literal>5.0 / 8.0</>) and 95% from
-      the middle half (<literal>2.0 / 4.0</>) of the interval (second and
-      third quartiles). The minimum <replaceable>parameter</> is 2.0 for
-      performance of the Box-Muller transform.
-     </para>
-
-     <para>
-      For an exponential distribution, <replaceable>parameter</>
-      controls the distribution by truncating a quickly-decreasing
-      exponential distribution at <replaceable>parameter</>, and then
-      projecting onto integers between the bounds.
-      To be precise, with
-<literallayout>
-f(x) = exp(-parameter * (x - min) / (max - min + 1)) / (1.0 - exp(-parameter))
-</literallayout>
-      Then value <replaceable>i</> between <replaceable>min</> and
-      <replaceable>max</> inclusive is drawn with probability:
-      <literal>f(x) - f(x + 1)</>.
-      Intuitively, the larger <replaceable>parameter</>, the more
-      frequently values close to <replaceable>min</> are accessed, and the
-      less frequently values close to <replaceable>max</> are accessed.
-      The closer to 0 <replaceable>parameter</>, the flatter (more uniform)
-      the access distribution.
-      A crude approximation of the distribution is that the most frequent 1%
-      values in the range, close to <replaceable>min</>, are drawn
-      <replaceable>parameter</>% of the time.
-      <replaceable>parameter</> value must be strictly positive.
-     </para>
-
-     <para>
-      Example:
-<programlisting>
-\setrandom aid 1 :naccounts gaussian 5.0
-=======
 \set aid (1021 * random(1, 100000 * :scale)) % (100000 * :scale) + 1
->>>>>>> e77ea9db
 </programlisting></para>
     </listitem>
    </varlistentry>
