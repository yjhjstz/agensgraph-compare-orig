<!--
doc/src/sgml/ref/pg_basebackup.sgml
PostgreSQL documentation
-->

<refentry id="app-pgbasebackup">
 <indexterm zone="app-pgbasebackup">
  <primary>pg_basebackup</primary>
 </indexterm>

 <refmeta>
  <refentrytitle>pg_basebackup</refentrytitle>
  <manvolnum>1</manvolnum>
  <refmiscinfo>Application</refmiscinfo>
 </refmeta>

 <refnamediv>
  <refname>pg_basebackup</refname>
  <refpurpose>take a base backup of a <productname>PostgreSQL</productname> cluster</refpurpose>
 </refnamediv>

 <refsynopsisdiv>
  <cmdsynopsis>
   <command>pg_basebackup</command>
   <arg rep="repeat"><replaceable>option</></arg>
  </cmdsynopsis>
 </refsynopsisdiv>

 <refsect1>
  <title>
   Description
  </title>
  <para>
   <application>pg_basebackup</application> is used to take base backups of
   a running <productname>PostgreSQL</productname> database cluster. These
   are taken without affecting other clients to the database, and can be used
   both for point-in-time recovery (see <xref linkend="continuous-archiving">)
   and as the starting point for a log shipping or streaming replication standby
   servers (see <xref linkend="warm-standby">).
  </para>

  <para>
   <application>pg_basebackup</application> makes a binary copy of the database
   cluster files, while making sure the system is put in and
   out of backup mode automatically. Backups are always taken of the entire
   database cluster; it is not possible to back up individual databases or
   database objects. For individual database backups, a tool such as
   <xref linkend="APP-PGDUMP"> must be used.
  </para>

  <para>
   The backup is made over a regular <productname>PostgreSQL</productname>
   connection, and uses the replication protocol. The connection must be made
   with a superuser or a user having <literal>REPLICATION</literal>
   permissions (see <xref linkend="role-attributes">),
   and <filename>pg_hba.conf</filename> must explicitly permit the replication
   connection. The server must also be configured
   with <xref linkend="guc-max-wal-senders"> set high enough to leave at least
   one session available for the backup and one for WAL streaming (if used).
  </para>

  <para>
   There can be multiple <command>pg_basebackup</command>s running at the same time, but it is
   better from a performance point of view to take only one backup, and copy
   the result.
  </para>

  <para>
   <application>pg_basebackup</application> can make a base backup from
   not only the master but also the standby. To take a backup from the standby,
   set up the standby so that it can accept replication connections (that is, set
   <varname>max_wal_senders</> and <xref linkend="guc-hot-standby">,
   and configure <link linkend="auth-pg-hba-conf">host-based authentication</link>).
   You will also need to enable <xref linkend="guc-full-page-writes"> on the master.
  </para>

  <para>
   Note that there are some limitations in an online backup from the standby:

   <itemizedlist>
    <listitem>
     <para>
      The backup history file is not created in the database cluster backed up.
     </para>
    </listitem>
    <listitem>
     <para>
<<<<<<< HEAD
      There is no guarantee that all WAL files required for the backup are archived
      at the end of backup. If you are planning to use the backup for an archive
      recovery and want to ensure that all required files are available at that moment,
      you need to include them into the backup by using the <literal>-x</> option.
=======
      If you are using <literal>-X none</>, there is no guarantee that all
      WAL files required for the backup are archived at the end of backup.
>>>>>>> fdf521d6
     </para>
    </listitem>
    <listitem>
     <para>
      If the standby is promoted to the master during online backup, the backup fails.
     </para>
    </listitem>
    <listitem>
     <para>
      All WAL records required for the backup must contain sufficient full-page writes,
      which requires you to enable <varname>full_page_writes</> on the master and
      not to use a tool like <application>pg_compresslog</> as
      <varname>archive_command</> to remove full-page writes from WAL files.
     </para>
    </listitem>
   </itemizedlist>
  </para>
 </refsect1>

 <refsect1>
  <title>Options</title>

   <para>
    The following command-line options control the location and format of the
    output.

    <variablelist>
     <varlistentry>
      <term><option>-D <replaceable class="parameter">directory</replaceable></option></term>
      <term><option>--pgdata=<replaceable class="parameter">directory</replaceable></option></term>
      <listitem>
       <para>
        Directory to write the output to.
        <application>pg_basebackup</application> will create the directory and
        any parent directories if necessary.  The directory may already exist,
        but it is an error if the directory already exists and is not empty.
       </para>
       <para>
        When the backup is in tar mode, and the directory is specified as
        <literal>-</literal> (dash), the tar file will be written to
        <literal>stdout</literal>.
       </para>
       <para>
        This option is required.
       </para>
      </listitem>
     </varlistentry>

     <varlistentry>
      <term><option>-F <replaceable class="parameter">format</replaceable></option></term>
      <term><option>--format=<replaceable class="parameter">format</replaceable></option></term>
      <listitem>
       <para>
        Selects the format for the output. <replaceable>format</replaceable>
        can be one of the following:

        <variablelist>
         <varlistentry>
          <term><literal>p</literal></term>
          <term><literal>plain</literal></term>
          <listitem>
           <para>
            Write the output as plain files, with the same layout as the
            current data directory and tablespaces. When the cluster has
            no additional tablespaces, the whole database will be placed in
            the target directory. If the cluster contains additional
            tablespaces, the main data directory will be placed in the
            target directory, but all other tablespaces will be placed
            in the same absolute path as they have on the server.
           </para>
           <para>
            This is the default format.
           </para>
          </listitem>
         </varlistentry>

         <varlistentry>
          <term><literal>t</literal></term>
          <term><literal>tar</literal></term>
          <listitem>
           <para>
            Write the output as tar files in the target directory. The main
            data directory will be written to a file named
            <filename>base.tar</filename>, and all other tablespaces will
            be named after the tablespace OID.
            </para>
           <para>
            If the value <literal>-</literal> (dash) is specified as
            target directory, the tar contents will be written to
            standard output, suitable for piping to for example
            <productname>gzip</productname>. This is only possible if
            the cluster has no additional tablespaces and WAL
            streaming is not used.
           </para>
           </listitem>
         </varlistentry>
        </variablelist></para>
      </listitem>
     </varlistentry>

     <varlistentry>
      <term><option>-r <replaceable class="parameter">rate</replaceable></option></term>
      <term><option>--max-rate=<replaceable class="parameter">rate</replaceable></option></term>
      <listitem>
       <para>
        The maximum transfer rate of data transferred from the server.  Values are
        in kilobytes per second.  Use a suffix of <literal>M</> to indicate megabytes
        per second.  A suffix of <literal>k</> is also accepted, and has no effect.
        Valid values are between 32 kilobytes per second and 1024 megabytes per second.
       </para>
       <para>
        The purpose is to limit the impact of <application>pg_basebackup</application>
        on the running server.
       </para>
       <para>
        This option always affects transfer of the data directory. Transfer of
        WAL files is only affected if the collection method is <literal>fetch</literal>.
       </para>
      </listitem>
     </varlistentry>

     <varlistentry>
      <term><option>-R</option></term>
      <term><option>--write-recovery-conf</option></term>
      <listitem>

       <para>
        Write a minimal <filename>recovery.conf</filename> in the output
        directory (or into the base archive file when using tar format) to
        ease setting up a standby server.
        The <filename>recovery.conf</filename> file will record the connection
        settings and, if specified, the replication slot
        that <application>pg_basebackup</application> is using, so that the
        streaming replication will use the same settings later on.
       </para>

      </listitem>
     </varlistentry>

     <varlistentry>
      <term><option>-S <replaceable>slotname</replaceable></option></term>
      <term><option>--slot=<replaceable class="parameter">slotname</replaceable></option></term>
      <listitem>
       <para>
        This option can only be used together with <literal>-X
        stream</literal>.  It causes the WAL streaming to use the specified
        replication slot.  If the base backup is intended to be used as a
        streaming replication standby using replication slots, it should then
        use the same replication slot name
        in <filename>recovery.conf</filename>.  That way, it is ensured that
        the server does not remove any necessary WAL data in the time between
        the end of the base backup and the start of streaming replication.
       </para>
       <para>
        If this option is not specified and the server supports temporary
        replication slots (version 10 and later), then a temporary replication
        slot is automatically used for WAL streaming.
       </para>
      </listitem>
     </varlistentry>

     <varlistentry>
      <term><option>--no-slot</option></term>
      <listitem>
       <para>
        This option prevents the creation of a temporary replication slot
        during the backup even if it's supported by the server.
       </para>
       <para>
        Temporary replication slots are created by default if no slot name
        is given with the option <option>-S</option> when using log streaming.
       </para>
       <para>
        The main purpose of this option is to allow taking a base backup when
        the server is out of free replication slots.  Using replication slots
        is almost always preferred, because it prevents needed WAL from being
        removed by the server during the backup.
       </para>
      </listitem>
     </varlistentry>

     <varlistentry>
      <term><option>-T <replaceable class="parameter">olddir</replaceable>=<replaceable class="parameter">newdir</replaceable></option></term>
      <term><option>--tablespace-mapping=<replaceable class="parameter">olddir</replaceable>=<replaceable class="parameter">newdir</replaceable></option></term>
      <listitem>
       <para>
        Relocate the tablespace in directory <replaceable>olddir</replaceable>
        to <replaceable>newdir</replaceable> during the backup.  To be
        effective, <replaceable>olddir</replaceable> must exactly match the
        path specification of the tablespace as it is currently defined.  (But
        it is not an error if there is no tablespace
        in <replaceable>olddir</replaceable> contained in the backup.)
        Both <replaceable>olddir</replaceable>
        and <replaceable>newdir</replaceable> must be absolute paths.  If a
        path happens to contain a <literal>=</literal> sign, escape it with a
        backslash.  This option can be specified multiple times for multiple
        tablespaces.  See examples below.
       </para>

       <para>
        If a tablespace is relocated in this way, the symbolic links inside
        the main data directory are updated to point to the new location.  So
        the new data directory is ready to be used for a new server instance
        with all tablespaces in the updated locations.
        </para>
      </listitem>
     </varlistentry>

     <varlistentry>
      <term><option>--waldir=<replaceable class="parameter">waldir</replaceable></option></term>
      <listitem>
       <para>
        Specifies the location for the write-ahead log directory.
        <replaceable>waldir</replaceable> must be an absolute path.
        The write-ahead log directory can only be specified when
        the backup is in plain mode.
       </para>
      </listitem>
     </varlistentry>

     <varlistentry>
      <term><option>-X <replaceable class="parameter">method</replaceable></option></term>
      <term><option>--wal-method=<replaceable class="parameter">method</replaceable></option></term>
      <listitem>
       <para>
        Includes the required write-ahead log files (WAL files) in the
        backup. This will include all write-ahead logs generated during
        the backup. Unless the method <literal>none</literal> is specified,
        it is possible to start a postmaster directly in the extracted
        directory without the need to consult the log archive, thus
        making this a completely standalone backup.
       </para>
       <para>
        The following methods for collecting the write-ahead logs are
        supported:

        <variablelist>
         <varlistentry>
          <term><literal>n</literal></term>
          <term><literal>none</literal></term>
          <listitem>
           <para>
            Don't include write-ahead log in the backup.
           </para>
          </listitem>
         </varlistentry>

         <varlistentry>
          <term><literal>f</literal></term>
          <term><literal>fetch</literal></term>
          <listitem>
           <para>
            The write-ahead log files are collected at the end of the backup.
            Therefore, it is necessary for the
            <xref linkend="guc-wal-keep-segments"> parameter to be set high
             enough that the log is not removed before the end of the backup.
             If the log has been rotated when it's time to transfer it, the
             backup will fail and be unusable.
           </para>
           <para>
            The write-ahead log files will be written to
            the <filename>base.tar</filename> file.
           </para>
          </listitem>
         </varlistentry>

         <varlistentry>
          <term><literal>s</literal></term>
          <term><literal>stream</literal></term>
          <listitem>
           <para>
            Stream the write-ahead log while the backup is created. This will
            open a second connection to the server and start streaming the
            write-ahead log in parallel while running the backup. Therefore,
            it will use up two connections configured by the
            <xref linkend="guc-max-wal-senders"> parameter. As long as the
             client can keep up with write-ahead log received, using this mode
             requires no extra write-ahead logs to be saved on the master.
           </para>
           <para>
            The write-ahead log files are written to a separate file
            named <filename>pg_wal.tar</filename> (if the server is a version
            earlier than 10, the file will be named <filename>pg_xlog.tar</filename>).
           </para>
           <para>
            This value is the default.
           </para>
          </listitem>
         </varlistentry>
        </variablelist>
       </para>
      </listitem>
     </varlistentry>

     <varlistentry>
      <term><option>-z</option></term>
      <term><option>--gzip</option></term>
      <listitem>
       <para>
        Enables gzip compression of tar file output, with the default
        compression level. Compression is only available when using
        the tar format, and the suffix <filename>.gz</filename> will
        automatically be added to all tar filenames.
       </para>
      </listitem>
     </varlistentry>

     <varlistentry>
      <term><option>-Z <replaceable class="parameter">level</replaceable></option></term>
      <term><option>--compress=<replaceable class="parameter">level</replaceable></option></term>
      <listitem>
       <para>
        Enables gzip compression of tar file output, and specifies the
        compression level (0 through 9, 0 being no compression and 9 being best
        compression). Compression is only available when using the tar
        format, and the suffix <filename>.gz</filename> will
        automatically be added to all tar filenames.
       </para>
      </listitem>
     </varlistentry>
    </variablelist>
   </para>
   <para>
    The following command-line options control the generation of the
    backup and the running of the program.

    <variablelist>
     <varlistentry>
      <term><option>-c <replaceable class="parameter">fast|spread</replaceable></option></term>
      <term><option>--checkpoint=<replaceable class="parameter">fast|spread</replaceable></option></term>
      <listitem>
       <para>
        Sets checkpoint mode to fast (immediate) or spread (default) (see <xref linkend="backup-lowlevel-base-backup">).
       </para>
      </listitem>
     </varlistentry>

     <varlistentry>
      <term><option>-l <replaceable class="parameter">label</replaceable></option></term>
      <term><option>--label=<replaceable class="parameter">label</replaceable></option></term>
      <listitem>
       <para>
        Sets the label for the backup. If none is specified, a default value of
        <quote><literal>pg_basebackup base backup</literal></quote> will be used.
       </para>
      </listitem>
     </varlistentry>

     <varlistentry>
      <term><option>-n</option></term>
      <term><option>--no-clean</option></term>
      <listitem>
       <para>
        By default, when <command>pg_basebackup</command> aborts with an
        error, it removes any directories it might have created before
        discovering that it cannot finish the job (for example, data directory
        and write-ahead log directory). This option inhibits tidying-up and is
        thus useful for debugging.
       </para>

       <para>
        Note that tablespace directories are not cleaned up either way.
       </para>
      </listitem>
     </varlistentry>

     <varlistentry>
      <term><option>-P</option></term>
      <term><option>--progress</option></term>
      <listitem>
       <para>
        Enables progress reporting. Turning this on will deliver an approximate
        progress report during the backup. Since the database may change during
        the backup, this is only an approximation and may not end at exactly
        <literal>100%</literal>. In particular, when WAL log is included in the
        backup, the total amount of data cannot be estimated in advance, and
        in this case the estimated target size will increase once it passes the
        total estimate without WAL.
       </para>
       <para>
        When this is enabled, the backup will start by enumerating the size of
        the entire database, and then go back and send the actual contents.
        This may make the backup take slightly longer, and in particular it
        will take longer before the first data is sent.
       </para>
      </listitem>
     </varlistentry>

     <varlistentry>
      <term><option>-N</option></term>
      <term><option>--no-sync</option></term>
      <listitem>
       <para>
        By default, <command>pg_basebackup</command> will wait for all files
        to be written safely to disk.  This option causes
        <command>pg_basebackup</command> to return without waiting, which is
        faster, but means that a subsequent operating system crash can leave
        the base backup corrupt.  Generally, this option is useful for testing
        but should not be used when creating a production installation.
       </para>
      </listitem>
     </varlistentry>

     <varlistentry>
      <term><option>-v</option></term>
      <term><option>--verbose</option></term>
      <listitem>
       <para>
        Enables verbose mode. Will output some extra steps during startup and
        shutdown, as well as show the exact file name that is currently being
        processed if progress reporting is also enabled.
       </para>
      </listitem>
     </varlistentry>

    </variablelist>
   </para>

   <para>
    The following command-line options control the database connection parameters.

    <variablelist>
     <varlistentry>
      <term><option>-d <replaceable class="parameter">connstr</replaceable></option></term>
      <term><option>--dbname=<replaceable class="parameter">connstr</replaceable></option></term>
      <listitem>
       <para>
        Specifies parameters used to connect to the server, as a connection
        string. See <xref linkend="libpq-connstring"> for more information.
       </para>
       <para>
        The option is called <literal>--dbname</> for consistency with other
        client applications, but because <application>pg_basebackup</application>
        doesn't connect to any particular database in the cluster, database
        name in the connection string will be ignored.
       </para>
      </listitem>
     </varlistentry>

     <varlistentry>
      <term><option>-h <replaceable class="parameter">host</replaceable></option></term>
      <term><option>--host=<replaceable class="parameter">host</replaceable></option></term>
      <listitem>
       <para>
        Specifies the host name of the machine on which the server is
        running.  If the value begins with a slash, it is used as the
        directory for the Unix domain socket. The default is taken
        from the <envar>PGHOST</envar> environment variable, if set,
        else a Unix domain socket connection is attempted.
       </para>
      </listitem>
     </varlistentry>

     <varlistentry>
      <term><option>-p <replaceable class="parameter">port</replaceable></option></term>
      <term><option>--port=<replaceable class="parameter">port</replaceable></option></term>
      <listitem>
       <para>
        Specifies the TCP port or local Unix domain socket file
        extension on which the server is listening for connections.
        Defaults to the <envar>PGPORT</envar> environment variable, if
        set, or a compiled-in default.
       </para>
      </listitem>
     </varlistentry>

     <varlistentry>
      <term><option>-s <replaceable class="parameter">interval</replaceable></option></term>
      <term><option>--status-interval=<replaceable class="parameter">interval</replaceable></option></term>
      <listitem>
       <para>
        Specifies the number of seconds between status packets sent back to the
        server. This allows for easier monitoring of the progress from server.
        A value of zero disables the periodic status updates completely,
        although an update will still be sent when requested by the server, to
        avoid timeout disconnect. The default value is 10 seconds.
       </para>
      </listitem>
     </varlistentry>

     <varlistentry>
      <term><option>-U <replaceable>username</replaceable></option></term>
      <term><option>--username=<replaceable class="parameter">username</replaceable></option></term>
      <listitem>
       <para>
        User name to connect as.
       </para>
      </listitem>
     </varlistentry>

     <varlistentry>
      <term><option>-w</></term>
      <term><option>--no-password</></term>
      <listitem>
       <para>
        Never issue a password prompt.  If the server requires
        password authentication and a password is not available by
        other means such as a <filename>.pgpass</filename> file, the
        connection attempt will fail.  This option can be useful in
        batch jobs and scripts where no user is present to enter a
        password.
       </para>
      </listitem>
     </varlistentry>

     <varlistentry>
      <term><option>-W</option></term>
      <term><option>--password</option></term>
      <listitem>
       <para>
        Force <application>pg_basebackup</application> to prompt for a
        password before connecting to a database.
       </para>

       <para>
        This option is never essential, since
        <application>pg_basebackup</application> will automatically prompt
        for a password if the server demands password authentication.
        However, <application>pg_basebackup</application> will waste a
        connection attempt finding out that the server wants a password.
        In some cases it is worth typing <option>-W</> to avoid the extra
        connection attempt.
       </para>
      </listitem>
     </varlistentry>
    </variablelist>
   </para>

   <para>
    Other options are also available:

    <variablelist>
     <varlistentry>
       <term><option>-V</></term>
       <term><option>--version</></term>
       <listitem>
       <para>
       Print the <application>pg_basebackup</application> version and exit.
       </para>
       </listitem>
     </varlistentry>

     <varlistentry>
       <term><option>-?</></term>
       <term><option>--help</></term>
       <listitem>
       <para>
       Show help about <application>pg_basebackup</application> command line
       arguments, and exit.
       </para>
       </listitem>
     </varlistentry>

    </variablelist>
   </para>

 </refsect1>

 <refsect1>
  <title>Environment</title>

  <para>
   This utility, like most other <productname>PostgreSQL</> utilities,
   uses the environment variables supported by <application>libpq</>
   (see <xref linkend="libpq-envars">).
  </para>

 </refsect1>

 <refsect1>
  <title>Notes</title>

  <para>
   At the beginning of the backup, a checkpoint needs to be written on the
   server the backup is taken from.  Especially if the option
   <literal>--checkpoint=fast</literal> is not used, this can take some time
   during which <application>pg_basebackup</application> will be appear
   to be idle.
  </para>

  <para>
   The backup will include all files in the data directory and tablespaces,
   including the configuration files and any additional files placed in the
   directory by third parties, except certain temporary files managed by
   PostgreSQL.  But only regular files and directories are copied, except that
   symbolic links used for tablespaces are preserved.  Symbolic links pointing
   to certain directories known to PostgreSQL are copied as empty directories.
   Other symbolic links and special device files are skipped.
   See <xref linkend="protocol-replication"> for the precise details.
  </para>

  <para>
   Tablespaces will in plain format by default be backed up to the same path
   they have on the server, unless the
   option <literal>--tablespace-mapping</literal> is used.  Without
   this option, running a plain format base backup on the same host as the
   server will not work if tablespaces are in use, because the backup would
   have to be written to the same directory locations as the original
   tablespaces.
  </para>

  <para>
   When tar format mode is used, it is the user's responsibility to unpack each
   tar file before starting the PostgreSQL server. If there are additional tablespaces, the
   tar files for them need to be unpacked in the correct locations. In this
   case the symbolic links for those tablespaces will be created by the server
   according to the contents of the <filename>tablespace_map</> file that is
   included in the <filename>base.tar</> file.
  </para>

  <para>
   <application>pg_basebackup</application> works with servers of the same
   or an older major version, down to 9.1. However, WAL streaming mode (<literal>-X
   stream</literal>) only works with server version 9.3 and later, and tar format mode
   (<literal>--format=tar</literal>) of the current version only works with server version 9.5
   or later.
  </para>

 </refsect1>

 <refsect1>
  <title>Examples</title>

  <para>
   To create a base backup of the server at <literal>mydbserver</literal>
   and store it in the local directory
   <filename>/usr/local/pgsql/data</filename>:
<screen>
<prompt>$</prompt> <userinput>pg_basebackup -h mydbserver -D /usr/local/pgsql/data</userinput>
</screen>
  </para>

  <para>
   To create a backup of the local server with one compressed
   tar file for each tablespace, and store it in the directory
   <filename>backup</filename>, showing a progress report while running:
<screen>
<prompt>$</prompt> <userinput>pg_basebackup -D backup -Ft -z -P</userinput>
</screen>
  </para>

  <para>
   To create a backup of a single-tablespace local database and compress
   this with <productname>bzip2</productname>:
<screen>
<prompt>$</prompt> <userinput>pg_basebackup -D - -Ft -X fetch | bzip2 &gt; backup.tar.bz2</userinput>
</screen>
   (This command will fail if there are multiple tablespaces in the
   database.)
  </para>

  <para>
   To create a backup of a local database where the tablespace in
   <filename>/opt/ts</filename> is relocated
   to <filename>./backup/ts</filename>:
<screen>
<prompt>$</prompt> <userinput>pg_basebackup -D backup/data -T /opt/ts=$(pwd)/backup/ts</userinput>
</screen>
  </para>
 </refsect1>

 <refsect1>
  <title>See Also</title>

  <simplelist type="inline">
   <member><xref linkend="APP-PGDUMP"></member>
  </simplelist>
 </refsect1>

</refentry><|MERGE_RESOLUTION|>--- conflicted
+++ resolved
@@ -85,15 +85,8 @@
     </listitem>
     <listitem>
      <para>
-<<<<<<< HEAD
-      There is no guarantee that all WAL files required for the backup are archived
-      at the end of backup. If you are planning to use the backup for an archive
-      recovery and want to ensure that all required files are available at that moment,
-      you need to include them into the backup by using the <literal>-x</> option.
-=======
       If you are using <literal>-X none</>, there is no guarantee that all
       WAL files required for the backup are archived at the end of backup.
->>>>>>> fdf521d6
      </para>
     </listitem>
     <listitem>
