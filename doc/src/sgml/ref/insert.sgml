<!--
doc/src/sgml/ref/insert.sgml
PostgreSQL documentation
-->

<refentry id="SQL-INSERT">
 <indexterm zone="sql-insert">
  <primary>INSERT</primary>
 </indexterm>

 <refmeta>
  <refentrytitle>INSERT</refentrytitle>
  <manvolnum>7</manvolnum>
  <refmiscinfo>SQL - Language Statements</refmiscinfo>
 </refmeta>

 <refnamediv>
  <refname>INSERT</refname>
  <refpurpose>create new rows in a table</refpurpose>
 </refnamediv>

 <refsynopsisdiv>
<synopsis>
[ WITH [ RECURSIVE ] <replaceable class="parameter">with_query</replaceable> [, ...] ]
INSERT INTO <replaceable class="PARAMETER">table_name</replaceable> [ AS <replaceable class="parameter">alias</replaceable> ] [ ( <replaceable class="PARAMETER">column_name</replaceable> [, ...] ) ]
    { DEFAULT VALUES | VALUES ( { <replaceable class="PARAMETER">expression</replaceable> | DEFAULT } [, ...] ) [, ...] | <replaceable class="PARAMETER">query</replaceable> }
    [ ON CONFLICT [ <replaceable class="parameter">conflict_target</replaceable> ] <replaceable class="parameter">conflict_action</replaceable> ]
    [ RETURNING * | <replaceable class="parameter">output_expression</replaceable> [ [ AS ] <replaceable class="parameter">output_name</replaceable> ] [, ...] ]

<phrase>where <replaceable class="parameter">conflict_target</replaceable> can be one of:</phrase>

    ( { <replaceable class="parameter">index_column_name</replaceable> | ( <replaceable class="parameter">index_expression</replaceable> ) } [ COLLATE <replaceable class="parameter">collation</replaceable> ] [ <replaceable class="parameter">opclass</replaceable> ] [, ...] ) [ WHERE <replaceable class="PARAMETER">index_predicate</replaceable> ]
    ON CONSTRAINT <replaceable class="PARAMETER">constraint_name</replaceable>

<phrase>and <replaceable class="parameter">conflict_action</replaceable> is one of:</phrase>

    DO NOTHING
    DO UPDATE SET { <replaceable class="PARAMETER">column_name</replaceable> = { <replaceable class="PARAMETER">expression</replaceable> | DEFAULT } |
                    ( <replaceable class="PARAMETER">column_name</replaceable> [, ...] ) = ( { <replaceable class="PARAMETER">expression</replaceable> | DEFAULT } [, ...] ) |
                    ( <replaceable class="PARAMETER">column_name</replaceable> [, ...] ) = ( <replaceable class="PARAMETER">sub-SELECT</replaceable> )
                  } [, ...]
              [ WHERE <replaceable class="PARAMETER">condition</replaceable> ]
</synopsis>
 </refsynopsisdiv>

 <refsect1>
  <title>Description</title>

  <para>
   <command>INSERT</command> inserts new rows into a table.
   One can insert one or more rows specified by value expressions,
   or zero or more rows resulting from a query.
  </para>

  <para>
   The target column names can be listed in any order.  If no list of
   column names is given at all, the default is all the columns of the
   table in their declared order; or the first <replaceable>N</> column
   names, if there are only <replaceable>N</> columns supplied by the
   <literal>VALUES</> clause or <replaceable>query</>.  The values
   supplied by the <literal>VALUES</> clause or <replaceable>query</> are
   associated with the explicit or implicit column list left-to-right.
  </para>

  <para>
   Each column not present in the explicit or implicit column list will be
   filled with a default value, either its declared default value
   or null if there is none.
  </para>

  <para>
   If the expression for any column is not of the correct data type,
   automatic type conversion will be attempted.
  </para>

  <para>
   <literal>ON CONFLICT</> can be used to specify an alternative
   action to raising a unique constraint or exclusion constraint
   violation error. (See <xref linkend="sql-on-conflict"
   endterm="sql-on-conflict-title"> below.)
  </para>

  <para>
   The optional <literal>RETURNING</> clause causes <command>INSERT</>
   to compute and return value(s) based on each row actually inserted
   (or updated, if an <literal>ON CONFLICT DO UPDATE</> clause was
   used).  This is primarily useful for obtaining values that were
   supplied by defaults, such as a serial sequence number.  However,
   any expression using the table's columns is allowed.  The syntax of
   the <literal>RETURNING</> list is identical to that of the output
   list of <command>SELECT</>.  Only rows that were successfully
   inserted or updated will be returned.  For example, if a row was
   locked but not updated because an <literal>ON CONFLICT DO UPDATE
   ... WHERE</literal> clause <replaceable
   class="PARAMETER">condition</replaceable> was not satisfied, the
   row will not be returned.
  </para>

  <para>
   You must have <literal>INSERT</literal> privilege on a table in
   order to insert into it.  If <literal>ON CONFLICT DO UPDATE</> is
   present, <literal>UPDATE</literal> privilege on the table is also
   required.
  </para>

  <para>
   If a column list is specified, you only need
   <literal>INSERT</literal> privilege on the listed columns.
   Similarly, when <literal>ON CONFLICT DO UPDATE</> is specified, you
   only need <literal>UPDATE</> privilege on the column(s) that are
   listed to be updated.  However, <literal>ON CONFLICT DO UPDATE</>
   also requires <literal>SELECT</> privilege on any column whose
   values are read in the <literal>ON CONFLICT DO UPDATE</>
   expressions or <replaceable>condition</>.
  </para>

  <para>
   Use of the <literal>RETURNING</> clause requires <literal>SELECT</>
   privilege on all columns mentioned in <literal>RETURNING</>.
   If you use the <replaceable
   class="PARAMETER">query</replaceable> clause to insert rows from a
   query, you of course need to have <literal>SELECT</literal> privilege on
   any table or column used in the query.
  </para>
 </refsect1>

 <refsect1>
  <title>Parameters</title>

  <refsect2 id="SQL-INSERTING-PARAMS">
   <title id="sql-inserting-params-title">Inserting</title>

   <para>
    This section covers parameters that may be used when only
    inserting new rows.  Parameters <emphasis>exclusively</emphasis>
    used with the <literal>ON CONFLICT</literal> clause are described
    separately.
   </para>

    <variablelist>
     <varlistentry>
      <term><replaceable class="parameter">with_query</replaceable></term>
      <listitem>
       <para>
        The <literal>WITH</literal> clause allows you to specify one or more
        subqueries that can be referenced by name in the <command>INSERT</>
        query. See <xref linkend="queries-with"> and <xref linkend="sql-select">
        for details.
       </para>
       <para>
        It is possible for the <replaceable class="parameter">query</replaceable>
        (<command>SELECT</command> statement)
        to also contain a <literal>WITH</literal> clause.  In such a case both
        sets of <replaceable>with_query</replaceable> can be referenced within
        the <replaceable class="parameter">query</replaceable>, but the
        second one takes precedence since it is more closely nested.
       </para>
      </listitem>
     </varlistentry>

     <varlistentry>
      <term><replaceable class="PARAMETER">table_name</replaceable></term>
      <listitem>
       <para>
        The name (optionally schema-qualified) of an existing table.
       </para>
      </listitem>
     </varlistentry>

     <varlistentry>
      <term><replaceable class="parameter">alias</replaceable></term>
      <listitem>
       <para>
        A substitute name for <replaceable
        class="PARAMETER">table_name</replaceable>.  When an alias is
        provided, it completely hides the actual name of the table.
        This is particularly useful when <literal>ON CONFLICT DO
        UPDATE</literal> targets a table named excluded, since that's
        also the name of the special table representing rows proposed
        for insertion.
       </para>
      </listitem>
     </varlistentry>


     <varlistentry>
      <term><replaceable class="PARAMETER">column_name</replaceable></term>
      <listitem>
       <para>
        The name of a column in the table named by <replaceable
        class="PARAMETER">table_name</replaceable>.  The column name
        can be qualified with a subfield name or array subscript, if
        needed.  (Inserting into only some fields of a composite
        column leaves the other fields null.)  When referencing a
        column with <literal>ON CONFLICT DO UPDATE</>, do not include
        the table's name in the specification of a target column.  For
<<<<<<< HEAD
        example, <literal>INSERT ... ON CONFLICT DO UPDATE tab SET
        table_name.col = 1</> is invalid (this follows the general
=======
        example, <literal>INSERT INTO table_name ... ON CONFLICT DO UPDATE
        SET table_name.col = 1</> is invalid (this follows the general
>>>>>>> e77ea9db
        behavior for <command>UPDATE</>).
       </para>
      </listitem>
     </varlistentry>

     <varlistentry>
      <term><literal>DEFAULT VALUES</literal></term>
      <listitem>
       <para>
        All columns will be filled with their default values.
       </para>
      </listitem>
     </varlistentry>

     <varlistentry>
      <term><replaceable class="PARAMETER">expression</replaceable></term>
      <listitem>
       <para>
        An expression or value to assign to the corresponding column.
       </para>
      </listitem>
     </varlistentry>

     <varlistentry>
      <term><literal>DEFAULT</literal></term>
      <listitem>
       <para>
        The corresponding column will be filled with
        its default value.
       </para>
      </listitem>
     </varlistentry>

     <varlistentry>
      <term><replaceable class="PARAMETER">query</replaceable></term>
      <listitem>
       <para>
        A query (<command>SELECT</command> statement) that supplies the
        rows to be inserted.  Refer to the
        <xref linkend="sql-select">
        statement for a description of the syntax.
       </para>
      </listitem>
     </varlistentry>

     <varlistentry>
      <term><replaceable class="PARAMETER">output_expression</replaceable></term>
      <listitem>
       <para>
        An expression to be computed and returned by the
        <command>INSERT</> command after each row is inserted or
        updated. The expression can use any column names of the table
        named by <replaceable
        class="PARAMETER">table_name</replaceable>.  Write
        <literal>*</> to return all columns of the inserted or updated
        row(s).
       </para>
      </listitem>
     </varlistentry>

     <varlistentry>
      <term><replaceable class="PARAMETER">output_name</replaceable></term>
      <listitem>
       <para>
        A name to use for a returned column.
       </para>
      </listitem>
     </varlistentry>
    </variablelist>
  </refsect2>

  <refsect2 id="sql-on-conflict">
   <title id="sql-on-conflict-title"><literal>ON CONFLICT</literal> Clause</title>
   <indexterm zone="SQL-INSERT">
    <primary>UPSERT</primary>
   </indexterm>
   <indexterm zone="SQL-INSERT">
    <primary>ON CONFLICT</primary>
   </indexterm>
   <para>
    The optional <literal>ON CONFLICT</literal> clause specifies an
    alternative action to raising a unique violation or exclusion
    constraint violation error.  For each individual row proposed for
    insertion, either the insertion proceeds, or, if an
    <emphasis>arbiter</emphasis> constraint or index specified by
    <parameter>conflict_target</parameter> is violated, the
    alternative <parameter>conflict_action</parameter> is taken.
    <literal>ON CONFLICT DO NOTHING</literal> simply avoids inserting
    a row as its alternative action.  <literal>ON CONFLICT DO
    UPDATE</literal> updates the existing row that conflicts with the
    row proposed for insertion as its alternative action.
   </para>

   <para>
    <parameter>conflict_target</parameter> can perform
    <emphasis>unique index inference</emphasis>.  When performing
    inference, it consists of one or more <replaceable
    class="PARAMETER">index_column_name</replaceable> columns and/or
    <replaceable class="PARAMETER">index_expression</replaceable>
<<<<<<< HEAD
    expressions, and an optional <replaceable class="PARAMETER">
    index_predicate</replaceable>.  All <replaceable
=======
    expressions, and an optional <replaceable class="PARAMETER">index_predicate</replaceable>.  All <replaceable
>>>>>>> e77ea9db
    class="PARAMETER">table_name</replaceable> unique indexes that,
    without regard to order, contain exactly the
    <parameter>conflict_target</parameter>-specified
    columns/expressions are inferred (chosen) as arbiter indexes.  If
    an <replaceable class="PARAMETER">index_predicate</replaceable> is
    specified, it must, as a further requirement for inference,
    satisfy arbiter indexes.  Note that this means a non-partial
    unique index (a unique index without a predicate) will be inferred
    (and thus used by <literal>ON CONFLICT</literal>) if such an index
    satisfying every other criteria is available.  If an attempt at
    inference is unsuccessful, an error is raised.
   </para>

   <para>
    <literal>ON CONFLICT DO UPDATE</literal> guarantees an atomic
    <command>INSERT</command> or <command>UPDATE</command> outcome;
    provided there is no independent error, one of those two outcomes
    is guaranteed, even under high concurrency.  This is also known as
    <firstterm>UPSERT</firstterm> &mdash; <quote>UPDATE or
    INSERT</quote>.
   </para>

    <variablelist>
     <varlistentry>
      <term><replaceable class="parameter">conflict_target</replaceable></term>
      <listitem>
       <para>
        Specifies which conflicts <literal>ON CONFLICT</literal> takes
        the alternative action on by choosing <firstterm>arbiter
        indexes</firstterm>.  Either performs <emphasis>unique index
        inference</emphasis>, or names a constraint explicitly.  For
        <literal>ON CONFLICT DO NOTHING</literal>, it is optional to
        specify a <parameter>conflict_target</parameter>; when
        omitted, conflicts with all usable constraints (and unique
        indexes) are handled.  For <literal>ON CONFLICT DO
        UPDATE</literal>, a <parameter>conflict_target</parameter>
        <emphasis>must</emphasis> be provided.
       </para>
      </listitem>
     </varlistentry>

     <varlistentry>
      <term><replaceable class="parameter">conflict_action</replaceable></term>
      <listitem>
       <para>
        <parameter>conflict_action</parameter> specifies an
        alternative <literal>ON CONFLICT</literal> action.  It can be
        either <literal>DO NOTHING</literal>, or a <literal>DO
        UPDATE</literal> clause specifying the exact details of the
        <literal>UPDATE</literal> action to be performed in case of a
        conflict.  The <literal>SET</literal> and
        <literal>WHERE</literal> clauses in <literal>ON CONFLICT DO
        UPDATE</literal> have access to the existing row using the
        table's name (or an alias), and to rows proposed for insertion
        using the special <varname>excluded</varname> table.
        <literal>SELECT</> privilege is required on any column in the
        target table where corresponding <varname>excluded</varname>
        columns are read.
       </para>
       <para>
        Note that the effects of all per-row <literal>BEFORE
        INSERT</literal> triggers are reflected in
        <varname>excluded</varname> values, since those effects may
        have contributed to the row being excluded from insertion.
       </para>
      </listitem>
     </varlistentry>

     <varlistentry>
      <term><replaceable class="PARAMETER">index_column_name</replaceable></term>
      <listitem>
       <para>
        The name of a <replaceable
        class="PARAMETER">table_name</replaceable> column.  Used to
        infer arbiter indexes.  Follows <command>CREATE
        INDEX</command> format.  <literal>SELECT</> privilege on
        <replaceable class="PARAMETER">index_column_name</replaceable>
        is required.
       </para>
      </listitem>
     </varlistentry>

     <varlistentry>
      <term><replaceable class="PARAMETER">index_expression</replaceable></term>
      <listitem>
       <para>
        Similar to <replaceable
        class="PARAMETER">index_column_name</replaceable>, but used to
        infer expressions on <replaceable
        class="PARAMETER">table_name</replaceable> columns appearing
        within index definitions (not simple columns).  Follows
        <command>CREATE INDEX</command> format.  <literal>SELECT</>
        privilege on any column appearing within <replaceable
        class="PARAMETER">index_expression</replaceable> is required.
       </para>
      </listitem>
     </varlistentry>

     <varlistentry>
      <term><replaceable class="PARAMETER">collation</replaceable></term>
      <listitem>
       <para>
        When specified, mandates that corresponding <replaceable
        class="PARAMETER">index_column_name</replaceable> or
        <replaceable class="PARAMETER">index_expression</replaceable>
        use a particular collation in order to be matched during
        inference.  Typically this is omitted, as collations usually
        do not affect whether or not a constraint violation occurs.
        Follows <command>CREATE INDEX</command> format.
       </para>
      </listitem>
     </varlistentry>

     <varlistentry>
      <term><replaceable class="PARAMETER">opclass</replaceable></term>
      <listitem>
       <para>
        When specified, mandates that corresponding <replaceable
        class="PARAMETER">index_column_name</replaceable> or
        <replaceable class="PARAMETER">index_expression</replaceable>
        use particular operator class in order to be matched during
        inference.  Typically this is omitted,  as the
        <emphasis>equality</emphasis> semantics are often equivalent
        across a type's operator classes anyway, or because it's
        sufficient to trust that the defined unique indexes have the
        pertinent definition of equality.  Follows <command>CREATE
        INDEX</command> format.
       </para>
      </listitem>
     </varlistentry>

     <varlistentry>
      <term><replaceable class="PARAMETER">index_predicate</replaceable></term>
      <listitem>
       <para>
        Used to allow inference of partial unique indexes.  Any
        indexes that satisfy the predicate (which need not actually be
        partial indexes) can be inferred.  Follows <command>CREATE
        INDEX</command> format.  <literal>SELECT</> privilege on any
        column appearing within <replaceable
        class="PARAMETER">index_predicate</replaceable> is required.
       </para>
      </listitem>
     </varlistentry>

     <varlistentry>
      <term><replaceable class="PARAMETER">constraint_name</replaceable></term>
      <listitem>
       <para>
        Explicitly specifies an arbiter
        <emphasis>constraint</emphasis> by name, rather than inferring
        a constraint or index.
       </para>
      </listitem>
     </varlistentry>

     <varlistentry>
      <term><replaceable class="PARAMETER">condition</replaceable></term>
      <listitem>
       <para>
        An expression that returns a value of type
        <type>boolean</type>.  Only rows for which this expression
        returns <literal>true</literal> will be updated, although all
        rows will be locked when the <literal>ON CONFLICT DO UPDATE</>
        action is taken.  Note that
        <replaceable>condition</replaceable> is evaluated last, after
        a conflict has been identified as a candidate to update.
       </para>
      </listitem>
     </varlistentry>
    </variablelist>
   <para>
    Note that exclusion constraints are not supported as arbiters with
    <literal>ON CONFLICT DO UPDATE</literal>. In all cases, only
    <literal>NOT DEFERRABLE</literal> constraints and unique indexes
    are supported as arbiters.
   </para>

   <para>
    <command>INSERT</command> with an <literal>ON CONFLICT DO UPDATE</>
    clause is a <quote>deterministic</quote> statement.  This means
    that the command will not be allowed to affect any single existing
    row more than once; a cardinality violation error will be raised
    when this situation arises.  Rows proposed for insertion should
    not duplicate each other in terms of attributes constrained by an
    arbiter index or constraint.
   </para>
   <tip>
    <para>
     It is often preferable to use unique index inference rather than
     naming a constraint directly using <literal>ON CONFLICT ON
     CONSTRAINT</literal> <replaceable class="PARAMETER">
     constraint_name</replaceable>.  Inference will continue to work
     correctly when the underlying index is replaced by another more
     or less equivalent index in an overlapping way, for example when
     using <literal>CREATE UNIQUE INDEX ...  CONCURRENTLY</literal>
     before dropping the index being replaced.
    </para>
   </tip>

  </refsect2>
 </refsect1>

 <refsect1>
  <title>Outputs</title>

  <para>
   On successful completion, an <command>INSERT</> command returns a command
   tag of the form
<screen>
INSERT <replaceable>oid</replaceable> <replaceable class="parameter">count</replaceable>
</screen>
   The <replaceable class="parameter">count</replaceable> is the
   number of rows inserted or updated.  If <replaceable
   class="parameter">count</replaceable> is exactly one, and the
   target table has OIDs, then <replaceable
   class="parameter">oid</replaceable> is the <acronym>OID</acronym>
   assigned to the inserted row.  The single row must have been
   inserted rather than updated.  Otherwise <replaceable
   class="parameter">oid</replaceable> is zero.
  </para>

  <para>
   If the <command>INSERT</> command contains a <literal>RETURNING</>
   clause, the result will be similar to that of a <command>SELECT</>
   statement containing the columns and values defined in the
   <literal>RETURNING</> list, computed over the row(s) inserted or
   updated by the command.
  </para>
 </refsect1>

 <refsect1>
  <title>Examples</title>

  <para>
   Insert a single row into table <literal>films</literal>:

<programlisting>
INSERT INTO films VALUES
    ('UA502', 'Bananas', 105, '1971-07-13', 'Comedy', '82 minutes');
</programlisting>
  </para>

  <para>
   In this example, the <literal>len</literal> column is
   omitted and therefore it will have the default value:

<programlisting>
INSERT INTO films (code, title, did, date_prod, kind)
    VALUES ('T_601', 'Yojimbo', 106, '1961-06-16', 'Drama');
</programlisting>
  </para>

  <para>
   This example uses the <literal>DEFAULT</literal> clause for
   the date columns rather than specifying a value:

<programlisting>
INSERT INTO films VALUES
    ('UA502', 'Bananas', 105, DEFAULT, 'Comedy', '82 minutes');
INSERT INTO films (code, title, did, date_prod, kind)
    VALUES ('T_601', 'Yojimbo', 106, DEFAULT, 'Drama');
</programlisting>
  </para>

  <para>
   To insert a row consisting entirely of default values:

<programlisting>
INSERT INTO films DEFAULT VALUES;
</programlisting>
  </para>

  <para>
   To insert multiple rows using the multirow <command>VALUES</> syntax:

<programlisting>
INSERT INTO films (code, title, did, date_prod, kind) VALUES
    ('B6717', 'Tampopo', 110, '1985-02-10', 'Comedy'),
    ('HG120', 'The Dinner Game', 140, DEFAULT, 'Comedy');
</programlisting>
  </para>

  <para>
   This example inserts some rows into table
   <literal>films</literal> from a table <literal>tmp_films</literal>
   with the same column layout as <literal>films</literal>:

<programlisting>
INSERT INTO films SELECT * FROM tmp_films WHERE date_prod &lt; '2004-05-07';
</programlisting>
  </para>

  <para>
   This example inserts into array columns:

<programlisting>
-- Create an empty 3x3 gameboard for noughts-and-crosses
INSERT INTO tictactoe (game, board[1:3][1:3])
    VALUES (1, '{{" "," "," "},{" "," "," "},{" "," "," "}}');
-- The subscripts in the above example aren't really needed
INSERT INTO tictactoe (game, board)
    VALUES (2, '{{X," "," "},{" ",O," "},{" ",X," "}}');
</programlisting>
  </para>

  <para>
   Insert a single row into table <literal>distributors</literal>, returning
   the sequence number generated by the <literal>DEFAULT</literal> clause:

<programlisting>
INSERT INTO distributors (did, dname) VALUES (DEFAULT, 'XYZ Widgets')
   RETURNING did;
</programlisting>
  </para>

  <para>
   Increment the sales count of the salesperson who manages the
   account for Acme Corporation, and record the whole updated row
   along with current time in a log table:
<programlisting>
WITH upd AS (
  UPDATE employees SET sales_count = sales_count + 1 WHERE id =
    (SELECT sales_person FROM accounts WHERE name = 'Acme Corporation')
    RETURNING *
)
INSERT INTO employees_log SELECT *, current_timestamp FROM upd;
</programlisting>
  </para>
  <para>
   Insert or update new distributors as appropriate.  Assumes a unique
   index has been defined that constrains values appearing in the
   <literal>did</literal> column.  Note that the special
   <varname>excluded</> table is used to reference values originally
   proposed for insertion:
<programlisting>
INSERT INTO distributors (did, dname)
    VALUES (5, 'Gizmo Transglobal'), (6, 'Associated Computing, Inc')
    ON CONFLICT (did) DO UPDATE SET dname = EXCLUDED.dname;
</programlisting>
  </para>
  <para>
   Insert a distributor, or do nothing for rows proposed for insertion
   when an existing, excluded row (a row with a matching constrained
   column or columns after before row insert triggers fire) exists.
   Example assumes a unique index has been defined that constrains
   values appearing in the <literal>did</literal> column:
<programlisting>
INSERT INTO distributors (did, dname) VALUES (7, 'Redline GmbH')
    ON CONFLICT (did) DO NOTHING;
</programlisting>
  </para>
  <para>
   Insert or update new distributors as appropriate.  Example assumes
   a unique index has been defined that constrains values appearing in
   the <literal>did</literal> column.  <literal>WHERE</> clause is
   used to limit the rows actually updated (any existing row not
   updated will still be locked, though):
<programlisting>
-- Don't update existing distributors based in a certain ZIP code
INSERT INTO distributors AS d (did, dname) VALUES (8, 'Anvil Distribution')
    ON CONFLICT (did) DO UPDATE
    SET dname = EXCLUDED.dname || ' (formerly ' || d.dname || ')'
    WHERE d.zipcode &lt;&gt; '21201';

-- Name a constraint directly in the statement (uses associated
-- index to arbitrate taking the DO NOTHING action)
INSERT INTO distributors (did, dname) VALUES (9, 'Antwerp Design')
    ON CONFLICT ON CONSTRAINT distributors_pkey DO NOTHING;
</programlisting>
  </para>
  <para>
   Insert new distributor if possible;  otherwise
   <literal>DO NOTHING</literal>.  Example assumes a unique index has been
   defined that constrains values appearing in the
   <literal>did</literal> column on a subset of rows where the
   <literal>is_active</literal> Boolean column evaluates to
   <literal>true</literal>:
<programlisting>
-- This statement could infer a partial unique index on "did"
-- with a predicate of "WHERE is_active", but it could also
-- just use a regular unique constraint on "did"
INSERT INTO distributors (did, dname) VALUES (10, 'Conrad International')
    ON CONFLICT (did) WHERE is_active DO NOTHING;
</programlisting>
  </para>
 </refsect1>

 <refsect1>
  <title>Compatibility</title>

  <para>
   <command>INSERT</command> conforms to the SQL standard, except that
   the <literal>RETURNING</> clause is a
   <productname>PostgreSQL</productname> extension, as is the ability
   to use <literal>WITH</> with <command>INSERT</>, and the ability to
   specify an alternative action with <literal>ON CONFLICT</>.
   Also, the case in
   which a column name list is omitted, but not all the columns are
   filled from the <literal>VALUES</> clause or <replaceable>query</>,
   is disallowed by the standard.
  </para>

  <para>
   Possible limitations of the <replaceable
   class="PARAMETER">query</replaceable> clause are documented under
   <xref linkend="sql-select">.
  </para>
 </refsect1>
</refentry><|MERGE_RESOLUTION|>--- conflicted
+++ resolved
@@ -194,13 +194,8 @@
         column leaves the other fields null.)  When referencing a
         column with <literal>ON CONFLICT DO UPDATE</>, do not include
         the table's name in the specification of a target column.  For
-<<<<<<< HEAD
-        example, <literal>INSERT ... ON CONFLICT DO UPDATE tab SET
-        table_name.col = 1</> is invalid (this follows the general
-=======
         example, <literal>INSERT INTO table_name ... ON CONFLICT DO UPDATE
         SET table_name.col = 1</> is invalid (this follows the general
->>>>>>> e77ea9db
         behavior for <command>UPDATE</>).
        </para>
       </listitem>
@@ -300,12 +295,7 @@
     inference, it consists of one or more <replaceable
     class="PARAMETER">index_column_name</replaceable> columns and/or
     <replaceable class="PARAMETER">index_expression</replaceable>
-<<<<<<< HEAD
-    expressions, and an optional <replaceable class="PARAMETER">
-    index_predicate</replaceable>.  All <replaceable
-=======
     expressions, and an optional <replaceable class="PARAMETER">index_predicate</replaceable>.  All <replaceable
->>>>>>> e77ea9db
     class="PARAMETER">table_name</replaceable> unique indexes that,
     without regard to order, contain exactly the
     <parameter>conflict_target</parameter>-specified
