--- conflicted
+++ resolved
@@ -697,11 +697,7 @@
      vacuum scans will also occur progressively for all tables, starting with
      those that have the oldest multixact-age, if the amount of used member
      storage space exceeds the amount 50% of the addressable storage space.
-<<<<<<< HEAD
-     Both of these kinds of whole-table scans will occur even if autovacuum is
-=======
      Both of these kinds of aggressive scans will occur even if autovacuum is
->>>>>>> e77ea9db
      nominally disabled.
     </para>
    </sect3>
