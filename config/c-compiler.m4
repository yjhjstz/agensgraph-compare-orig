# Macros to detect C compiler features
# config/c-compiler.m4


# PGAC_C_SIGNED
# -------------
# Check if the C compiler understands signed types.
AC_DEFUN([PGAC_C_SIGNED],
[AC_CACHE_CHECK(for signed types, pgac_cv_c_signed,
[AC_COMPILE_IFELSE([AC_LANG_PROGRAM([],
[signed char c; signed short s; signed int i;])],
[pgac_cv_c_signed=yes],
[pgac_cv_c_signed=no])])
if test x"$pgac_cv_c_signed" = xno ; then
  AC_DEFINE(signed,, [Define to empty if the C compiler does not understand signed types.])
fi])# PGAC_C_SIGNED



# PGAC_C_PRINTF_ARCHETYPE
# -----------------------
# Set the format archetype used by gcc to check printf type functions.  We
# prefer "gnu_printf", which includes what glibc uses, such as %m for error
# strings and %lld for 64 bit long longs.  GCC 4.4 introduced it.  It makes a
# dramatic difference on Windows.
AC_DEFUN([PGAC_PRINTF_ARCHETYPE],
[AC_CACHE_CHECK([for printf format archetype], pgac_cv_printf_archetype,
[ac_save_c_werror_flag=$ac_c_werror_flag
ac_c_werror_flag=yes
AC_COMPILE_IFELSE([AC_LANG_PROGRAM(
[extern int
pgac_write(int ignore, const char *fmt,...)
__attribute__((format(gnu_printf, 2, 3)));], [])],
                  [pgac_cv_printf_archetype=gnu_printf],
                  [pgac_cv_printf_archetype=printf])
ac_c_werror_flag=$ac_save_c_werror_flag])
AC_DEFINE_UNQUOTED([PG_PRINTF_ATTRIBUTE], [$pgac_cv_printf_archetype],
                   [Define to gnu_printf if compiler supports it, else printf.])
])# PGAC_PRINTF_ARCHETYPE


# PGAC_TYPE_64BIT_INT(TYPE)
# -------------------------
# Check if TYPE is a working 64 bit integer type. Set HAVE_TYPE_64 to
# yes or no respectively, and define HAVE_TYPE_64 if yes.
AC_DEFUN([PGAC_TYPE_64BIT_INT],
[define([Ac_define], [translit([have_$1_64], [a-z *], [A-Z_P])])dnl
define([Ac_cachevar], [translit([pgac_cv_type_$1_64], [ *], [_p])])dnl
AC_CACHE_CHECK([whether $1 is 64 bits], [Ac_cachevar],
[AC_RUN_IFELSE([AC_LANG_SOURCE(
[typedef $1 ac_int64;

/*
 * These are globals to discourage the compiler from folding all the
 * arithmetic tests down to compile-time constants.
 */
ac_int64 a = 20000001;
ac_int64 b = 40000005;

int does_int64_work()
{
  ac_int64 c,d;

  if (sizeof(ac_int64) != 8)
    return 0;			/* definitely not the right size */

  /* Do perfunctory checks to see if 64-bit arithmetic seems to work */
  c = a * b;
  d = (c + b) / b;
  if (d != a+1)
    return 0;
  return 1;
}
main() {
  exit(! does_int64_work());
}])],
[Ac_cachevar=yes],
[Ac_cachevar=no],
[# If cross-compiling, check the size reported by the compiler and
# trust that the arithmetic works.
AC_COMPILE_IFELSE([AC_LANG_BOOL_COMPILE_TRY([], [sizeof($1) == 8])],
                  Ac_cachevar=yes,
                  Ac_cachevar=no)])])

Ac_define=$Ac_cachevar
if test x"$Ac_cachevar" = xyes ; then
  AC_DEFINE(Ac_define, 1, [Define to 1 if `]$1[' works and is 64 bits.])
fi
undefine([Ac_define])dnl
undefine([Ac_cachevar])dnl
])# PGAC_TYPE_64BIT_INT


# PGAC_TYPE_128BIT_INT
# ---------------------
# Check if __int128 is a working 128 bit integer type, and if so
# define PG_INT128_TYPE to that typename.  This currently only detects
# a GCC/clang extension, but support for different environments may be
# added in the future.
#
# For the moment we only test for support for 128bit math; support for
# 128bit literals and snprintf is not required.
AC_DEFUN([PGAC_TYPE_128BIT_INT],
[AC_CACHE_CHECK([for __int128], [pgac_cv__128bit_int],
[AC_LINK_IFELSE([AC_LANG_PROGRAM([
/*
 * These are globals to discourage the compiler from folding all the
 * arithmetic tests down to compile-time constants.  We do not have
 * convenient support for 64bit literals at this point...
 */
__int128 a = 48828125;
__int128 b = 97656255;
],[
__int128 c,d;
a = (a << 12) + 1; /* 200000000001 */
b = (b << 12) + 5; /* 400000000005 */
/* use the most relevant arithmetic ops */
c = a * b;
d = (c + b) / b;
/* return different values, to prevent optimizations */
if (d != a+1)
  return 0;
return 1;
])],
[pgac_cv__128bit_int=yes],
[pgac_cv__128bit_int=no])])
if test x"$pgac_cv__128bit_int" = xyes ; then
  AC_DEFINE(PG_INT128_TYPE, __int128, [Define to the name of a signed 128-bit integer type.])
fi])# PGAC_TYPE_128BIT_INT


# PGAC_C_FUNCNAME_SUPPORT
# -----------------------
# Check if the C compiler understands __func__ (C99) or __FUNCTION__ (gcc).
# Define HAVE_FUNCNAME__FUNC or HAVE_FUNCNAME__FUNCTION accordingly.
AC_DEFUN([PGAC_C_FUNCNAME_SUPPORT],
[AC_CACHE_CHECK(for __func__, pgac_cv_funcname_func_support,
[AC_COMPILE_IFELSE([AC_LANG_PROGRAM([#include <stdio.h>],
[printf("%s\n", __func__);])],
[pgac_cv_funcname_func_support=yes],
[pgac_cv_funcname_func_support=no])])
if test x"$pgac_cv_funcname_func_support" = xyes ; then
AC_DEFINE(HAVE_FUNCNAME__FUNC, 1,
          [Define to 1 if your compiler understands __func__.])
else
AC_CACHE_CHECK(for __FUNCTION__, pgac_cv_funcname_function_support,
[AC_COMPILE_IFELSE([AC_LANG_PROGRAM([#include <stdio.h>],
[printf("%s\n", __FUNCTION__);])],
[pgac_cv_funcname_function_support=yes],
[pgac_cv_funcname_function_support=no])])
if test x"$pgac_cv_funcname_function_support" = xyes ; then
AC_DEFINE(HAVE_FUNCNAME__FUNCTION, 1,
          [Define to 1 if your compiler understands __FUNCTION__.])
fi
fi])# PGAC_C_FUNCNAME_SUPPORT



# PGAC_C_STATIC_ASSERT
# --------------------
# Check if the C compiler understands _Static_assert(),
# and define HAVE__STATIC_ASSERT if so.
#
# We actually check the syntax ({ _Static_assert(...) }), because we need
# gcc-style compound expressions to be able to wrap the thing into macros.
AC_DEFUN([PGAC_C_STATIC_ASSERT],
[AC_CACHE_CHECK(for _Static_assert, pgac_cv__static_assert,
[AC_LINK_IFELSE([AC_LANG_PROGRAM([],
[({ _Static_assert(1, "foo"); })])],
[pgac_cv__static_assert=yes],
[pgac_cv__static_assert=no])])
if test x"$pgac_cv__static_assert" = xyes ; then
AC_DEFINE(HAVE__STATIC_ASSERT, 1,
          [Define to 1 if your compiler understands _Static_assert.])
fi])# PGAC_C_STATIC_ASSERT



# PGAC_C_TYPES_COMPATIBLE
# -----------------------
# Check if the C compiler understands __builtin_types_compatible_p,
# and define HAVE__BUILTIN_TYPES_COMPATIBLE_P if so.
#
# We check usage with __typeof__, though it's unlikely any compiler would
# have the former and not the latter.
AC_DEFUN([PGAC_C_TYPES_COMPATIBLE],
[AC_CACHE_CHECK(for __builtin_types_compatible_p, pgac_cv__types_compatible,
[AC_COMPILE_IFELSE([AC_LANG_PROGRAM([],
[[ int x; static int y[__builtin_types_compatible_p(__typeof__(x), int)]; ]])],
[pgac_cv__types_compatible=yes],
[pgac_cv__types_compatible=no])])
if test x"$pgac_cv__types_compatible" = xyes ; then
AC_DEFINE(HAVE__BUILTIN_TYPES_COMPATIBLE_P, 1,
          [Define to 1 if your compiler understands __builtin_types_compatible_p.])
fi])# PGAC_C_TYPES_COMPATIBLE



# PGAC_C_BUILTIN_BSWAP32
# -------------------------
# Check if the C compiler understands __builtin_bswap32(),
# and define HAVE__BUILTIN_BSWAP32 if so.
AC_DEFUN([PGAC_C_BUILTIN_BSWAP32],
[AC_CACHE_CHECK(for __builtin_bswap32, pgac_cv__builtin_bswap32,
[AC_COMPILE_IFELSE([AC_LANG_SOURCE(
[static unsigned long int x = __builtin_bswap32(0xaabbccdd);]
)],
[pgac_cv__builtin_bswap32=yes],
[pgac_cv__builtin_bswap32=no])])
if test x"$pgac_cv__builtin_bswap32" = xyes ; then
AC_DEFINE(HAVE__BUILTIN_BSWAP32, 1,
          [Define to 1 if your compiler understands __builtin_bswap32.])
fi])# PGAC_C_BUILTIN_BSWAP32



# PGAC_C_BUILTIN_BSWAP64
# -------------------------
# Check if the C compiler understands __builtin_bswap64(),
# and define HAVE__BUILTIN_BSWAP64 if so.
AC_DEFUN([PGAC_C_BUILTIN_BSWAP64],
[AC_CACHE_CHECK(for __builtin_bswap64, pgac_cv__builtin_bswap64,
[AC_COMPILE_IFELSE([AC_LANG_SOURCE(
[static unsigned long int x = __builtin_bswap64(0xaabbccddeeff0011);]
)],
[pgac_cv__builtin_bswap64=yes],
[pgac_cv__builtin_bswap64=no])])
if test x"$pgac_cv__builtin_bswap64" = xyes ; then
AC_DEFINE(HAVE__BUILTIN_BSWAP64, 1,
          [Define to 1 if your compiler understands __builtin_bswap64.])
fi])# PGAC_C_BUILTIN_BSWAP64



# PGAC_C_BUILTIN_CONSTANT_P
# -------------------------
# Check if the C compiler understands __builtin_constant_p(),
# and define HAVE__BUILTIN_CONSTANT_P if so.
AC_DEFUN([PGAC_C_BUILTIN_CONSTANT_P],
[AC_CACHE_CHECK(for __builtin_constant_p, pgac_cv__builtin_constant_p,
[AC_COMPILE_IFELSE([AC_LANG_SOURCE(
[[static int x; static int y[__builtin_constant_p(x) ? x : 1];]]
)],
[pgac_cv__builtin_constant_p=yes],
[pgac_cv__builtin_constant_p=no])])
if test x"$pgac_cv__builtin_constant_p" = xyes ; then
AC_DEFINE(HAVE__BUILTIN_CONSTANT_P, 1,
          [Define to 1 if your compiler understands __builtin_constant_p.])
fi])# PGAC_C_BUILTIN_CONSTANT_P



# PGAC_C_BUILTIN_UNREACHABLE
# --------------------------
# Check if the C compiler understands __builtin_unreachable(),
# and define HAVE__BUILTIN_UNREACHABLE if so.
#
# NB: Don't get the idea of putting a for(;;); or such before the
# __builtin_unreachable() call.  Some compilers would remove it before linking
# and only a warning instead of an error would be produced.
AC_DEFUN([PGAC_C_BUILTIN_UNREACHABLE],
[AC_CACHE_CHECK(for __builtin_unreachable, pgac_cv__builtin_unreachable,
[AC_LINK_IFELSE([AC_LANG_PROGRAM([],
[__builtin_unreachable();])],
[pgac_cv__builtin_unreachable=yes],
[pgac_cv__builtin_unreachable=no])])
if test x"$pgac_cv__builtin_unreachable" = xyes ; then
AC_DEFINE(HAVE__BUILTIN_UNREACHABLE, 1,
          [Define to 1 if your compiler understands __builtin_unreachable.])
fi])# PGAC_C_BUILTIN_UNREACHABLE



# PGAC_C_VA_ARGS
# --------------
# Check if the C compiler understands C99-style variadic macros,
# and define HAVE__VA_ARGS if so.
AC_DEFUN([PGAC_C_VA_ARGS],
[AC_CACHE_CHECK(for __VA_ARGS__, pgac_cv__va_args,
[AC_COMPILE_IFELSE([AC_LANG_PROGRAM([#include <stdio.h>],
[#define debug(...) fprintf(stderr, __VA_ARGS__)
debug("%s", "blarg");
])],
[pgac_cv__va_args=yes],
[pgac_cv__va_args=no])])
if test x"$pgac_cv__va_args" = xyes ; then
AC_DEFINE(HAVE__VA_ARGS, 1,
          [Define to 1 if your compiler understands __VA_ARGS__ in macros.])
fi])# PGAC_C_VA_ARGS



# PGAC_PROG_CC_CFLAGS_OPT
# -----------------------
# Given a string, check if the compiler supports the string as a
# command-line option. If it does, add the string to CFLAGS.
AC_DEFUN([PGAC_PROG_CC_CFLAGS_OPT],
[define([Ac_cachevar], [AS_TR_SH([pgac_cv_prog_cc_cflags_$1])])dnl
AC_CACHE_CHECK([whether $CC supports $1], [Ac_cachevar],
[pgac_save_CFLAGS=$CFLAGS
CFLAGS="$pgac_save_CFLAGS $1"
ac_save_c_werror_flag=$ac_c_werror_flag
ac_c_werror_flag=yes
_AC_COMPILE_IFELSE([AC_LANG_PROGRAM()],
                   [Ac_cachevar=yes],
                   [Ac_cachevar=no])
ac_c_werror_flag=$ac_save_c_werror_flag
CFLAGS="$pgac_save_CFLAGS"])
if test x"$Ac_cachevar" = x"yes"; then
  CFLAGS="$CFLAGS $1"
fi
undefine([Ac_cachevar])dnl
])# PGAC_PROG_CC_CFLAGS_OPT



# PGAC_PROG_CC_VAR_OPT
# -----------------------
# Given a variable name and a string, check if the compiler supports
# the string as a command-line option. If it does, add the string to
# the given variable.
AC_DEFUN([PGAC_PROG_CC_VAR_OPT],
[define([Ac_cachevar], [AS_TR_SH([pgac_cv_prog_cc_cflags_$2])])dnl
AC_CACHE_CHECK([whether $CC supports $2], [Ac_cachevar],
[pgac_save_CFLAGS=$CFLAGS
CFLAGS="$pgac_save_CFLAGS $2"
ac_save_c_werror_flag=$ac_c_werror_flag
ac_c_werror_flag=yes
_AC_COMPILE_IFELSE([AC_LANG_PROGRAM()],
                   [Ac_cachevar=yes],
                   [Ac_cachevar=no])
ac_c_werror_flag=$ac_save_c_werror_flag
CFLAGS="$pgac_save_CFLAGS"])
if test x"$Ac_cachevar" = x"yes"; then
  $1="${$1} $2"
fi
undefine([Ac_cachevar])dnl
])# PGAC_PROG_CC_VAR_OPT



# PGAC_PROG_CC_LDFLAGS_OPT
# ------------------------
# Given a string, check if the compiler supports the string as a
# command-line option. If it does, add the string to LDFLAGS.
# For reasons you'd really rather not know about, this checks whether
# you can link to a particular function, not just whether you can link.
# In fact, we must actually check that the resulting program runs :-(
AC_DEFUN([PGAC_PROG_CC_LDFLAGS_OPT],
[define([Ac_cachevar], [AS_TR_SH([pgac_cv_prog_cc_ldflags_$1])])dnl
AC_CACHE_CHECK([whether $CC supports $1], [Ac_cachevar],
[pgac_save_LDFLAGS=$LDFLAGS
LDFLAGS="$pgac_save_LDFLAGS $1"
AC_RUN_IFELSE([AC_LANG_PROGRAM([extern void $2 (); void (*fptr) () = $2;],[])],
              [Ac_cachevar=yes],
              [Ac_cachevar=no],
              [Ac_cachevar="assuming no"])
LDFLAGS="$pgac_save_LDFLAGS"])
if test x"$Ac_cachevar" = x"yes"; then
  LDFLAGS="$LDFLAGS $1"
fi
undefine([Ac_cachevar])dnl
])# PGAC_PROG_CC_LDFLAGS_OPT

# PGAC_HAVE_GCC__SYNC_CHAR_TAS
# -------------------------
# Check if the C compiler understands __sync_lock_test_and_set(char),
# and define HAVE_GCC__SYNC_CHAR_TAS
#
# NB: There are platforms where test_and_set is available but compare_and_swap
# is not, so test this separately.
# NB: Some platforms only do 32bit tas, others only do 8bit tas. Test both.
AC_DEFUN([PGAC_HAVE_GCC__SYNC_CHAR_TAS],
[AC_CACHE_CHECK(for builtin __sync char locking functions, pgac_cv_gcc_sync_char_tas,
[AC_LINK_IFELSE([AC_LANG_PROGRAM([],
  [char lock = 0;
   __sync_lock_test_and_set(&lock, 1);
   __sync_lock_release(&lock);])],
  [pgac_cv_gcc_sync_char_tas="yes"],
  [pgac_cv_gcc_sync_char_tas="no"])])
if test x"$pgac_cv_gcc_sync_char_tas" = x"yes"; then
  AC_DEFINE(HAVE_GCC__SYNC_CHAR_TAS, 1, [Define to 1 if you have __sync_lock_test_and_set(char *) and friends.])
fi])# PGAC_HAVE_GCC__SYNC_CHAR_TAS

# PGAC_HAVE_GCC__SYNC_INT32_TAS
# -------------------------
# Check if the C compiler understands __sync_lock_test_and_set(),
# and define HAVE_GCC__SYNC_INT32_TAS
AC_DEFUN([PGAC_HAVE_GCC__SYNC_INT32_TAS],
[AC_CACHE_CHECK(for builtin __sync int32 locking functions, pgac_cv_gcc_sync_int32_tas,
[AC_LINK_IFELSE([AC_LANG_PROGRAM([],
  [int lock = 0;
   __sync_lock_test_and_set(&lock, 1);
   __sync_lock_release(&lock);])],
  [pgac_cv_gcc_sync_int32_tas="yes"],
  [pgac_cv_gcc_sync_int32_tas="no"])])
if test x"$pgac_cv_gcc_sync_int32_tas" = x"yes"; then
  AC_DEFINE(HAVE_GCC__SYNC_INT32_TAS, 1, [Define to 1 if you have __sync_lock_test_and_set(int *) and friends.])
fi])# PGAC_HAVE_GCC__SYNC_INT32_TAS

# PGAC_HAVE_GCC__SYNC_INT32_CAS
# -------------------------
# Check if the C compiler understands __sync_compare_and_swap() for 32bit
# types, and define HAVE_GCC__SYNC_INT32_CAS if so.
AC_DEFUN([PGAC_HAVE_GCC__SYNC_INT32_CAS],
[AC_CACHE_CHECK(for builtin __sync int32 atomic operations, pgac_cv_gcc_sync_int32_cas,
[AC_LINK_IFELSE([AC_LANG_PROGRAM([],
  [int val = 0;
   __sync_val_compare_and_swap(&val, 0, 37);])],
  [pgac_cv_gcc_sync_int32_cas="yes"],
  [pgac_cv_gcc_sync_int32_cas="no"])])
if test x"$pgac_cv_gcc_sync_int32_cas" = x"yes"; then
  AC_DEFINE(HAVE_GCC__SYNC_INT32_CAS, 1, [Define to 1 if you have __sync_compare_and_swap(int *, int, int).])
fi])# PGAC_HAVE_GCC__SYNC_INT32_CAS

# PGAC_HAVE_GCC__SYNC_INT64_CAS
# -------------------------
# Check if the C compiler understands __sync_compare_and_swap() for 64bit
# types, and define HAVE_GCC__SYNC_INT64_CAS if so.
AC_DEFUN([PGAC_HAVE_GCC__SYNC_INT64_CAS],
[AC_CACHE_CHECK(for builtin __sync int64 atomic operations, pgac_cv_gcc_sync_int64_cas,
[AC_LINK_IFELSE([AC_LANG_PROGRAM([],
  [PG_INT64_TYPE lock = 0;
   __sync_val_compare_and_swap(&lock, 0, (PG_INT64_TYPE) 37);])],
  [pgac_cv_gcc_sync_int64_cas="yes"],
  [pgac_cv_gcc_sync_int64_cas="no"])])
if test x"$pgac_cv_gcc_sync_int64_cas" = x"yes"; then
  AC_DEFINE(HAVE_GCC__SYNC_INT64_CAS, 1, [Define to 1 if you have __sync_compare_and_swap(int64 *, int64, int64).])
fi])# PGAC_HAVE_GCC__SYNC_INT64_CAS

# PGAC_HAVE_GCC__ATOMIC_INT32_CAS
# -------------------------
# Check if the C compiler understands __atomic_compare_exchange_n() for 32bit
# types, and define HAVE_GCC__ATOMIC_INT32_CAS if so.
AC_DEFUN([PGAC_HAVE_GCC__ATOMIC_INT32_CAS],
[AC_CACHE_CHECK(for builtin __atomic int32 atomic operations, pgac_cv_gcc_atomic_int32_cas,
[AC_LINK_IFELSE([AC_LANG_PROGRAM([],
  [int val = 0;
   int expect = 0;
   __atomic_compare_exchange_n(&val, &expect, 37, 0, __ATOMIC_SEQ_CST, __ATOMIC_RELAXED);])],
  [pgac_cv_gcc_atomic_int32_cas="yes"],
  [pgac_cv_gcc_atomic_int32_cas="no"])])
if test x"$pgac_cv_gcc_atomic_int32_cas" = x"yes"; then
  AC_DEFINE(HAVE_GCC__ATOMIC_INT32_CAS, 1, [Define to 1 if you have __atomic_compare_exchange_n(int *, int *, int).])
fi])# PGAC_HAVE_GCC__ATOMIC_INT32_CAS

# PGAC_HAVE_GCC__ATOMIC_INT64_CAS
# -------------------------
# Check if the C compiler understands __atomic_compare_exchange_n() for 64bit
# types, and define HAVE_GCC__ATOMIC_INT64_CAS if so.
AC_DEFUN([PGAC_HAVE_GCC__ATOMIC_INT64_CAS],
[AC_CACHE_CHECK(for builtin __atomic int64 atomic operations, pgac_cv_gcc_atomic_int64_cas,
[AC_LINK_IFELSE([AC_LANG_PROGRAM([],
  [PG_INT64_TYPE val = 0;
   PG_INT64_TYPE expect = 0;
   __atomic_compare_exchange_n(&val, &expect, 37, 0, __ATOMIC_SEQ_CST, __ATOMIC_RELAXED);])],
  [pgac_cv_gcc_atomic_int64_cas="yes"],
  [pgac_cv_gcc_atomic_int64_cas="no"])])
if test x"$pgac_cv_gcc_atomic_int64_cas" = x"yes"; then
  AC_DEFINE(HAVE_GCC__ATOMIC_INT64_CAS, 1, [Define to 1 if you have __atomic_compare_exchange_n(int64 *, int *, int64).])
fi])# PGAC_HAVE_GCC__ATOMIC_INT64_CAS

# PGAC_SSE42_CRC32_INTRINSICS
# -----------------------
# Check if the compiler supports the x86 CRC instructions added in SSE 4.2,
# using the _mm_crc32_u8 and _mm_crc32_u32 intrinsic functions. (We don't
# test the 8-byte variant, _mm_crc32_u64, but it is assumed to be present if
# the other ones are, on x86-64 platforms)
#
# An optional compiler flag can be passed as argument (e.g. -msse4.2). If the
# intrinsics are supported, sets pgac_sse42_crc32_intrinsics, and CFLAGS_SSE42.
AC_DEFUN([PGAC_SSE42_CRC32_INTRINSICS],
[define([Ac_cachevar], [AS_TR_SH([pgac_cv_sse42_crc32_intrinsics_$1])])dnl
AC_CACHE_CHECK([for _mm_crc32_u8 and _mm_crc32_u32 with CFLAGS=$1], [Ac_cachevar],
[pgac_save_CFLAGS=$CFLAGS
CFLAGS="$pgac_save_CFLAGS $1"
<<<<<<< HEAD
AC_TRY_LINK([#include <nmmintrin.h>],
=======
AC_LINK_IFELSE([AC_LANG_PROGRAM([#include <nmmintrin.h>],
>>>>>>> e77ea9db
  [unsigned int crc = 0;
   crc = _mm_crc32_u8(crc, 0);
   crc = _mm_crc32_u32(crc, 0);
   /* return computed value, to prevent the above being optimized away */
<<<<<<< HEAD
   return crc == 0;],
=======
   return crc == 0;])],
>>>>>>> e77ea9db
  [Ac_cachevar=yes],
  [Ac_cachevar=no])
CFLAGS="$pgac_save_CFLAGS"])
if test x"$Ac_cachevar" = x"yes"; then
  CFLAGS_SSE42="$1"
  pgac_sse42_crc32_intrinsics=yes
fi
undefine([Ac_cachevar])dnl
])# PGAC_SSE42_CRC32_INTRINSICS<|MERGE_RESOLUTION|>--- conflicted
+++ resolved
@@ -474,20 +474,12 @@
 AC_CACHE_CHECK([for _mm_crc32_u8 and _mm_crc32_u32 with CFLAGS=$1], [Ac_cachevar],
 [pgac_save_CFLAGS=$CFLAGS
 CFLAGS="$pgac_save_CFLAGS $1"
-<<<<<<< HEAD
-AC_TRY_LINK([#include <nmmintrin.h>],
-=======
 AC_LINK_IFELSE([AC_LANG_PROGRAM([#include <nmmintrin.h>],
->>>>>>> e77ea9db
   [unsigned int crc = 0;
    crc = _mm_crc32_u8(crc, 0);
    crc = _mm_crc32_u32(crc, 0);
    /* return computed value, to prevent the above being optimized away */
-<<<<<<< HEAD
-   return crc == 0;],
-=======
    return crc == 0;])],
->>>>>>> e77ea9db
   [Ac_cachevar=yes],
   [Ac_cachevar=no])
 CFLAGS="$pgac_save_CFLAGS"])
