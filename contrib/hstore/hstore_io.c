/*
 * contrib/hstore/hstore_io.c
 */
#include "postgres.h"

#include <ctype.h>

#include "access/htup_details.h"
#include "catalog/pg_type.h"
#include "funcapi.h"
#include "lib/stringinfo.h"
#include "libpq/pqformat.h"
#include "utils/builtins.h"
#include "utils/json.h"
#include "utils/jsonapi.h"
#include "utils/jsonb.h"
#include "utils/lsyscache.h"
#include "utils/memutils.h"
#include "utils/typcache.h"

#include "hstore.h"

PG_MODULE_MAGIC;

/* old names for C functions */
HSTORE_POLLUTE(hstore_from_text, tconvert);


typedef struct
{
	char	   *begin;
	char	   *ptr;
	char	   *cur;
	char	   *word;
	int			wordlen;

	Pairs	   *pairs;
	int			pcur;
	int			plen;
} HSParser;

#define RESIZEPRSBUF \
do { \
		if ( state->cur - state->word + 1 >= state->wordlen ) \
		{ \
				int32 clen = state->cur - state->word; \
				state->wordlen *= 2; \
				state->word = (char*)repalloc( (void*)state->word, state->wordlen ); \
				state->cur = state->word + clen; \
		} \
} while (0)


#define GV_WAITVAL 0
#define GV_INVAL 1
#define GV_INESCVAL 2
#define GV_WAITESCIN 3
#define GV_WAITESCESCIN 4

static bool
get_val(HSParser *state, bool ignoreeq, bool *escaped)
{
	int			st = GV_WAITVAL;

	state->wordlen = 32;
	state->cur = state->word = palloc(state->wordlen);
	*escaped = false;

	while (1)
	{
		if (st == GV_WAITVAL)
		{
			if (*(state->ptr) == '"')
			{
				*escaped = true;
				st = GV_INESCVAL;
			}
			else if (*(state->ptr) == '\0')
			{
				return false;
			}
			else if (*(state->ptr) == '=' && !ignoreeq)
			{
				elog(ERROR, "Syntax error near '%c' at position %d", *(state->ptr), (int32) (state->ptr - state->begin));
			}
			else if (*(state->ptr) == '\\')
			{
				st = GV_WAITESCIN;
			}
			else if (!isspace((unsigned char) *(state->ptr)))
			{
				*(state->cur) = *(state->ptr);
				state->cur++;
				st = GV_INVAL;
			}
		}
		else if (st == GV_INVAL)
		{
			if (*(state->ptr) == '\\')
			{
				st = GV_WAITESCIN;
			}
			else if (*(state->ptr) == '=' && !ignoreeq)
			{
				state->ptr--;
				return true;
			}
			else if (*(state->ptr) == ',' && ignoreeq)
			{
				state->ptr--;
				return true;
			}
			else if (isspace((unsigned char) *(state->ptr)))
			{
				return true;
			}
			else if (*(state->ptr) == '\0')
			{
				state->ptr--;
				return true;
			}
			else
			{
				RESIZEPRSBUF;
				*(state->cur) = *(state->ptr);
				state->cur++;
			}
		}
		else if (st == GV_INESCVAL)
		{
			if (*(state->ptr) == '\\')
			{
				st = GV_WAITESCESCIN;
			}
			else if (*(state->ptr) == '"')
			{
				return true;
			}
			else if (*(state->ptr) == '\0')
			{
				elog(ERROR, "Unexpected end of string");
			}
			else
			{
				RESIZEPRSBUF;
				*(state->cur) = *(state->ptr);
				state->cur++;
			}
		}
		else if (st == GV_WAITESCIN)
		{
			if (*(state->ptr) == '\0')
				elog(ERROR, "Unexpected end of string");
			RESIZEPRSBUF;
			*(state->cur) = *(state->ptr);
			state->cur++;
			st = GV_INVAL;
		}
		else if (st == GV_WAITESCESCIN)
		{
			if (*(state->ptr) == '\0')
				elog(ERROR, "Unexpected end of string");
			RESIZEPRSBUF;
			*(state->cur) = *(state->ptr);
			state->cur++;
			st = GV_INESCVAL;
		}
		else
			elog(ERROR, "Unknown state %d at position line %d in file '%s'", st, __LINE__, __FILE__);

		state->ptr++;
	}
}

#define WKEY	0
#define WVAL	1
#define WEQ 2
#define WGT 3
#define WDEL	4


static void
parse_hstore(HSParser *state)
{
	int			st = WKEY;
	bool		escaped = false;

	state->plen = 16;
	state->pairs = (Pairs *) palloc(sizeof(Pairs) * state->plen);
	state->pcur = 0;
	state->ptr = state->begin;
	state->word = NULL;

	while (1)
	{
		if (st == WKEY)
		{
			if (!get_val(state, false, &escaped))
				return;
			if (state->pcur >= state->plen)
			{
				state->plen *= 2;
				state->pairs = (Pairs *) repalloc(state->pairs, sizeof(Pairs) * state->plen);
			}
			state->pairs[state->pcur].key = state->word;
			state->pairs[state->pcur].keylen = hstoreCheckKeyLen(state->cur - state->word);
			state->pairs[state->pcur].val = NULL;
			state->word = NULL;
			st = WEQ;
		}
		else if (st == WEQ)
		{
			if (*(state->ptr) == '=')
			{
				st = WGT;
			}
			else if (*(state->ptr) == '\0')
			{
				elog(ERROR, "Unexpected end of string");
			}
			else if (!isspace((unsigned char) *(state->ptr)))
			{
				elog(ERROR, "Syntax error near '%c' at position %d", *(state->ptr), (int32) (state->ptr - state->begin));
			}
		}
		else if (st == WGT)
		{
			if (*(state->ptr) == '>')
			{
				st = WVAL;
			}
			else if (*(state->ptr) == '\0')
			{
				elog(ERROR, "Unexpected end of string");
			}
			else
			{
				elog(ERROR, "Syntax error near '%c' at position %d", *(state->ptr), (int32) (state->ptr - state->begin));
			}
		}
		else if (st == WVAL)
		{
			if (!get_val(state, true, &escaped))
				elog(ERROR, "Unexpected end of string");
			state->pairs[state->pcur].val = state->word;
			state->pairs[state->pcur].vallen = hstoreCheckValLen(state->cur - state->word);
			state->pairs[state->pcur].isnull = false;
			state->pairs[state->pcur].needfree = true;
			if (state->cur - state->word == 4 && !escaped)
			{
				state->word[4] = '\0';
				if (0 == pg_strcasecmp(state->word, "null"))
					state->pairs[state->pcur].isnull = true;
			}
			state->word = NULL;
			state->pcur++;
			st = WDEL;
		}
		else if (st == WDEL)
		{
			if (*(state->ptr) == ',')
			{
				st = WKEY;
			}
			else if (*(state->ptr) == '\0')
			{
				return;
			}
			else if (!isspace((unsigned char) *(state->ptr)))
			{
				elog(ERROR, "Syntax error near '%c' at position %d", *(state->ptr), (int32) (state->ptr - state->begin));
			}
		}
		else
			elog(ERROR, "Unknown state %d at line %d in file '%s'", st, __LINE__, __FILE__);

		state->ptr++;
	}
}

static int
comparePairs(const void *a, const void *b)
{
	const Pairs *pa = a;
	const Pairs *pb = b;

	if (pa->keylen == pb->keylen)
	{
		int			res = memcmp(pa->key, pb->key, pa->keylen);

		if (res)
			return res;

		/* guarantee that needfree will be later */
		if (pb->needfree == pa->needfree)
			return 0;
		else if (pa->needfree)
			return 1;
		else
			return -1;
	}
	return (pa->keylen > pb->keylen) ? 1 : -1;
}

/*
 * this code still respects pairs.needfree, even though in general
 * it should never be called in a context where anything needs freeing.
 * we keep it because (a) those calls are in a rare code path anyway,
 * and (b) who knows whether they might be needed by some caller.
 */
int
hstoreUniquePairs(Pairs *a, int32 l, int32 *buflen)
{
	Pairs	   *ptr,
			   *res;

	*buflen = 0;
	if (l < 2)
	{
		if (l == 1)
			*buflen = a->keylen + ((a->isnull) ? 0 : a->vallen);
		return l;
	}

	qsort((void *) a, l, sizeof(Pairs), comparePairs);
	ptr = a + 1;
	res = a;
	while (ptr - a < l)
	{
		if (ptr->keylen == res->keylen &&
			memcmp(ptr->key, res->key, res->keylen) == 0)
		{
			if (ptr->needfree)
			{
				pfree(ptr->key);
				pfree(ptr->val);
			}
		}
		else
		{
			*buflen += res->keylen + ((res->isnull) ? 0 : res->vallen);
			res++;
			memcpy(res, ptr, sizeof(Pairs));
		}

		ptr++;
	}

	*buflen += res->keylen + ((res->isnull) ? 0 : res->vallen);
	return res + 1 - a;
}

size_t
hstoreCheckKeyLen(size_t len)
{
	if (len > HSTORE_MAX_KEY_LEN)
		ereport(ERROR,
				(errcode(ERRCODE_STRING_DATA_RIGHT_TRUNCATION),
				 errmsg("string too long for hstore key")));
	return len;
}

size_t
hstoreCheckValLen(size_t len)
{
	if (len > HSTORE_MAX_VALUE_LEN)
		ereport(ERROR,
				(errcode(ERRCODE_STRING_DATA_RIGHT_TRUNCATION),
				 errmsg("string too long for hstore value")));
	return len;
}


HStore *
hstorePairs(Pairs *pairs, int32 pcount, int32 buflen)
{
	HStore	   *out;
	HEntry	   *entry;
	char	   *ptr;
	char	   *buf;
	int32		len;
	int32		i;

	len = CALCDATASIZE(pcount, buflen);
	out = palloc(len);
	SET_VARSIZE(out, len);
	HS_SETCOUNT(out, pcount);

	if (pcount == 0)
		return out;

	entry = ARRPTR(out);
	buf = ptr = STRPTR(out);

	for (i = 0; i < pcount; i++)
		HS_ADDITEM(entry, buf, ptr, pairs[i]);

	HS_FINALIZE(out, pcount, buf, ptr);

	return out;
}


PG_FUNCTION_INFO_V1(hstore_in);
Datum
hstore_in(PG_FUNCTION_ARGS)
{
	HSParser	state;
	int32		buflen;
	HStore	   *out;

	state.begin = PG_GETARG_CSTRING(0);

	parse_hstore(&state);

	state.pcur = hstoreUniquePairs(state.pairs, state.pcur, &buflen);

	out = hstorePairs(state.pairs, state.pcur, buflen);

	PG_RETURN_POINTER(out);
}


PG_FUNCTION_INFO_V1(hstore_recv);
Datum
hstore_recv(PG_FUNCTION_ARGS)
{
	int32		buflen;
	HStore	   *out;
	Pairs	   *pairs;
	int32		i;
	int32		pcount;
	StringInfo	buf = (StringInfo) PG_GETARG_POINTER(0);

	pcount = pq_getmsgint(buf, 4);

	if (pcount == 0)
	{
		out = hstorePairs(NULL, 0, 0);
		PG_RETURN_POINTER(out);
	}

	if (pcount < 0 || pcount > MaxAllocSize / sizeof(Pairs))
		ereport(ERROR,
				(errcode(ERRCODE_PROGRAM_LIMIT_EXCEEDED),
			  errmsg("number of pairs (%d) exceeds the maximum allowed (%d)",
					 pcount, (int) (MaxAllocSize / sizeof(Pairs)))));
	pairs = palloc(pcount * sizeof(Pairs));

	for (i = 0; i < pcount; ++i)
	{
		int			rawlen = pq_getmsgint(buf, 4);
		int			len;

		if (rawlen < 0)
			ereport(ERROR,
					(errcode(ERRCODE_NULL_VALUE_NOT_ALLOWED),
					 errmsg("null value not allowed for hstore key")));

		pairs[i].key = pq_getmsgtext(buf, rawlen, &len);
		pairs[i].keylen = hstoreCheckKeyLen(len);
		pairs[i].needfree = true;

		rawlen = pq_getmsgint(buf, 4);
		if (rawlen < 0)
		{
			pairs[i].val = NULL;
			pairs[i].vallen = 0;
			pairs[i].isnull = true;
		}
		else
		{
			pairs[i].val = pq_getmsgtext(buf, rawlen, &len);
			pairs[i].vallen = hstoreCheckValLen(len);
			pairs[i].isnull = false;
		}
	}

	pcount = hstoreUniquePairs(pairs, pcount, &buflen);

	out = hstorePairs(pairs, pcount, buflen);

	PG_RETURN_POINTER(out);
}


PG_FUNCTION_INFO_V1(hstore_from_text);
Datum
hstore_from_text(PG_FUNCTION_ARGS)
{
	text	   *key;
	text	   *val = NULL;
	Pairs		p;
	HStore	   *out;

	if (PG_ARGISNULL(0))
		PG_RETURN_NULL();

	p.needfree = false;
	key = PG_GETARG_TEXT_PP(0);
	p.key = VARDATA_ANY(key);
	p.keylen = hstoreCheckKeyLen(VARSIZE_ANY_EXHDR(key));

	if (PG_ARGISNULL(1))
	{
		p.vallen = 0;
		p.isnull = true;
	}
	else
	{
		val = PG_GETARG_TEXT_PP(1);
		p.val = VARDATA_ANY(val);
		p.vallen = hstoreCheckValLen(VARSIZE_ANY_EXHDR(val));
		p.isnull = false;
	}

	out = hstorePairs(&p, 1, p.keylen + p.vallen);

	PG_RETURN_POINTER(out);
}


PG_FUNCTION_INFO_V1(hstore_from_arrays);
Datum
hstore_from_arrays(PG_FUNCTION_ARGS)
{
	int32		buflen;
	HStore	   *out;
	Pairs	   *pairs;
	Datum	   *key_datums;
	bool	   *key_nulls;
	int			key_count;
	Datum	   *value_datums;
	bool	   *value_nulls;
	int			value_count;
	ArrayType  *key_array;
	ArrayType  *value_array;
	int			i;

	if (PG_ARGISNULL(0))
		PG_RETURN_NULL();

	key_array = PG_GETARG_ARRAYTYPE_P(0);

	Assert(ARR_ELEMTYPE(key_array) == TEXTOID);

	/*
	 * must check >1 rather than != 1 because empty arrays have 0 dimensions,
	 * not 1
	 */

	if (ARR_NDIM(key_array) > 1)
		ereport(ERROR,
				(errcode(ERRCODE_ARRAY_SUBSCRIPT_ERROR),
				 errmsg("wrong number of array subscripts")));

	deconstruct_array(key_array,
					  TEXTOID, -1, false, 'i',
					  &key_datums, &key_nulls, &key_count);

	/* see discussion in hstoreArrayToPairs() */
	if (key_count > MaxAllocSize / sizeof(Pairs))
		ereport(ERROR,
				(errcode(ERRCODE_PROGRAM_LIMIT_EXCEEDED),
			  errmsg("number of pairs (%d) exceeds the maximum allowed (%d)",
					 key_count, (int) (MaxAllocSize / sizeof(Pairs)))));

	/* value_array might be NULL */

	if (PG_ARGISNULL(1))
	{
		value_array = NULL;
		value_count = key_count;
		value_datums = NULL;
		value_nulls = NULL;
	}
	else
	{
		value_array = PG_GETARG_ARRAYTYPE_P(1);

		Assert(ARR_ELEMTYPE(value_array) == TEXTOID);

		if (ARR_NDIM(value_array) > 1)
			ereport(ERROR,
					(errcode(ERRCODE_ARRAY_SUBSCRIPT_ERROR),
					 errmsg("wrong number of array subscripts")));

		if ((ARR_NDIM(key_array) > 0 || ARR_NDIM(value_array) > 0) &&
			(ARR_NDIM(key_array) != ARR_NDIM(value_array) ||
			 ARR_DIMS(key_array)[0] != ARR_DIMS(value_array)[0] ||
			 ARR_LBOUND(key_array)[0] != ARR_LBOUND(value_array)[0]))
			ereport(ERROR,
					(errcode(ERRCODE_ARRAY_SUBSCRIPT_ERROR),
					 errmsg("arrays must have same bounds")));

		deconstruct_array(value_array,
						  TEXTOID, -1, false, 'i',
						  &value_datums, &value_nulls, &value_count);

		Assert(key_count == value_count);
	}

	pairs = palloc(key_count * sizeof(Pairs));

	for (i = 0; i < key_count; ++i)
	{
		if (key_nulls[i])
			ereport(ERROR,
					(errcode(ERRCODE_NULL_VALUE_NOT_ALLOWED),
					 errmsg("null value not allowed for hstore key")));

		if (!value_nulls || value_nulls[i])
		{
			pairs[i].key = VARDATA_ANY(key_datums[i]);
			pairs[i].val = NULL;
			pairs[i].keylen = hstoreCheckKeyLen(VARSIZE_ANY_EXHDR(key_datums[i]));
			pairs[i].vallen = 4;
			pairs[i].isnull = true;
			pairs[i].needfree = false;
		}
		else
		{
			pairs[i].key = VARDATA_ANY(key_datums[i]);
			pairs[i].val = VARDATA_ANY(value_datums[i]);
			pairs[i].keylen = hstoreCheckKeyLen(VARSIZE_ANY_EXHDR(key_datums[i]));
			pairs[i].vallen = hstoreCheckValLen(VARSIZE_ANY_EXHDR(value_datums[i]));
			pairs[i].isnull = false;
			pairs[i].needfree = false;
		}
	}

	key_count = hstoreUniquePairs(pairs, key_count, &buflen);

	out = hstorePairs(pairs, key_count, buflen);

	PG_RETURN_POINTER(out);
}


PG_FUNCTION_INFO_V1(hstore_from_array);
Datum
hstore_from_array(PG_FUNCTION_ARGS)
{
	ArrayType  *in_array = PG_GETARG_ARRAYTYPE_P(0);
	int			ndims = ARR_NDIM(in_array);
	int			count;
	int32		buflen;
	HStore	   *out;
	Pairs	   *pairs;
	Datum	   *in_datums;
	bool	   *in_nulls;
	int			in_count;
	int			i;

	Assert(ARR_ELEMTYPE(in_array) == TEXTOID);

	switch (ndims)
	{
		case 0:
			out = hstorePairs(NULL, 0, 0);
			PG_RETURN_POINTER(out);

		case 1:
			if ((ARR_DIMS(in_array)[0]) % 2)
				ereport(ERROR,
						(errcode(ERRCODE_ARRAY_SUBSCRIPT_ERROR),
						 errmsg("array must have even number of elements")));
			break;

		case 2:
			if ((ARR_DIMS(in_array)[1]) != 2)
				ereport(ERROR,
						(errcode(ERRCODE_ARRAY_SUBSCRIPT_ERROR),
						 errmsg("array must have two columns")));
			break;

		default:
			ereport(ERROR,
					(errcode(ERRCODE_ARRAY_SUBSCRIPT_ERROR),
					 errmsg("wrong number of array subscripts")));
	}

	deconstruct_array(in_array,
					  TEXTOID, -1, false, 'i',
					  &in_datums, &in_nulls, &in_count);

	count = in_count / 2;

	/* see discussion in hstoreArrayToPairs() */
	if (count > MaxAllocSize / sizeof(Pairs))
		ereport(ERROR,
				(errcode(ERRCODE_PROGRAM_LIMIT_EXCEEDED),
			  errmsg("number of pairs (%d) exceeds the maximum allowed (%d)",
					 count, (int) (MaxAllocSize / sizeof(Pairs)))));

	pairs = palloc(count * sizeof(Pairs));

	for (i = 0; i < count; ++i)
	{
		if (in_nulls[i * 2])
			ereport(ERROR,
					(errcode(ERRCODE_NULL_VALUE_NOT_ALLOWED),
					 errmsg("null value not allowed for hstore key")));

		if (in_nulls[i * 2 + 1])
		{
			pairs[i].key = VARDATA_ANY(in_datums[i * 2]);
			pairs[i].val = NULL;
			pairs[i].keylen = hstoreCheckKeyLen(VARSIZE_ANY_EXHDR(in_datums[i * 2]));
			pairs[i].vallen = 4;
			pairs[i].isnull = true;
			pairs[i].needfree = false;
		}
		else
		{
			pairs[i].key = VARDATA_ANY(in_datums[i * 2]);
			pairs[i].val = VARDATA_ANY(in_datums[i * 2 + 1]);
			pairs[i].keylen = hstoreCheckKeyLen(VARSIZE_ANY_EXHDR(in_datums[i * 2]));
			pairs[i].vallen = hstoreCheckValLen(VARSIZE_ANY_EXHDR(in_datums[i * 2 + 1]));
			pairs[i].isnull = false;
			pairs[i].needfree = false;
		}
	}

	count = hstoreUniquePairs(pairs, count, &buflen);

	out = hstorePairs(pairs, count, buflen);

	PG_RETURN_POINTER(out);
}

/* most of hstore_from_record is shamelessly swiped from record_out */

/*
 * structure to cache metadata needed for record I/O
 */
typedef struct ColumnIOData
{
	Oid			column_type;
	Oid			typiofunc;
	Oid			typioparam;
	FmgrInfo	proc;
} ColumnIOData;

typedef struct RecordIOData
{
	Oid			record_type;
	int32		record_typmod;
	int			ncolumns;
	ColumnIOData columns[FLEXIBLE_ARRAY_MEMBER];
} RecordIOData;

PG_FUNCTION_INFO_V1(hstore_from_record);
Datum
hstore_from_record(PG_FUNCTION_ARGS)
{
	HeapTupleHeader rec;
	int32		buflen;
	HStore	   *out;
	Pairs	   *pairs;
	Oid			tupType;
	int32		tupTypmod;
	TupleDesc	tupdesc;
	HeapTupleData tuple;
	RecordIOData *my_extra;
	int			ncolumns;
	int			i,
				j;
	Datum	   *values;
	bool	   *nulls;

	if (PG_ARGISNULL(0))
	{
		Oid			argtype = get_fn_expr_argtype(fcinfo->flinfo, 0);

		/*
		 * have no tuple to look at, so the only source of type info is the
		 * argtype. The lookup_rowtype_tupdesc call below will error out if we
		 * don't have a known composite type oid here.
		 */
		tupType = argtype;
		tupTypmod = -1;

		rec = NULL;
	}
	else
	{
		rec = PG_GETARG_HEAPTUPLEHEADER(0);

		/* Extract type info from the tuple itself */
		tupType = HeapTupleHeaderGetTypeId(rec);
		tupTypmod = HeapTupleHeaderGetTypMod(rec);
	}

	tupdesc = lookup_rowtype_tupdesc(tupType, tupTypmod);
	ncolumns = tupdesc->natts;

	/*
	 * We arrange to look up the needed I/O info just once per series of
	 * calls, assuming the record type doesn't change underneath us.
	 */
	my_extra = (RecordIOData *) fcinfo->flinfo->fn_extra;
	if (my_extra == NULL ||
		my_extra->ncolumns != ncolumns)
	{
		fcinfo->flinfo->fn_extra =
			MemoryContextAlloc(fcinfo->flinfo->fn_mcxt,
							   offsetof(RecordIOData, columns) +
							   ncolumns * sizeof(ColumnIOData));
		my_extra = (RecordIOData *) fcinfo->flinfo->fn_extra;
		my_extra->record_type = InvalidOid;
		my_extra->record_typmod = 0;
	}

	if (my_extra->record_type != tupType ||
		my_extra->record_typmod != tupTypmod)
	{
		MemSet(my_extra, 0,
			   offsetof(RecordIOData, columns) +
			   ncolumns * sizeof(ColumnIOData));
		my_extra->record_type = tupType;
		my_extra->record_typmod = tupTypmod;
		my_extra->ncolumns = ncolumns;
	}

	Assert(ncolumns <= MaxTupleAttributeNumber);		/* thus, no overflow */
	pairs = palloc(ncolumns * sizeof(Pairs));

	if (rec)
	{
		/* Build a temporary HeapTuple control structure */
		tuple.t_len = HeapTupleHeaderGetDatumLength(rec);
		ItemPointerSetInvalid(&(tuple.t_self));
		tuple.t_tableOid = InvalidOid;
		tuple.t_data = rec;

		values = (Datum *) palloc(ncolumns * sizeof(Datum));
		nulls = (bool *) palloc(ncolumns * sizeof(bool));

		/* Break down the tuple into fields */
		heap_deform_tuple(&tuple, tupdesc, values, nulls);
	}
	else
	{
		values = NULL;
		nulls = NULL;
	}

	for (i = 0, j = 0; i < ncolumns; ++i)
	{
		ColumnIOData *column_info = &my_extra->columns[i];
		Oid			column_type = tupdesc->attrs[i]->atttypid;
		char	   *value;

		/* Ignore dropped columns in datatype */
		if (tupdesc->attrs[i]->attisdropped)
			continue;

		pairs[j].key = NameStr(tupdesc->attrs[i]->attname);
		pairs[j].keylen = hstoreCheckKeyLen(strlen(NameStr(tupdesc->attrs[i]->attname)));

		if (!nulls || nulls[i])
		{
			pairs[j].val = NULL;
			pairs[j].vallen = 4;
			pairs[j].isnull = true;
			pairs[j].needfree = false;
			++j;
			continue;
		}

		/*
		 * Convert the column value to text
		 */
		if (column_info->column_type != column_type)
		{
			bool		typIsVarlena;

			getTypeOutputInfo(column_type,
							  &column_info->typiofunc,
							  &typIsVarlena);
			fmgr_info_cxt(column_info->typiofunc, &column_info->proc,
						  fcinfo->flinfo->fn_mcxt);
			column_info->column_type = column_type;
		}

		value = OutputFunctionCall(&column_info->proc, values[i]);

		pairs[j].val = value;
		pairs[j].vallen = hstoreCheckValLen(strlen(value));
		pairs[j].isnull = false;
		pairs[j].needfree = false;
		++j;
	}

	ncolumns = hstoreUniquePairs(pairs, j, &buflen);

	out = hstorePairs(pairs, ncolumns, buflen);

	ReleaseTupleDesc(tupdesc);

	PG_RETURN_POINTER(out);
}


PG_FUNCTION_INFO_V1(hstore_populate_record);
Datum
hstore_populate_record(PG_FUNCTION_ARGS)
{
	Oid			argtype = get_fn_expr_argtype(fcinfo->flinfo, 0);
	HStore	   *hs;
	HEntry	   *entries;
	char	   *ptr;
	HeapTupleHeader rec;
	Oid			tupType;
	int32		tupTypmod;
	TupleDesc	tupdesc;
	HeapTupleData tuple;
	HeapTuple	rettuple;
	RecordIOData *my_extra;
	int			ncolumns;
	int			i;
	Datum	   *values;
	bool	   *nulls;

	if (!type_is_rowtype(argtype))
		ereport(ERROR,
				(errcode(ERRCODE_DATATYPE_MISMATCH),
				 errmsg("first argument must be a rowtype")));

	if (PG_ARGISNULL(0))
	{
		if (PG_ARGISNULL(1))
			PG_RETURN_NULL();

		rec = NULL;

		/*
		 * have no tuple to look at, so the only source of type info is the
		 * argtype. The lookup_rowtype_tupdesc call below will error out if we
		 * don't have a known composite type oid here.
		 */
		tupType = argtype;
		tupTypmod = -1;
	}
	else
	{
		rec = PG_GETARG_HEAPTUPLEHEADER(0);

		if (PG_ARGISNULL(1))
			PG_RETURN_POINTER(rec);

		/* Extract type info from the tuple itself */
		tupType = HeapTupleHeaderGetTypeId(rec);
		tupTypmod = HeapTupleHeaderGetTypMod(rec);
	}

	hs = PG_GETARG_HS(1);
	entries = ARRPTR(hs);
	ptr = STRPTR(hs);

	/*
	 * if the input hstore is empty, we can only skip the rest if we were
	 * passed in a non-null record, since otherwise there may be issues with
	 * domain nulls.
	 */

	if (HS_COUNT(hs) == 0 && rec)
		PG_RETURN_POINTER(rec);

	tupdesc = lookup_rowtype_tupdesc(tupType, tupTypmod);
	ncolumns = tupdesc->natts;

	if (rec)
	{
		/* Build a temporary HeapTuple control structure */
		tuple.t_len = HeapTupleHeaderGetDatumLength(rec);
		ItemPointerSetInvalid(&(tuple.t_self));
		tuple.t_tableOid = InvalidOid;
		tuple.t_data = rec;
	}

	/*
	 * We arrange to look up the needed I/O info just once per series of
	 * calls, assuming the record type doesn't change underneath us.
	 */
	my_extra = (RecordIOData *) fcinfo->flinfo->fn_extra;
	if (my_extra == NULL ||
		my_extra->ncolumns != ncolumns)
	{
		fcinfo->flinfo->fn_extra =
			MemoryContextAlloc(fcinfo->flinfo->fn_mcxt,
							   offsetof(RecordIOData, columns) +
							   ncolumns * sizeof(ColumnIOData));
		my_extra = (RecordIOData *) fcinfo->flinfo->fn_extra;
		my_extra->record_type = InvalidOid;
		my_extra->record_typmod = 0;
	}

	if (my_extra->record_type != tupType ||
		my_extra->record_typmod != tupTypmod)
	{
		MemSet(my_extra, 0,
			   offsetof(RecordIOData, columns) +
			   ncolumns * sizeof(ColumnIOData));
		my_extra->record_type = tupType;
		my_extra->record_typmod = tupTypmod;
		my_extra->ncolumns = ncolumns;
	}

	values = (Datum *) palloc(ncolumns * sizeof(Datum));
	nulls = (bool *) palloc(ncolumns * sizeof(bool));

	if (rec)
	{
		/* Break down the tuple into fields */
		heap_deform_tuple(&tuple, tupdesc, values, nulls);
	}
	else
	{
		for (i = 0; i < ncolumns; ++i)
		{
			values[i] = (Datum) 0;
			nulls[i] = true;
		}
	}

	for (i = 0; i < ncolumns; ++i)
	{
		ColumnIOData *column_info = &my_extra->columns[i];
		Oid			column_type = tupdesc->attrs[i]->atttypid;
		char	   *value;
		int			idx;
		int			vallen;

		/* Ignore dropped columns in datatype */
		if (tupdesc->attrs[i]->attisdropped)
		{
			nulls[i] = true;
			continue;
		}

		idx = hstoreFindKey(hs, 0,
							NameStr(tupdesc->attrs[i]->attname),
							strlen(NameStr(tupdesc->attrs[i]->attname)));

		/*
		 * we can't just skip here if the key wasn't found since we might have
		 * a domain to deal with. If we were passed in a non-null record
		 * datum, we assume that the existing values are valid (if they're
		 * not, then it's not our fault), but if we were passed in a null,
		 * then every field which we don't populate needs to be run through
		 * the input function just in case it's a domain type.
		 */
		if (idx < 0 && rec)
			continue;

		/*
		 * Prepare to convert the column value from text
		 */
		if (column_info->column_type != column_type)
		{
			getTypeInputInfo(column_type,
							 &column_info->typiofunc,
							 &column_info->typioparam);
			fmgr_info_cxt(column_info->typiofunc, &column_info->proc,
						  fcinfo->flinfo->fn_mcxt);
			column_info->column_type = column_type;
		}

		if (idx < 0 || HSTORE_VALISNULL(entries, idx))
		{
			/*
			 * need InputFunctionCall to happen even for nulls, so that domain
			 * checks are done
			 */
			values[i] = InputFunctionCall(&column_info->proc, NULL,
										  column_info->typioparam,
										  tupdesc->attrs[i]->atttypmod);
			nulls[i] = true;
		}
		else
		{
			vallen = HSTORE_VALLEN(entries, idx);
			value = palloc(1 + vallen);
			memcpy(value, HSTORE_VAL(entries, ptr, idx), vallen);
			value[vallen] = 0;

			values[i] = InputFunctionCall(&column_info->proc, value,
										  column_info->typioparam,
										  tupdesc->attrs[i]->atttypmod);
			nulls[i] = false;
		}
	}

	rettuple = heap_form_tuple(tupdesc, values, nulls);

	ReleaseTupleDesc(tupdesc);

	PG_RETURN_DATUM(HeapTupleGetDatum(rettuple));
}


static char *
cpw(char *dst, char *src, int len)
{
	char	   *ptr = src;

	while (ptr - src < len)
	{
		if (*ptr == '"' || *ptr == '\\')
			*dst++ = '\\';
		*dst++ = *ptr++;
	}
	return dst;
}

PG_FUNCTION_INFO_V1(hstore_out);
Datum
hstore_out(PG_FUNCTION_ARGS)
{
	HStore	   *in = PG_GETARG_HS(0);
	int			buflen,
				i;
	int			count = HS_COUNT(in);
	char	   *out,
			   *ptr;
	char	   *base = STRPTR(in);
	HEntry	   *entries = ARRPTR(in);

	if (count == 0)
		PG_RETURN_CSTRING(pstrdup(""));

	buflen = 0;

	/*
	 * this loop overestimates due to pessimistic assumptions about escaping,
	 * so very large hstore values can't be output. this could be fixed, but
	 * many other data types probably have the same issue. This replaced code
	 * that used the original varlena size for calculations, which was wrong
	 * in some subtle ways.
	 */

	for (i = 0; i < count; i++)
	{
		/* include "" and => and comma-space */
		buflen += 6 + 2 * HSTORE_KEYLEN(entries, i);
		/* include "" only if nonnull */
		buflen += 2 + (HSTORE_VALISNULL(entries, i)
					   ? 2
					   : 2 * HSTORE_VALLEN(entries, i));
	}

	out = ptr = palloc(buflen);

	for (i = 0; i < count; i++)
	{
		*ptr++ = '"';
		ptr = cpw(ptr, HSTORE_KEY(entries, base, i), HSTORE_KEYLEN(entries, i));
		*ptr++ = '"';
		*ptr++ = '=';
		*ptr++ = '>';
		if (HSTORE_VALISNULL(entries, i))
		{
			*ptr++ = 'N';
			*ptr++ = 'U';
			*ptr++ = 'L';
			*ptr++ = 'L';
		}
		else
		{
			*ptr++ = '"';
			ptr = cpw(ptr, HSTORE_VAL(entries, base, i), HSTORE_VALLEN(entries, i));
			*ptr++ = '"';
		}

		if (i + 1 != count)
		{
			*ptr++ = ',';
			*ptr++ = ' ';
		}
	}
	*ptr = '\0';

	PG_RETURN_CSTRING(out);
}


PG_FUNCTION_INFO_V1(hstore_send);
Datum
hstore_send(PG_FUNCTION_ARGS)
{
	HStore	   *in = PG_GETARG_HS(0);
	int			i;
	int			count = HS_COUNT(in);
	char	   *base = STRPTR(in);
	HEntry	   *entries = ARRPTR(in);
	StringInfoData buf;

	pq_begintypsend(&buf);

	pq_sendint(&buf, count, 4);

	for (i = 0; i < count; i++)
	{
		int32		keylen = HSTORE_KEYLEN(entries, i);

		pq_sendint(&buf, keylen, 4);
		pq_sendtext(&buf, HSTORE_KEY(entries, base, i), keylen);
		if (HSTORE_VALISNULL(entries, i))
		{
			pq_sendint(&buf, -1, 4);
		}
		else
		{
			int32		vallen = HSTORE_VALLEN(entries, i);

			pq_sendint(&buf, vallen, 4);
			pq_sendtext(&buf, HSTORE_VAL(entries, base, i), vallen);
		}
	}

	PG_RETURN_BYTEA_P(pq_endtypsend(&buf));
}


/*
 * hstore_to_json_loose
 *
 * This is a heuristic conversion to json which treats
 * 't' and 'f' as booleans and strings that look like numbers as numbers,
 * as long as they don't start with a leading zero followed by another digit
 * (think zip codes or phone numbers starting with 0).
 */
PG_FUNCTION_INFO_V1(hstore_to_json_loose);
Datum
hstore_to_json_loose(PG_FUNCTION_ARGS)
{
	HStore	   *in = PG_GETARG_HS(0);
	int			i;
	int			count = HS_COUNT(in);
	char	   *base = STRPTR(in);
	HEntry	   *entries = ARRPTR(in);
	StringInfoData tmp,
				dst;

	if (count == 0)
		PG_RETURN_TEXT_P(cstring_to_text_with_len("{}", 2));

	initStringInfo(&tmp);
	initStringInfo(&dst);

	appendStringInfoChar(&dst, '{');

	for (i = 0; i < count; i++)
	{
		resetStringInfo(&tmp);
		appendBinaryStringInfo(&tmp, HSTORE_KEY(entries, base, i),
							   HSTORE_KEYLEN(entries, i));
		escape_json(&dst, tmp.data);
		appendStringInfoString(&dst, ": ");
		if (HSTORE_VALISNULL(entries, i))
			appendStringInfoString(&dst, "null");
		/* guess that values of 't' or 'f' are booleans */
		else if (HSTORE_VALLEN(entries, i) == 1 &&
				 *(HSTORE_VAL(entries, base, i)) == 't')
			appendStringInfoString(&dst, "true");
		else if (HSTORE_VALLEN(entries, i) == 1 &&
				 *(HSTORE_VAL(entries, base, i)) == 'f')
			appendStringInfoString(&dst, "false");
		else
		{
			resetStringInfo(&tmp);
			appendBinaryStringInfo(&tmp, HSTORE_VAL(entries, base, i),
								   HSTORE_VALLEN(entries, i));
			if (IsValidJsonNumber(tmp.data, tmp.len))
				appendBinaryStringInfo(&dst, tmp.data, tmp.len);
			else
				escape_json(&dst, tmp.data);
		}

		if (i + 1 != count)
			appendStringInfoString(&dst, ", ");
	}
	appendStringInfoChar(&dst, '}');

	PG_RETURN_TEXT_P(cstring_to_text(dst.data));
}

PG_FUNCTION_INFO_V1(hstore_to_json);
Datum
hstore_to_json(PG_FUNCTION_ARGS)
{
	HStore	   *in = PG_GETARG_HS(0);
	int			i;
	int			count = HS_COUNT(in);
	char	   *base = STRPTR(in);
	HEntry	   *entries = ARRPTR(in);
	StringInfoData tmp,
				dst;

	if (count == 0)
		PG_RETURN_TEXT_P(cstring_to_text_with_len("{}", 2));

	initStringInfo(&tmp);
	initStringInfo(&dst);

	appendStringInfoChar(&dst, '{');

	for (i = 0; i < count; i++)
	{
		resetStringInfo(&tmp);
		appendBinaryStringInfo(&tmp, HSTORE_KEY(entries, base, i),
							   HSTORE_KEYLEN(entries, i));
		escape_json(&dst, tmp.data);
		appendStringInfoString(&dst, ": ");
		if (HSTORE_VALISNULL(entries, i))
			appendStringInfoString(&dst, "null");
		else
		{
			resetStringInfo(&tmp);
			appendBinaryStringInfo(&tmp, HSTORE_VAL(entries, base, i),
								   HSTORE_VALLEN(entries, i));
			escape_json(&dst, tmp.data);
		}

		if (i + 1 != count)
			appendStringInfoString(&dst, ", ");
	}
	appendStringInfoChar(&dst, '}');

	PG_RETURN_TEXT_P(cstring_to_text(dst.data));
}

PG_FUNCTION_INFO_V1(hstore_to_jsonb);
Datum
hstore_to_jsonb(PG_FUNCTION_ARGS)
{
	HStore	   *in = PG_GETARG_HS(0);
	int			i;
	int			count = HS_COUNT(in);
	char	   *base = STRPTR(in);
	HEntry	   *entries = ARRPTR(in);
	JsonbParseState *state = NULL;
	JsonbValue *res;

	(void) pushJsonbValue(&state, WJB_BEGIN_OBJECT, NULL);

	for (i = 0; i < count; i++)
	{
		JsonbValue	key,
					val;

		key.type = jbvString;
		key.val.string.len = HSTORE_KEYLEN(entries, i);
		key.val.string.val = HSTORE_KEY(entries, base, i);

		(void) pushJsonbValue(&state, WJB_KEY, &key);

		if (HSTORE_VALISNULL(entries, i))
		{
			val.type = jbvNull;
		}
		else
		{
			val.type = jbvString;
			val.val.string.len = HSTORE_VALLEN(entries, i);
			val.val.string.val = HSTORE_VAL(entries, base, i);
		}
		(void) pushJsonbValue(&state, WJB_VALUE, &val);
	}

	res = pushJsonbValue(&state, WJB_END_OBJECT, NULL);

	PG_RETURN_POINTER(JsonbValueToJsonb(res));
}

PG_FUNCTION_INFO_V1(hstore_to_jsonb_loose);
Datum
hstore_to_jsonb_loose(PG_FUNCTION_ARGS)
{
	HStore	   *in = PG_GETARG_HS(0);
	int			i;
	int			count = HS_COUNT(in);
	char	   *base = STRPTR(in);
	HEntry	   *entries = ARRPTR(in);
	JsonbParseState *state = NULL;
	JsonbValue *res;
	StringInfoData tmp;

	initStringInfo(&tmp);

	(void) pushJsonbValue(&state, WJB_BEGIN_OBJECT, NULL);

	for (i = 0; i < count; i++)
	{
		JsonbValue	key,
					val;

		key.type = jbvString;
		key.val.string.len = HSTORE_KEYLEN(entries, i);
		key.val.string.val = HSTORE_KEY(entries, base, i);

		(void) pushJsonbValue(&state, WJB_KEY, &key);

		if (HSTORE_VALISNULL(entries, i))
		{
			val.type = jbvNull;
		}
		/* guess that values of 't' or 'f' are booleans */
		else if (HSTORE_VALLEN(entries, i) == 1 &&
				 *(HSTORE_VAL(entries, base, i)) == 't')
		{
			val.type = jbvBool;
			val.val.boolean = true;
		}
		else if (HSTORE_VALLEN(entries, i) == 1 &&
				 *(HSTORE_VAL(entries, base, i)) == 'f')
		{
			val.type = jbvBool;
			val.val.boolean = false;
		}
		else
		{
			resetStringInfo(&tmp);
<<<<<<< HEAD

			appendBinaryStringInfo(&tmp, HSTORE_VAL(entries, base, i),
								   HSTORE_VALLEN(entries, i));

			/*
			 * don't treat something with a leading zero followed by another
			 * digit as numeric - could be a zip code or similar
			 */
			if (tmp.len > 0 &&
				!(tmp.data[0] == '0' &&
				  isdigit((unsigned char) tmp.data[1])) &&
				strspn(tmp.data, "+-0123456789Ee.") == tmp.len)
			{
				/*
				 * might be a number. See if we can input it as a numeric
				 * value. Ignore any actual parsed value.
				 */
				char	   *endptr = "junk";
				long		lval;

				lval = strtol(tmp.data, &endptr, 10);
				(void) lval;
				if (*endptr == '\0')
				{
					/*
					 * strol man page says this means the whole string is
					 * valid
					 */
					is_number = true;
				}
				else
				{
					/* not an int - try a double */
					double		dval;

					dval = strtod(tmp.data, &endptr);
					(void) dval;
					if (*endptr == '\0')
						is_number = true;
				}
			}
			if (is_number)
=======
			appendBinaryStringInfo(&tmp, HSTORE_VAL(entries, base, i),
								   HSTORE_VALLEN(entries, i));
			if (IsValidJsonNumber(tmp.data, tmp.len))
>>>>>>> e77ea9db
			{
				val.type = jbvNumeric;
				val.val.numeric = DatumGetNumeric(
											  DirectFunctionCall3(numeric_in,
										  CStringGetDatum(tmp.data), 0, -1));
			}
			else
			{
				val.type = jbvString;
				val.val.string.len = HSTORE_VALLEN(entries, i);
				val.val.string.val = HSTORE_VAL(entries, base, i);
			}
		}
		(void) pushJsonbValue(&state, WJB_VALUE, &val);
	}

	res = pushJsonbValue(&state, WJB_END_OBJECT, NULL);

	PG_RETURN_POINTER(JsonbValueToJsonb(res));
}<|MERGE_RESOLUTION|>--- conflicted
+++ resolved
@@ -1423,54 +1423,9 @@
 		else
 		{
 			resetStringInfo(&tmp);
-<<<<<<< HEAD
-
-			appendBinaryStringInfo(&tmp, HSTORE_VAL(entries, base, i),
-								   HSTORE_VALLEN(entries, i));
-
-			/*
-			 * don't treat something with a leading zero followed by another
-			 * digit as numeric - could be a zip code or similar
-			 */
-			if (tmp.len > 0 &&
-				!(tmp.data[0] == '0' &&
-				  isdigit((unsigned char) tmp.data[1])) &&
-				strspn(tmp.data, "+-0123456789Ee.") == tmp.len)
-			{
-				/*
-				 * might be a number. See if we can input it as a numeric
-				 * value. Ignore any actual parsed value.
-				 */
-				char	   *endptr = "junk";
-				long		lval;
-
-				lval = strtol(tmp.data, &endptr, 10);
-				(void) lval;
-				if (*endptr == '\0')
-				{
-					/*
-					 * strol man page says this means the whole string is
-					 * valid
-					 */
-					is_number = true;
-				}
-				else
-				{
-					/* not an int - try a double */
-					double		dval;
-
-					dval = strtod(tmp.data, &endptr);
-					(void) dval;
-					if (*endptr == '\0')
-						is_number = true;
-				}
-			}
-			if (is_number)
-=======
 			appendBinaryStringInfo(&tmp, HSTORE_VAL(entries, base, i),
 								   HSTORE_VALLEN(entries, i));
 			if (IsValidJsonNumber(tmp.data, tmp.len))
->>>>>>> e77ea9db
 			{
 				val.type = jbvNumeric;
 				val.val.numeric = DatumGetNumeric(
