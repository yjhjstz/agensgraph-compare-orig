--- conflicted
+++ resolved
@@ -153,14 +153,8 @@
 			return PXE_BAD_SALT_ROUNDS;
 	}
 
-<<<<<<< HEAD
-	res = px_get_random_bytes((uint8 *) rbuf, g->input_len);
-	if (res < 0)
-		return res;
-=======
 	if (!pg_backend_random(rbuf, g->input_len))
 		return PXE_NO_RANDOM;
->>>>>>> fdf521d6
 
 	p = g->gen(rounds, rbuf, g->input_len, buf, PX_MAX_SALT_LEN);
 	px_memset(rbuf, 0, sizeof(rbuf));
