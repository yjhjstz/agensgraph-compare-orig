--- conflicted
+++ resolved
@@ -454,18 +454,9 @@
 #ifdef HAVE_STRONG_RANDOM
 	uint8	   *buf = (uint8 *) palloc(UUID_LEN);
 
-<<<<<<< HEAD
-	/* generate random bits */
-	err = px_get_random_bytes(buf, UUID_LEN);
-	if (err < 0)
-		ereport(ERROR,
-				(errcode(ERRCODE_EXTERNAL_ROUTINE_INVOCATION_EXCEPTION),
-				 errmsg("Random generator error: %s", px_strerror(err))));
-=======
 	/* Generate random bits. */
 	if (!pg_backend_random((char *) buf, UUID_LEN))
 		px_THROW_ERROR(PXE_NO_RANDOM);
->>>>>>> fdf521d6
 
 	/*
 	 * Set magic numbers for a "version 4" (pseudorandom) UUID, see
