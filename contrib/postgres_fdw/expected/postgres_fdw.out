--- conflicted
+++ resolved
@@ -3937,16 +3937,6 @@
 ALTER FOREIGN TABLE ft1 OPTIONS (SET table_name 'T 1');
 PREPARE st8 AS SELECT count(c3) FROM ft1 t1 WHERE t1.c1 === t1.c2;
 EXPLAIN (VERBOSE, COSTS OFF) EXECUTE st8;
-<<<<<<< HEAD
-                                       QUERY PLAN                                       
-----------------------------------------------------------------------------------------
- Aggregate
-   Output: count(c3)
-   ->  Foreign Scan on public.ft1 t1
-         Output: c3
-         Remote SQL: SELECT c3 FROM "S 1"."T 1" WHERE (("C 1" OPERATOR(public.===) c2))
-(5 rows)
-=======
                                        QUERY PLAN                                        
 -----------------------------------------------------------------------------------------
  Foreign Scan
@@ -3954,7 +3944,6 @@
    Relations: Aggregate on (public.ft1 t1)
    Remote SQL: SELECT count(c3) FROM "S 1"."T 1" WHERE (("C 1" OPERATOR(public.===) c2))
 (4 rows)
->>>>>>> fdf521d6
 
 ALTER SERVER loopback OPTIONS (DROP extensions);
 EXPLAIN (VERBOSE, COSTS OFF) EXECUTE st8;
@@ -3984,11 +3973,7 @@
 DEALLOCATE st6;
 DEALLOCATE st7;
 DEALLOCATE st8;
-<<<<<<< HEAD
--- System columns, except ctid, should not be sent to remote
-=======
 -- System columns, except ctid and oid, should not be sent to remote
->>>>>>> fdf521d6
 EXPLAIN (VERBOSE, COSTS OFF)
 SELECT * FROM ft1 t1 WHERE t1.tableoid = 'pg_class'::regclass LIMIT 1;
                                   QUERY PLAN                                   
