--- conflicted
+++ resolved
@@ -39,11 +39,7 @@
 
 REGRESSCHECKS=ddl xact rewrite toast permissions decoding_in_xact \
 	decoding_into_rel binary prepared replorigin time messages \
-<<<<<<< HEAD
-	spill
-=======
 	spill slot
->>>>>>> fdf521d6
 
 regresscheck: | submake-regress submake-test_decoding temp-install
 	$(pg_regress_check) \
